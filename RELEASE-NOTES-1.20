= MediaWiki release notes =

Security reminder: MediaWiki does not require PHP's register_globals
setting since version 1.2.0. If you have it on, turn it '''off''' if you can.

== MediaWiki 1.20 ==

THIS IS NOT A RELEASE YET

MediaWiki 1.20 is an alpha-quality branch and is not recommended for use in
production.

=== PHP 5.3 now required ===
Since 1.20, the lowest supported version of PHP is now 5.3.2. Please
upgrade PHP if you have not done so prior to upgrading MediaWiki.

=== Configuration changes in 1.20 ===
* $wgGitRepositoryViewers defines a mapping from Git remote repository to the
  Gitweb instance URL used in Special:Version.
* `$wgUsePathInfo = true;` is no longer needed to make $wgArticlePath work on servers
  using like nginx, lighttpd, and apache over fastcgi. MediaWiki now always extracts
  path info from REQUEST_URI if it's available.

=== New features in 1.20 ===
* Added TitleIsAlwaysKnown hook which gets called when determining if a page exists.
* Added NamespaceIsMovable hook which gets called when determining if pages in a
  certain namespace can be moved.
* (bug 32341) Add upload by URL domain limitation.
* &useskin=default will now always display the default skin. Useful for users with a
  preference for the non-default skin to look at something using the default skin.
* (bug 27619) Remove preference option to display broken links as link?
* (bug 34896) Update jQuery JSON plugin to v2.3 (2011-09-17).
* (bug 34302) Add CSS classes to email fields in user preferences.
* Introduced $wgDebugDBTransactions to trace transaction status (currently PostgreSQL only).
* (bug 23795) Add parser itself to ParserMakeImageParams hook.
* Introduce a cryptographic random number generator source api for use when
  generating various tokens.
* (bug 30963) Option on Special:Prefixindex and Special:Allpages to not show redirects.
* (bug 18062) New message when edit or create the local page of a shared file.
* (bug 22870) Separate interface message when creating a page.
* (bug 17615) nosummary option should be reassigned on preview/captcha.
* (bug 34355) Add a variable and parser function for the namespace number.
* (bug 35649) Special:Version now shows hashes of extensions checked out from git.
* (bug 35728) Git revisions are now linked on Special:Version.
* "Show Changes" on default messages shows now diff against default message text
* (bug 23006) create #speciale parser function.
* generateSitemap can now optionally skip redirect pages.
* (bug 27757) New API command just for retrieving tokens (not page-based).
* Added GitViewers hook for extensions using external git repositories to have a web-based
  repository viewer linked to from Special:Version.
* Memcached debug logs can now be sent to their own file logs by setting
  $wgDebugLogFile['memcached'] to some filepath.
* (bug 35685) api.php URL and other entry point URLs are now listed on
  Special:Version
* Edit notices can now be translated.
* (bug 35680) jQuery upgraded to 1.7.2.
* jQuery UI upgraded to 1.8.21.
* (bug 22887) Add warning and tracking category for preprocessor errors
* (bug 31704) Allow selection of associated namespace on the watchlist
* (bug 5445) Now remove autoblocks when a user is unblocked.
* Added $wgLogExceptionBacktrace, on by default, to allow logging of exception
  backtraces.
* Added device detection for determining device capabilities.
* QUnit.newMwEnvironment now supports passing a custom setup and/or teardown function.
  Arguments signature has changed. First arguments is now an options object of which
  'config' can be a property. Previously 'config' itself was the first and only argument.
* New getCreator and getOldestRevision methods added to WikiPage class
* (bug 4220) the XML dump format schema now have unique identity constraints
  for page and revision identifiers. Patch by Elvis Stansvik.
<<<<<<< HEAD
* (bug 35705) QUnit upgraded from 1.2.0 to 1.7.0
* Added regex whitelisting and blacklisting (with inverse regex) capablities
  to $wgWhitelistRead.
=======
* (bug 35705) QUnit upgraded from v1.2.0 to v1.8.0.
* cleanupSpam.php now can delete spam pages if --delete was specified instead of blanking
  them.
* Added new hook ChangePasswordForm to allow adding of additional fields in Special:ChangePassword
* Added new function getDomain to AuthPlugin for getting a user's domain
* (bug 23427) New magic word {{PAGEID}} which gives the current page ID.
  Will be null on previewing a page being created.
>>>>>>> 03f81522

=== Bug fixes in 1.20 ===
* (bug 30245) Use the correct way to construct a log page title.
* (bug 34237) Regenerate an empty user_token and save to the database
  when we try to set the user's cookies for login.
* (bug 32210) New edit emails for watched pages always provide a link to the
  edit which triggered the mail.
* (bug 12021) Added user talk link on Special:Listusers.
* (bug 34445) section edit and TOC hide/show links are excluded from selection and
  copy/paste on supporting browsers.
* (bug 34428) Fixed incorrect hash mismatch errors in the DiffHistoryBlob
  history compression method.
* (bug 34702) Localised parentheses are now used in more special pages.
* (bug 34723) When editing a script page on a RTL wiki the textbox should be LTR.
* (bug 34762) Calling close() on a DatabaseBase object now clears the connection.
* (bug 34863) Show deletion log extract on non-existent file pages if applicable.
* (bug 28019) Let ?preloadtitle=foo be passed on to target of
  Special:MyPage and Special:MyTalk.
* (bug 34929) Show the correct diff when a section edit is rejected by the spam
  filter.
* (bug 15816) Add a switch for SETting the search_path (Postgres).
* (bug 34521) Returning to the previous page after logging in loses any array-
  valued parameters in the query string.
* (bug 34735) Updated compressOld.php documentation to mention the different
  usages of -s and -n parameters depending on compression type.
* (bug 13896) Rendering of devanagari numbers in automatic '#' number lists.
* (bug 33689) Upgrade to 1.19 on Postgres fails due to incomplete query when.
  trying to defer foreign key for externallinks.
* (bug 32748) Printer friendly version of article decode Unicode chars as a
  pretty IRI in footer.
* Removed white border around thumbnails in galleries.
* (bug 31236) "Next" and "Previous" buttons are shown incorrectly in
  an RTL environment.
* (bug 35749) Updated maintenance/checkSyntax.php to use Git instead of
  Subversion when invoked with the --modified option.
* (bug 35069) On history pages, the " . . " separator after the number of
  characters changed in a revision is now suppressed if no text would follow.
* (bug 18704) Add a unique CSS class or ID to the tagfilter table row at RecentChanges
* (bug 33564) transwiki import sometimes result in invalid title.
* (bug 35572) Blocks appear to succeed even if query fails due to wrong DB structure
* (bug 31757) Add a word-separator between help-messages in HTMLForm
* (bug 30410) Removed deprecated $wgFilterCallback and the 'filtered' API error.
* (bug 32604) Some messages needs escaping of wikitext inside username
* (bug 36537) Rename wfArrayToCGI to wfArrayToCgi for consistency with wfCgiToArray.
* (bug 25946) The message on the top of Special:RecentChanges is now displayed
  in user language instead of content language.
* (bug 35264) Wrong type used for <ns> in export.xsd
* (bug 24985) Use $wgTmpDirectory as the default temp directory so that people
  who don't have access to /tmp can specify an alternative.
* (bug 27283) SqlBagOStuff breaks PostgreSQL transactions.
* (bug 35727) mw.Api ajax() should put token parameter last.
* (bug 260) Handle <pre> overflow automatically with a scroll bar.

=== API changes in 1.20 ===
* (bug 34316) Add ability to retrieve maximum upload size from MediaWiki API.
* (bug 34313) MediaWiki API intro message about "HTML format" should mention
  the format parameter.
* (bug 32384) Allow descending order for list=watchlistraw.
* (bug 31883) Limit of bkusers of list=blocks and titles of action=query is not documented in API help.
* (bug 32492) API now allows editing using pageid.
* (bug 32497) API now allows changing of protection level using pageid.
* (bug 32498) API now allows comparing pages using pageids.
* (bug 30975) API import of pages with invalid characters in this wiki leads to Fatal Error.
* (bug 30488) API now allows listing of backlinks/embeddedin/imageusage per pageid
* (bug 34927) Output media_type for list=filearchive
* (bug 28814) add properties to output of action=parse
* (bug 33224) add variants of content language to meta=siteinfo
* (bug 36761) "Mark pages as visited" now submits previously established filter options
* (bug 32643) action=purge with forcelinkupdate no longer crashes when ratelimit is reached
* The paraminfo module now also contains result properties for most modules

=== Languages updated in 1.20 ===

MediaWiki supports over 350 languages. Many localisations are updated
regularly. Below only new and removed languages are listed, as well as
changes to languages because of Bugzilla reports.

* Tornedalen Finnish (fit) added.
* Mizo (lus) added.
* Santali (sat) added.
* (bug 34192) Namespace gender aliases for Albanian languages (sq & aln).
* (bug 35541) Namespace gender aliases for Croatian (hr).
* (bug 36012) Space in $separatorTransformTable should be non-breaking in
  Portuguese, Esperanto and Udmurt.

=== Other changes in 1.20 ===
* The user_token field is now left empty until a user attempts to login and
  cookies need to be set. It is also now possible to reset every user's
  user_token simply by clearing the values in the user_token column.
* Removed ./tests/qunit/index.html from core. It wasn't actively maintained and
  has been made obsolete when [[Special:JavaScriptTest/qunit]] was introduced,
  which actually uses ResourceLoader, LocalSettings and the Skin.
* Removed $wgDBtransactions global. This was only checked in one class
  and only applies to MyISAM or similar DBs. Those should only be used
  for archived sites anyway. We can't get edit conflicts on such sites,
  so the WikiPage code wasn't useful there either.

== Compatibility ==

MediaWiki 1.20 requires PHP 5.3.2. PHP 4 is no longer supported.

MySQL is the recommended DBMS. PostgreSQL or SQLite can also be used, but
support for them is somewhat less mature. There is experimental support for IBM
DB2 and Oracle.

The supported versions are:

* MySQL 5.0.2 or later
* PostgreSQL 8.3 or later
* SQLite 3.3.7 or later
* Oracle 9.0.1 or later

== Upgrading ==

1.20 has several database changes since 1.19, and will not work without schema
updates.

If upgrading from before 1.11, and you are using a wiki as a commons
repository, make sure that it is updated as well. Otherwise, errors may arise
due to database schema changes.

If upgrading from before 1.7, you may want to run refreshLinks.php to ensure
new database fields are filled with data.

If you are upgrading from MediaWiki 1.4.x or earlier, some major database
changes are made, and there is a slightly higher chance that things could
break. Don't forget to always back up your database before upgrading!

See the file UPGRADE for more detailed upgrade instructions.

For notes on 1.19.x and older releases, see HISTORY.

== Online documentation ==

Documentation for both end-users and site administrators is available on
MediaWiki.org, and is covered under the GNU Free Documentation License (except
for pages that explicitly state that their contents are in the public domain):

	https://www.mediawiki.org/wiki/Documentation

== Mailing list ==

A mailing list is available for MediaWiki user support and discussion:

	https://lists.wikimedia.org/mailman/listinfo/mediawiki-l

A low-traffic announcements-only list is also available:

	https://lists.wikimedia.org/mailman/listinfo/mediawiki-announce

It's highly recommended that you sign up for one of these lists if you're
going to run a public MediaWiki, so you can be notified of security fixes.

== IRC help ==

There's usually someone online in #mediawiki on irc.freenode.net.<|MERGE_RESOLUTION|>--- conflicted
+++ resolved
@@ -67,11 +67,6 @@
 * New getCreator and getOldestRevision methods added to WikiPage class
 * (bug 4220) the XML dump format schema now have unique identity constraints
   for page and revision identifiers. Patch by Elvis Stansvik.
-<<<<<<< HEAD
-* (bug 35705) QUnit upgraded from 1.2.0 to 1.7.0
-* Added regex whitelisting and blacklisting (with inverse regex) capablities
-  to $wgWhitelistRead.
-=======
 * (bug 35705) QUnit upgraded from v1.2.0 to v1.8.0.
 * cleanupSpam.php now can delete spam pages if --delete was specified instead of blanking
   them.
@@ -79,7 +74,8 @@
 * Added new function getDomain to AuthPlugin for getting a user's domain
 * (bug 23427) New magic word {{PAGEID}} which gives the current page ID.
   Will be null on previewing a page being created.
->>>>>>> 03f81522
+* Added regex whitelisting and blacklisting (with inverse regex) capablities
+  to $wgWhitelistRead.
 
 === Bug fixes in 1.20 ===
 * (bug 30245) Use the correct way to construct a log page title.
