--- conflicted
+++ resolved
@@ -87,8 +87,6 @@
 * Added new function getDomain to AuthPlugin for getting a user's domain
 * (bug 23427) New magic word {{PAGEID}} which gives the current page ID.
   Will be null on previewing a page being created.
-* Added new hook AfterFinalPageOutput to allow modifications to buffered page output before sent
-  to the client.
 * (bug 37627) UserNotLoggedIn() exception to show a generic error page whenever
   a user is not logged in.
 * Watched status in changes lists are no longer indicated by <strong></strong>
@@ -238,13 +236,10 @@
 * (bug 39284) jquery.tablesorter should not consider "."" or "?"" to be a currency.
 * (bug 39273) "Show changes" should not be incorrectly displayed in the Live Preview state.
 * Made body-content lang attribute honor the variant language when it is set.
-<<<<<<< HEAD
-=======
 * (bug 36761) "Mark pages as visited" now submits previously established filter options.
 * (bug 39635) PostgreSQL LOCK IN SHARE MODE option is a syntax error.
 * (bug 36329) Accesskey tooltips for Firefox 14 on Mac should use "ctrl-option-" prefix.
 * (bug 32552) Drop unused database field cat_hidden from table category.
->>>>>>> e40a90f0
 
 === API changes in 1.20 ===
 * (bug 34316) Add ability to retrieve maximum upload size from MediaWiki API.
@@ -281,13 +276,8 @@
 * (bug 38904) prop=revisions&rvstart=... no longer blows up when continuing.
 * (bug 39032) ApiQuery generates help in constructor.
 * (bug 11142) Improve file extension blacklist error reporting in API upload.
-<<<<<<< HEAD
-* (bug 39635) PostgreSQL LOCK IN SHARE MODE option is a syntax error.
-* (bug 36329) Accesskey tooltips for Firefox 14 on Mac should use "ctrl-option-" prefix.
-=======
 * (bug 39665) Cache AllowedGenerator array so it doesn't autoload all query classes
   on every request.
->>>>>>> e40a90f0
 
 === Languages updated in 1.20 ===
 
