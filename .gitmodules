--- conflicted
+++ resolved
@@ -1388,11 +1388,8 @@
 	url = https://github.com/Universal-Omega/DynamicPageList3.git
 	branch = REL1_35
 	ignore = dirty
-<<<<<<< HEAD
-
 [submodule "extensions/Report"]
 	path = extensions/Report
 	url = https://github.com/Kenny2github/Report
 	branch = master
-=======
->>>>>>> e25b4230
+  ignore = dirty