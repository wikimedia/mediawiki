--- conflicted
+++ resolved
@@ -1,451 +1,251 @@
 [submodule "extensions/CheckUser"]
 	path = extensions/CheckUser
 	url = https://github.com/wikimedia/mediawiki-extensions-CheckUser.git
-<<<<<<< HEAD
-	branch = REL1_31
-=======
-	branch = REL1_32
->>>>>>> 3506c269
+	branch = REL1_32
 	ignore = dirty
 [submodule "extensions/AbuseFilter"]
 	path = extensions/AbuseFilter
 	url = https://github.com/wikimedia/mediawiki-extensions-AbuseFilter
-<<<<<<< HEAD
-	branch = REL1_31
-=======
-	branch = REL1_32
->>>>>>> 3506c269
+	branch = REL1_32
 	ignore = dirty
 [submodule "extensions/CentralAuth"]
 	path = extensions/CentralAuth
 	url = https://github.com/wikimedia/mediawiki-extensions-CentralAuth
-<<<<<<< HEAD
-	branch = REL1_31
-=======
-	branch = REL1_32
->>>>>>> 3506c269
+	branch = REL1_32
 	ignore = dirty
 [submodule "extensions/ParserFunctions"]
 	path = extensions/ParserFunctions
 	url = https://github.com/wikimedia/mediawiki-extensions-ParserFunctions
-<<<<<<< HEAD
-	branch = REL1_31
-=======
-	branch = REL1_32
->>>>>>> 3506c269
+	branch = REL1_32
 	ignore = dirty
 [submodule "extensions/TitleBlacklist"]
 	path = extensions/TitleBlacklist
 	url = https://github.com/wikimedia/mediawiki-extensions-TitleBlacklist
-<<<<<<< HEAD
-	branch = REL1_31
-=======
-	branch = REL1_32
->>>>>>> 3506c269
+	branch = REL1_32
 	ignore = dirty
 [submodule "extensions/SpamBlacklist"]
 	path = extensions/SpamBlacklist
 	url = https://github.com/wikimedia/mediawiki-extensions-SpamBlacklist
-<<<<<<< HEAD
-	branch = REL1_31
-=======
-	branch = REL1_32
->>>>>>> 3506c269
+	branch = REL1_32
 	ignore = dirty
 [submodule "skins/Vector"]
 	path = skins/Vector
 	url = https://github.com/wikimedia/mediawiki-skins-Vector
-<<<<<<< HEAD
-	branch = REL1_31
-=======
-	branch = REL1_32
->>>>>>> 3506c269
+	branch = REL1_32
 	ignore = dirty
 [submodule "skins/MonoBook"]
 	path = skins/MonoBook
 	url = https://github.com/wikimedia/mediawiki-skins-MonoBook
-<<<<<<< HEAD
-	branch = REL1_31
-=======
-	branch = REL1_32
->>>>>>> 3506c269
+	branch = REL1_32
 	ignore = dirty
 [submodule "extensions/AntiSpoof"]
 	path = extensions/AntiSpoof
 	url = https://github.com/wikimedia/mediawiki-extensions-AntiSpoof
-<<<<<<< HEAD
-	branch = REL1_31
-=======
-	branch = REL1_32
->>>>>>> 3506c269
+	branch = REL1_32
 	ignore = dirty
 [submodule "extensions/Babel"]
 	path = extensions/Babel
 	url = https://github.com/wikimedia/mediawiki-extensions-Babel
-<<<<<<< HEAD
-	branch = REL1_31
-=======
-	branch = REL1_32
->>>>>>> 3506c269
+	branch = REL1_32
 	ignore = dirty
 [submodule "extensions/Cite"]
 	path = extensions/Cite
 	url = https://github.com/wikimedia/mediawiki-extensions-Cite
-<<<<<<< HEAD
-	branch = REL1_31
-=======
-	branch = REL1_32
->>>>>>> 3506c269
+	branch = REL1_32
 	ignore = dirty
 [submodule "extensions/CodeEditor"]
 	path = extensions/CodeEditor
 	url = https://github.com/wikimedia/mediawiki-extensions-CodeEditor
-<<<<<<< HEAD
-	branch = REL1_31
-=======
-	branch = REL1_32
->>>>>>> 3506c269
+	branch = REL1_32
 	ignore = dirty
 [submodule "extensions/Echo"]
 	path = extensions/Echo
 	url = https://github.com/wikimedia/mediawiki-extensions-Echo
-<<<<<<< HEAD
-	branch = REL1_31
-=======
-	branch = REL1_32
->>>>>>> 3506c269
+	branch = REL1_32
 	ignore = dirty
 [submodule "extensions/Gadgets"]
 	path = extensions/Gadgets
 	url = https://github.com/wikimedia/mediawiki-extensions-Gadgets
-<<<<<<< HEAD
-	branch = REL1_31
-=======
-	branch = REL1_32
->>>>>>> 3506c269
+	branch = REL1_32
 	ignore = dirty
 [submodule "extensions/GlobalBlocking"]
 	path = extensions/GlobalBlocking
 	url = https://github.com/wikimedia/mediawiki-extensions-GlobalBlocking
-<<<<<<< HEAD
-	branch = REL1_31
-=======
-	branch = REL1_32
->>>>>>> 3506c269
+	branch = REL1_32
 	ignore = dirty
 [submodule "extensions/Interwiki"]
 	path = extensions/Interwiki
 	url = https://github.com/wikimedia/mediawiki-extensions-Interwiki
-<<<<<<< HEAD
-	branch = REL1_31
-=======
-	branch = REL1_32
->>>>>>> 3506c269
+	branch = REL1_32
 	ignore = dirty
 [submodule "extensions/MassMessage"]
 	path = extensions/MassMessage
 	url = https://github.com/wikimedia/mediawiki-extensions-MassMessage
-<<<<<<< HEAD
-	branch = REL1_31
-=======
-	branch = REL1_32
->>>>>>> 3506c269
+	branch = REL1_32
 	ignore = dirty
 [submodule "extensions/MobileFrontend"]
 	path = extensions/MobileFrontend
 	url = https://github.com/wikimedia/mediawiki-extensions-MobileFrontend
-<<<<<<< HEAD
-	branch = REL1_31
-=======
-	branch = REL1_32
->>>>>>> 3506c269
+	branch = REL1_32
 	ignore = dirty
 [submodule "extensions/Nuke"]
 	path = extensions/Nuke
 	url = https://github.com/wikimedia/mediawiki-extensions-Nuke
-<<<<<<< HEAD
-	branch = REL1_31
-=======
-	branch = REL1_32
->>>>>>> 3506c269
+	branch = REL1_32
 	ignore = dirty
 [submodule "extensions/OAuth"]
 	path = extensions/OAuth
 	url = https://github.com/wikimedia/mediawiki-extensions-OAuth
-<<<<<<< HEAD
-	branch = REL1_31
-=======
-	branch = REL1_32
->>>>>>> 3506c269
+	branch = REL1_32
 	ignore = dirty
 [submodule "extensions/Renameuser"]
 	path = extensions/Renameuser
 	url = https://github.com/wikimedia/mediawiki-extensions-Renameuser
-<<<<<<< HEAD
-	branch = REL1_31
-=======
-	branch = REL1_32
->>>>>>> 3506c269
+	branch = REL1_32
 	ignore = dirty
 [submodule "extensions/Thanks"]
 	path = extensions/Thanks
 	url = https://github.com/wikimedia/mediawiki-extensions-Thanks
-<<<<<<< HEAD
-	branch = REL1_31
-=======
-	branch = REL1_32
->>>>>>> 3506c269
+	branch = REL1_32
 	ignore = dirty
 [submodule "extensions/Translate"]
 	path = extensions/Translate
 	url = https://github.com/wikimedia/mediawiki-extensions-Translate
-<<<<<<< HEAD
-	branch = REL1_31
-=======
-	branch = REL1_32
->>>>>>> 3506c269
+	branch = REL1_32
 	ignore = dirty
 [submodule "extensions/UniversalLanguageSelector"]
 	path = extensions/UniversalLanguageSelector
 	url = https://github.com/wikimedia/mediawiki-extensions-UniversalLanguageSelector
-<<<<<<< HEAD
-	branch = REL1_31
-=======
-	branch = REL1_32
->>>>>>> 3506c269
+	branch = REL1_32
 	ignore = dirty
 [submodule "extensions/UrlShortener"]
 	path = extensions/UrlShortener
 	url = https://github.com/wikimedia/mediawiki-extensions-UrlShortener
-<<<<<<< HEAD
-	branch = REL1_31
-=======
-	branch = REL1_32
->>>>>>> 3506c269
+	branch = REL1_32
 	ignore = dirty
 [submodule "extensions/cldr"]
 	path = extensions/cldr
 	url = https://github.com/wikimedia/mediawiki-extensions-cldr
-<<<<<<< HEAD
-	branch = REL1_31
-=======
-	branch = REL1_32
->>>>>>> 3506c269
+	branch = REL1_32
 	ignore = dirty
 [submodule "skins/CologneBlue"]
 	path = skins/CologneBlue
 	url = https://github.com/wikimedia/mediawiki-skins-CologneBlue
-<<<<<<< HEAD
-	branch = REL1_31
-=======
-	branch = REL1_32
->>>>>>> 3506c269
+	branch = REL1_32
 	ignore = dirty
 [submodule "skins/Modern"]
 	path = skins/Modern
 	url = https://github.com/wikimedia/mediawiki-skins-Modern
-<<<<<<< HEAD
-	branch = REL1_31
-=======
-	branch = REL1_32
->>>>>>> 3506c269
+	branch = REL1_32
 	ignore = dirty
 [submodule "extensions/WikiEditor"]
 	path = extensions/WikiEditor
 	url = https://github.com/wikimedia/mediawiki-extensions-WikiEditor
-<<<<<<< HEAD
-	branch = REL1_31
-=======
-	branch = REL1_32
->>>>>>> 3506c269
+	branch = REL1_32
 	ignore = dirty
 [submodule "extensions/Flow"]
 	path = extensions/Flow
 	url = https://github.com/wikimedia/mediawiki-extensions-Flow
-<<<<<<< HEAD
-	branch = REL1_31
-=======
-	branch = REL1_32
->>>>>>> 3506c269
+	branch = REL1_32
 	ignore = dirty
 [submodule "extensions/VisualEditor"]
 	path = extensions/VisualEditor
 	url = https://github.com/wikimedia/mediawiki-extensions-VisualEditor
-<<<<<<< HEAD
-	branch = REL1_31
-=======
-	branch = REL1_32
->>>>>>> 3506c269
+	branch = REL1_32
 	ignore = dirty
 [submodule "extensions/InputBox"]
 	path = extensions/InputBox
 	url = https://github.com/wikimedia/mediawiki-extensions-InputBox
-<<<<<<< HEAD
-	branch = REL1_31
-=======
-	branch = REL1_32
->>>>>>> 3506c269
+	branch = REL1_32
 	ignore = dirty
 [submodule "extensions/Scribunto"]
 	path = extensions/Scribunto
 	url = https://github.com/wikimedia/mediawiki-extensions-Scribunto
-<<<<<<< HEAD
-	branch = REL1_31
-=======
-	branch = REL1_32
->>>>>>> 3506c269
+	branch = REL1_32
 	ignore = dirty
 [submodule "extensions/Math"]
 	path = extensions/Math
 	url = https://github.com/wikimedia/mediawiki-extensions-Math.git
-<<<<<<< HEAD
-	branch = REL1_31
-=======
-	branch = REL1_32
->>>>>>> 3506c269
+	branch = REL1_32
 	ignore = dirty
 [submodule "extensions/MultiUpload"]
 	path = extensions/MultiUpload
 	url = https://github.com/wikimedia/mediawiki-extensions-MultiUpload
-<<<<<<< HEAD
-	branch = REL1_31
-=======
-	branch = REL1_32
->>>>>>> 3506c269
+	branch = REL1_32
 	ignore = dirty
 [submodule "extensions/Timeline"]
 	path = extensions/Timeline
 	url = https://github.com/wikimedia/mediawiki-extensions-Timeline
-<<<<<<< HEAD
-        branch = REL1_31
-[submodule "extensions/CategoryTree"]
-	path = extensions/CategoryTree
-	url = https://github.com/wikimedia/mediawiki-extensions-CategoryTree
-	branch = REL1_31
-=======
 		branch = REL1_32
 [submodule "extensions/CategoryTree"]
 	path = extensions/CategoryTree
 	url = https://github.com/wikimedia/mediawiki-extensions-CategoryTree
 	branch = REL1_32
->>>>>>> 3506c269
 	ignore = dirty
 [submodule "extensions/CiteThisPage"]
 	path = extensions/CiteThisPage
 	url = https://github.com/wikimedia/mediawiki-extensions-CiteThisPage
-<<<<<<< HEAD
-	branch = REL1_31
-=======
-	branch = REL1_32
->>>>>>> 3506c269
+	branch = REL1_32
 	ignore = dirty
 [submodule "extensions/Disambiguator"]
 	path = extensions/Disambiguator
 	url = https://github.com/wikimedia/mediawiki-extensions-Disambiguator
-<<<<<<< HEAD
-	branch = REL1_31
-=======
-	branch = REL1_32
->>>>>>> 3506c269
+	branch = REL1_32
 	ignore = dirty
 [submodule "extensions/ImageMap"]
 	path = extensions/ImageMap
 	url = https://github.com/wikimedia/mediawiki-extensions-Imagemap
-<<<<<<< HEAD
-	branch = REL1_31
-=======
-	branch = REL1_32
->>>>>>> 3506c269
+	branch = REL1_32
 	ignore = dirty
 [submodule "extensions/GlobalCssJs"]
 	path = extensions/GlobalCssJs
 	url = https://github.com/wikimedia/mediawiki-extensions-GlobalCssJs
-<<<<<<< HEAD
-	branch = REL1_31
-=======
-	branch = REL1_32
->>>>>>> 3506c269
+	branch = REL1_32
 	ignore = dirty
 [submodule "extensions/DynamicPageList"]
 	path = extensions/DynamicPageList
 	url = https://github.com/wikimedia/mediawiki-extensions-intersection
-<<<<<<< HEAD
-	branch = REL1_31
-=======
-	branch = REL1_32
->>>>>>> 3506c269
+	branch = REL1_32
 	ignore = dirty
 [submodule "extensions/TemplateData"]
 	path = extensions/TemplateData
 	url = https://github.com/wikimedia/mediawiki-extensions-TemplateData
-<<<<<<< HEAD
-	branch = REL1_31
-=======
-	branch = REL1_32
->>>>>>> 3506c269
+	branch = REL1_32
 	ignore = dirty
 [submodule "extensions/TimedMediaHandler"]
 	path = extensions/TimedMediaHandler
 	url = https://github.com/wikimedia/mediawiki-extensions-TimedMediaHandler
-<<<<<<< HEAD
-	branch = REL1_31
-=======
-	branch = REL1_32
->>>>>>> 3506c269
+	branch = REL1_32
 	ignore = dirty
 [submodule "extensions/CollapsibleVector"]
 	path = extensions/CollapsibleVector
 	url = https://github.com/wikimedia/mediawiki-extensions-CollapsibleVector
-<<<<<<< HEAD
-	branch = REL1_31
-=======
-	branch = REL1_32
->>>>>>> 3506c269
+	branch = REL1_32
 	ignore = dirty
 [submodule "extensions/SubpageFun"]
 	path = extensions/SubpageFun
 	url = https://github.com/wikimedia/mediawiki-extensions-SubpageFun.git
-<<<<<<< HEAD
-	branch = REL1_31
-=======
-	branch = REL1_32
->>>>>>> 3506c269
+	branch = REL1_32
 	ignore = dirty
 [submodule "extensions/DPLForum"]
 	path = extensions/DPLForum
 	url = https://github.com/wikimedia/mediawiki-extensions-DPLForum.git
-<<<<<<< HEAD
-	branch = REL1_31
-=======
-	branch = REL1_32
->>>>>>> 3506c269
+	branch = REL1_32
 	ignore = dirty
 [submodule "extensions/Tabber"]
 	path = extensions/Tabber
 	url = https://github.com/wikimedia/mediawiki-extensions-Tabber.git
-<<<<<<< HEAD
-	branch = REL1_31
-=======
-	branch = REL1_32
->>>>>>> 3506c269
+	branch = REL1_32
 	ignore = dirty
 [submodule "extensions/Poem"]
 	path = extensions/Poem
 	url = https://github.com/wikimedia/mediawiki-extensions-Poem.git
-<<<<<<< HEAD
-	branch = REL1_31
-=======
-	branch = REL1_32
->>>>>>> 3506c269
+	branch = REL1_32
 	ignore = dirty
 [submodule "extensions/AdminLinks"]
 	path = extensions/AdminLinks
 	url = https://github.com/wikimedia/mediawiki-extensions-AdminLinks.git
-<<<<<<< HEAD
-	branch = REL1_31
-=======
-	branch = REL1_32
->>>>>>> 3506c269
+	branch = REL1_32
 	ignore = dirty
 [submodule "extensions/SocialProfile"]
 	path = extensions/SocialProfile
@@ -455,408 +255,227 @@
 [submodule "extensions/Variables"]
 	path = extensions/Variables
 	url = https://github.com/wikimedia/mediawiki-extensions-Variables.git
-<<<<<<< HEAD
-	branch = REL1_31
-=======
-	branch = REL1_32
->>>>>>> 3506c269
+	branch = REL1_32
 	ignore = dirty
 [submodule "extensions/CharInsert"]
 	path = extensions/CharInsert
 	url = https://github.com/wikimedia/mediawiki-extensions-CharInsert.git
-<<<<<<< HEAD
-	branch = REL1_31
-=======
-	branch = REL1_32
->>>>>>> 3506c269
+	branch = REL1_32
 	ignore = dirty
 [submodule "extensions/NewUserMessage"]
 	path = extensions/NewUserMessage
 	url = https://github.com/wikimedia/mediawiki-extensions-NewUserMessage.git
-<<<<<<< HEAD
-	branch = REL1_31
-=======
-	branch = REL1_32
->>>>>>> 3506c269
+	branch = REL1_32
 	ignore = dirty
 [submodule "extensions/CSS"]
 	path = extensions/CSS
 	url = https://github.com/wikimedia/mediawiki-extensions-CSS.git
-<<<<<<< HEAD
-	branch = REL1_31
-=======
-	branch = REL1_32
->>>>>>> 3506c269
+	branch = REL1_32
 	ignore = dirty
 [submodule "extensions/TextExtracts"]
 	path = extensions/TextExtracts
 	url = https://github.com/wikimedia/mediawiki-extensions-TextExtracts.git
-<<<<<<< HEAD
-	branch = REL1_31
-=======
-	branch = REL1_32
->>>>>>> 3506c269
+	branch = REL1_32
 	ignore = dirty
 [submodule "extensions/Popups"]
 	path = extensions/Popups
 	url = https://github.com/wikimedia/mediawiki-extensions-Popups.git
-<<<<<<< HEAD
-	branch = REL1_31
-=======
-	branch = REL1_32
->>>>>>> 3506c269
+	branch = REL1_32
 	ignore = dirty
 [submodule "extensions/PageImages"]
 	path = extensions/PageImages
 	url = https://github.com/wikimedia/mediawiki-extensions-PageImages.git
-<<<<<<< HEAD
-	branch = REL1_31
-=======
-	branch = REL1_32
->>>>>>> 3506c269
+	branch = REL1_32
 	ignore = dirty
 [submodule "extensions/TitleKey"]
 	path = extensions/TitleKey
 	url = https://github.com/wikimedia/mediawiki-extensions-TitleKey.git
-<<<<<<< HEAD
-	branch = REL1_31
-=======
-	branch = REL1_32
->>>>>>> 3506c269
+	branch = REL1_32
 	ignore = dirty
 [submodule "extensions/SyntaxHighlight_GeSHi"]
 	path = extensions/SyntaxHighlight_GeSHi
 	url = https://github.com/wikimedia/mediawiki-extensions-SyntaxHighlight_GeSHi.git
-<<<<<<< HEAD
-	branch = REL1_31
-=======
-	branch = REL1_32
->>>>>>> 3506c269
+	branch = REL1_32
 	ignore = dirty
 [submodule "extensions/MsUpload"]
 	path = extensions/MsUpload
 	url = https://github.com/wikimedia/mediawiki-extensions-MsUpload.git
-<<<<<<< HEAD
-	branch = REL1_31
-=======
-	branch = REL1_32
->>>>>>> 3506c269
+	branch = REL1_32
 	ignore = dirty
 [submodule "extensions/MsLinks"]
 	path = extensions/MsLinks
 	url = https://github.com/wikimedia/mediawiki-extensions-MsLinks.git
-<<<<<<< HEAD
-	branch = REL1_31
-=======
-	branch = REL1_32
->>>>>>> 3506c269
+	branch = REL1_32
 	ignore = dirty
 [submodule "extensions/MsCatSelect"]
 	path = extensions/MsCatSelect
 	url = https://github.com/wikimedia/mediawiki-extensions-MsCatSelect.git
-<<<<<<< HEAD
-	branch = REL1_31
-=======
-	branch = REL1_32
->>>>>>> 3506c269
+	branch = REL1_32
 	ignore = dirty
 [submodule "extensions/MultiBoilerplate"]
 	path = extensions/MultiBoilerplate
 	url = https://github.com/wikimedia/mediawiki-extensions-MultiBoilerplate
-<<<<<<< HEAD
-	branch = REL1_31
-=======
-	branch = REL1_32
->>>>>>> 3506c269
+	branch = REL1_32
 	ignore = dirty
 [submodule "extensions/RelatedArticles"]
 	path = extensions/RelatedArticles
 	url = https://github.com/wikimedia/mediawiki-extensions-RelatedArticles
-<<<<<<< HEAD
-	branch = REL1_31
-=======
-	branch = REL1_32
->>>>>>> 3506c269
+	branch = REL1_32
 	ignore = dirty
 [submodule "extensions/TemplateSandbox"]
 	path = extensions/TemplateSandbox
 	url = https://github.com/wikimedia/mediawiki-extensions-TemplateSandbox
-<<<<<<< HEAD
-	branch = REL1_31
-=======
-	branch = REL1_32
->>>>>>> 3506c269
+	branch = REL1_32
 	ignore = dirty
 [submodule "extensions/Josa"]
 	path = extensions/Josa
 	url = https://github.com/wikimedia/mediawiki-extensions-Josa
-<<<<<<< HEAD
-	branch = REL1_31
-=======
-	branch = REL1_32
->>>>>>> 3506c269
+	branch = REL1_32
 	ignore = dirty
 [submodule "extensions/PageTriage"]
 	path = extensions/PageTriage
 	url = https://github.com/wikimedia/mediawiki-extensions-PageTriage
-<<<<<<< HEAD
-	branch = REL1_31
-=======
-	branch = REL1_32
->>>>>>> 3506c269
+	branch = REL1_32
 	ignore = dirty
 [submodule "extensions/SubPageList3"]
 	path = extensions/SubPageList3
 	url = https://github.com/wikimedia/mediawiki-extensions-SubPageList3
-<<<<<<< HEAD
-	branch = REL1_31
-=======
-	branch = REL1_32
->>>>>>> 3506c269
+	branch = REL1_32
 	ignore = dirty
 [submodule "extensions/FeaturedFeeds"]
 	path = extensions/FeaturedFeeds
 	url = https://github.com/wikimedia/mediawiki-extensions-FeaturedFeeds
-<<<<<<< HEAD
-	branch = REL1_31
-=======
-	branch = REL1_32
->>>>>>> 3506c269
+	branch = REL1_32
 	ignore = dirty
 [submodule "extensions/NoTitle"]
 	path = extensions/NoTitle
 	url = https://github.com/wikimedia/mediawiki-extensions-NoTitle
-<<<<<<< HEAD
-	branch = REL1_31
-=======
-	branch = REL1_32
->>>>>>> 3506c269
+	branch = REL1_32
 	ignore = dirty
 [submodule "extensions/OpenGraphMeta"]
 	path = extensions/OpenGraphMeta
 	url = https://github.com/wikimedia/mediawiki-extensions-OpenGraphMeta
-<<<<<<< HEAD
-	branch = REL1_31
-=======
-	branch = REL1_32
->>>>>>> 3506c269
+	branch = REL1_32
 	ignore = dirty
 [submodule "extensions/WikiLove"]
 	path = extensions/WikiLove
 	url = https://github.com/wikimedia/mediawiki-extensions-WikiLove
-<<<<<<< HEAD
-	branch = REL1_31
-=======
-	branch = REL1_32
->>>>>>> 3506c269
+	branch = REL1_32
 	ignore = dirty
 [submodule "extensions/BetaFeatures"]
 	path = extensions/BetaFeatures
 	url = https://github.com/wikimedia/mediawiki-extensions-BetaFeatures
-<<<<<<< HEAD
-	branch = REL1_31
-=======
-	branch = REL1_32
->>>>>>> 3506c269
+	branch = REL1_32
 	ignore = dirty
 [submodule "extensions/SandboxLink"]
 	path = extensions/SandboxLink
 	url = https://github.com/wikimedia/mediawiki-extensions-SandboxLink
-<<<<<<< HEAD
-	branch = REL1_31
-=======
-	branch = REL1_32
->>>>>>> 3506c269
+	branch = REL1_32
 	ignore = dirty
 [submodule "extensions/MultimediaViewer"]
 	path = extensions/MultimediaViewer
 	url = https://github.com/wikimedia/mediawiki-extensions-MultimediaViewer
-<<<<<<< HEAD
-	branch = REL1_31
-=======
-	branch = REL1_32
->>>>>>> 3506c269
+	branch = REL1_32
 	ignore = dirty
 [submodule "extensions/ContactPage"]
 	path = extensions/ContactPage
 	url = https://github.com/wikimedia/mediawiki-extensions-ContactPage
-<<<<<<< HEAD
-	branch = REL1_31
-=======
-	branch = REL1_32
->>>>>>> 3506c269
+	branch = REL1_32
 	ignore = dirty
 [submodule "extensions/Poll"]
 	path = extensions/Poll
 	url = https://github.com/wikimedia/mediawiki-extensions-Poll
-<<<<<<< HEAD
-	branch = REL1_31
-=======
-	branch = REL1_32
->>>>>>> 3506c269
+	branch = REL1_32
 	ignore = dirty
 [submodule "extensions/Editcount"]
 	path = extensions/Editcount
 	url = https://gerrit.wikimedia.org/r/p/mediawiki/extensions/Editcount.git
-<<<<<<< HEAD
-	branch = REL1_31
-=======
-	branch = REL1_32
->>>>>>> 3506c269
+	branch = REL1_32
 	ignore = dirty
 [submodule "extensions/PageNotice"]
 	path = extensions/PageNotice
 	url = https://github.com/wikimedia/mediawiki-extensions-PageNotice.git
-<<<<<<< HEAD
-	branch = REL1_31
-=======
-	branch = REL1_32
->>>>>>> 3506c269
+	branch = REL1_32
 	ignore = dirty
 [submodule "extensions/Loops"]
 	path = extensions/Loops
 	url = https://github.com/wikimedia/mediawiki-extensions-Loops.git
-<<<<<<< HEAD
-	branch = REL1_31
-=======
-	branch = REL1_32
->>>>>>> 3506c269
+	branch = REL1_32
 	ignore = dirty
 [submodule "extensions/NewestPages"]
 	path = extensions/NewestPages
 	url = https://github.com/wikimedia/mediawiki-extensions-NewestPages.git
-<<<<<<< HEAD
-	branch = REL1_31
-=======
-	branch = REL1_32
->>>>>>> 3506c269
+	branch = REL1_32
 	ignore = dirty
 [submodule "extensions/HeaderTabs"]
 	path = extensions/HeaderTabs
 	url = https://github.com/wikimedia/mediawiki-extensions-HeaderTabs.git
-<<<<<<< HEAD
-	branch = REL1_31
-=======
-	branch = REL1_32
->>>>>>> 3506c269
+	branch = REL1_32
 	ignore = dirty
 [submodule "extensions/VoteNY"]
 	path = extensions/VoteNY
 	url = https://github.com/wikimedia/mediawiki-extensions-VoteNY.git
-<<<<<<< HEAD
-	branch = REL1_31
-=======
-	branch = REL1_32
->>>>>>> 3506c269
+	branch = REL1_32
 	ignore = dirty
 [submodule "skins/Metrolook"]
 	path = skins/Metrolook
 	url = https://github.com/wikimedia/mediawiki-skins-Metrolook.git
-<<<<<<< HEAD
-	branch = REL1_31
-=======
-	branch = REL1_32
->>>>>>> 3506c269
+	branch = REL1_32
 	ignore = dirty
 [submodule "extensions/AJAXPoll"]
 	path = extensions/AJAXPoll
 	url = https://github.com/wikimedia/mediawiki-extensions-AJAXPoll.git
-<<<<<<< HEAD
-	branch = REL1_31
-=======
-	branch = REL1_32
->>>>>>> 3506c269
+	branch = REL1_32
 	ignore = dirty
 [submodule "extensions/BlogPage"]
 	path = extensions/BlogPage
 	url = https://github.com/wikimedia/mediawiki-extensions-BlogPage.git
-<<<<<<< HEAD
-	branch = REL1_31
-=======
-	branch = REL1_32
->>>>>>> 3506c269
+	branch = REL1_32
 	ignore = dirty
 [submodule "extensions/WebChat"]
 	path = extensions/WebChat
 	url = https://github.com/wikimedia/mediawiki-extensions-WebChat
-<<<<<<< HEAD
-	branch = REL1_31
-	ignore = dirty
-[submodule "extensions/MSCalendar"]
-	path = extensions/MSCalendar
-	url = https://github.com/wikimedia/mediawiki-extensions-MSCalendar
-	branch = REL1_31
-=======
 	branch = REL1_32
 	ignore = dirty
 [submodule "extensions/MsCalendar"]
 	path = extensions/MsCalendar
 	url = https://github.com/wikimedia/mediawiki-extensions-MsCalendar
 	branch = REL1_32
->>>>>>> 3506c269
 	ignore = dirty
 [submodule "extensions/Widgets"]
 	path = extensions/Widgets
 	url = https://github.com/wikimedia/mediawiki-extensions-Widgets
-<<<<<<< HEAD
-	branch = REL1_31
-=======
-	branch = REL1_32
->>>>>>> 3506c269
+	branch = REL1_32
 	ignore = dirty
 [submodule "extensions/AuthorProtect"]
 	path = extensions/AuthorProtect
 	url = https://github.com/wikimedia/mediawiki-extensions-AuthorProtect
-<<<<<<< HEAD
-	branch = REL1_31
-=======
-	branch = REL1_32
->>>>>>> 3506c269
+	branch = REL1_32
 	ignore = dirty
 [submodule "extensions/LinkSuggest"]
 	path = extensions/LinkSuggest
 	url = https://github.com/wikimedia/mediawiki-extensions-LinkSuggest
-<<<<<<< HEAD
-	branch = REL1_31
-=======
-	branch = REL1_32
->>>>>>> 3506c269
+	branch = REL1_32
 	ignore = dirty
 [submodule "skins/DuskToDawn"]
 	path = skins/DuskToDawn
 	url = https://github.com/wikimedia/mediawiki-skins-DuskToDawn
-<<<<<<< HEAD
-	branch = REL1_31
-=======
-	branch = REL1_32
->>>>>>> 3506c269
+	branch = REL1_32
 	ignore = dirty
 [submodule "skins/apex"]
 	path = skins/apex
 	url = https://github.com/wikimedia/mediawiki-skins-apex.git
-<<<<<<< HEAD
-	branch = REL1_31
-=======
-	branch = REL1_32
->>>>>>> 3506c269
+	branch = REL1_32
 	ignore = dirty
 [submodule "skins/erudite"]
 	path = skins/erudite
 	url = https://github.com/wikimedia/mediawiki-skins-erudite.git
-<<<<<<< HEAD
-	branch = REL1_31
-=======
-	branch = REL1_32
->>>>>>> 3506c269
+	branch = REL1_32
 	ignore = dirty
 [submodule "extensions/ConfirmEdit"]
 	path = extensions/ConfirmEdit
 	url = https://github.com/wikimedia/mediawiki-extensions-ConfirmEdit.git
-<<<<<<< HEAD
-	branch = REL1_31
-=======
-	branch = REL1_32
->>>>>>> 3506c269
+	branch = REL1_32
 	ignore = dirty
 [submodule "extensions/CreateWiki"]
 	path = extensions/CreateWiki
@@ -871,11 +490,7 @@
 [submodule "extensions/Tabs"]
 	path = extensions/Tabs
 	url = https://github.com/wikimedia/mediawiki-extensions-Tabs
-<<<<<<< HEAD
-	branch = REL1_31
-=======
-	branch = REL1_32
->>>>>>> 3506c269
+	branch = REL1_32
 	ignore = dirty
 [submodule "extensions/RandomSelection"]
 	path = extensions/RandomSelection
@@ -890,11 +505,7 @@
 [submodule "extensions/AddHTMLMetaAndTitle"]
 	path = extensions/AddHTMLMetaAndTitle
 	url = https://github.com/wikimedia/mediawiki-extensions-AddHTMLMetaAndTitle.git
-<<<<<<< HEAD
-	branch = REL1_31
-=======
-	branch = REL1_32
->>>>>>> 3506c269
+	branch = REL1_32
 	ignore = dirty
 [submodule "extensions/HighlightLinksInCategory"]
 	path = extensions/HighlightLinksInCategory
@@ -914,11 +525,7 @@
 [submodule "extensions/Comments"]
 	path = extensions/Comments
 	url = https://github.com/wikimedia/mediawiki-extensions-Comments.git
-<<<<<<< HEAD
-	branch = REL1_31
-=======
-	branch = REL1_32
->>>>>>> 3506c269
+	branch = REL1_32
 	ignore = dirty
 [submodule "extensions/ScratchBlocks"]
 	path = extensions/ScratchBlocks
@@ -935,31 +542,15 @@
 	url = https://github.com/miraheze/YouTube.git
 	branch = master
 	ignore = dirty
-<<<<<<< HEAD
-[submodule "extensions/MsCalendar"]
-	path = extensions/MsCalendar
-	url = https://github.com/wikimedia/mediawiki-extensions-MsCalendar
-	branch = REL1_31
-	ignore = dirty
 [submodule "extensions/LabeledSectionTransclusion"]
 	path = extensions/LabeledSectionTransclusion
 	url = https://github.com/wikimedia/mediawiki-extensions-LabeledSectionTransclusion
-	branch = REL1_31
-=======
-[submodule "extensions/LabeledSectionTransclusion"]
-	path = extensions/LabeledSectionTransclusion
-	url = https://github.com/wikimedia/mediawiki-extensions-LabeledSectionTransclusion
-	branch = REL1_32
->>>>>>> 3506c269
+	branch = REL1_32
 	ignore = dirty
 [submodule "extensions/ReplaceText"]
 	path = extensions/ReplaceText
 	url = https://github.com/wikimedia/mediawiki-extensions-ReplaceText.git
-<<<<<<< HEAD
-	branch = REL1_31
-=======
-	branch = REL1_32
->>>>>>> 3506c269
+	branch = REL1_32
 	ignore = dirty
 [submodule "extensions/JavascriptSlideshow"]
 	path = extensions/JavascriptSlideshow
@@ -969,29 +560,17 @@
 [submodule "extensions/Wikibase"]
 	path = extensions/Wikibase
 	url = https://github.com/wikimedia/mediawiki-extensions-Wikibase
-<<<<<<< HEAD
-	branch = REL1_31
-=======
-	branch = REL1_32
->>>>>>> 3506c269
+	branch = REL1_32
 	ignore = dirty
 [submodule "extensions/RSS"]
 	path = extensions/RSS
 	url = https://github.com/wikimedia/mediawiki-extensions-RSS
-<<<<<<< HEAD
-	branch = REL1_31
-=======
-	branch = REL1_32
->>>>>>> 3506c269
+	branch = REL1_32
 	ignore = dirty
 [submodule "extensions/CookieWarning"]
 	path = extensions/CookieWarning
 	url = https://github.com/wikimedia/mediawiki-extensions-CookieWarning.git
-<<<<<<< HEAD
-	branch = REL1_31
-=======
-	branch = REL1_32
->>>>>>> 3506c269
+	branch = REL1_32
 	ignore = dirty
 [submodule "extensions/FancyBoxThumbs"]
 	path = extensions/FancyBoxThumbs
@@ -1006,20 +585,12 @@
 [submodule "extensions/ContentTranslation"]
 	path = extensions/ContentTranslation
 	url = https://github.com/wikimedia/mediawiki-extensions-ContentTranslation
-<<<<<<< HEAD
-	branch = REL1_31
-=======
-	branch = REL1_32
->>>>>>> 3506c269
+	branch = REL1_32
 	ignore = dirty
 [submodule "extensions/MassEditRegex"]
 	path = extensions/MassEditRegex
 	url = https://github.com/wikimedia/mediawiki-extensions-MassEditRegex
-<<<<<<< HEAD
-	branch = REL1_31
-=======
-	branch = REL1_32
->>>>>>> 3506c269
+	branch = REL1_32
 	ignore = dirty
 [submodule "extensions/HideSection"]
 	path = extensions/HideSection
@@ -1034,11 +605,7 @@
 [submodule "extensions/WikiTextLoggedInOut"]
 	path = extensions/WikiTextLoggedInOut
 	url = https://github.com/wikimedia/mediawiki-extensions-WikiTextLoggedInOut
-<<<<<<< HEAD
-	branch = REL1_31
-=======
-	branch = REL1_32
->>>>>>> 3506c269
+	branch = REL1_32
 	ignore = dirty
 [submodule "skins/Refreshed"]
 	path = skins/Refreshed
@@ -1048,110 +615,62 @@
 [submodule "extensions/MediaWikiChat"]
 	path = extensions/MediaWikiChat
 	url = https://github.com/wikimedia/mediawiki-extensions-MediaWikiChat
-<<<<<<< HEAD
-	branch = REL1_31
-=======
-	branch = REL1_32
->>>>>>> 3506c269
+	branch = REL1_32
 	ignore = dirty
 [submodule "extensions/ArticleRatings"]
 	path = extensions/ArticleRatings
 	url = https://github.com/wikimedia/mediawiki-extensions-ArticleRatings
-<<<<<<< HEAD
-	branch = REL1_31
-=======
-	branch = REL1_32
->>>>>>> 3506c269
+	branch = REL1_32
 	ignore = dirty
 [submodule "skins/Nostalgia"]
 	path = skins/Nostalgia
 	url = https://github.com/wikimedia/mediawiki-skins-Nostalgia
-<<<<<<< HEAD
-	branch = REL1_31
-=======
-	branch = REL1_32
->>>>>>> 3506c269
+	branch = REL1_32
 	ignore = dirty
 [submodule "extensions/FlaggedRevs"]
 	path = extensions/FlaggedRevs
 	url = https://github.com/wikimedia/mediawiki-extensions-FlaggedRevs
-<<<<<<< HEAD
-	branch = REL1_31
-=======
-	branch = REL1_32
->>>>>>> 3506c269
+	branch = REL1_32
 	ignore = dirty
 [submodule "extensions/PdfHandler"]
 	path = extensions/PdfHandler
 	url = https://github.com/wikimedia/mediawiki-extensions-PdfHandler
-<<<<<<< HEAD
-	branch = REL1_31
-=======
-	branch = REL1_32
->>>>>>> 3506c269
+	branch = REL1_32
 	ignore = dirty
 [submodule "extensions/TorBlock"]
 	path = extensions/TorBlock
 	url = https://github.com/wikimedia/mediawiki-extensions-TorBlock
-<<<<<<< HEAD
-	branch = REL1_31
-=======
-	branch = REL1_32
->>>>>>> 3506c269
+	branch = REL1_32
 	ignore = dirty
 [submodule "extensions/LocalisationUpdate"]
 	path = extensions/LocalisationUpdate
 	url = https://github.com/wikimedia/mediawiki-extensions-LocalisationUpdate
-<<<<<<< HEAD
-	branch = REL1_31
-=======
-	branch = REL1_32
->>>>>>> 3506c269
+	branch = REL1_32
 	ignore = dirty
 [submodule "extensions/Newsletter"]
 	path = extensions/Newsletter
 	url = https://github.com/wikimedia/mediawiki-extensions-Newsletter
-<<<<<<< HEAD
-	branch = REL1_31
-=======
-	branch = REL1_32
->>>>>>> 3506c269
+	branch = REL1_32
 	ignore = dirty
 [submodule "extensions/OATHAuth"]
 	path = extensions/OATHAuth
 	url = https://github.com/wikimedia/mediawiki-extensions-OATHAuth
-<<<<<<< HEAD
-	branch = REL1_31
-=======
-	branch = REL1_32
->>>>>>> 3506c269
+	branch = REL1_32
 	ignore = dirty
 [submodule "extensions/SiteScout"]
 	path = extensions/SiteScout
 	url = https://github.com/wikimedia/mediawiki-extensions-SiteScout
-<<<<<<< HEAD
-	branch = REL1_31
-=======
-	branch = REL1_32
->>>>>>> 3506c269
+	branch = REL1_32
 	ignore = dirty
 [submodule "extensions/CreatePage"]
 	path = extensions/CreatePage
 	url = https://github.com/wikimedia/mediawiki-extensions-CreatePage
-<<<<<<< HEAD
-	branch = REL1_31
-=======
-	branch = REL1_32
->>>>>>> 3506c269
+	branch = REL1_32
 	ignore = dirty
 [submodule "extensions/wikihiero"]
 	path = extensions/wikihiero
 	url = https://github.com/wikimedia/mediawiki-extensions-wikihiero
-<<<<<<< HEAD
-	branch = REL1_31
-=======
-	branch = REL1_32
->>>>>>> 3506c269
+	branch = REL1_32
 	ignore = dirty
 [submodule "extensions/ManageWiki"]
 	path = extensions/ManageWiki
@@ -1161,83 +680,47 @@
 [submodule "extensions/Quiz"]
 	path = extensions/Quiz
 	url = https://github.com/wikimedia/mediawiki-extensions-Quiz
-<<<<<<< HEAD
-	branch = REL1_31
-=======
-	branch = REL1_32
->>>>>>> 3506c269
+	branch = REL1_32
 	ignore = dirty
 [submodule "extensions/ProtectSite"]
 	path = extensions/ProtectSite
 	url = https://github.com/wikimedia/mediawiki-extensions-ProtectSite
-<<<<<<< HEAD
-	branch = REL1_31
-=======
-	branch = REL1_32
->>>>>>> 3506c269
+	branch = REL1_32
 	ignore = dirty
 [submodule "extensions/EducationProgram"]
 	path = extensions/EducationProgram
 	url = https://github.com/wikimedia/mediawiki-extensions-EducationProgram
-<<<<<<< HEAD
-	branch = REL1_31
-=======
-	branch = REL1_32
->>>>>>> 3506c269
+	branch = REL1_32
 	ignore = dirty
 [submodule "extensions/Theme"]
 	path = extensions/Theme
 	url = https://github.com/wikimedia/mediawiki-extensions-Theme
-<<<<<<< HEAD
-	branch = REL1_31
-=======
-	branch = REL1_32
->>>>>>> 3506c269
+	branch = REL1_32
 	ignore = dirty
 [submodule "skins/Gamepress"]
 	path = skins/Gamepress
 	url = https://github.com/wikimedia/mediawiki-skins-Gamepress.git
-<<<<<<< HEAD
-	branch = REL1_31
-=======
-	branch = REL1_32
->>>>>>> 3506c269
+	branch = REL1_32
 	ignore = dirty
 [submodule "extensions/DismissableSiteNotice"]
 	path = extensions/DismissableSiteNotice
 	url = https://github.com/wikimedia/mediawiki-extensions-DismissableSiteNotice.git
-<<<<<<< HEAD
-	branch = REL1_31
-=======
-	branch = REL1_32
->>>>>>> 3506c269
+	branch = REL1_32
 	ignore = dirty
 [submodule "extensions/NewSignupPage"]
 	path = extensions/NewSignupPage
 	url = https://github.com/wikimedia/mediawiki-extensions-NewSignupPage
-<<<<<<< HEAD
-	branch = REL1_31
-=======
-	branch = REL1_32
->>>>>>> 3506c269
+	branch = REL1_32
 	ignore = dirty
 [submodule "extensions/Graph"]
 	path = extensions/Graph
 	url = https://github.com/wikimedia/mediawiki-extensions-Graph
-<<<<<<< HEAD
-	branch = REL1_31
-=======
-	branch = REL1_32
->>>>>>> 3506c269
+	branch = REL1_32
 	ignore = dirty
 [submodule "extensions/News"]
 	path = extensions/News
 	url = https://github.com/wikimedia/mediawiki-extensions-News
-<<<<<<< HEAD
-	branch = REL1_31
-=======
-	branch = REL1_32
->>>>>>> 3506c269
+	branch = REL1_32
 	ignore = dirty
 [submodule "extensions/Spoilers"]
 	path = extensions/Spoilers
@@ -1247,65 +730,37 @@
 [submodule "extensions/Duplicator"]
 	path = extensions/Duplicator
 	url = https://github.com/wikimedia/mediawiki-extensions-Duplicator
-<<<<<<< HEAD
-	branch = REL1_31
-=======
-	branch = REL1_32
->>>>>>> 3506c269
+	branch = REL1_32
 	ignore = dirty
 [submodule "extensions/SimpleChanges"]
 	path = extensions/SimpleChanges
 	url = https://github.com/wikimedia/mediawiki-extensions-SimpleChanges
-<<<<<<< HEAD
-	branch = REL1_31
-=======
-	branch = REL1_32
->>>>>>> 3506c269
+	branch = REL1_32
 	ignore = dirty
 [submodule "extensions/CreateRedirect"]
 	path = extensions/CreateRedirect
 	url = https://github.com/wikimedia/mediawiki-extensions-CreateRedirect
-<<<<<<< HEAD
-	branch = REL1_31
-=======
-	branch = REL1_32
->>>>>>> 3506c269
+	branch = REL1_32
 	ignore = dirty
 [submodule "extensions/WhoIsWatching"]
 	path = extensions/WhoIsWatching
 	url = https://github.com/wikimedia/mediawiki-extensions-WhoIsWatching
-<<<<<<< HEAD
-	branch = REL1_31
-=======
-	branch = REL1_32
->>>>>>> 3506c269
+	branch = REL1_32
 	ignore = dirty
 [submodule "extensions/EditSubpages"]
 	path = extensions/EditSubpages
 	url = https://github.com/wikimedia/mediawiki-extensions-EditSubpages
-<<<<<<< HEAD
-	branch = REL1_31
-=======
-	branch = REL1_32
->>>>>>> 3506c269
+	branch = REL1_32
 	ignore = dirty
 [submodule "extensions/ProofreadPage"]
 	path = extensions/ProofreadPage
 	url = https://github.com/wikimedia/mediawiki-extensions-ProofreadPage
-<<<<<<< HEAD
-	branch = REL1_31
-=======
-	branch = REL1_32
->>>>>>> 3506c269
+	branch = REL1_32
 	ignore = dirty
 [submodule "extensions/PagedTiffHandler"]
 	path = extensions/PagedTiffHandler
 	url = https://github.com/wikimedia/mediawiki-extensions-PagedTiffHandler
-<<<<<<< HEAD
-	branch = REL1_31
-=======
-	branch = REL1_32
->>>>>>> 3506c269
+	branch = REL1_32
 	ignore = dirty
 [submodule "skins/ModernSkylight"]
 	path = skins/ModernSkylight
@@ -1315,11 +770,7 @@
 [submodule "extensions/AutoCreateCategoryPages"]
 	path = extensions/AutoCreateCategoryPages
 	url = https://github.com/wikimedia/mediawiki-extensions-AutoCreateCategoryPages
-<<<<<<< HEAD
-	branch = REL1_31
-=======
-	branch = REL1_32
->>>>>>> 3506c269
+	branch = REL1_32
 	ignore = dirty
 [submodule "extensions/CrossReference"]
 	path = extensions/CrossReference
@@ -1329,11 +780,7 @@
 [submodule "extensions/PageForms"]
 	path = extensions/PageForms
 	url = https://github.com/wikimedia/mediawiki-extensions-PageForms
-<<<<<<< HEAD
-	branch = REL1_31
-=======
-	branch = REL1_32
->>>>>>> 3506c269
+	branch = REL1_32
 	ignore = dirty
 [submodule "skins/DarkVector"]
 	path = skins/DarkVector
@@ -1343,20 +790,12 @@
 [submodule "skins/Timeless"]
 	path = skins/Timeless
 	url = https://github.com/wikimedia/mediawiki-skins-Timeless
-<<<<<<< HEAD
-	branch = REL1_31
-=======
-	branch = REL1_32
->>>>>>> 3506c269
+	branch = REL1_32
 	ignore = dirty
 [submodule "extensions/ContributionScores"]
 	path = extensions/ContributionScores
 	url = https://github.com/wikimedia/mediawiki-extensions-ContributionScores
-<<<<<<< HEAD
-	branch = REL1_31
-=======
-	branch = REL1_32
->>>>>>> 3506c269
+	branch = REL1_32
 	ignore = dirty
 [submodule "extensions/CustomHeader"]
 	path = extensions/CustomHeader
@@ -1366,20 +805,12 @@
 [submodule "extensions/TocTree"]
 	path = extensions/TocTree
 	url = https://github.com/wikimedia/mediawiki-extensions-TocTree
-<<<<<<< HEAD
-	branch = REL1_31
-=======
-	branch = REL1_32
->>>>>>> 3506c269
+	branch = REL1_32
 	ignore = dirty
 [submodule "extensions/GroupsSidebar"]
 	path = extensions/GroupsSidebar
 	url = https://github.com/wikimedia/mediawiki-extensions-GroupsSidebar
-<<<<<<< HEAD
-	branch = REL1_31
-=======
-	branch = REL1_32
->>>>>>> 3506c269
+	branch = REL1_32
 	ignore = dirty
 [submodule "skins/Tweeki"]
 	path = skins/Tweeki
@@ -1389,20 +820,12 @@
 [submodule "extensions/GuidedTour"]
 	path = extensions/GuidedTour
 	url = https://github.com/wikimedia/mediawiki-extensions-GuidedTour
-<<<<<<< HEAD
-	branch = REL1_31
-=======
-	branch = REL1_32
->>>>>>> 3506c269
+	branch = REL1_32
 	ignore = dirty
 [submodule "extensions/EventLogging"]
 	path = extensions/EventLogging
 	url = https://github.com/wikimedia/mediawiki-extensions-EventLogging
-<<<<<<< HEAD
-	branch = REL1_31
-=======
-	branch = REL1_32
->>>>>>> 3506c269
+	branch = REL1_32
 	ignore = dirty
 [submodule "extensions/PdfBook"]
 	path = extensions/PdfBook
@@ -1417,29 +840,17 @@
 [submodule "vendor"]
 	path = vendor
 	url = https://github.com/wikimedia/mediawiki-vendor
-<<<<<<< HEAD
-	branch = REL1_31
-=======
-	branch = REL1_32
->>>>>>> 3506c269
+	branch = REL1_32
 	ignore = dirty
 [submodule "extensions/CentralNotice"]
 	path = extensions/CentralNotice
 	url = https://github.com/wikimedia/mediawiki-extensions-CentralNotice
-<<<<<<< HEAD
-	branch = REL1_31
-=======
-	branch = REL1_32
->>>>>>> 3506c269
+	branch = REL1_32
 	ignore = dirty
 [submodule "extensions/UrlGetParameters"]
 	path = extensions/UrlGetParameters
 	url = https://github.com/wikimedia/mediawiki-extensions-UrlGetParameters
-<<<<<<< HEAD
-	branch = REL1_31
-=======
-	branch = REL1_32
->>>>>>> 3506c269
+	branch = REL1_32
 	ignore = dirty
 [submodule "extensions/Moderation"]
 	path = extensions/Moderation
@@ -1454,38 +865,22 @@
 [submodule "extensions/Score"]
 	path = extensions/Score
 	url = https://github.com/wikimedia/mediawiki-extensions-Score
-<<<<<<< HEAD
-	branch = REL1_31
-=======
-	branch = REL1_32
->>>>>>> 3506c269
+	branch = REL1_32
 	ignore = dirty
 [submodule "extensions/LoginNotify"]
 	path = extensions/LoginNotify
 	url = https://github.com/wikimedia/mediawiki-extensions-LoginNotify
-<<<<<<< HEAD
-	branch = REL1_31
-=======
-	branch = REL1_32
->>>>>>> 3506c269
+	branch = REL1_32
 	ignore = dirty
 [submodule "extensions/AddThis"]
 	path = extensions/AddThis
 	url = https://github.com/wikimedia/mediawiki-extensions-AddThis
-<<<<<<< HEAD
-	branch = REL1_31
-=======
-	branch = REL1_32
->>>>>>> 3506c269
+	branch = REL1_32
 	ignore = dirty
 [submodule "extensions/MagicNoCache"]
 	path = extensions/MagicNoCache
 	url = https://github.com/wikimedia/mediawiki-extensions-MagicNoCache
-<<<<<<< HEAD
-	branch = REL1_31
-=======
-	branch = REL1_32
->>>>>>> 3506c269
+	branch = REL1_32
 	ignore = dirty
 [submodule "extensions/WikiForum"]
 	path = extensions/WikiForum
@@ -1495,11 +890,7 @@
 [submodule "extensions/Cargo"]
 	path = extensions/Cargo
 	url = https://github.com/wikimedia/mediawiki-extensions-Cargo
-<<<<<<< HEAD
-	branch = REL1_31
-=======
-	branch = REL1_32
->>>>>>> 3506c269
+	branch = REL1_32
 	ignore = dirty
 [submodule "extensions/HAWelcome"]
 	path = extensions/HAWelcome
@@ -1509,54 +900,30 @@
 [submodule "skins/MinervaNeue"]
 	path = skins/MinervaNeue
 	url = https://github.com/wikimedia/mediawiki-skins-MinervaNeue
-<<<<<<< HEAD
-	branch = REL1_31
-=======
-	branch = REL1_32
->>>>>>> 3506c269
+	branch = REL1_32
 	ignore = dirty
 [submodule "extensions/ElectronPdfService"]
 	path = extensions/ElectronPdfService
 	url = https://github.com/wikimedia/mediawiki-extensions-ElectronPdfService
-<<<<<<< HEAD
-	branch = REL1_31
-=======
-	branch = REL1_32
->>>>>>> 3506c269
+	branch = REL1_32
 	ignore = dirty
 [submodule "extensions/GlobalUserPage"]
 	path = extensions/GlobalUserPage
 	url = https://github.com/macfanforks/mediawiki-extensions-GlobalUserPage
-<<<<<<< HEAD
-	branch = REL1_31
+	branch = REL1_32
 [submodule "extensions/GlobalPreferences"]
 	path = extensions/GlobalPreferences
 	url = https://github.com/wikimedia/mediawiki-extensions-GlobalPreferences
-	branch = REL1_31
+	branch = REL1_32
 [submodule "extensions/QuizGame"]
 	path = extensions/QuizGame
 	url = https://github.com/wikimedia/mediawiki-extensions-QuizGame
-	branch = REL1_31
-=======
-	branch = REL1_32
-[submodule "extensions/GlobalPreferences"]
-	path = extensions/GlobalPreferences
-	url = https://github.com/wikimedia/mediawiki-extensions-GlobalPreferences
-	branch = REL1_32
-[submodule "extensions/QuizGame"]
-	path = extensions/QuizGame
-	url = https://github.com/wikimedia/mediawiki-extensions-QuizGame
-	branch = REL1_32
->>>>>>> 3506c269
+	branch = REL1_32
 	ignore = dirty
 [submodule "extensions/Capiunto"]
 	path = extensions/Capiunto
 	url = https://github.com/wikimedia/mediawiki-extensions-Capiunto
-<<<<<<< HEAD
-	branch = REL1_31
-=======
-	branch = REL1_32
->>>>>>> 3506c269
+	branch = REL1_32
 	ignore = dirty
 [submodule "extensions/DonateBoxInSidebar"]
 	path = extensions/DonateBoxInSidebar
@@ -1566,11 +933,7 @@
 [submodule "extensions/TemplateStyles"]
 	path = extensions/TemplateStyles
 	url = https://github.com/wikimedia/mediawiki-extensions-TemplateStyles
-<<<<<<< HEAD
-	branch = REL1_31
-=======
-	branch = REL1_32
->>>>>>> 3506c269
+	branch = REL1_32
 	ignore = dirty
 [submodule "extensions/WikiDiscover"]
 	path = extensions/WikiDiscover
@@ -1580,38 +943,22 @@
 [submodule "extensions/Collection"]
 	path = extensions/Collection
 	url = https://github.com/wikimedia/mediawiki-extensions-Collection
-<<<<<<< HEAD
-	branch = REL1_31
-=======
-	branch = REL1_32
->>>>>>> 3506c269
+	branch = REL1_32
 	ignore = dirty
 [submodule "extensions/PipeEscape"]
 	path = extensions/PipeEscape
 	url = https://github.com/wikimedia/mediawiki-extensions-PipeEscape
-<<<<<<< HEAD
-	branch = REL1_31
-=======
-	branch = REL1_32
->>>>>>> 3506c269
+	branch = REL1_32
 	ignore = dirty
 [submodule "extensions/Kartographer"]
 	path = extensions/Kartographer
 	url = https://github.com/wikimedia/mediawiki-extensions-Kartographer
-<<<<<<< HEAD
-	branch = REL1_31
-=======
-	branch = REL1_32
->>>>>>> 3506c269
+	branch = REL1_32
 	ignore = dirty
 [submodule "extensions/Description2"]
 	path = extensions/Description2
 	url = https://github.com/wikimedia/mediawiki-extensions-Description2
-<<<<<<< HEAD
-	branch = REL1_31
-=======
-	branch = REL1_32
->>>>>>> 3506c269
+	branch = REL1_32
 	ignore = dirty
 [submodule "skins/pivot"]
 	path = skins/pivot
@@ -1624,65 +971,37 @@
 [submodule "extensions/GeoData"]
 	path = extensions/GeoData
 	url = https://github.com/wikimedia/mediawiki-extensions-GeoData
-<<<<<<< HEAD
-	branch = REL1_31
-=======
-	branch = REL1_32
->>>>>>> 3506c269
+	branch = REL1_32
 	ignore = dirty
 [submodule "extensions/TwoColConflict"]
 	path = extensions/TwoColConflict
 	url = https://github.com/wikimedia/mediawiki-extensions-TwoColConflict
-<<<<<<< HEAD
-	branch = REL1_31
-=======
-	branch = REL1_32
->>>>>>> 3506c269
+	branch = REL1_32
 	ignore = dirty
 [submodule "extensions/JSBreadCrumbs"]
 	path = extensions/JSBreadCrumbs
 	url = https://github.com/wikimedia/mediawiki-extensions-JSBreadCrumbs
-<<<<<<< HEAD
-	branch = REL1_31
-=======
-	branch = REL1_32
->>>>>>> 3506c269
+	branch = REL1_32
 	ignore = dirty
 [submodule "extensions/MyVariables"]
 	path = extensions/MyVariables
 	url = https://github.com/wikimedia/mediawiki-extensions-MyVariables
-<<<<<<< HEAD
-	branch = REL1_31
-=======
-	branch = REL1_32
->>>>>>> 3506c269
+	branch = REL1_32
 	ignore = dirty
 [submodule "extensions/RandomGameUnit"]
 	path = extensions/RandomGameUnit
 	url = https://github.com/wikimedia/mediawiki-extensions-RandomGameUnit
-<<<<<<< HEAD
-	branch = REL1_31
-=======
-	branch = REL1_32
->>>>>>> 3506c269
+	branch = REL1_32
 	ignore = dirty
 [submodule "extensions/NewUserNotif"]
 	path = extensions/NewUserNotif
 	url = https://github.com/wikimedia/mediawiki-extensions-NewUserNotif
-<<<<<<< HEAD
-	branch = REL1_31
-=======
-	branch = REL1_32
->>>>>>> 3506c269
+	branch = REL1_32
 	ignore = dirty
 [submodule "extensions/LinkTarget"]
 	path = extensions/LinkTarget
 	url = https://github.com/wikimedia/mediawiki-extensions-LinkTarget
-<<<<<<< HEAD
-	branch = REL1_31
-=======
-	branch = REL1_32
->>>>>>> 3506c269
+	branch = REL1_32
 	ignore = dirty
 [submodule "extensions/MatomoAnalytics"]
 	path = extensions/MatomoAnalytics
@@ -1692,47 +1011,27 @@
 [submodule "extensions/WikidataPageBanner"]
 	path = extensions/WikidataPageBanner
 	url = https://github.com/wikimedia/mediawiki-extensions-WikidataPageBanner
-<<<<<<< HEAD
-	branch = REL1_31
-=======
-	branch = REL1_32
->>>>>>> 3506c269
+	branch = REL1_32
 	ignore = dirty
 [submodule "extensions/Listings"]
 	path = extensions/Listings
 	url = https://github.com/wikimedia/mediawiki-extensions-Listings
-<<<<<<< HEAD
-	branch = REL1_31
-=======
-	branch = REL1_32
->>>>>>> 3506c269
+	branch = REL1_32
 	ignore = dirty
 [submodule "extensions/UploadsLink"]
 	path = extensions/UploadsLink
 	url = https://github.com/wikimedia/mediawiki-extensions-UploadsLink
-<<<<<<< HEAD
-	branch = REL1_31
-=======
-	branch = REL1_32
->>>>>>> 3506c269
+	branch = REL1_32
 	ignore = dirty
 [submodule "extensions/RevisionSlider"]
 	path = extensions/RevisionSlider
 	url = https://github.com/wikimedia/mediawiki-extensions-RevisionSlider
-<<<<<<< HEAD
-	branch = REL1_31
-=======
-	branch = REL1_32
->>>>>>> 3506c269
+	branch = REL1_32
 	ignore = dirty
 [submodule "extensions/CodeMirror"]
 	path = extensions/CodeMirror
 	url = https://github.com/wikimedia/mediawiki-extensions-CodeMirror
-<<<<<<< HEAD
-	branch = REL1_31
-=======
-	branch = REL1_32
->>>>>>> 3506c269
+	branch = REL1_32
 	ignore = dirty
 [submodule "extensions/DiscordNotifications"]
 	path = extensions/DiscordNotifications
@@ -1745,49 +1044,6 @@
 [submodule "extensions/NukeDPL"]
 	path = extensions/NukeDPL
 	url = https://github.com/wikimedia/mediawiki-extensions-NukeDPL.git
-<<<<<<< HEAD
-        ignore = dirty
-[submodule "extensions/ImageRating"]
-	path = extensions/ImageRating
-	url = https://github.com/wikimedia/mediawiki-extensions-ImageRating.git
-        branch = REL1_31
-        ignore = dirty
-[submodule "extensions/RandomImage"]
-	path = extensions/RandomImage
-	url = https://github.com/wikimedia/mediawiki-extensions-RandomImage.git
-        branch = REL1_31
-        ignore = dirty
-[submodule "extensions/PollNY"]
-	path = extensions/PollNY
-	url = https://github.com/wikimedia/mediawiki-extensions-PollNY.git
-        branch = master
-        ignore = dirty
-[submodule "extensions/WikimediaIncubator"]
-        path = extensions/WikimediaIncubator
-        url = https://github.com/wikimedia/mediawiki-extensions-WikimediaIncubator
-        branch = REL1_31
-        ignore = dirty
-[submodule "extensions/ApprovedRevs"]
-	path = extensions/ApprovedRevs
-	url = https://github.com/wikimedia/mediawiki-extensions-ApprovedRevs.git
-	branch = REL1_31
-	ignore = dirty
-[submodule "extensions/Purge"]
-        path = extensions/Purge
-        url = https://github.com/Hutchy68/Purge.git
-        branch = master
-        ignore = dirty
-[submodule "extensions/3D"]
-        path = extensions/3D
-        url = https://github.com/wikimedia/mediawiki-extensions-3D.git
-        branch = master
-        ignore = dirty
-[submodule "extensions/GettingStarted"]
-        path = extensions/GettingStarted
-        url = https://github.com/wikimedia/mediawiki-extensions-GettingStarted.git
-        branch = master
-        ignore = dirty
-=======
 		ignore = dirty
 [submodule "extensions/ImageRating"]
 	path = extensions/ImageRating
@@ -1829,13 +1085,8 @@
 	url = https://github.com/wikimedia/mediawiki-extensions-GettingStarted.git
 	branch = master
 	ignore = dirty
->>>>>>> 3506c269
 [submodule "extensions/RottenLinks"]
 	path = extensions/RottenLinks
 	url = https://github.com/miraheze/RottenLinks
 	branch = master
-<<<<<<< HEAD
-	ignore = dirty
-=======
-	ignore = dirty
->>>>>>> 3506c269
+	ignore = dirty