<?php
/**
 * Definition of core ResourceLoader modules.
 *
 * This program is free software; you can redistribute it and/or modify
 * it under the terms of the GNU General Public License as published by
 * the Free Software Foundation; either version 2 of the License, or
 * (at your option) any later version.
 *
 * This program is distributed in the hope that it will be useful,
 * but WITHOUT ANY WARRANTY; without even the implied warranty of
 * MERCHANTABILITY or FITNESS FOR A PARTICULAR PURPOSE. See the
 * GNU General Public License for more details.
 *
 * You should have received a copy of the GNU General Public License along
 * with this program; if not, write to the Free Software Foundation, Inc.,
 * 51 Franklin Street, Fifth Floor, Boston, MA 02110-1301, USA.
 * http://www.gnu.org/copyleft/gpl.html
 *
 * @file
 */

use MediaWiki\MediaWikiServices;

if ( !defined( 'MEDIAWIKI' ) ) {
	die( 'Not an entry point.' );
}

global $wgResourceBasePath;

return [
	// Scripts managed by the local wiki (stored in the MediaWiki namespace)
	'site' => [ 'class' => ResourceLoaderSiteModule::class ],
	'site.styles' => [ 'class' => ResourceLoaderSiteStylesModule::class ],
	'noscript' => [
		'targets' => [ 'desktop', 'mobile' ],
		'class' => ResourceLoaderWikiModule::class,
		'styles' => [ 'MediaWiki:Noscript.css' ],
		'group' => 'noscript',
	],
	'filepage' => [
		'class' => ResourceLoaderWikiModule::class,
		'styles' => [ 'MediaWiki:Filepage.css' ],
	],

	// Scripts managed by the current user (stored in their user space)
	'user' => [ 'class' => ResourceLoaderUserModule::class ],
	'user.styles' => [ 'class' => ResourceLoaderUserStylesModule::class ],

	'user.defaults' => [ 'class' => ResourceLoaderUserDefaultsModule::class ],
	'user.options' => [ 'class' => ResourceLoaderUserOptionsModule::class ],

	'mediawiki.skinning.elements' => [
		'deprecated' => 'Your default skin ResourceLoader class should use '
			. 'ResourceLoaderSkinModule::class',
		'class' => ResourceLoaderSkinModule::class,
		'features' => [
			'elements' => true,
			'legacy' => true,
		],
	],
	'mediawiki.skinning.content' => [
		'deprecated' => 'Your default skin ResourceLoader class should use '
			. 'ResourceLoaderSkinModule::class',
		'class' => ResourceLoaderSkinModule::class,
		'features' => [
			'elements' => true,
			'content' => true,
			'legacy' => true,
		],
	],
	// Used in the web installer. Test it after modifying this definition!
	'mediawiki.skinning.interface' => [
		'class' => ResourceLoaderSkinModule::class,
		'features' => [
			'elements' => true,
			'content' => true,
			'interface' => true,
			'logo' => true,
			'legacy' => true,
		],
	],
	'jquery.makeCollapsible.styles' => [
		'targets' => [ 'desktop', 'mobile' ],
		'class' => ResourceLoaderLessVarFileModule::class,
		'lessMessages' => [
			'collapsible-collapse',
			'collapsible-expand',
		],
		'styles' => [
			'resources/src/jquery/jquery.makeCollapsible.styles.less',
		],
	],

	'mediawiki.skinning.content.parsoid' => [
		// Style Parsoid HTML+RDFa output consistent with wikitext from PHP parser
		// with the interface.css styles; skinStyles should be used if your
		// skin over-rides common content styling.
		'skinStyles' => [
			'default' => [
				'resources/src/mediawiki.skinning/content.parsoid.less',
				'resources/src/mediawiki.skinning/content.media.less',
			],
		],
		'targets' => [ 'desktop', 'mobile' ],
	],

	'mediawiki.skinning.content.externallinks' => [
		'deprecated' => 'Your default skin ResourceLoader class should use '
			. 'the "content-links" feature in ResourceLoaderSkinModule::class',
		'class' => ResourceLoaderSkinModule::class,
		'features' => [ 'content-links' ],
	],

	/* Base modules */
	// These modules' dependencies MUST also be included in StartUpModule::getBaseModules().
	// These modules' dependencies MUST be dependency-free (having dependencies would cause recursion).

	'jquery' => [
		'scripts' => [
			'resources/lib/jquery/jquery.js',
			'resources/lib/jquery/jquery.migrate.js',
		],
		'targets' => [ 'desktop', 'mobile' ],
	],
	'es6-promise' => [
		'scripts' => 'resources/lib/promise-polyfill/promise-polyfill.js',
		'skipFunction' => 'resources/src/skip-Promise.js',
		'targets' => [ 'desktop', 'mobile' ],
	],
	'mediawiki.base' => [
		'localBasePath' => "$IP/resources/src/mediawiki.base",
		'packageFiles' => [
			// This MUST be kept in sync with maintenance/jsduck/eg-iframe.html
			'mediawiki.base.js',
			'mediawiki.errorLogger.js',

			// (not this though)
			[ 'name' => 'config.json', 'callback' => 'ResourceLoader::getSiteConfigSettings' ],
			[
				'name' => 'legacy.wikibits.js',
				'callback' => static function ( ResourceLoaderContext $context, Config $config ) {
					return $config->get( 'IncludeLegacyJavaScript' ) ?
						new ResourceLoaderFilePath( 'legacy.wikibits.js' ) : '';
				}
			],
		],
		'dependencies' => 'jquery',
		'targets' => [ 'desktop', 'mobile' ],
	],

	/* jQuery Plugins */

	'jquery.chosen' => [
		'scripts' => 'resources/lib/jquery.chosen/chosen.jquery.js',
		'styles' => 'resources/lib/jquery.chosen/chosen.css',
	],
	'jquery.client' => [
		'scripts' => 'resources/lib/jquery.client/jquery.client.js',
		'targets' => [ 'desktop', 'mobile' ],
	],
	'jquery.color' => [
		'scripts' => [
			'resources/src/jquery.color/jquery.colorUtil.js',
			'resources/src/jquery.color/jquery.color.js',
		],
	],
	'jquery.confirmable' => [
		'scripts' => [
			'resources/src/jquery/jquery.confirmable.js',
			'resources/src/jquery/jquery.confirmable.mediawiki.js',
		],
		'messages' => [
			'confirmable-confirm',
			'confirmable-yes',
			'confirmable-no',
			'word-separator',
		],
		'styles' => 'resources/src/jquery/jquery.confirmable.css',
		'dependencies' => 'mediawiki.jqueryMsg',
		'targets' => [ 'desktop', 'mobile' ],
	],
	'jquery.cookie' => [
		'scripts' => 'resources/lib/jquery.cookie/jquery.cookie.js',
		'targets' => [ 'desktop', 'mobile' ],
	],
	'jquery.form' => [
		'scripts' => 'resources/lib/jquery.form/jquery.form.js',
	],
	'jquery.fullscreen' => [
		'scripts' => 'resources/lib/jquery.fullscreen/jquery.fullscreen.js',
	],
	'jquery.highlightText' => [
		'scripts' => 'resources/src/jquery/jquery.highlightText.js',
		'dependencies' => [
			'mediawiki.util',
		],
		'targets' => [ 'desktop', 'mobile' ],
	],
	'jquery.hoverIntent' => [
		'scripts' => 'resources/lib/jquery.hoverIntent/jquery.hoverIntent.js',
	],
	'jquery.i18n' => [
		'scripts' => [
			'resources/lib/jquery.i18n/src/jquery.i18n.js',
			'resources/lib/jquery.i18n/src/jquery.i18n.messagestore.js',
			'resources/lib/jquery.i18n/src/jquery.i18n.parser.js',
			'resources/lib/jquery.i18n/src/jquery.i18n.emitter.js',
			'resources/lib/jquery.i18n/src/jquery.i18n.emitter.bidi.js',
			'resources/lib/jquery.i18n/src/jquery.i18n.language.js',
			'resources/lib/jquery.i18n/src/jquery.i18n.fallbacks.js',
		],
		'dependencies' => 'mediawiki.libs.pluralruleparser',
		'languageScripts' => [
			'bs' => 'resources/lib/jquery.i18n/src/languages/bs.js',
			'dsb' => 'resources/lib/jquery.i18n/src/languages/dsb.js',
			'fi' => 'resources/lib/jquery.i18n/src/languages/fi.js',
			'ga' => 'resources/lib/jquery.i18n/src/languages/ga.js',
			'he' => 'resources/lib/jquery.i18n/src/languages/he.js',
			'hsb' => 'resources/lib/jquery.i18n/src/languages/hsb.js',
			'hu' => 'resources/lib/jquery.i18n/src/languages/hu.js',
			'hy' => 'resources/lib/jquery.i18n/src/languages/hy.js',
			'la' => 'resources/lib/jquery.i18n/src/languages/la.js',
			'ml' => 'resources/lib/jquery.i18n/src/languages/ml.js',
			'os' => 'resources/lib/jquery.i18n/src/languages/os.js',
			'ru' => 'resources/lib/jquery.i18n/src/languages/ru.js',
			'sl' => 'resources/lib/jquery.i18n/src/languages/sl.js',
			'uk' => 'resources/lib/jquery.i18n/src/languages/uk.js',
		],
		'targets' => [ 'desktop', 'mobile' ],
	],
	'jquery.lengthLimit' => [
		'scripts' => 'resources/src/jquery.lengthLimit.js',
		'dependencies' => 'mediawiki.String',
		'targets' => [ 'desktop', 'mobile' ],
	],
	'jquery.makeCollapsible' => [
		'dependencies' => [ 'jquery.makeCollapsible.styles' ],
		'scripts' => 'resources/src/jquery/jquery.makeCollapsible.js',
		'styles' => 'resources/src/jquery/jquery.makeCollapsible.css',
		'messages' => [ 'collapsible-expand', 'collapsible-collapse' ],
		'targets' => [ 'desktop', 'mobile' ],
	],
	'jquery.mw-jump' => [
		'scripts' => 'resources/src/jquery/jquery.mw-jump.js',
		'targets' => [ 'desktop', 'mobile' ],
	],
	'jquery.spinner' => [
		'scripts' => 'resources/src/jquery.spinner/spinner.js',
		'dependencies' => [ 'jquery.spinner.styles' ],
		'targets' => [ 'desktop', 'mobile' ],
	],
	'jquery.spinner.styles' => [
		'styles' => 'resources/src/jquery.spinner/spinner.less',
		'targets' => [ 'desktop', 'mobile' ],
	],
	'jquery.jStorage' => [
		'deprecated' => 'Please use "mediawiki.storage" instead.',
		'scripts' => 'resources/lib/jquery.jStorage/jstorage.js',
	],
	'jquery.suggestions' => [
		'targets' => [ 'desktop', 'mobile' ],
		'scripts' => 'resources/src/jquery/jquery.suggestions.js',
		'styles' => 'resources/src/jquery/jquery.suggestions.css',
		'dependencies' => 'jquery.highlightText',
	],
	'jquery.tablesorter' => [
		'targets' => [ 'desktop', 'mobile' ],
		'scripts' => 'resources/src/jquery.tablesorter/jquery.tablesorter.js',
		'messages' => [ 'sort-descending', 'sort-ascending', 'sort-initial', 'sort-rowspan-error' ],
		'dependencies' => [
			'jquery.tablesorter.styles',
			'mediawiki.util',
			'mediawiki.language.months',
		],
	],
	'jquery.tablesorter.styles' => [
		'targets' => [ 'desktop', 'mobile' ],
		'styles' => 'resources/src/jquery.tablesorter.styles/jquery.tablesorter.styles.less',
	],
	'jquery.textSelection' => [
		'scripts' => 'resources/src/jquery/jquery.textSelection.js',
		'dependencies' => 'jquery.client',
		'targets' => [ 'mobile', 'desktop' ],
	],
	'jquery.throttle-debounce' => [
		'deprecated' => 'Please use OO.ui.throttle/debounce instead. See '
			. 'https://phabricator.wikimedia.org/T213426',
		'scripts' => 'resources/lib/jquery.throttle-debounce/jquery.ba-throttle-debounce.js',
		'targets' => [ 'desktop', 'mobile' ],
	],

	/* jQuery Tipsy */

	'jquery.tipsy' => [
		'deprecated' => true,
		'scripts' => 'resources/src/jquery.tipsy/jquery.tipsy.js',
		'styles' => 'resources/src/jquery.tipsy/jquery.tipsy.css',
	],

	/* jQuery UI */

	'jquery.ui' => [
		'deprecated' => 'Please use OOUI instead.',
		'targets' => [ 'mobile', 'desktop' ],
		'scripts' => [
			'resources/lib/jquery.ui/jquery.ui.core.js',
			'resources/lib/jquery.ui/jquery.ui.widget.js',
			'resources/lib/jquery.ui/jquery.ui.mouse.js',
			'resources/lib/jquery.ui/jquery.ui.draggable.js',
			'resources/lib/jquery.ui/jquery.ui.droppable.js',
			'resources/lib/jquery.ui/jquery.ui.resizable.js',
			'resources/lib/jquery.ui/jquery.ui.selectable.js',
			'resources/lib/jquery.ui/jquery.ui.sortable.js',
			'resources/lib/jquery.ui/jquery.ui.effect.js',
			'resources/lib/jquery.ui/jquery.ui.accordion.js',
			'resources/lib/jquery.ui/jquery.ui.autocomplete.js',
			'resources/lib/jquery.ui/jquery.ui.button.js',
			'resources/lib/jquery.ui/jquery.ui.datepicker.js',
			'resources/lib/jquery.ui/jquery.ui.dialog.js',
			'resources/lib/jquery.ui/jquery.ui.effect-blind.js',
			'resources/lib/jquery.ui/jquery.ui.effect-clip.js',
			'resources/lib/jquery.ui/jquery.ui.effect-drop.js',
			'resources/lib/jquery.ui/jquery.ui.effect-highlight.js',
			'resources/lib/jquery.ui/jquery.ui.effect-scale.js',
			'resources/lib/jquery.ui/jquery.ui.effect-shake.js',
			'resources/lib/jquery.ui/jquery.ui.menu.js',
			'resources/lib/jquery.ui/jquery.ui.position.js',
			'resources/lib/jquery.ui/jquery.ui.progressbar.js',
			'resources/lib/jquery.ui/jquery.ui.slider.js',
			'resources/lib/jquery.ui/jquery.ui.tabs.js',
			'resources/lib/jquery.ui/jquery.ui.tooltip.js',
		],
		'languageScripts' => [
			'af' => 'resources/lib/jquery.ui/i18n/jquery.ui.datepicker-af.js',
			'ar' => 'resources/lib/jquery.ui/i18n/jquery.ui.datepicker-ar.js',
			'ar-dz' => 'resources/lib/jquery.ui/i18n/jquery.ui.datepicker-ar-DZ.js',
			'az' => 'resources/lib/jquery.ui/i18n/jquery.ui.datepicker-az.js',
			'bg' => 'resources/lib/jquery.ui/i18n/jquery.ui.datepicker-bg.js',
			'bs' => 'resources/lib/jquery.ui/i18n/jquery.ui.datepicker-bs.js',
			'ca' => 'resources/lib/jquery.ui/i18n/jquery.ui.datepicker-ca.js',
			'cs' => 'resources/lib/jquery.ui/i18n/jquery.ui.datepicker-cs.js',
			'da' => 'resources/lib/jquery.ui/i18n/jquery.ui.datepicker-da.js',
			'de-at' => 'resources/lib/jquery.ui/i18n/jquery.ui.datepicker-de-AT.js',
			'de-ch' => 'resources/lib/jquery.ui/i18n/jquery.ui.datepicker-de-CH.js',
			'de' => 'resources/lib/jquery.ui/i18n/jquery.ui.datepicker-de.js',
			'el' => 'resources/lib/jquery.ui/i18n/jquery.ui.datepicker-el.js',
			'en-au' => 'resources/lib/jquery.ui/i18n/jquery.ui.datepicker-en-AU.js',
			'en-gb' => 'resources/lib/jquery.ui/i18n/jquery.ui.datepicker-en-GB.js',
			'en-nz' => 'resources/lib/jquery.ui/i18n/jquery.ui.datepicker-en-NZ.js',
			'eo' => 'resources/lib/jquery.ui/i18n/jquery.ui.datepicker-eo.js',
			'es' => 'resources/lib/jquery.ui/i18n/jquery.ui.datepicker-es.js',
			'et' => 'resources/lib/jquery.ui/i18n/jquery.ui.datepicker-et.js',
			'eu' => 'resources/lib/jquery.ui/i18n/jquery.ui.datepicker-eu.js',
			'fa' => 'resources/lib/jquery.ui/i18n/jquery.ui.datepicker-fa.js',
			'fi' => 'resources/lib/jquery.ui/i18n/jquery.ui.datepicker-fi.js',
			'fo' => 'resources/lib/jquery.ui/i18n/jquery.ui.datepicker-fo.js',
			'fr' => 'resources/lib/jquery.ui/i18n/jquery.ui.datepicker-fr.js',
			'fr-ch' => 'resources/lib/jquery.ui/i18n/jquery.ui.datepicker-fr-CH.js',
			'gl' => 'resources/lib/jquery.ui/i18n/jquery.ui.datepicker-gl.js',
			'he' => 'resources/lib/jquery.ui/i18n/jquery.ui.datepicker-he.js',
			'hi' => 'resources/lib/jquery.ui/i18n/jquery.ui.datepicker-hi.js',
			'hr' => 'resources/lib/jquery.ui/i18n/jquery.ui.datepicker-hr.js',
			'hu' => 'resources/lib/jquery.ui/i18n/jquery.ui.datepicker-hu.js',
			'hy' => 'resources/lib/jquery.ui/i18n/jquery.ui.datepicker-hy.js',
			'id' => 'resources/lib/jquery.ui/i18n/jquery.ui.datepicker-id.js',
			'is' => 'resources/lib/jquery.ui/i18n/jquery.ui.datepicker-is.js',
			'it' => 'resources/lib/jquery.ui/i18n/jquery.ui.datepicker-it.js',
			'ja' => 'resources/lib/jquery.ui/i18n/jquery.ui.datepicker-ja.js',
			'ka' => 'resources/lib/jquery.ui/i18n/jquery.ui.datepicker-ka.js',
			'kk' => 'resources/lib/jquery.ui/i18n/jquery.ui.datepicker-kk.js',
			'km' => 'resources/lib/jquery.ui/i18n/jquery.ui.datepicker-km.js',
			'ko' => 'resources/lib/jquery.ui/i18n/jquery.ui.datepicker-ko.js',
			'lb' => 'resources/lib/jquery.ui/i18n/jquery.ui.datepicker-lb.js',
			'lt' => 'resources/lib/jquery.ui/i18n/jquery.ui.datepicker-lt.js',
			'lv' => 'resources/lib/jquery.ui/i18n/jquery.ui.datepicker-lv.js',
			'mk' => 'resources/lib/jquery.ui/i18n/jquery.ui.datepicker-mk.js',
			'ml' => 'resources/lib/jquery.ui/i18n/jquery.ui.datepicker-ml.js',
			'ms' => 'resources/lib/jquery.ui/i18n/jquery.ui.datepicker-ms.js',
			'nl' => 'resources/lib/jquery.ui/i18n/jquery.ui.datepicker-nl.js',
			'nl-be' => 'resources/lib/jquery.ui/i18n/jquery.ui.datepicker-nl-BE.js',
			'no' => 'resources/lib/jquery.ui/i18n/jquery.ui.datepicker-no.js',
			'pl' => 'resources/lib/jquery.ui/i18n/jquery.ui.datepicker-pl.js',
			'pt' => 'resources/lib/jquery.ui/i18n/jquery.ui.datepicker-pt.js',
			'pt-br' => 'resources/lib/jquery.ui/i18n/jquery.ui.datepicker-pt-BR.js',
			'rm' => 'resources/lib/jquery.ui/i18n/jquery.ui.datepicker-rm.js',
			'ro' => 'resources/lib/jquery.ui/i18n/jquery.ui.datepicker-ro.js',
			'ru' => 'resources/lib/jquery.ui/i18n/jquery.ui.datepicker-ru.js',
			'sk' => 'resources/lib/jquery.ui/i18n/jquery.ui.datepicker-sk.js',
			'sl' => 'resources/lib/jquery.ui/i18n/jquery.ui.datepicker-sl.js',
			'sq' => 'resources/lib/jquery.ui/i18n/jquery.ui.datepicker-sq.js',
			'sr-ec' => 'resources/lib/jquery.ui/i18n/jquery.ui.datepicker-sr.js',
			'sr-el' => 'resources/lib/jquery.ui/i18n/jquery.ui.datepicker-sr-SR.js',
			'sv' => 'resources/lib/jquery.ui/i18n/jquery.ui.datepicker-sv.js',
			'ta' => 'resources/lib/jquery.ui/i18n/jquery.ui.datepicker-ta.js',
			'th' => 'resources/lib/jquery.ui/i18n/jquery.ui.datepicker-th.js',
			'tj' => 'resources/lib/jquery.ui/i18n/jquery.ui.datepicker-tj.js',
			'tr' => 'resources/lib/jquery.ui/i18n/jquery.ui.datepicker-tr.js',
			'uk' => 'resources/lib/jquery.ui/i18n/jquery.ui.datepicker-uk.js',
			'vi' => 'resources/lib/jquery.ui/i18n/jquery.ui.datepicker-vi.js',
			'zh-cn' => 'resources/lib/jquery.ui/i18n/jquery.ui.datepicker-zh-CN.js',
			'zh-hk' => 'resources/lib/jquery.ui/i18n/jquery.ui.datepicker-zh-HK.js',
			'zh-tw' => 'resources/lib/jquery.ui/i18n/jquery.ui.datepicker-zh-TW.js',
		],
		'skinStyles' => [
			'default' => [
				'resources/lib/jquery.ui/themes/smoothness/jquery.ui.core.css',
				'resources/lib/jquery.ui/themes/smoothness/jquery.ui.accordion.css',
				'resources/lib/jquery.ui/themes/smoothness/jquery.ui.autocomplete.css',
				'resources/lib/jquery.ui/themes/smoothness/jquery.ui.button.css',
				'resources/lib/jquery.ui/themes/smoothness/jquery.ui.datepicker.css',
				'resources/lib/jquery.ui/themes/smoothness/jquery.ui.dialog.css',
				'resources/lib/jquery.ui/themes/smoothness/jquery.ui.menu.css',
				'resources/lib/jquery.ui/themes/smoothness/jquery.ui.progressbar.css',
				'resources/lib/jquery.ui/themes/smoothness/jquery.ui.resizable.css',
				'resources/lib/jquery.ui/themes/smoothness/jquery.ui.selectable.css',
				'resources/lib/jquery.ui/themes/smoothness/jquery.ui.slider.css',
				'resources/lib/jquery.ui/themes/smoothness/jquery.ui.tabs.css',
				'resources/lib/jquery.ui/themes/smoothness/jquery.ui.tooltip.css',
				'resources/lib/jquery.ui/themes/smoothness/jquery.ui.theme.css',
			],
		],
	],

	/* Moment.js */

	'moment' => [
		'scripts' => [
			'resources/lib/moment/moment.js',
			'resources/src/moment/moment-module.js',
		],
		'languageScripts' => [
			'aeb-arab' => 'resources/lib/moment/locale/ar-tn.js',
			'af' => 'resources/lib/moment/locale/af.js',
			'ar' => 'resources/lib/moment/locale/ar.js',
			'ar-ma' => 'resources/lib/moment/locale/ar-ma.js',
			'ar-sa' => 'resources/lib/moment/locale/ar-sa.js',
			'az' => 'resources/lib/moment/locale/az.js',
			'be' => 'resources/lib/moment/locale/be.js',
			'bg' => 'resources/lib/moment/locale/bg.js',
			'bm' => 'resources/lib/moment/locale/bm.js',
			'bn' => 'resources/lib/moment/locale/bn.js',
			'bo' => 'resources/lib/moment/locale/bo.js',
			'br' => 'resources/lib/moment/locale/br.js',
			'bs' => 'resources/lib/moment/locale/bs.js',
			'ca' => 'resources/lib/moment/locale/ca.js',
			'cs' => 'resources/lib/moment/locale/cs.js',
			'cv' => 'resources/lib/moment/locale/cv.js',
			'cy' => 'resources/lib/moment/locale/cy.js',
			'da' => 'resources/lib/moment/locale/da.js',
			'de' => 'resources/lib/moment/locale/de.js',
			'de-at' => 'resources/lib/moment/locale/de-at.js',
			'de-ch' => 'resources/lib/moment/locale/de-ch.js',
			'dv' => 'resources/lib/moment/locale/dv.js',
			'el' => 'resources/lib/moment/locale/el.js',
			'en' => 'resources/src/moment/moment-dmy.js',
			'en-au' => 'resources/lib/moment/locale/en-au.js',
			'en-ca' => 'resources/lib/moment/locale/en-ca.js',
			'en-gb' => 'resources/lib/moment/locale/en-gb.js',
			'eo' => 'resources/lib/moment/locale/eo.js',
			'es' => 'resources/lib/moment/locale/es.js',
			'et' => 'resources/lib/moment/locale/et.js',
			'eu' => 'resources/lib/moment/locale/eu.js',
			'fa' => 'resources/lib/moment/locale/fa.js',
			'fi' => 'resources/lib/moment/locale/fi.js',
			'fo' => 'resources/lib/moment/locale/fo.js',
			'fr' => 'resources/lib/moment/locale/fr.js',
			'fr-ca' => 'resources/lib/moment/locale/fr-ca.js',
			'fy' => 'resources/lib/moment/locale/fy.js',
			'gd' => 'resources/lib/moment/locale/gd.js',
			'gl' => 'resources/lib/moment/locale/gl.js',
			'gom' => 'resources/lib/moment/locale/gom-latn.js',
			'gom-deva' => 'resources/lib/moment/locale/gom-deva.js',
			'gom-latn' => 'resources/lib/moment/locale/gom-latn.js',
			'gu' => 'resources/lib/moment/locale/gu.js',
			'he' => 'resources/lib/moment/locale/he.js',
			'hi' => 'resources/lib/moment/locale/hi.js',
			'hr' => 'resources/lib/moment/locale/hr.js',
			'hu' => 'resources/lib/moment/locale/hu.js',
			'hy-am' => 'resources/lib/moment/locale/hy-am.js',
			'id' => 'resources/lib/moment/locale/id.js',
			'is' => 'resources/lib/moment/locale/is.js',
			'it' => 'resources/lib/moment/locale/it.js',
			'ja' => 'resources/lib/moment/locale/ja.js',
			'jv' => 'resources/lib/moment/locale/jv.js',
			'ka' => 'resources/lib/moment/locale/ka.js',
			'kk-cyrl' => 'resources/lib/moment/locale/kk.js',
			'kn' => 'resources/lib/moment/locale/kn.js',
			'ko' => 'resources/lib/moment/locale/ko.js',
			'ky' => 'resources/lib/moment/locale/ky.js',
			'lo' => 'resources/lib/moment/locale/lo.js',
			'lt' => 'resources/lib/moment/locale/lt.js',
			'lv' => 'resources/lib/moment/locale/lv.js',
			'mi' => 'resources/lib/moment/locale/mi.js',
			'mk' => 'resources/lib/moment/locale/mk.js',
			'ml' => 'resources/lib/moment/locale/ml.js',
			'mr' => 'resources/lib/moment/locale/mr.js',
			'ms-my' => 'resources/lib/moment/locale/ms-my.js',
			'ms' => 'resources/lib/moment/locale/ms.js',
			'my' => 'resources/lib/moment/locale/my.js',
			'nb' => 'resources/lib/moment/locale/nb.js',
			'ne' => 'resources/lib/moment/locale/ne.js',
			'nl' => 'resources/lib/moment/locale/nl.js',
			'nn' => 'resources/lib/moment/locale/nn.js',
			'pa' => 'resources/lib/moment/locale/pa-in.js',
			'pl' => 'resources/lib/moment/locale/pl.js',
			'pt' => 'resources/lib/moment/locale/pt.js',
			'pt-br' => 'resources/lib/moment/locale/pt-br.js',
			'ro' => 'resources/lib/moment/locale/ro.js',
			'ru' => 'resources/lib/moment/locale/ru.js',
			'sd' => 'resources/lib/moment/locale/sd.js',
			'se' => 'resources/lib/moment/locale/se.js',
			'si' => 'resources/lib/moment/locale/si.js',
			'sk' => 'resources/lib/moment/locale/sk.js',
			'sl' => 'resources/lib/moment/locale/sl.js',
			'sq' => 'resources/lib/moment/locale/sq.js',
			'sr-ec' => 'resources/lib/moment/locale/sr-cyrl.js',
			'sr-el' => 'resources/lib/moment/locale/sr.js',
			'ss' => 'resources/lib/moment/locale/ss.js',
			'sv' => 'resources/lib/moment/locale/sv.js',
			'sw' => 'resources/lib/moment/locale/sw.js',
			'ta' => 'resources/lib/moment/locale/ta.js',
			'te' => 'resources/lib/moment/locale/te.js',
			'tet' => 'resources/lib/moment/locale/tet.js',
			'th' => 'resources/lib/moment/locale/th.js',
			'tl' => 'resources/lib/moment/locale/tl-ph.js',
			'tr' => 'resources/lib/moment/locale/tr.js',
			'tzm' => 'resources/lib/moment/locale/tzm.js',
			'tzm-latn' => 'resources/lib/moment/locale/tzm-latn.js',
			'uk' => 'resources/lib/moment/locale/uk.js',
			'ur' => 'resources/lib/moment/locale/ur.js',
			'uz' => 'resources/lib/moment/locale/uz.js',
			'uz-latn' => 'resources/lib/moment/locale/uz-latn.js',
			'vi' => 'resources/lib/moment/locale/vi.js',
			'yo' => 'resources/lib/moment/locale/yo.js',
			'zh-hans' => 'resources/lib/moment/locale/zh-cn.js',
			'zh-hant' => 'resources/lib/moment/locale/zh-tw.js',
			'zh-cn' => 'resources/lib/moment/locale/zh-cn.js',
			'zh-hk' => 'resources/lib/moment/locale/zh-hk.js',
			'zh-mo' => 'resources/lib/moment/locale/zh-mo.js',
			'zh-tw' => 'resources/lib/moment/locale/zh-tw.js',
		],
		// HACK: skinScripts come after languageScripts, and we need locale overrides to come
		// after locale definitions
		'skinScripts' => [
			'default' => [
				'resources/src/moment/moment-locale-overrides.js',
			],
		],
		'dependencies' => [
			'mediawiki.language',
			'mediawiki.util',
		],
		'targets' => [ 'desktop', 'mobile' ],
	],

	/* Vue */

	'vue' => [
		'packageFiles' => [
			'resources/src/vue/index.js',
			'resources/src/vue/i18n.js',
			[
				'name' => 'resources/lib/vue/vue.js',
				'callback' => static function ( ResourceLoaderContext $context, Config $config ) {
					// Use the development version if development mode is enabled, or if we're in debug mode
					$file = $config->get( 'VueDevelopmentMode' ) || $context->getDebug() ?
						'resources/lib/vue/vue.common.dev.js' :
						'resources/lib/vue/vue.common.prod.js';
					return new ResourceLoaderFilePath( $file );
				}
			],

		],
		'targets' => [ 'desktop', 'mobile' ],
	],

	'vuex' => [
		'packageFiles' => [
			'resources/src/vue/vuex.js',
			[
				'name' => 'resources/lib/vuex/vuex.js',
				'callback' => static function ( ResourceLoaderContext $context, Config $config ) {
					// Use the development version if development mode is enabled, or if we're in debug mode
					$file = $config->get( 'VueDevelopmentMode' ) || $context->getDebug() ?
						'resources/lib/vuex/vuex.js' :
						'resources/lib/vuex/vuex.min.js';
					return new ResourceLoaderFilePath( $file );
				}
			]
		],
		'dependencies' => [
			'vue',
			'es6-promise',
		],
		'targets' => [ 'desktop', 'mobile' ],
	],

	'wvui' => [
		'packageFiles' => [
			'resources/src/wvui/wvui.js',
			'resources/lib/wvui/wvui.commonjs2.js',
		],
		'styles' => [
			'resources/lib/wvui/wvui.css',
		],
		'dependencies' => [
			'vue'
		],
		'targets' => [ 'desktop', 'mobile' ],
	],

	/* MediaWiki */
	'mediawiki.template' => [
		'scripts' => 'resources/src/mediawiki.template.js',
		'targets' => [ 'desktop', 'mobile' ],
	],
	'mediawiki.template.mustache' => [
		'scripts' => [
			'resources/lib/mustache/mustache.js',
			'resources/src/mediawiki.template.mustache.js',
		],
		'targets' => [ 'desktop', 'mobile' ],
		'dependencies' => 'mediawiki.template',
	],
	'mediawiki.apipretty' => [
		'styles' => [
			'resources/src/mediawiki.apipretty/apipretty.css',
			'resources/src/mediawiki.apipretty/apihelp.css',
		],
		'targets' => [ 'desktop', 'mobile' ],
	],
	'mediawiki.api' => [
		'scripts' => [
			'resources/src/mediawiki.api/index.js',
			'resources/src/mediawiki.api/rest.js',
			'resources/src/mediawiki.api/category.js',
			'resources/src/mediawiki.api/edit.js',
			'resources/src/mediawiki.api/login.js',
			'resources/src/mediawiki.api/messages.js',
			'resources/src/mediawiki.api/options.js',
			'resources/src/mediawiki.api/parse.js',
			'resources/src/mediawiki.api/rollback.js',
			'resources/src/mediawiki.api/upload.js',
			'resources/src/mediawiki.api/user.js',
			'resources/src/mediawiki.api/watch.js',
		],
		'dependencies' => [
			'mediawiki.Title',
			'mediawiki.util',
			'mediawiki.jqueryMsg',
			'user.options',
		],
		'messages' => [
			'api-clientside-error-noconnect',
			'api-clientside-error-http',
			'api-clientside-error-timeout',
			'api-clientside-error-aborted',
			'api-clientside-error-invalidresponse',
		],
		'targets' => [ 'desktop', 'mobile' ],
	],
	'mediawiki.content.json' => [
		'styles' => 'resources/src/mediawiki.content.json.less',
		'targets' => [ 'desktop', 'mobile' ],
	],
	'mediawiki.confirmCloseWindow' => [
		'scripts' => [
			'resources/src/mediawiki.confirmCloseWindow.js',
		],
		'messages' => [
			'confirmleave-warning',
		],
		'targets' => [ 'desktop', 'mobile' ],
	],
	'mediawiki.debug' => [
		'scripts' => [
			'resources/src/mediawiki.debug/jquery.footHovzer.js',
			'resources/src/mediawiki.debug/debug.js',
		],
		'styles' => [
			'resources/src/mediawiki.debug/jquery.footHovzer.css',
			'resources/src/mediawiki.debug/debug.less',
		],
		'dependencies' => [
			'oojs-ui-core',
		],
	],
	'mediawiki.diff.styles' => [
		'styles' => [
			'resources/src/mediawiki.diff.styles/diff.less',
			'resources/src/mediawiki.diff.styles/print.css' => [
				'media' => 'print'
			],
		],
		'targets' => [ 'desktop', 'mobile' ],
	],
	'mediawiki.feedback' => [
		'localBasePath' => "$IP/resources/src/mediawiki.feedback",
		'remoteBasePath' => "$wgResourceBasePath/resources/src/mediawiki.feedback",
		'packageFiles' => [
			'feedback.js',
			'FeedbackDialog.js',
		],
		'styles' => 'feedback.css',
		'dependencies' => [
			'mediawiki.messagePoster',
			'mediawiki.Title',
			'oojs-ui-core',
			'oojs-ui-windows',
		],
		'messages' => [
			'feedback-adding',
			'feedback-back',
			'feedback-bugcheck',
			'feedback-dialog-intro',
			'feedback-external-bug-report-button',
			'feedback-bugnew',
			'feedback-bugornote',
			'feedback-cancel',
			'feedback-close',
			'feedback-dialog-title',
			'feedback-error1',
			'feedback-error4',
			'feedback-message',
			'feedback-subject',
			'feedback-submit',
			'feedback-terms',
			'feedback-termsofuse',
			'feedback-thanks',
			'feedback-thanks-title',
			'feedback-useragent'
		],
		'targets' => [ 'desktop', 'mobile' ],
	],
	'mediawiki.feedlink' => [
		'styles' => 'resources/src/mediawiki.feedlink/feedlink.css',
	],
	'mediawiki.filewarning' => [
		'scripts' => 'resources/src/mediawiki.filewarning/filewarning.js',
		'styles' => 'resources/src/mediawiki.filewarning/filewarning.less',
		'dependencies' => [
			'oojs-ui-core',
			'oojs-ui.styles.icons-alerts',
		],
	],
	'mediawiki.ForeignApi' => [
		'targets' => [ 'desktop', 'mobile' ],
		'class' => ResourceLoaderForeignApiModule::class,
		// Additional dependencies generated dynamically
		'dependencies' => 'mediawiki.ForeignApi.core',
	],
	'mediawiki.ForeignApi.core' => [
		'packageFiles' => [
			'resources/src/mediawiki.ForeignApi/index.js',
			'resources/src/mediawiki.ForeignApi/mediawiki.ForeignApi.core.js',
			'resources/src/mediawiki.ForeignApi/mediawiki.ForeignRest.core.js'
		],
		'dependencies' => [
			'mediawiki.api',
			'oojs',
			'mediawiki.Uri',
		],
		'targets' => [ 'desktop', 'mobile' ],
	],
	'mediawiki.helplink' => [
		'styles' => [
			'resources/src/mediawiki.helplink/helplink.less',
		],
		'targets' => [ 'desktop', 'mobile' ],
	],
	'mediawiki.hlist' => [
		'class' => ResourceLoaderLessVarFileModule::class,
		'lessMessages' => [
			'colon-separator',
			'parentheses-start',
			'parentheses-end',
		],
		'targets' => [ 'desktop', 'mobile' ],
		'styles' => [
			'resources/src/mediawiki.hlist/hlist.less',
		],
		'skinStyles' => [
			'default' => 'resources/src/mediawiki.hlist/default.less',
		],
	],
	'mediawiki.htmlform' => [
		'scripts' => [
			'resources/src/mediawiki.htmlform/htmlform.js',
			'resources/src/mediawiki.htmlform/autocomplete.js',
			'resources/src/mediawiki.htmlform/autoinfuse.js',
			'resources/src/mediawiki.htmlform/checkmatrix.js',
			'resources/src/mediawiki.htmlform/cloner.js',
			'resources/src/mediawiki.htmlform/hide-if.js',
			'resources/src/mediawiki.htmlform/multiselect.js',
			'resources/src/mediawiki.htmlform/selectandother.js',
			'resources/src/mediawiki.htmlform/selectorother.js',
		],
		'dependencies' => [
			'mediawiki.util',
			'jquery.lengthLimit',
		],
		'messages' => [
			'htmlform-chosen-placeholder',
			// @todo Load this message in content language
			'colon-separator',
		],
		'targets' => [ 'desktop', 'mobile' ],
	],
	'mediawiki.htmlform.ooui' => [
		'scripts' => [
			'resources/src/mediawiki.htmlform.ooui/Element.js',
		],
		'dependencies' => [
			'oojs-ui-core',
		],
		'targets' => [ 'desktop', 'mobile' ],
	],
	'mediawiki.htmlform.styles' => [
		'styles' => 'resources/src/mediawiki.htmlform.styles/styles.less',
		'targets' => [ 'desktop', 'mobile' ],
	],
	'mediawiki.htmlform.ooui.styles' => [
		'styles' => 'resources/src/mediawiki.htmlform.ooui.styles.less',
		'targets' => [ 'desktop', 'mobile' ],
	],
	'mediawiki.icon' => [
		'styles' => 'resources/src/mediawiki.icon/icon.less',
		'targets' => [ 'desktop', 'mobile' ],
	],
	'mediawiki.inspect' => [
		'scripts' => 'resources/src/mediawiki.inspect.js',
		'dependencies' => [
			'mediawiki.String',
			'mediawiki.util',
		],
		'targets' => [ 'desktop', 'mobile' ],
	],
	'mediawiki.notification' => [
		'styles' => [
			'resources/src/mediawiki.notification/common.css',
			'resources/src/mediawiki.notification/print.css'
				=> [ 'media' => 'print' ],
		],
		'skinStyles' => [
			'default' => 'resources/src/mediawiki.notification/default.css',
		],
		'scripts' => 'resources/src/mediawiki.notification/notification.js',
		'dependencies' => [
			'mediawiki.util',
			'mediawiki.visibleTimeout',
		],
		'targets' => [ 'desktop', 'mobile' ],
	],
	'mediawiki.notification.convertmessagebox' => [
		'scripts' => 'resources/src/mediawiki.notification.convertmessagebox.js',
		'dependencies' => [
			'mediawiki.notification',
		],
		'targets' => [ 'desktop', 'mobile' ],
	],
	'mediawiki.notification.convertmessagebox.styles' => [
		'styles' => [
			'resources/src/mediawiki.notification.convertmessagebox.styles.less',
		],
		'targets' => [ 'desktop', 'mobile' ],
	],
	'mediawiki.String' => [
		'scripts' => 'resources/src/mediawiki.String.js',
		'targets' => [ 'desktop', 'mobile' ],
	],
	'mediawiki.pager.tablePager' => [
		'styles' => [
			'resources/src/mediawiki.pager.tablePager/TablePager.less',
			'resources/src/mediawiki.pager.tablePager/DataTable.less',
		],
	],
	'mediawiki.pulsatingdot' => [
		'styles' => [
			'resources/src/mediawiki.pulsatingdot/mediawiki.pulsatingdot.less',
		],
		'targets' => [ 'desktop', 'mobile' ],
	],
	'mediawiki.searchSuggest' => [
		'targets' => [ 'desktop', 'mobile' ],
		'scripts' => 'resources/src/mediawiki.searchSuggest/searchSuggest.js',
		'styles' => 'resources/src/mediawiki.searchSuggest/searchSuggest.css',
		'messages' => [
			'searchsuggest-search',
			'searchsuggest-containing',
		],
		'dependencies' => [
			'jquery.suggestions',
			'mediawiki.api',
			'user.options',
		],
	],
	'mediawiki.storage' => [
		'scripts' => 'resources/src/mediawiki.storage.js',
		'targets' => [ 'desktop', 'mobile' ],
	],
	'mediawiki.Title' => [
		'localBasePath' => "$IP/resources/src/mediawiki.Title",
		'remoteBasePath' => "$wgResourceBasePath/resources/src/mediawiki.Title",
		'packageFiles' => [
			'Title.js',
			'phpCharToUpper.json'
		],
		'dependencies' => [
			'mediawiki.String',
			'mediawiki.util',
		],
		'targets' => [ 'desktop', 'mobile' ],
	],
	'mediawiki.Upload' => [
		'scripts' => 'resources/src/mediawiki.Upload.js',
		'dependencies' => [
			'mediawiki.api',
		],
	],
	'mediawiki.ForeignUpload' => [
		'scripts' => 'resources/src/mediawiki.ForeignUpload.js',
		'dependencies' => [
			'mediawiki.ForeignApi',
			'mediawiki.Upload',
			'oojs',
		],
		'messages' => [
			'uploaddisabledtext',
			'upload-dialog-disabled',
			'upload-foreign-cant-upload',
		]
	],
	'mediawiki.ForeignStructuredUpload' => [
		'localBasePath' => "$IP/resources/src",
		'remoteBasePath' => "$wgResourceBasePath/resources/src",
		'packageFiles' => [
			'mediawiki.ForeignStructuredUpload.js',
			[ 'name' => 'config.json', 'config' => [ 'UploadDialog' ] ],
		],
		'dependencies' => [
			'mediawiki.ForeignUpload',
		],
		'messages' => [
			'upload-foreign-cant-load-config',
		],
	],
	'mediawiki.Upload.Dialog' => [
		'scripts' => [
			'resources/src/mediawiki.Upload.Dialog.js',
		],
		'dependencies' => [
			'mediawiki.Upload.BookletLayout',
		],
		'messages' => [
			'upload-dialog-title',
			'upload-dialog-button-cancel',
			'upload-dialog-button-back',
			'upload-dialog-button-done',
			'upload-dialog-button-save',
			'upload-dialog-button-upload',
		],
	],
	'mediawiki.Upload.BookletLayout' => [
		'scripts' => [
			'resources/src/mediawiki.Upload.BookletLayout/BookletLayout.js',
		],
		'styles' => [
			'resources/src/mediawiki.Upload.BookletLayout/BookletLayout.css',
		],
		'dependencies' => [
			'oojs-ui-core',
			'oojs-ui-widgets',
			'oojs-ui-windows',
			'oojs-ui.styles.icons-content',
			'oojs-ui.styles.icons-editing-advanced',
			'moment',
			'mediawiki.Title',
			'mediawiki.user',
			'mediawiki.Upload',
			'mediawiki.jqueryMsg',
			'mediawiki.widgets.StashedFileWidget'
		],
		'messages' => [
			'upload-form-label-infoform-title',
			'upload-form-label-infoform-name',
			'upload-form-label-infoform-name-tooltip',
			'upload-form-label-infoform-description',
			'upload-form-label-infoform-description-tooltip',
			'upload-form-label-usage-title',
			'upload-form-label-usage-filename',
			'action-upload',
			'apierror-mustbeloggedin',
			'apierror-permissiondenied',
			'badaccess-groups',
			'api-error-unknown-warning',
			'fileexists',
			'filepageexists',
			'file-exists-duplicate',
			'file-deleted-duplicate',
			'filename-bad-prefix',
			'filename-thumb-name',
			'filewasdeleted',
			'badfilename',
			'protectedpagetext',
		],
	],
	'mediawiki.ForeignStructuredUpload.BookletLayout' => [
		'scripts' => 'resources/src/mediawiki.ForeignStructuredUpload.BookletLayout/BookletLayout.js',
		'dependencies' => [
			'mediawiki.ForeignStructuredUpload',
			'mediawiki.Upload.BookletLayout',
			'mediawiki.widgets.CategoryMultiselectWidget',
			'mediawiki.widgets.DateInputWidget',
			'mediawiki.jqueryMsg',
			'mediawiki.api',
			'moment',
			'mediawiki.libs.jpegmeta',
		],
		'messages' => [
			'upload-form-label-own-work',
			'upload-form-label-infoform-categories',
			'upload-form-label-infoform-date',
			'upload-form-label-own-work-message-generic-local',
			'upload-form-label-not-own-work-message-generic-local',
			'upload-form-label-not-own-work-local-generic-local',
			'upload-form-label-own-work-message-generic-foreign',
			'upload-form-label-not-own-work-message-generic-foreign',
			'upload-form-label-not-own-work-local-generic-foreign',
		],
	],
	'mediawiki.toc' => [
		'scripts' => 'resources/src/mediawiki.toc/toc.js',
		'styles' => [
			'resources/src/mediawiki.toc/toc.css'
				=> [ 'media' => 'screen' ],
		],
		'dependencies' => [
			'mediawiki.cookie',
		],
		'targets' => [ 'desktop', 'mobile' ],
	],
	'mediawiki.toc.styles' => [
		'deprecated' => 'Please use the `toc` feature on ResourceLoaderSkinModule',
		'class' => ResourceLoaderSkinModule::class,
		'features' => [ 'toc' ],
		'targets' => [ 'desktop', 'mobile' ],
	],
	'mediawiki.Uri' => [
		'localBasePath' => "$IP/resources/src/mediawiki.Uri",
		'remoteBasePath' => "$wgResourceBasePath/resources/src/mediawiki.Uri",
		'packageFiles' => [
			'Uri.js',
			[ 'name' => 'loose.regexp.js',
				'callback' => static function () {
					global $IP;
					return ResourceLoaderMwUrlModule::makeJsFromExtendedRegExp(
						file_get_contents( "$IP/resources/src/mediawiki.Uri/loose.regexp" )
					);
				},
				'versionCallback' => static function () {
					return new ResourceLoaderFilePath( 'loose.regexp' );
				},
			],
			[ 'name' => 'strict.regexp.js',
				'callback' => static function () {
					global $IP;
					return ResourceLoaderMwUrlModule::makeJsFromExtendedRegExp(
						file_get_contents( "$IP/resources/src/mediawiki.Uri/strict.regexp" )
					);
				},
				'versionCallback' => static function () {
					return new ResourceLoaderFilePath( 'strict.regexp' );
				},
			],
		],
		'dependencies' => 'mediawiki.util',
		'targets' => [ 'desktop', 'mobile' ],
	],
	'mediawiki.user' => [
		'scripts' => 'resources/src/mediawiki.user.js',
		'dependencies' => [
			'mediawiki.api',
			'mediawiki.cookie',
			// user.options is not directly used in mediawiki.user, but it
			// provides part of the mw.user API that consumers expect
			'user.options',
		],
		'targets' => [ 'desktop', 'mobile' ],
	],
	'mediawiki.userSuggest' => [
		'scripts' => 'resources/src/mediawiki.userSuggest.js',
		'dependencies' => [
			'jquery.suggestions',
			'mediawiki.api'
		]
	],
	'mediawiki.util' => [
		'localBasePath' => "$IP/resources/src/mediawiki.util",
		'remoteBasePath' => "$wgResourceBasePath/resources/src/mediawiki.util",
		'packageFiles' => [
			'util.js',
			'jquery.accessKeyLabel.js',
			[ 'name' => 'config.json', 'config' => [
				'FragmentMode',
				'GenerateThumbnailOnParse',
				'LoadScript',
			] ],
		],
		'dependencies' => [
			'jquery.client',
		],
		'messages' => [ 'brackets', 'word-separator' ],
		'targets' => [ 'desktop', 'mobile' ],
	],
	'mediawiki.viewport' => [
		'scripts' => 'resources/src/mediawiki.viewport.js',
		'targets' => [ 'desktop', 'mobile' ],
	],
	'mediawiki.checkboxtoggle' => [
		'targets' => [ 'desktop', 'mobile' ],
		'scripts' => 'resources/src/mediawiki.checkboxtoggle.js',
	],
	'mediawiki.checkboxtoggle.styles' => [
		'targets' => [ 'desktop', 'mobile' ],
		'styles' => 'resources/src/mediawiki.checkboxtoggle.styles.css',
	],
	'mediawiki.cookie' => [
		'localBasePath' => "$IP/resources/src/mediawiki.cookie",
		'remoteBasePath' => "$wgResourceBasePath/resources/src/mediawiki.cookie",
		'packageFiles' => [
			'index.js',
			[ 'name' => 'config.json', 'config' => [
				'prefix' => 'CookiePrefix',
				'domain' => 'CookieDomain',
				'path' => 'CookiePath',
				'expires' => 'CookieExpiration',
				'sameSiteLegacy' => 'UseSameSiteLegacyCookies',
			] ],
		],
		'dependencies' => 'jquery.cookie',
		'targets' => [ 'desktop', 'mobile' ],
	],
	'mediawiki.experiments' => [
		'scripts' => 'resources/src/mediawiki.experiments.js',
		'targets' => [ 'desktop', 'mobile' ],
	],
	'mediawiki.editfont.styles' => [
		'styles' => 'resources/src/mediawiki.editfont.less',
		'targets' => [ 'desktop', 'mobile' ],
	],
	'mediawiki.visibleTimeout' => [
		'scripts' => 'resources/src/mediawiki.visibleTimeout.js',
		'targets' => [ 'desktop', 'mobile' ],
	],

	/* MediaWiki Action */

	'mediawiki.action.delete' => [
		'scripts' => 'resources/src/mediawiki.action/mediawiki.action.delete.js',
		'dependencies' => [
			'oojs-ui-core',
			'jquery.lengthLimit',
		],
		'messages' => [
			// @todo Load this message in content language
			'colon-separator',
		],
	],
	'mediawiki.action.edit' => [
		'targets' => [ 'desktop', 'mobile' ],
		'localBasePath' => "$IP/resources/src/mediawiki.action.edit",
		'remoteBasePath' => "$wgResourceBasePath/resources/src/mediawiki.action.edit",
		'packageFiles' => [
			'edit.js',
			'stash.js',
			'watchlistExpiry.js',
		],
		'styles' => 'edit.css',
		'dependencies' => [
			'mediawiki.action.edit.styles',
			'mediawiki.editfont.styles',
			'jquery.textSelection',
			'oojs-ui-core',
			'mediawiki.widgets.visibleLengthLimit',
			'mediawiki.api',
			'mediawiki.util',
		],
	],
	'mediawiki.action.edit.styles' => [
		'targets' => [ 'desktop', 'mobile' ],
		'styles' => [
			'resources/src/mediawiki.action/mediawiki.action.edit.styles.less',
			'resources/src/mediawiki.action/mediawiki.action.edit.checkboxes.less',
		]
	],
	'mediawiki.action.edit.collapsibleFooter' => [
		'scripts' => 'resources/src/mediawiki.action/mediawiki.action.edit.collapsibleFooter.js',
		'styles' => 'resources/src/mediawiki.action/mediawiki.action.edit.collapsibleFooter.css',
		'dependencies' => [
			'jquery.makeCollapsible',
			'mediawiki.storage',
			'mediawiki.icon',
		],
	],
	'mediawiki.action.edit.preview' => [
		'packageFiles' => [
			'resources/src/mediawiki.action/mediawiki.action.edit.preview.js',
			[
				'name' => 'resources/src/mediawiki.action/mediawiki.action.edit.preview.parsedMessages.json',
				'callback' => static function ( MessageLocalizer $messageLocalizer ) {
					return [
						'previewnote' => $messageLocalizer->msg( 'previewnote' )->parse(),
					];
				},
				// Use versionCallback to avoid calling the parser from version invalidation code.
				'versionCallback' => static function ( MessageLocalizer $messageLocalizer ) {
					return [
						'previewnote' => [
							// Include the text of the message, in case the canonical translation changes
							$messageLocalizer->msg( 'previewnote' )->plain(),
							// Include the page touched time, in case the on-wiki override is invalidated
							Title::makeTitle( NS_MEDIAWIKI, 'Previewnote' )->getTouched(),
						],
					];
				},
			]
		],
		'styles' => 'resources/src/mediawiki.action/mediawiki.action.edit.preview.css',
		'dependencies' => [
			'jquery.makeCollapsible',
			'jquery.spinner',
			'jquery.textSelection',
			'mediawiki.api',
			'mediawiki.diff.styles',
			'mediawiki.language',
			'mediawiki.util',
			'mediawiki.jqueryMsg',
			'mediawiki.user',
			'oojs-ui-core',
		],
		'messages' => [
			// Keep these message keys in sync with EditPage#setHeaders
			'continue-editing',
			'creating',
			'editconflict',
			'editing',
			'editingcomment',
			'editingsection',
			'pagetitle',
			'otherlanguages',
			'summary-preview',
			'subject-preview',
			'parentheses',
			'preview',
			'previewerrortext',
			'templatesusedpreview',
		],
	],
	'mediawiki.action.history' => [
		'dependencies' => [ 'jquery.makeCollapsible' ],
		'scripts' => 'resources/src/mediawiki.action/mediawiki.action.history.js',
		'styles' => 'resources/src/mediawiki.action/mediawiki.action.history.css',
		'targets' => [ 'desktop', 'mobile' ]
	],
	'mediawiki.action.history.styles' => [
		'skinStyles' => [
			'default' => 'resources/src/mediawiki.action/mediawiki.action.history.styles.less',
		],
		'targets' => [ 'desktop', 'mobile' ],
	],
	'mediawiki.action.protect' => [
		'localBasePath' => "$IP/resources/src/mediawiki.action",
		'remoteBasePath' => "$wgResourceBasePath/resources/src/mediawiki.action",
		'packageFiles' => [
			'mediawiki.action.protect.js',
			[ 'name' => 'config.json', 'config' => [ 'CascadingRestrictionLevels' ] ],
		],
		'dependencies' => [
			'oojs-ui-core',
			'jquery.lengthLimit'
		],
		'messages' => [ 'protect-unchain-permissions' ]
	],
	'mediawiki.action.view.metadata' => [
		'styles' => 'resources/src/mediawiki.action/mediawiki.action.view.metadata.css',
		'scripts' => 'resources/src/mediawiki.action/mediawiki.action.view.metadata.js',
		'messages' => [
			'metadata-expand',
			'metadata-collapse',
		],
		'dependencies' => 'mediawiki.action.view.filepage',
	],
	'mediawiki.action.view.categoryPage.styles' => [
		'styles' => 'resources/src/mediawiki.action/mediawiki.action.view.categoryPage.less',
		'targets' => [ 'desktop', 'mobile' ]
	],
	'mediawiki.action.view.postEdit' => [
		'scripts' => 'resources/src/mediawiki.action/mediawiki.action.view.postEdit.js',
		'styles' => 'resources/src/mediawiki.action/mediawiki.action.view.postEdit.less',
		'skinStyles' => [
			'monobook' => 'resources/src/mediawiki.action/mediawiki.action.view.postEdit.monobook.css',
		],
		'dependencies' => [
			'mediawiki.jqueryMsg',
			'mediawiki.notification'
		],
		'messages' => [
			'postedit-confirmation-created',
			'postedit-confirmation-restored',
			'postedit-confirmation-saved',
			'postedit-confirmation-published',
		],
	],
	'mediawiki.action.view.redirect' => [
		'scripts' => 'resources/src/mediawiki.action/mediawiki.action.view.redirect.js',
		'dependencies' => 'jquery.client',
		'targets' => [ 'desktop', 'mobile' ],
	],
	'mediawiki.action.view.redirectPage' => [
		'targets' => [ 'desktop', 'mobile' ],
		'styles' => 'resources/src/mediawiki.action/mediawiki.action.view.redirectPage.css',
	],
	'mediawiki.action.edit.editWarning' => [
		'targets' => [ 'desktop', 'mobile' ],
		'scripts' => 'resources/src/mediawiki.action/mediawiki.action.edit.editWarning.js',
		'dependencies' => [
			'jquery.textSelection',
			'mediawiki.jqueryMsg',
			'mediawiki.confirmCloseWindow',
			'user.options',
		],
		'messages' => [
			'editwarning-warning',
			// editwarning-warning uses {{int:prefs-editing}}
			'prefs-editing'
		],
	],
	'mediawiki.action.view.filepage' => [
		'styles' => [
			'resources/src/mediawiki.action/mediawiki.action.view.filepage.print.less' =>
				[ 'media' => 'print' ],
			'resources/src/mediawiki.action/mediawiki.action.view.filepage.css',
		],
	],
	'mediawiki.action.styles' => [
		'targets' => [ 'desktop', 'mobile' ],
		'styles' => 'resources/src/mediawiki.action/styles.less',
	],

	/* MediaWiki Language */

	'mediawiki.language' => [
		'class' => ResourceLoaderLanguageDataModule::class,
		'scripts' => [
			'resources/src/mediawiki.language/mediawiki.language.init.js',
			'resources/src/mediawiki.language/mediawiki.language.js',
			'resources/src/mediawiki.language/mediawiki.language.numbers.js',
			'resources/src/mediawiki.language/mediawiki.language.fallback.js',
		],
		'languageScripts' => [
			'bs' => 'resources/src/mediawiki.language/languages/bs.js',
			'dsb' => 'resources/src/mediawiki.language/languages/dsb.js',
			'fi' => 'resources/src/mediawiki.language/languages/fi.js',
			'ga' => 'resources/src/mediawiki.language/languages/ga.js',
			'hsb' => 'resources/src/mediawiki.language/languages/hsb.js',
			'hu' => 'resources/src/mediawiki.language/languages/hu.js',
			'hy' => 'resources/src/mediawiki.language/languages/hy.js',
			'la' => 'resources/src/mediawiki.language/languages/la.js',
			'os' => 'resources/src/mediawiki.language/languages/os.js',
			'sl' => 'resources/src/mediawiki.language/languages/sl.js',
		],
		'dependencies' => [
			'mediawiki.cldr',
		],
		'messages' => [
			'and',
			'comma-separator',
			'word-separator'
		],
	],

	'mediawiki.cldr' => [
		'scripts' => 'resources/src/mediawiki.cldr/index.js',
		'dependencies' => [
			'mediawiki.libs.pluralruleparser',
		],
		'targets' => [ 'desktop', 'mobile' ],
	],

	'mediawiki.libs.pluralruleparser' => [
		'scripts' => [
			'resources/lib/CLDRPluralRuleParser/CLDRPluralRuleParser.js',
			'resources/src/mediawiki.libs.pluralruleparser/export.js',
		],
		'targets' => [ 'desktop', 'mobile' ],
	],

	'mediawiki.jqueryMsg' => [
		'localBasePath' => "$IP/resources/src/mediawiki.jqueryMsg",
		'remoteBasePath' => "$wgResourceBasePath/resources/src/mediawiki.jqueryMsg",
		'packageFiles' => [
			'mediawiki.jqueryMsg.js',
			[ 'name' => 'parserDefaults.json', 'callback' => static function (
				ResourceLoaderContext $context, Config $config
			) {
				$tagData = Sanitizer::getRecognizedTagData();
				$allowedHtmlElements = array_merge(
					array_keys( $tagData['htmlpairs'] ),
					array_diff(
						array_keys( $tagData['htmlsingle'] ),
						array_keys( $tagData['htmlsingleonly'] )
					)
				);

				$magicWords = [
					'SITENAME' => $config->get( 'Sitename' ),
				];
				Hooks::runner()->onResourceLoaderJqueryMsgModuleMagicWords( $context, $magicWords );

				return [
					'allowedHtmlElements' => $allowedHtmlElements,
					'magic' => $magicWords,
				];
			} ],
		],
		'dependencies' => [
			'mediawiki.util',
			'mediawiki.language',
			'user.options',
		],
		'targets' => [ 'desktop', 'mobile' ],
	],

	'mediawiki.language.months' => [
		'targets' => [ 'desktop', 'mobile' ],
		'scripts' => 'resources/src/mediawiki.language/mediawiki.language.months.js',
		'dependencies' => 'mediawiki.language',
		'messages' => array_merge(
			Language::MONTH_MESSAGES,
			Language::MONTH_GENITIVE_MESSAGES,
			Language::MONTH_ABBREVIATED_MESSAGES
		)
	],

	'mediawiki.language.names' => [
		'localBasePath' => "$IP/resources/src/mediawiki.language",
		'remoteBasePath' => "$wgResourceBasePath/resources/src/mediawiki.language",
		'packageFiles' => [
			'mediawiki.language.names.js',
			[ 'name' => 'names.json', 'callback' => static function ( ResourceLoaderContext $context ) {
				return MediaWikiServices::getInstance()
					->getLanguageNameUtils()
					->getLanguageNames( $context->getLanguage(), 'all' );
			} ],
		],
		'dependencies' => 'mediawiki.language',
		'targets' => [ 'desktop', 'mobile' ],
	],

	'mediawiki.language.specialCharacters' => [
		'localBasePath' => "$IP/resources/src/mediawiki.language",
		'remoteBasePath' => "$wgResourceBasePath/resources/src/mediawiki.language",
		'packageFiles' => [
			'mediawiki.language.specialCharacters.js',
			'specialcharacters.json'
		],
		'dependencies' => 'mediawiki.language',
		'targets' => [ 'desktop', 'mobile' ],
		'messages' => [
			'special-characters-group-latin',
			'special-characters-group-latinextended',
			'special-characters-group-ipa',
			'special-characters-group-symbols',
			'special-characters-group-greek',
			'special-characters-group-greekextended',
			'special-characters-group-cyrillic',
			'special-characters-group-arabic',
			'special-characters-group-arabicextended',
			'special-characters-group-persian',
			'special-characters-group-hebrew',
			'special-characters-group-bangla',
			'special-characters-group-tamil',
			'special-characters-group-telugu',
			'special-characters-group-sinhala',
			'special-characters-group-devanagari',
			'special-characters-group-gujarati',
			'special-characters-group-thai',
			'special-characters-group-lao',
			'special-characters-group-khmer',
			'special-characters-group-canadianaboriginal',
			'special-characters-title-endash',
			'special-characters-title-emdash',
			'special-characters-title-minus'
		]
	],

	/* MediaWiki Libs */

	'mediawiki.libs.jpegmeta' => [
		'scripts' => [
			'resources/src/mediawiki.libs.jpegmeta/jpegmeta.js',
			'resources/src/mediawiki.libs.jpegmeta/export.js',
		],
		'targets' => [ 'desktop', 'mobile' ],
	],

	/* MediaWiki Page */

	'mediawiki.page.gallery' => [
		'scripts' => 'resources/src/mediawiki.page.gallery.js',
		'dependencies' => [
			'mediawiki.page.gallery.styles',
			'jquery.throttle-debounce',
		]
	],
	'mediawiki.page.gallery.styles' => [
		'styles' => [
			'resources/src/mediawiki.page.gallery.styles/gallery.less',
			'resources/src/mediawiki.page.gallery.styles/print.css' => [ 'media' => 'print' ],
		],
		'targets' => [ 'desktop', 'mobile' ],
	],
	'mediawiki.page.gallery.slideshow' => [
		'scripts' => 'resources/src/mediawiki.page.gallery.slideshow.js',
		'dependencies' => [
			'mediawiki.api',
			'mediawiki.Title',
			'oojs',
			'oojs-ui-core',
			'oojs-ui-widgets',
			'oojs-ui.styles.icons-media',
			'oojs-ui.styles.icons-movement'
		],
		'messages' => [
			'gallery-slideshow-toggle'
		]
	],
	'mediawiki.page.ready' => [
		'localBasePath' => "$IP/resources/src/mediawiki.page.ready",
		'remoteBasePath' => "$wgResourceBasePath/resources/src/mediawiki.page.ready",
		'packageFiles' => [
			'ready.js',
			'checkboxShift.js',
			'checkboxHack.js',
<<<<<<< HEAD
			[ 'name' => 'config.json', 'callback' => function (
=======
			[ 'name' => 'config.json', 'callback' => static function (
>>>>>>> 30164539
				ResourceLoaderContext $context,
				Config $config
			) {
				$readyConfig = [
					'search' => true,
					'collapsible' => true,
					'sortable' => true,
<<<<<<< HEAD
=======
					'selectorLogoutLink' => '#pt-logout a[data-mw="interface"]'
>>>>>>> 30164539
				];

				Hooks::runner()->onSkinPageReadyConfig( $context, $readyConfig );
				return $readyConfig;
			} ],
		],
		'dependencies' => [
			'mediawiki.util',
			'mediawiki.api'
		],
		'targets' => [ 'desktop', 'mobile' ],
		'messages' => [
			'logging-out-notify'
		]
	],
	'mediawiki.page.watch.ajax' => [
		'localBasePath' => "$IP/resources/src",
		'remoteBasePath' => "$wgResourceBasePath/resources/src",
		'targets' => [ 'desktop', 'mobile' ],
		'packageFiles' => [
			'mediawiki.page.watch.ajax.js',
			[ 'name' => 'config.json', 'config' => [ 'WatchlistExpiry' ] ],
		],
		'dependencies' => [
			'mediawiki.api',
			'mediawiki.util',
			'mediawiki.Title',
			'mediawiki.jqueryMsg',
		],
		'messages' => [
			'watch',
			'unwatch',
			'watching',
			'unwatching',
			'tooltip-ca-watch',
			'tooltip-ca-unwatch',
			'tooltip-ca-unwatch-expiring',
			'tooltip-ca-unwatch-expiring-hours',
			'addedwatchtext',
			'addedwatchtext-talk',
			'removedwatchtext',
			'removedwatchtext-talk',
		],
	],
	'mediawiki.page.image.pagination' => [
		'scripts' => 'resources/src/mediawiki.page.image.pagination.js',
		'dependencies' => [
			'mediawiki.util',
			'jquery.spinner',
		],
	],

	/* MediaWiki Special pages */

	'mediawiki.rcfilters.filters.base.styles' => [
		'targets' => [ 'desktop', 'mobile' ],
		'skinStyles' => [
			'default' => 'resources/src/mediawiki.rcfilters/styles/mw.rcfilters.less',
		],
	],
	'mediawiki.rcfilters.highlightCircles.seenunseen.styles' => [
		'skinStyles' => [
			'default' => [
				'resources/src/mediawiki.rcfilters/' .
				'styles/mw.rcfilters.ui.ChangesListWrapperWidget.highlightCircles.seenunseen.less',
			],
		],
	],
	'mediawiki.rcfilters.filters.dm' => [
		'targets' => [ 'desktop', 'mobile' ],
		'localBasePath' => "$IP/resources/src/mediawiki.rcfilters",
		'remoteBasePath' => "$wgResourceBasePath/resources/src/mediawiki.rcfilters",
		'packageFiles' => [
			'mw.rcfilters.js',
			'Controller.js',
			'UriProcessor.js',
			'dm/ChangesListViewModel.js',
			'dm/FilterGroup.js',
			'dm/FilterItem.js',
			'dm/FiltersViewModel.js',
			'dm/ItemModel.js',
			'dm/SavedQueriesModel.js',
			'dm/SavedQueryItemModel.js',
			[ 'name' => 'config.json', 'config' => [ 'StructuredChangeFiltersLiveUpdatePollingRate' ] ],
		],
		'dependencies' => [
			'mediawiki.String',
			'oojs',
			'mediawiki.api',
			'mediawiki.jqueryMsg',
			'mediawiki.Uri',
			'mediawiki.user',
			'user.options',
		],
		'messages' => [
			'quotation-marks',
			'rcfilters-filterlist-title',
		],
	],
	'mediawiki.rcfilters.filters.ui' => [
		'targets' => [ 'desktop', 'mobile' ],
		'localBasePath' => "$IP/resources/src/mediawiki.rcfilters",
		'remoteBasePath' => "$wgResourceBasePath/resources/src/mediawiki.rcfilters",
		'packageFiles' => [
			'mw.rcfilters.init.js',
			'HighlightColors.js',
			'ui/CheckboxInputWidget.js',
			'ui/FilterTagMultiselectWidget.js',
			'ui/ItemMenuOptionWidget.js',
			'ui/FilterMenuOptionWidget.js',
			'ui/FilterMenuSectionOptionWidget.js',
			'ui/TagItemWidget.js',
			'ui/FilterTagItemWidget.js',
			'ui/FilterMenuHeaderWidget.js',
			'ui/MenuSelectWidget.js',
			'ui/MainWrapperWidget.js',
			'ui/ViewSwitchWidget.js',
			'ui/ValuePickerWidget.js',
			'ui/ChangesLimitPopupWidget.js',
			'ui/ChangesLimitAndDateButtonWidget.js',
			'ui/DatePopupWidget.js',
			'ui/FilterWrapperWidget.js',
			'ui/ChangesListWrapperWidget.js',
			'ui/SavedLinksListWidget.js',
			'ui/SavedLinksListItemWidget.js',
			'ui/SaveFiltersPopupButtonWidget.js',
			'ui/FormWrapperWidget.js',
			'ui/FilterItemHighlightButton.js',
			'ui/HighlightPopupWidget.js',
			'ui/HighlightColorPickerWidget.js',
			'ui/LiveUpdateButtonWidget.js',
			'ui/MarkSeenButtonWidget.js',
			'ui/RcTopSectionWidget.js',
			'ui/RclTopSectionWidget.js',
			'ui/RclTargetPageWidget.js',
			'ui/RclToOrFromWidget.js',
			'ui/WatchlistTopSectionWidget.js',
			[ 'name' => 'config.json',
				'versionCallback' => 'ChangesListSpecialPage::getRcFiltersConfigSummary',
				'callback' => 'ChangesListSpecialPage::getRcFiltersConfigVars',
			],
		],
		'styles' => [
			'styles/mw.rcfilters.mixins.less',
			'styles/mw.rcfilters.variables.less',
			'styles/mw.rcfilters.ui.less',
			'styles/mw.rcfilters.ui.Overlay.less',
			'styles/mw.rcfilters.ui.FilterTagMultiselectWidget.less',
			'styles/mw.rcfilters.ui.ItemMenuOptionWidget.less',
			'styles/mw.rcfilters.ui.FilterMenuOptionWidget.less',
			'styles/mw.rcfilters.ui.FilterMenuSectionOptionWidget.less',
			'styles/mw.rcfilters.ui.TagItemWidget.less',
			'styles/mw.rcfilters.ui.FilterMenuHeaderWidget.less',
			'styles/mw.rcfilters.ui.MenuSelectWidget.less',
			'styles/mw.rcfilters.ui.ViewSwitchWidget.less',
			'styles/mw.rcfilters.ui.ValuePickerWidget.less',
			'styles/mw.rcfilters.ui.ChangesLimitPopupWidget.less',
			'styles/mw.rcfilters.ui.DatePopupWidget.less',
			'styles/mw.rcfilters.ui.FilterWrapperWidget.less',
			'styles/mw.rcfilters.ui.ChangesListWrapperWidget.less',
			'styles/mw.rcfilters.ui.HighlightColorPickerWidget.less',
			'styles/mw.rcfilters.ui.FilterItemHighlightButton.less',
			'styles/mw.rcfilters.ui.SavedLinksListWidget.less',
			'styles/mw.rcfilters.ui.SavedLinksListItemWidget.less',
			'styles/mw.rcfilters.ui.SaveFiltersPopupButtonWidget.less',
			'styles/mw.rcfilters.ui.LiveUpdateButtonWidget.less',
			'styles/mw.rcfilters.ui.RcTopSectionWidget.less',
			'styles/mw.rcfilters.ui.RclToOrFromWidget.less',
			'styles/mw.rcfilters.ui.RclTargetPageWidget.less',
			'styles/mw.rcfilters.ui.WatchlistTopSectionWidget.less',
			'styles/mw.rcfilters.ui.FilterTagMultiselectWidgetMobile.less'
		],
		'skinStyles' => [
			'monobook' => [
				'styles/mw.rcfilters.ui.CapsuleItemWidget.monobook.less',
				'styles/mw.rcfilters.ui.FilterMenuOptionWidget.monobook.less',
			],
		],
		'messages' => [
			'rcfilters-tag-remove',
			'rcfilters-activefilters',
			'rcfilters-activefilters-hide',
			'rcfilters-activefilters-show',
			'rcfilters-activefilters-hide-tooltip',
			'rcfilters-activefilters-show-tooltip',
			'rcfilters-advancedfilters',
			'rcfilters-group-results-by-page',
			'rcfilters-limit-title',
			'rcfilters-limit-and-date-label',
			'rcfilters-limit-and-date-popup-dialog-aria-label',
			'rcfilters-date-popup-title',
			'rcfilters-days-title',
			'rcfilters-hours-title',
			'rcfilters-days-show-days',
			'rcfilters-days-show-hours',
			'rcfilters-highlighted-filters-list',
			'rcfilters-quickfilters',
			'rcfilters-quickfilters-placeholder-title',
			'rcfilters-quickfilters-placeholder-description',
			'rcfilters-savedqueries-defaultlabel',
			'rcfilters-savedqueries-rename',
			'rcfilters-savedqueries-setdefault',
			'rcfilters-savedqueries-unsetdefault',
			'rcfilters-savedqueries-remove',
			'rcfilters-savedqueries-new-name-label',
			'rcfilters-savedqueries-new-name-placeholder',
			'rcfilters-savedqueries-add-new-title',
			'rcfilters-savedqueries-already-saved',
			'rcfilters-savedqueries-apply-label',
			'rcfilters-savedqueries-apply-and-setdefault-label',
			'rcfilters-savedqueries-cancel-label',
			'rcfilters-restore-default-filters',
			'rcfilters-clear-all-filters',
			'rcfilters-show-new-changes',
			'rcfilters-search-placeholder',
			'rcfilters-search-placeholder-mobile',
			'rcfilters-invalid-filter',
			'rcfilters-empty-filter',
			'rcfilters-filterlist-title',
			'rcfilters-filterlist-noresults',
			'rcfilters-filterlist-whatsthis',
			'rcfilters-highlightbutton-title',
			'rcfilters-highlightmenu-title',
			'rcfilters-highlightmenu-help',
			'rcfilters-noresults-conflict',
			'rcfilters-state-message-subset',
			'rcfilters-state-message-fullcoverage',
			'rcfilters-filter-excluded',
			'rcfilters-tag-prefix-namespace',
			'rcfilters-tag-prefix-namespace-inverted',
			'rcfilters-tag-prefix-tags',
			'rcfilters-exclude-button-off',
			'rcfilters-exclude-button-on',
			'rcfilters-view-tags',
			'rcfilters-view-namespaces-tooltip',
			'rcfilters-view-tags-tooltip',
			'rcfilters-view-return-to-default-tooltip',
			'rcfilters-view-tags-help-icon-tooltip',
			'rcfilters-liveupdates-button',
			'rcfilters-liveupdates-button-title-on',
			'rcfilters-liveupdates-button-title-off',
			'rcfilters-watchlist-markseen-button',
			'rcfilters-watchlist-edit-watchlist-button',
			'rcfilters-other-review-tools',
			'rcfilters-filter-showlinkedfrom-label',
			'rcfilters-filter-showlinkedfrom-option-label',
			'rcfilters-filter-showlinkedto-label',
			'rcfilters-filter-showlinkedto-option-label',
			'rcfilters-target-page-placeholder',
			'rcfilters-allcontents-label',
			'rcfilters-alldiscussions-label',
			'blanknamespace',
			'namespaces',
			'tags-title',
			'invert',
			'recentchanges-noresult',
			'recentchanges-timeout',
			'recentchanges-network',
			'recentchanges-notargetpage',
			'allpagesbadtitle',
			'quotation-marks',
		],
		'dependencies' => [
			'oojs-ui-widgets',
			'jquery.makeCollapsible',
			'mediawiki.jqueryMsg',
			'mediawiki.language',
			'mediawiki.user',
			'mediawiki.util',
			'mediawiki.widgets',
			'mediawiki.rcfilters.filters.dm',
			'oojs-ui.styles.icons-content',
			'oojs-ui.styles.icons-moderation',
			'oojs-ui.styles.icons-editing-core',
			'oojs-ui.styles.icons-editing-styling',
			'oojs-ui.styles.icons-interactions',
			'oojs-ui.styles.icons-layout',
			'oojs-ui.styles.icons-media',
			'oojs-ui-windows.icons'
		],
	],
	'mediawiki.interface.helpers.styles' => [
		'class' => ResourceLoaderLessVarFileModule::class,
		'lessMessages' => [
			'comma-separator',
			'parentheses-start',
			'parentheses-end',
			'semicolon-separator',
			'brackets-start',
			'brackets-end',
			'pipe-separator'
		],
		'skinStyles' => [
			'default' => 'resources/src/mediawiki.interface.helpers.styles.less',
		],
		'targets' => [
			'desktop', 'mobile'
		],
	],
	'mediawiki.special' => [
		'styles' => [
			'resources/src/mediawiki.special/special.less',
			'resources/src/mediawiki.special/apisandbox.css',
			'resources/src/mediawiki.special/comparepages.less',
			'resources/src/mediawiki.special/contributions.less',
			'resources/src/mediawiki.special/edittags.css',
			'resources/src/mediawiki.special/movePage.css',
			'resources/src/mediawiki.special/newpages.less',
			'resources/src/mediawiki.special/pagesWithProp.css',
			'resources/src/mediawiki.special/upload.css',
			'resources/src/mediawiki.special/userrights.css',
			'resources/src/mediawiki.special/watchlist.css',
			'resources/src/mediawiki.special/block.less',
			'resources/src/mediawiki.special/listFiles.less',
			'resources/src/mediawiki.special/blocklist.less',
		],
		'targets' => [ 'desktop', 'mobile' ],
	],
	'mediawiki.special.apisandbox' => [
		'localBasePath' => "$IP/resources/src/mediawiki.special.apisandbox",
		'remoteBasePath' => "$wgResourceBasePath/resources/src/mediawiki.special.apisandbox",
		'styles' => 'apisandbox.less',
		'packageFiles' => [
			'apisandbox.js',
			'OptionalParamWidget.js',
			'ParamLabelWidget.js',
			'BooleanToggleSwitchParamWidget.js',
			'DateTimeParamWidget.js',
			'IntegerParamWidget.js',
			'LimitParamWidget.js',
			'PasswordParamWidget.js',
			'UploadSelectFileParamWidget.js',
			'TextParamMixin.js',
			'UtilMixin.js',
		],
		'targets' => [ 'desktop', 'mobile' ],
		'dependencies' => [
			'mediawiki.Uri',
			'mediawiki.api',
			'mediawiki.jqueryMsg',
			'mediawiki.util',
			'oojs-ui',
			'oojs-ui.styles.icons-content',
			'oojs-ui.styles.icons-editing-advanced',
			'oojs-ui.styles.icons-interactions',
			'oojs-ui.styles.icons-moderation',
			'mediawiki.widgets',
			'mediawiki.widgets.datetime',
			'mediawiki.widgets.TitlesMultiselectWidget',
			'jquery.makeCollapsible',
		],
		'messages' => [
			'apisandbox-intro',
			'apisandbox-submit',
			'apisandbox-reset',
			'apisandbox-retry',
			'apisandbox-loading',
			'apisandbox-load-error',
			'apisandbox-fetch-token',
			'apisandbox-add-multi',
			'apisandbox-helpurls',
			'apisandbox-examples',
			'apisandbox-dynamic-parameters',
			'apisandbox-dynamic-parameters-add-label',
			'apisandbox-dynamic-parameters-add-placeholder',
			'apisandbox-dynamic-error-exists',
			'apisandbox-templated-parameter-reason',
			'apisandbox-deprecated-parameters',
			'apisandbox-no-parameters',
			'paramvalidator-help-type-number-min',
			'paramvalidator-help-type-number-max',
			'paramvalidator-help-type-number-minmax',
			'api-help-param-multi-separate',
			'paramvalidator-help-multi-max',
			'paramvalidator-help-type-string-maxbytes',
			'paramvalidator-help-type-string-maxchars',
			'apisandbox-submit-invalid-fields-title',
			'apisandbox-submit-invalid-fields-message',
			'apisandbox-results',
			'apisandbox-sending-request',
			'apisandbox-loading-results',
			'apisandbox-results-error',
			'apisandbox-results-login-suppressed',
			'apisandbox-request-selectformat-label',
			'apisandbox-request-format-url-label',
			'apisandbox-request-url-label',
			'apisandbox-request-format-json-label',
			'apisandbox-request-json-label',
			'apisandbox-request-time',
			'apisandbox-results-fixtoken',
			'apisandbox-results-fixtoken-fail',
			'apisandbox-alert-page',
			'apisandbox-alert-field',
			'apisandbox-continue',
			'apisandbox-continue-clear',
			'apisandbox-continue-help',
			'apisandbox-param-limit',
			'apisandbox-multivalue-all-namespaces',
			'apisandbox-multivalue-all-values',
			'api-format-prettyprint-status',
			'blanknamespace',
			'comma-separator',
			'word-separator',
			'and'
		],
	],
	'mediawiki.special.block' => [
		'localBasePath' => "$IP/resources/src",
		'remoteBasePath' => "$wgResourceBasePath/resources/src",
		'packageFiles' => [
			'mediawiki.special.block.js',
			[ 'name' => 'config.json', 'config' => [
				'BlockAllowsUTEdit',
			] ],
		],
		'dependencies' => [
			'oojs-ui-core',
			'oojs-ui.styles.icons-editing-core',
			'oojs-ui.styles.icons-editing-advanced',
			'mediawiki.widgets.DateInputWidget',
			'mediawiki.widgets.SelectWithInputWidget',
			'mediawiki.widgets.NamespacesMultiselectWidget',
			'mediawiki.widgets.TitlesMultiselectWidget',
			'mediawiki.widgets.UserInputWidget',
			'mediawiki.util',
			'mediawiki.htmlform',
			'moment',
		],
		'targets' => [ 'desktop', 'mobile' ],
	],
	// This bundles various small (under 5 KB?) JavaScript files that:
	// - .. are never loaded when viewing or editing wiki pages.
	// - .. are only used by logged-in users.
	// - .. depend on oojs-ui-core.
	// - .. contain UI intialisation code (e.g. no public module exports, because
	//      requiring or depending on this bundle is awkward)
	'mediawiki.misc-authed-ooui' => [
		'localBasePath' => "$IP/resources/src/mediawiki.misc-authed-ooui",
		'remoteBasePath' => "$wgResourceBasePath/resources/src/mediawiki.misc-authed-ooui",
		'scripts' => [
			'special.changecredentials.js',
			'special.movePage.js',
			'special.mute.js',
			'special.pageLanguage.js',
			'special.undelete.js',
		],
		'dependencies' => [
			'mediawiki.api', // special.changecredentials.js
			'mediawiki.htmlform.ooui', // special.changecredentials.js
			'mediawiki.widgets.visibleLengthLimit', // special.movePage.js, special.undelete.js
			'mediawiki.widgets', // special.movePage.js, special.undelete.js
			'oojs-ui-core', // special.pageLanguage.js
		],
		'targets' => [ 'desktop', 'mobile' ],
	],
	// This bundles various small (under 2 KB?) JavaScript files that:
	// - .. are only used by logged-in users when a non-default preference was enabled.
	// - .. may be loaded in the critical path for those users on page views.
	// - .. do NOT depend on OOUI.
	// - .. contain only UI intialisation code (e.g. no public exports)
	'mediawiki.misc-authed-pref' => [
		'localBasePath' => "$IP/resources/src/mediawiki.misc-authed-pref",
		'remoteBasePath' => "$wgResourceBasePath/resources/src/mediawiki.misc-authed-pref",
		'scripts' => [
			'rightClickEdit.js',
			'dblClickEdit.js',
		],
		'dependencies' => [
			'user.options',
		],
	],
	// This bundles various small scripts that relate to moderation or curation
	// in some way, and:
	// - .. are only loaded for a privileged subset of logged-in users.
	// - .. may be loaded in the critical path on page views.
	// - .. do NOT depend on OOUI or other "large" modules.
	// - .. contain only UI intialisation code (e.g. no public exports)
	'mediawiki.misc-authed-curate' => [
		'localBasePath' => "$IP/resources/src/mediawiki.misc-authed-curate",
		'remoteBasePath' => "$wgResourceBasePath/resources/src/mediawiki.misc-authed-curate",
		'targets' => [ 'desktop', 'mobile' ],
		'scripts' => [
			'patrol.js',
			'rollback.js',
		],
		'dependencies' => [
			'mediawiki.api',
			'mediawiki.util',
			'mediawiki.Title',
			'jquery.spinner',
			'user.options',
			'jquery.confirmable',
		],
		'messages' => [
			'markedaspatrollednotify',
			'rollback-confirmation-confirm',
			'rollback-confirmation-yes',
			'rollback-confirmation-no',
		],
	],
	'mediawiki.special.changeslist' => [
		'styles' => [
			'resources/src/mediawiki.special.changeslist/changeslist.less'
		],
		'skinStyles' => [
			'default' => 'resources/src/mediawiki.special.changeslist/default.less',
		],
		'targets' => [ 'desktop', 'mobile' ],
	],
	'mediawiki.special.changeslist.watchlistexpiry' => [
		'scripts' => 'resources/src/mediawiki.special.changeslist.watchlistexpiry/watchlistexpiry.js',
		'styles' => 'resources/src/mediawiki.special.changeslist.watchlistexpiry/watchlistexpiry.less',
		'messages' => [
			'parentheses',
			'watchlist-expiry-days-left',
			'watchlist-expiry-hours-left',
		],
		'targets' => [ 'desktop', 'mobile' ],
		'dependencies' => [ 'mediawiki.special' ],
	],
	'mediawiki.special.changeslist.enhanced' => [
		'styles' => 'resources/src/mediawiki.special.changeslist.enhanced.less',
	],
	'mediawiki.special.changeslist.legend' => [
		'styles' => 'resources/src/mediawiki.special.changeslist.legend.less',
		'targets' => [ 'desktop', 'mobile' ],
	],
	'mediawiki.special.changeslist.legend.js' => [
		'scripts' => 'resources/src/mediawiki.special.changeslist.legend.js',
		'dependencies' => [
			'jquery.makeCollapsible',
			'mediawiki.cookie',
		],
		'targets' => [ 'desktop', 'mobile' ],
	],
	'mediawiki.special.contributions' => [
		'scripts' => 'resources/src/mediawiki.special.contributions.js',
		'dependencies' => [
			'jquery.makeCollapsible',
			'oojs-ui',
			'mediawiki.widgets.DateInputWidget',
			'mediawiki.jqueryMsg',
		],
		'targets' => [ 'desktop', 'mobile' ],
	],
	'mediawiki.special.edittags' => [
		'scripts' => 'resources/src/mediawiki.special.edittags.js',
		'dependencies' => [
			'jquery.chosen',
			'jquery.lengthLimit',
		],
		'messages' => [
			'tags-edit-chosen-placeholder',
			'tags-edit-chosen-no-results',
		],
	],
	'mediawiki.special.import' => [
		'scripts' => 'resources/src/mediawiki.special.import.js',
		'dependencies' => [
			'mediawiki.widgets'
		]
	],
	'mediawiki.special.import.styles.ooui' => [
		'styles' => 'resources/src/mediawiki.special.import.styles.ooui.less',
		'targets' => [ 'desktop', 'mobile' ],
	],
	'mediawiki.special.preferences.ooui' => [
		'targets' => [ 'desktop', 'mobile' ],
		'scripts' => [
			'resources/src/mediawiki.special.preferences.ooui/confirmClose.js',
			'resources/src/mediawiki.special.preferences.ooui/convertmessagebox.js',
			'resources/src/mediawiki.special.preferences.ooui/editfont.js',
			'resources/src/mediawiki.special.preferences.ooui/skinPrefs.js',
			'resources/src/mediawiki.special.preferences.ooui/signature.js',
			'resources/src/mediawiki.special.preferences.ooui/tabs.js',
			'resources/src/mediawiki.special.preferences.ooui/timezone.js',
			'resources/src/mediawiki.special.preferences.ooui/personalEmail.js',
		],
		'messages' => [
			'prefs-tabs-navigation-hint',
			'prefs-signature-highlight-error',
			'prefswarning-warning',
			'saveprefs',
			'savedprefs',
		],
		'dependencies' => [
			'mediawiki.language',
			'mediawiki.confirmCloseWindow',
			'mediawiki.notification.convertmessagebox',
			'mediawiki.storage',
			'oojs-ui-widgets',
			'mediawiki.widgets.SelectWithInputWidget',
			'mediawiki.editfont.styles',
			'mediawiki.widgets.visibleLengthLimit',
		],
	],
	'mediawiki.special.preferences.styles.ooui' => [
		'targets' => [ 'desktop', 'mobile' ],
		'styles' => 'resources/src/mediawiki.special.preferences.styles.ooui.less',
	],
	'mediawiki.special.recentchanges' => [
		'dependencies' => [
			'mediawiki.widgets'
		],
		'scripts' => 'resources/src/mediawiki.special.recentchanges.js',
		'targets' => [ 'desktop', 'mobile' ],
	],
	'mediawiki.special.revisionDelete' => [
		'scripts' => 'resources/src/mediawiki.special.revisionDelete.js',
		'messages' => [
			// @todo Load this message in content language
			'colon-separator',
		],
		'dependencies' => [
			'jquery.lengthLimit',
		],
		'targets' => [ 'desktop', 'mobile' ],
	],
	'mediawiki.special.search' => [
		'scripts' => 'resources/src/mediawiki.special.search/search.js',
		'dependencies' => 'mediawiki.widgets.SearchInputWidget',
		'targets' => [ 'desktop', 'mobile' ],
	],
	'mediawiki.special.search.commonsInterwikiWidget' => [
		'scripts' => 'resources/src/mediawiki.special.search.commonsInterwikiWidget.js',
		'dependencies' => [
			'mediawiki.api',
			'mediawiki.Uri',
			'mediawiki.jqueryMsg'
		],
		'targets' => [ 'desktop', 'mobile' ],
		'messages' => [
			'search-interwiki-more-results',
			'searchprofile-images'
		],
	],
	'mediawiki.special.search.interwikiwidget.styles' => [
		'styles' => 'resources/src/mediawiki.special.search.interwikiwidget.styles.less',
		'targets' => [ 'desktop', 'mobile' ]
	],
	'mediawiki.special.search.styles' => [
		'styles' => 'resources/src/mediawiki.special.search.styles.css',
		'targets' => [ 'desktop', 'mobile' ],
	],
	'mediawiki.special.unwatchedPages' => [
		'scripts' => 'resources/src/mediawiki.special.unwatchedPages/unwatchedPages.js',
		'styles' => 'resources/src/mediawiki.special.unwatchedPages/unwatchedPages.css',
		'messages' => [
			'addedwatchtext-short',
			'removedwatchtext-short',
			'unwatch',
			'unwatching',
			'watch',
			'watching',
		],
		'dependencies' => [
			'mediawiki.api',
			'mediawiki.Title',
			'mediawiki.util',
		],
	],
	'mediawiki.special.upload' => [
		'templates' => [
			'thumbnail.html' => 'resources/src/mediawiki.special.upload/templates/thumbnail.html',
		],
		'scripts' => 'resources/src/mediawiki.special.upload/upload.js',
		'messages' => [
			'widthheight',
			'size-bytes',
			'size-kilobytes',
			'size-megabytes',
			'size-gigabytes',
			'largefileserver',
			'editwarning-warning',
			// editwarning-warning uses {{int:prefs-editing}}
			'prefs-editing',
		],
		'dependencies' => [
			'mediawiki.special',
			'jquery.spinner',
			'mediawiki.jqueryMsg',
			'mediawiki.api',
			'mediawiki.libs.jpegmeta',
			'mediawiki.Title',
			'mediawiki.util',
			'mediawiki.confirmCloseWindow',
			'user.options',
		],
	],
	'mediawiki.special.userlogin.common.styles' => [
		'targets' => [ 'desktop', 'mobile' ],
		'skinStyles' => [
			'default' => 'resources/src/mediawiki.special.userlogin.common.styles/userlogin.css',
		],
	],
	'mediawiki.special.userlogin.login.styles' => [
		'styles' => [
			'resources/src/mediawiki.special.userlogin.login.styles/login.css',
		],
	],
	'mediawiki.special.createaccount' => [
		'localBasePath' => "$IP/resources/src/mediawiki.special.createaccount",
		'remoteBasePath' => "$wgResourceBasePath/resources/src/mediawiki.special.createaccount",
		'packageFiles' => [
			'signup.js',
			'HtmlformChecker.js'
		],
		'messages' => [
			'createacct-emailrequired',
			'noname',
			'userexists',
			'createacct-normalization',
		],
		'dependencies' => [
			'mediawiki.api',
			'mediawiki.jqueryMsg',
			'mediawiki.util',
		],
	],
	'mediawiki.special.userlogin.signup.styles' => [
		'styles' => [
			'resources/src/mediawiki.special.userlogin.signup.styles/signup.less',
		],
	],
	'mediawiki.special.userrights' => [
		'scripts' => 'resources/src/mediawiki.special.userrights.js',
		'dependencies' => [
			'mediawiki.notification.convertmessagebox',
			'jquery.lengthLimit',
		],
	],
	'mediawiki.special.watchlist' => [
		'scripts' => [
			'resources/src/mediawiki.special.watchlist/watchlist.js',
			'resources/src/mediawiki.special.watchlist/visitedstatus.js',
		],
		'messages' => [
			'addedwatchtext',
			'addedwatchtext-talk',
			'removedwatchtext',
			'removedwatchtext-talk',
			'tooltip-ca-watch',
			'tooltip-ca-unwatch',
			'tooltip-ca-unwatch-expiring',
			'tooltip-ca-unwatch-expiring-hours',
			'watchlist-unwatch',
			'watchlist-unwatch-undo',
		],
		'dependencies' => [
			'mediawiki.api',
			'mediawiki.jqueryMsg',
			'mediawiki.Title',
			'mediawiki.util',
			'oojs-ui-core',
			'oojs-ui.styles.icons-interactions',
			'user.options',
		],
	],
	'mediawiki.special.version' => [
		'styles' => 'resources/src/mediawiki.special.version.css',
	],

	/* MediaWiki Installer */

	// Used in the web installer. Test it after modifying this definition!
	'mediawiki.legacy.config' => [
		// These files are not actually loaded via ResourceLoader, so dependencies etc. won't work.
		'scripts' => 'mw-config/config.js',
		'styles' => 'mw-config/config.css',
	],

	/* MediaWiki Legacy */

	'mediawiki.legacy.commonPrint' => [
		'deprecated' => 'Use ResourceLoaderSkinModule',
		'styles' => [
			'resources/src/mediawiki.skinning/commonPrint.less' => [ 'media' => 'print' ]
		],
	],
	'mediawiki.legacy.protect' => [
		'deprecated' => "Please use mediawiki.action.protect",
		'localBasePath' => "$IP/resources/src/mediawiki.legacy",
		'remoteBasePath' => "$wgResourceBasePath/resources/src/mediawiki.legacy",
		'packageFiles' => [
			'protect.js',
			[ 'name' => 'config.json', 'config' => [ 'CascadingRestrictionLevels' ] ],
		],
		'dependencies' => 'jquery.lengthLimit',
		'messages' => [ 'protect-unchain-permissions' ]
	],
	// Used in the web installer. Test it after modifying this definition!
	'mediawiki.legacy.shared' => [
		'deprecated' => 'Your default skin ResourceLoader class should use '
			. 'ResourceLoaderSkinModule::class',
		'class' => ResourceLoaderSkinModule::class,
		'features' => [
			'legacy' => true,
<<<<<<< HEAD
		],
		'targets' => [ 'desktop', 'mobile' ],
	],
	'mediawiki.legacy.oldshared' => [
		'deprecated' => 'Please copy the CSS needed in this module to the associated skin',
		'styles' => [
			'resources/src/mediawiki.legacy/oldshared.css' => [ 'media' => 'screen' ]
=======
>>>>>>> 30164539
		],
		'targets' => [ 'desktop', 'mobile' ],
	],

	/* MediaWiki UI */

	'mediawiki.ui' => [
		'deprecated' => 'Please use OOUI instead.',
		'skinStyles' => [
			'default' => [
				'resources/src/mediawiki.ui/default.less',
			],
		],
		'targets' => [ 'desktop', 'mobile' ],
	],
	'mediawiki.ui.checkbox' => [
		'skinStyles' => [
			'default' => [
				'resources/src/mediawiki.ui/components/checkbox.less',
			],
		],
		'targets' => [ 'desktop', 'mobile' ],
	],
	'mediawiki.ui.radio' => [
		'skinStyles' => [
			'default' => [
				'resources/src/mediawiki.ui/components/radio.less',
			],
		],
		'targets' => [ 'desktop', 'mobile' ],
	],
	// Lightweight module for anchor styles
	'mediawiki.ui.anchor' => [
		'skinStyles' => [
			'default' => [
				'resources/src/mediawiki.ui/components/anchors.less',
			],
		],
		'targets' => [ 'desktop', 'mobile' ],
	],
	// Lightweight module for button styles
	'mediawiki.ui.button' => [
		'skinStyles' => [
			'default' => [
				'resources/src/mediawiki.ui/components/buttons.less',
			],
		],
		'targets' => [ 'desktop', 'mobile' ],
	],
	'mediawiki.ui.input' => [
		'skinStyles' => [
			'default' => [
				'resources/src/mediawiki.ui/components/inputs.less',
			],
		],
		'targets' => [ 'desktop', 'mobile' ],
	],
	'mediawiki.ui.icon' => [
		'skinStyles' => [
			'default' => [
				'resources/src/mediawiki.ui/components/icons.less',
			],
		],
		'targets' => [ 'desktop', 'mobile' ],
	],

	'mediawiki.widgets' => [
		'scripts' => [
			'resources/src/mediawiki.widgets/mw.widgets.NamespaceInputWidget.js',
			'resources/src/mediawiki.widgets/mw.widgets.ComplexNamespaceInputWidget.js',
			'resources/src/mediawiki.widgets/mw.widgets.CopyTextLayout.js',
			'resources/src/mediawiki.widgets/mw.widgets.TitleWidget.js',
			'resources/src/mediawiki.widgets/mw.widgets.TitleInputWidget.js',
			'resources/src/mediawiki.widgets/mw.widgets.TitleSearchWidget.js',
			'resources/src/mediawiki.widgets/mw.widgets.ComplexTitleInputWidget.js',
			'resources/src/mediawiki.widgets/mw.widgets.TitleOptionWidget.js',
		],
		'styles' => [
			'resources/src/mediawiki.widgets/mw.widgets.CopyTextLayout.css',
		],
		'skinStyles' => [
			'default' => [
				'resources/src/mediawiki.widgets/mw.widgets.TitleWidget.less',
			],
		],
		'dependencies' => [
			'oojs-ui-widgets',
			'mediawiki.widgets.styles',
			// TitleInputWidget
			'oojs-ui.styles.icons-content',
			'mediawiki.Title',
			'mediawiki.api',
			'mediawiki.String',
			'mediawiki.language',
		],
		'messages' => [
			// NamespaceInputWidget
			'blanknamespace',
			'namespacesall',
			// CopyTextLayout
			'mw-widgets-copytextlayout-copy',
			'mw-widgets-copytextlayout-copy-fail',
			'mw-widgets-copytextlayout-copy-success',
			// TitleInputWidget
			'mw-widgets-titleinput-description-new-page',
			'mw-widgets-titleinput-description-redirect',
		],
		'targets' => [ 'desktop', 'mobile' ],
	],
	'mediawiki.widgets.styles' => [
		'skinStyles' => [
			'default' => [
				'resources/src/mediawiki.widgets/mw.widgets.ComplexNamespaceInputWidget.base.css',
				'resources/src/mediawiki.widgets/mw.widgets.ComplexTitleInputWidget.base.css',
			],
		],
		'targets' => [ 'desktop', 'mobile' ],
	],
	'mediawiki.widgets.AbandonEditDialog' => [
		'scripts' => [
			'resources/src/mediawiki.widgets/mw.widgets.AbandonEditDialog.js',
		],
		'messages' => [
			'mw-widgets-abandonedit',
			'mw-widgets-abandonedit-discard',
			'mw-widgets-abandonedit-keep',
			'mw-widgets-abandonedit-title',
		],
		'dependencies' => [
			'oojs-ui-windows',
		],
		'targets' => [ 'desktop', 'mobile' ],
	],
	'mediawiki.widgets.DateInputWidget' => [
		'scripts' => [
			'resources/src/mediawiki.widgets/mw.widgets.CalendarWidget.js',
			'resources/src/mediawiki.widgets/mw.widgets.DateInputWidget.js',
		],
		'skinStyles' => [
			'default' => [
				'resources/src/mediawiki.widgets/mw.widgets.CalendarWidget.less',
				'resources/src/mediawiki.widgets/mw.widgets.DateInputWidget.less',
			],
		],
		'messages' => [
			'mw-widgets-dateinput-no-date',
			'mw-widgets-dateinput-placeholder-day',
			'mw-widgets-dateinput-placeholder-month',
		],
		'dependencies' => [
			'oojs-ui-widgets',
			'oojs-ui.styles.icons-movement',
			'moment',
			'mediawiki.widgets.DateInputWidget.styles',
		],
		'targets' => [ 'desktop', 'mobile' ],
	],
	'mediawiki.widgets.DateInputWidget.styles' => [
		'skinStyles' => [
			'default' => [
				'resources/src/mediawiki.widgets/mw.widgets.DateInputWidget.styles.less',
			],
		],
		'targets' => [ 'desktop', 'mobile' ],
	],
	'mediawiki.widgets.visibleLengthLimit' => [
		'scripts' => [
			'resources/src/mediawiki.widgets.visibleLengthLimit/mediawiki.widgets.visibleLengthLimit.js'
		],
		'dependencies' => [
			'oojs-ui-core',
			'jquery.lengthLimit',
			'mediawiki.language',
			'mediawiki.String',
		],
		'targets' => [ 'desktop', 'mobile' ]
	],
	'mediawiki.widgets.datetime' => [
		'scripts' => [
			'resources/src/mediawiki.widgets.datetime/mediawiki.widgets.datetime.js',
			'resources/src/mediawiki.widgets.datetime/CalendarWidget.js',
			'resources/src/mediawiki.widgets.datetime/DateTimeFormatter.js',
			'resources/src/mediawiki.widgets.datetime/DateTimeInputWidget.js',
			'resources/src/mediawiki.widgets.datetime/ProlepticGregorianDateTimeFormatter.js',
		],
		'skinStyles' => [
			'default' => [
				'resources/src/mediawiki.widgets.datetime/CalendarWidget.less',
				'resources/src/mediawiki.widgets.datetime/DateTimeInputWidget.less',
			],
		],
		'messages' => [
			'timezone-utc',
			'timezone-local',
			'january',
			'february',
			'march',
			'april',
			'may_long',
			'june',
			'july',
			'august',
			'september',
			'october',
			'november',
			'december',
			'jan',
			'feb',
			'mar',
			'apr',
			'may',
			'jun',
			'jul',
			'aug',
			'sep',
			'oct',
			'nov',
			'dec',
			'sunday',
			'monday',
			'tuesday',
			'wednesday',
			'thursday',
			'friday',
			'saturday',
			'sun',
			'mon',
			'tue',
			'wed',
			'thu',
			'fri',
			'sat',
			'period-am',
			'period-pm',
		],
		'dependencies' => [
			'mediawiki.util',
			'oojs-ui-core',
			'oojs-ui.styles.icons-moderation',
			'oojs-ui.styles.icons-movement',
		],
		'targets' => [ 'desktop', 'mobile' ],
	],
	'mediawiki.widgets.expiry' => [
		'scripts' => [
			'resources/src/mediawiki.widgets/mw.widgets.ExpiryInputWidget.js',
		],
		'dependencies' => [
			'oojs-ui-core',
			'oojs-ui-widgets',
			'moment',
			'mediawiki.widgets.datetime'
		],
		'skinStyles' => [
			'default' => 'resources/src/mediawiki.widgets/mw.widgets.ExpiryInputWidget.less',
		],
		'targets' => [ 'desktop', 'mobile' ],
	],
	'mediawiki.widgets.CheckMatrixWidget' => [
		'scripts' => [
			'resources/src/mediawiki.widgets/mw.widgets.CheckMatrixWidget.js',
		],
		'dependencies' => [
			'oojs-ui-core',
		],
		'targets' => [ 'desktop', 'mobile' ],
	],
	'mediawiki.widgets.CategoryMultiselectWidget' => [
		'scripts' => [
			'resources/src/mediawiki.widgets/mw.widgets.CategoryTagItemWidget.js',
			'resources/src/mediawiki.widgets/mw.widgets.CategoryMultiselectWidget.js',
		],
		'dependencies' => [
			'oojs-ui-widgets',
			'mediawiki.api',
			'mediawiki.ForeignApi',
			'mediawiki.Title',
		],
		'messages' => [
			'red-link-title',
			'mw-widgets-categoryselector-add-category-placeholder',
		],
		'targets' => [ 'desktop', 'mobile' ],
	],
	'mediawiki.widgets.SelectWithInputWidget' => [
		'scripts' => 'resources/src/mediawiki.widgets/mw.widgets.SelectWithInputWidget.js',
		'dependencies' => [
			'mediawiki.widgets.SelectWithInputWidget.styles',
			'oojs-ui-widgets',
		],
		'targets' => [ 'desktop', 'mobile' ],
	],
	'mediawiki.widgets.SelectWithInputWidget.styles' => [
		'styles' => 'resources/src/mediawiki.widgets/mw.widgets.SelectWithInputWidget.base.css',
		'targets' => [ 'desktop', 'mobile' ],
	],
	'mediawiki.widgets.SizeFilterWidget' => [
		'scripts' => 'resources/src/mediawiki.widgets/mw.widgets.SizeFilterWidget.js',
		'dependencies' => [
			'mediawiki.widgets.SizeFilterWidget.styles',
			'oojs-ui-widgets',
		],
		'messages' => [
			'minimum-size',
			'maximum-size',
			'pagesize',
		],
		'targets' => [ 'desktop', 'mobile' ],
	],
	'mediawiki.widgets.SizeFilterWidget.styles' => [
		'styles' => 'resources/src/mediawiki.widgets/mw.widgets.SizeFilterWidget.base.css',
		'targets' => [ 'desktop', 'mobile' ],
	],
	'mediawiki.widgets.MediaSearch' => [
		'scripts' => [
			'resources/src/mediawiki.widgets/MediaSearch/mw.widgets.APIResultsProvider.js',
			'resources/src/mediawiki.widgets/MediaSearch/mw.widgets.APIResultsQueue.js',
			'resources/src/mediawiki.widgets/MediaSearch/mw.widgets.MediaResourceProvider.js',
			'resources/src/mediawiki.widgets/MediaSearch/mw.widgets.MediaSearchProvider.js',
			'resources/src/mediawiki.widgets/MediaSearch/mw.widgets.MediaUserUploadsProvider.js',
			'resources/src/mediawiki.widgets/MediaSearch/mw.widgets.MediaResourceQueue.js',
			'resources/src/mediawiki.widgets/MediaSearch/mw.widgets.MediaSearchQueue.js',
			'resources/src/mediawiki.widgets/MediaSearch/mw.widgets.MediaUserUploadsQueue.js',
			'resources/src/mediawiki.widgets/MediaSearch/mw.widgets.MediaSearchWidget.js',
			'resources/src/mediawiki.widgets/MediaSearch/mw.widgets.MediaResultWidget.js',
		],
		'styles' => [
			'resources/src/mediawiki.widgets/MediaSearch/mw.widgets.MediaSearchWidget.css',
			'resources/src/mediawiki.widgets/MediaSearch/mw.widgets.MediaResultWidget.css',
		],
		'dependencies' => [
			'oojs-ui-widgets',
			'mediawiki.ForeignApi',
			'mediawiki.Title',
			'mediawiki.util',
		],
		'messages' => [
			'mw-widgets-mediasearch-noresults',
			'mw-widgets-mediasearch-input-placeholder',
			'mw-widgets-mediasearch-results-aria-label',
			'mw-widgets-mediasearch-recent-uploads',
		],
		'targets' => [ 'desktop', 'mobile' ],
	],
	'mediawiki.widgets.Table' => [
		'scripts' => [
			'resources/src/mediawiki.widgets/Table/mw.widgets.RowWidget.js',
			'resources/src/mediawiki.widgets/Table/mw.widgets.RowWidgetModel.js',
			'resources/src/mediawiki.widgets/Table/mw.widgets.TableWidget.js',
			'resources/src/mediawiki.widgets/Table/mw.widgets.TableWidgetModel.js'
		],
		'styles' => [
			'resources/src/mediawiki.widgets/Table/mw.widgets.RowWidget.css',
			'resources/src/mediawiki.widgets/Table/mw.widgets.TableWidget.css',
		],
		'dependencies' => [
			'oojs-ui-widgets'
		],
		'messages' => [
			'mw-widgets-table-row-delete',
		],
		'targets' => [ 'desktop', 'mobile' ],
	],
	'mediawiki.widgets.TagMultiselectWidget' => [
		'scripts' => [
			'resources/src/mediawiki.widgets/mw.widgets.TagMultiselectWidget.js',
		],
		'dependencies' => [
			'oojs-ui-widgets',
		],
		'targets' => [ 'desktop', 'mobile' ],
	],
	'mediawiki.widgets.UserInputWidget' => [
		'scripts' => [
			'resources/src/mediawiki.widgets/mw.widgets.UserInputWidget.js',
		],
		'dependencies' => [
			'mediawiki.api',
			'oojs-ui-widgets',
		],
		'targets' => [ 'desktop', 'mobile' ],
	],
	'mediawiki.widgets.UsersMultiselectWidget' => [
		'scripts' => [
			'resources/src/mediawiki.widgets/mw.widgets.UsersMultiselectWidget.js',
		],
		'dependencies' => [
			'mediawiki.api',
			'oojs-ui-widgets',
		],
		'targets' => [ 'desktop', 'mobile' ],
	],
	'mediawiki.widgets.NamespacesMultiselectWidget' => [
		'scripts' => [
			'resources/src/mediawiki.widgets/mw.widgets.NamespacesMultiselectWidget.js',
			'resources/src/mediawiki.widgets/mw.widgets.NamespacesMenuOptionWidget.js',
		],
		'dependencies' => [
			'oojs-ui-widgets',
		],
		'targets' => [ 'desktop', 'mobile' ],
	],
	'mediawiki.widgets.TitlesMultiselectWidget' => [
		'scripts' => [
			'resources/src/mediawiki.widgets/mw.widgets.TitlesMultiselectWidget.js',
		],
		'dependencies' => [
			'mediawiki.api',
			'oojs-ui-widgets',
			// FIXME: Needs TitleInputWidget only
			'mediawiki.widgets',
		],
		'targets' => [ 'desktop', 'mobile' ],
	],
	'mediawiki.widgets.TagMultiselectWidget.styles' => [
		'styles' => 'resources/src/mediawiki.widgets/mw.widgets.TagMultiselectWidget.base.css',
	],
	'mediawiki.widgets.SearchInputWidget' => [
		'scripts' => [
			'resources/src/mediawiki.widgets/mw.widgets.SearchInputWidget.js',
		],
		'dependencies' => [
			'mediawiki.searchSuggest',
			'oojs-ui.styles.icons-interactions',
			// FIXME: Needs TitleInputWidget only
			'mediawiki.widgets',
		],
		'targets' => [ 'desktop', 'mobile' ],
	],
	'mediawiki.widgets.SearchInputWidget.styles' => [
		'skinStyles' => [
			'default' => [
				'resources/src/mediawiki.widgets/mw.widgets.SearchInputWidget.css',
			],
		],
		'targets' => [ 'desktop', 'mobile' ],
	],
	'mediawiki.widgets.StashedFileWidget' => [
		'scripts' => [
			'resources/src/mediawiki.widgets/mw.widgets.StashedFileWidget.js',
		],
		'skinStyles' => [
			'default' => [
				'resources/src/mediawiki.widgets/mw.widgets.StashedFileWidget.less',
			],
		],
		'dependencies' => [
			'mediawiki.api',
			'oojs-ui-core',
		],
	],
	'mediawiki.watchstar.widgets' => [
		'localBasePath' => "$IP/resources/src/mediawiki.watchstar.widgets",
		'remoteBasePath' => "$wgResourceBasePath/resources/src/mediawiki.watchstar.widgets",
		'packageFiles' => [
			'WatchlistExpiryWidget.js',
<<<<<<< HEAD
			[ 'name' => 'data.json', 'callback' => function ( MessageLocalizer $messageLocalizer ) {
=======
			[ 'name' => 'data.json', 'callback' => static function ( MessageLocalizer $messageLocalizer ) {
>>>>>>> 30164539
				return WatchAction::getExpiryOptions( $messageLocalizer, false );
			} ]
		],
		'styles' => 'WatchlistExpiryWidget.css',
		'dependencies' => [
			'oojs-ui'
		],
		'messages' => [
			'accesskey-ca-watch',
			'addedwatchexpiry-options-label',
			'addedwatchexpirytext',
			'addedwatchexpirytext-talk',
			'addedwatchindefinitelytext',
			'addedwatchindefinitelytext-talk'
		],
		'targets' => [ 'desktop', 'mobile' ],
	],

	'mediawiki.deflate' => [
		'packageFiles' => [
			'resources/src/mediawiki.deflate/mw.deflate.js',
			'resources/lib/pako/pako_deflate.js',
		],
		'targets' => [ 'desktop', 'mobile' ],
	],

	/* OOjs */
	'oojs' => [
		'scripts' => [
			'resources/lib/oojs/oojs.jquery.js',
			'resources/src/oojs-global.js',
		],
		'targets' => [ 'desktop', 'mobile' ],
	],

	'mediawiki.router' => [
		'scripts' => [
			'resources/src/mediawiki.router/index.js',
		],
		'targets' => [ 'desktop', 'mobile' ],
		'dependencies' => [
			'oojs-router',
		],
	],

	'oojs-router' => [
		'scripts' => [
			'resources/lib/oojs-router/oojs-router.js',
		],
		'targets' => [ 'desktop', 'mobile' ],
		'dependencies' => [
			'oojs',
		],
	],

	/* OOjs UI */

	// Omnibus module.
	'oojs-ui' => [
		'dependencies' => [
			'oojs-ui-core',
			'oojs-ui-widgets',
			'oojs-ui-toolbars',
			'oojs-ui-windows',
		],
		'targets' => [ 'desktop', 'mobile' ],
	],

	// The core JavaScript library.
	'oojs-ui-core' => [
		'class' => ResourceLoaderOOUIFileModule::class,
		'scripts' => [
			'resources/lib/ooui/oojs-ui-core.js',
			'resources/src/ooui-local.js',
		],
		'themeScripts' => 'core',
		'dependencies' => [
			'oojs',
			'oojs-ui-core.styles',
			'oojs-ui-core.icons',
			'oojs-ui.styles.indicators',
			'mediawiki.language',
		],
		'messages' => [
			'ooui-field-help',
			'ooui-combobox-button-label',
			'ooui-popup-widget-close-button-aria-label',
			'ooui-selectfile-button-select',
			'ooui-selectfile-button-select-multiple',
			'ooui-selectfile-dragdrop-placeholder',
			'ooui-selectfile-dragdrop-placeholder-multiple',
			'ooui-selectfile-not-supported',
			'ooui-selectfile-placeholder',
		],
		'targets' => [ 'desktop', 'mobile' ],
	],
	// This contains only the styles required by core widgets.
	'oojs-ui-core.styles' => [
		'class' => ResourceLoaderOOUIFileModule::class,
		'styles' => [
			'resources/lib/ooui/wikimedia-ui-base.less', // Providing Wikimedia UI LESS variables to all
		],
		'themeStyles' => 'core',
		'targets' => [ 'desktop', 'mobile' ],
	],
	'oojs-ui-core.icons' => [
		'class' => ResourceLoaderOOUIIconPackModule::class,
		'icons' => [
			'add', 'alert', 'infoFilled', 'error', 'check', 'close', 'info', 'search', 'subtract'
		],
		'targets' => [ 'desktop', 'mobile' ],
	],
	// Additional widgets and layouts module.
	'oojs-ui-widgets' => [
		'class' => ResourceLoaderOOUIFileModule::class,
		'scripts' => 'resources/lib/ooui/oojs-ui-widgets.js',
		'themeStyles' => 'widgets',
		'dependencies' => [
			'oojs-ui-core',
			'oojs-ui-widgets.icons',
		],
		'messages' => [
			'ooui-item-remove',
			'ooui-outline-control-move-down',
			'ooui-outline-control-move-up',
			'ooui-outline-control-remove',
		],
		'targets' => [ 'desktop', 'mobile' ],
	],
	// You should never directly load this module. The CSS classes it defines are not a public API,
	// they depend on the internal structure of OOUI widgets, which can change at any time. If you
	// find that you need to load this module, you're probably doing something wrong or very hacky.
	'oojs-ui-widgets.styles' => [
		'class' => ResourceLoaderOOUIFileModule::class,
		'themeStyles' => 'widgets',
		'targets' => [ 'desktop', 'mobile' ],
	],
	'oojs-ui-widgets.icons' => [
		'class' => ResourceLoaderOOUIIconPackModule::class,
		// Do not repeat icons already used in 'oojs-ui-core.icons'
		'icons' => [ 'attachment', 'collapse', 'expand', 'trash', 'upload' ],
		'targets' => [ 'desktop', 'mobile' ],
	],
	// Toolbar and tools module.
	'oojs-ui-toolbars' => [
		'class' => ResourceLoaderOOUIFileModule::class,
		'scripts' => 'resources/lib/ooui/oojs-ui-toolbars.js',
		'themeStyles' => 'toolbars',
		'dependencies' => [
			'oojs-ui-core',
			'oojs-ui-toolbars.icons',
		],
		'messages' => [
			'ooui-toolbar-more',
			'ooui-toolgroup-collapse',
			'ooui-toolgroup-expand',
		],
		'targets' => [ 'desktop', 'mobile' ],
	],
	'oojs-ui-toolbars.icons' => [
		'class' => ResourceLoaderOOUIIconPackModule::class,
		// Do not repeat icons already used in 'oojs-ui-core.icons': 'check'
		'icons' => [ 'collapse', 'expand' ],
		'targets' => [ 'desktop', 'mobile' ],
	],
	// Windows and dialogs module.
	'oojs-ui-windows' => [
		'class' => ResourceLoaderOOUIFileModule::class,
		'scripts' => 'resources/lib/ooui/oojs-ui-windows.js',
		'themeStyles' => 'windows',
		'dependencies' => [
			'oojs-ui-core',
			'oojs-ui-windows.icons',
		],
		'messages' => [
			'ooui-dialog-message-accept',
			'ooui-dialog-message-reject',
			'ooui-dialog-process-continue',
			'ooui-dialog-process-dismiss',
			'ooui-dialog-process-error',
			'ooui-dialog-process-retry',
		],
		'targets' => [ 'desktop', 'mobile' ],
	],
	'oojs-ui-windows.icons' => [
		'class' => ResourceLoaderOOUIIconPackModule::class,
		// Do not repeat icons already used in 'oojs-ui-core.icons': 'close'
		'icons' => [ 'previous' ],
		'targets' => [ 'desktop', 'mobile' ],
	],

	'oojs-ui.styles.indicators' => [
		'class' => ResourceLoaderOOUIImageModule::class,
		'themeImages' => 'indicators',
	],
	'oojs-ui.styles.icons-accessibility' => [
		'class' => ResourceLoaderOOUIImageModule::class,
		'themeImages' => 'icons-accessibility',
	],
	'oojs-ui.styles.icons-alerts' => [
		'class' => ResourceLoaderOOUIImageModule::class,
		'themeImages' => 'icons-alerts',
	],
	'oojs-ui.styles.icons-content' => [
		'class' => ResourceLoaderOOUIImageModule::class,
		'themeImages' => 'icons-content',
	],
	'oojs-ui.styles.icons-editing-advanced' => [
		'class' => ResourceLoaderOOUIImageModule::class,
		'themeImages' => 'icons-editing-advanced',
	],
	'oojs-ui.styles.icons-editing-citation' => [
		'class' => ResourceLoaderOOUIImageModule::class,
		'themeImages' => 'icons-editing-citation',
	],
	'oojs-ui.styles.icons-editing-core' => [
		'class' => ResourceLoaderOOUIImageModule::class,
		'themeImages' => 'icons-editing-core',
	],
	'oojs-ui.styles.icons-editing-list' => [
		'class' => ResourceLoaderOOUIImageModule::class,
		'themeImages' => 'icons-editing-list',
	],
	'oojs-ui.styles.icons-editing-styling' => [
		'class' => ResourceLoaderOOUIImageModule::class,
		'themeImages' => 'icons-editing-styling',
	],
	'oojs-ui.styles.icons-interactions' => [
		'class' => ResourceLoaderOOUIImageModule::class,
		'themeImages' => 'icons-interactions',
	],
	'oojs-ui.styles.icons-layout' => [
		'class' => ResourceLoaderOOUIImageModule::class,
		'themeImages' => 'icons-layout',
	],
	'oojs-ui.styles.icons-location' => [
		'class' => ResourceLoaderOOUIImageModule::class,
		'themeImages' => 'icons-location',
	],
	'oojs-ui.styles.icons-media' => [
		'class' => ResourceLoaderOOUIImageModule::class,
		'themeImages' => 'icons-media',
	],
	'oojs-ui.styles.icons-moderation' => [
		'class' => ResourceLoaderOOUIImageModule::class,
		'themeImages' => 'icons-moderation',
	],
	'oojs-ui.styles.icons-movement' => [
		'class' => ResourceLoaderOOUIImageModule::class,
		'themeImages' => 'icons-movement',
	],
	'oojs-ui.styles.icons-user' => [
		'class' => ResourceLoaderOOUIImageModule::class,
		'themeImages' => 'icons-user',
	],
	'oojs-ui.styles.icons-wikimedia' => [
		'class' => ResourceLoaderOOUIImageModule::class,
		'themeImages' => 'icons-wikimedia',
	],
];<|MERGE_RESOLUTION|>--- conflicted
+++ resolved
@@ -1543,11 +1543,7 @@
 			'ready.js',
 			'checkboxShift.js',
 			'checkboxHack.js',
-<<<<<<< HEAD
-			[ 'name' => 'config.json', 'callback' => function (
-=======
 			[ 'name' => 'config.json', 'callback' => static function (
->>>>>>> 30164539
 				ResourceLoaderContext $context,
 				Config $config
 			) {
@@ -1555,10 +1551,7 @@
 					'search' => true,
 					'collapsible' => true,
 					'sortable' => true,
-<<<<<<< HEAD
-=======
 					'selectorLogoutLink' => '#pt-logout a[data-mw="interface"]'
->>>>>>> 30164539
 				];
 
 				Hooks::runner()->onSkinPageReadyConfig( $context, $readyConfig );
@@ -2356,16 +2349,6 @@
 		'class' => ResourceLoaderSkinModule::class,
 		'features' => [
 			'legacy' => true,
-<<<<<<< HEAD
-		],
-		'targets' => [ 'desktop', 'mobile' ],
-	],
-	'mediawiki.legacy.oldshared' => [
-		'deprecated' => 'Please copy the CSS needed in this module to the associated skin',
-		'styles' => [
-			'resources/src/mediawiki.legacy/oldshared.css' => [ 'media' => 'screen' ]
-=======
->>>>>>> 30164539
 		],
 		'targets' => [ 'desktop', 'mobile' ],
 	],
@@ -2822,11 +2805,7 @@
 		'remoteBasePath' => "$wgResourceBasePath/resources/src/mediawiki.watchstar.widgets",
 		'packageFiles' => [
 			'WatchlistExpiryWidget.js',
-<<<<<<< HEAD
-			[ 'name' => 'data.json', 'callback' => function ( MessageLocalizer $messageLocalizer ) {
-=======
 			[ 'name' => 'data.json', 'callback' => static function ( MessageLocalizer $messageLocalizer ) {
->>>>>>> 30164539
 				return WatchAction::getExpiryOptions( $messageLocalizer, false );
 			} ]
 		],
