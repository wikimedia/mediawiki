--- conflicted
+++ resolved
@@ -51,9 +51,6 @@
 	),
 	'jquery.expandableField' => array(
 		'scripts' => 'resources/jquery/jquery.expandableField.js'
-	),
-	'jquery.form' => array(
-		'scripts' => 'resources/jquery/jquery.form.js',
 	),
 	'jquery.highlightText' => array(
 		'scripts' => 'resources/jquery/jquery.highlightText.js'
@@ -330,16 +327,9 @@
 		'dependencies' => array( 'jquery.checkboxShiftClick', 'jquery.client', 'jquery.placeholder' ),
 		'debugScripts' => 'resources/mediawiki.util/mediawiki.util.test.js',
 	),
-<<<<<<< HEAD
-=======
-	'mediawiki.action.history' => array(
-		'scripts' => 'resources/mediawiki.action/mediawiki.action.history.js',
-		'dependencies' => 'mediawiki.legacy.history',
-	),
 	'mediawiki.action.edit' => array(
 		'scripts' => 'resources/mediawiki.action/mediawiki.action.edit.js',
 	),
->>>>>>> 951103ee
 	'mediawiki.action.view.rightClickEdit' => array(
 		'scripts' => 'resources/mediawiki.action/mediawiki.action.view.rightClickEdit.js',
 	),
