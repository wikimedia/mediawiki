<?php

return array(

	/* Special resources who have their own classes */

	'site' => array( 'class' => 'ResourceLoaderSiteModule' ),
	'noscript' => array( 'class' => 'ResourceLoaderNoscriptModule' ),
	'startup' => array( 'class' => 'ResourceLoaderStartUpModule' ),
	'user' => array( 'class' => 'ResourceLoaderUserModule' ),
	'user.groups' => array( 'class' => 'ResourceLoaderUserGroupsModule' ),
	'user.options' => array( 'class' => 'ResourceLoaderUserOptionsModule' ),
	'user.tokens' => array( 'class' => 'ResourceLoaderUserTokensModule' ),
	'filepage' => array( 'class' => 'ResourceLoaderFilePageModule' ),

	/* Skins */

	'skins.vector' => array(
		'styles' => array( 'vector/screen.css' => array( 'media' => 'screen' ) ),
		'scripts' => 'vector/vector.js',
		'remoteBasePath' => $GLOBALS['wgStylePath'],
		'localBasePath' => $GLOBALS['wgStyleDirectory'],
	),
	'skins.monobook' => array(
		'styles' => array(
			'monobook/main.css' => array( 'media' => 'screen' ),
		),
		'remoteBasePath' => $GLOBALS['wgStylePath'],
		'localBasePath' => $GLOBALS['wgStyleDirectory'],
	),
	'skins.simple' => array(
		'styles' => array( 'simple/main.css' => array( 'media' => 'screen' ) ),
		'remoteBasePath' => $GLOBALS['wgStylePath'],
		'localBasePath' => $GLOBALS['wgStyleDirectory'],
	),
	'skins.chick' => array(
		'styles' => array( 'chick/main.css' => array( 'media' => 'screen,handheld' ) ),
		'remoteBasePath' => $GLOBALS['wgStylePath'],
		'localBasePath' => $GLOBALS['wgStyleDirectory'],
	),
	'skins.modern' => array(
		'styles' => array(
			'modern/main.css' => array( 'media' => 'screen' ),
			'modern/print.css' => array( 'media' => 'print' ),
		),
		'remoteBasePath' => $GLOBALS['wgStylePath'],
		'localBasePath' => $GLOBALS['wgStyleDirectory'],
	),
	'skins.cologneblue' => array(
		'styles' => array( 'cologneblue/screen.css' => array( 'media' => 'screen' ) ),
		'remoteBasePath' => $GLOBALS['wgStylePath'],
		'localBasePath' => $GLOBALS['wgStyleDirectory'],
	),
	'skins.nostalgia' => array(
		'styles' => array( 'nostalgia/screen.css' => array( 'media' => 'screen' ) ),
		'remoteBasePath' => $GLOBALS['wgStylePath'],
		'localBasePath' => $GLOBALS['wgStyleDirectory'],
	),
	'skins.standard' => array(
		'styles' => array( 'common/wikistandard.css' => array( 'media' => 'screen' ) ),
		'remoteBasePath' => $GLOBALS['wgStylePath'],
		'localBasePath' => $GLOBALS['wgStyleDirectory'],
	),

	/* jQuery */

	'jquery' => array(
		'scripts' => 'resources/jquery/jquery.js',
		'debugRaw' => false
	),

	/* jQuery Plugins */

	'jquery.async' => array(
		'scripts' => 'resources/jquery/jquery.async.js',
	),
	'jquery.appear' => array(
		'scripts' => 'resources/jquery/jquery.appear.js',
	),
	'jquery.autoEllipsis' => array(
		'scripts' => 'resources/jquery/jquery.autoEllipsis.js',
		'dependencies' => 'jquery.highlightText',
	),
	'jquery.byteLength' => array(
		'scripts' => 'resources/jquery/jquery.byteLength.js',
	),
	'jquery.byteLimit' => array(
		'scripts' => 'resources/jquery/jquery.byteLimit.js',
		'dependencies' => 'jquery.byteLength',
	),
	'jquery.checkboxShiftClick' => array(
		'scripts' => 'resources/jquery/jquery.checkboxShiftClick.js',
	),
	'jquery.client' => array(
		'scripts' => 'resources/jquery/jquery.client.js',
	),
	'jquery.collapsibleTabs' => array(
		'scripts' => 'resources/jquery/jquery.collapsibleTabs.js',
	),
	'jquery.colorUtil' => array(
		'scripts' => 'resources/jquery/jquery.colorUtil.js',
	),
	'jquery.color' => array(
		'scripts' => 'resources/jquery/jquery.color.js',
		'dependencies' => 'jquery.colorUtil',
	),
	'jquery.cookie' => array(
		'scripts' => 'resources/jquery/jquery.cookie.js',
	),
	'jquery.delayedBind' => array(
		'scripts' => 'resources/jquery/jquery.delayedBind.js',
	),
	'jquery.expandableField' => array(
		'scripts' => 'resources/jquery/jquery.expandableField.js',
		'dependencies' => 'jquery.delayedBind',
	),
	'jquery.form' => array(
		'scripts' => 'resources/jquery/jquery.form.js',
	),
	'jquery.getAttrs' => array(
		'scripts' => 'resources/jquery/jquery.getAttrs.js',
	),
	'jquery.highlightText' => array(
		'scripts' => 'resources/jquery/jquery.highlightText.js',
	),
	'jquery.hoverIntent' => array(
		'scripts' => 'resources/jquery/jquery.hoverIntent.js',
	),
	'jquery.messageBox' => array(
		'scripts' => 'resources/jquery/jquery.messageBox.js',
		'styles' => 'resources/jquery/jquery.messageBox.css',
	),
	'jquery.placeholder' => array(
		'scripts' => 'resources/jquery/jquery.placeholder.js',
	),
	'jquery.json' => array(
		'scripts' => 'resources/jquery/jquery.json.js',
	),
	'jquery.localize' => array(
		'scripts' => 'resources/jquery/jquery.localize.js',
	),
	'jquery.makeCollapsible' => array(
		'scripts' => 'resources/jquery/jquery.makeCollapsible.js',
		'styles' => 'resources/jquery/jquery.makeCollapsible.css',
		'messages' => array( 'collapsible-expand', 'collapsible-collapse' ),
	),
	'jquery.mwPrototypes' => array(
		'scripts' => 'resources/jquery/jquery.mwPrototypes.js',
	),
	'jquery.qunit' => array(
		'scripts' => 'resources/jquery/jquery.qunit.js',
		'styles' => 'resources/jquery/jquery.qunit.css',
	),
	'jquery.suggestions' => array(
		'scripts' => 'resources/jquery/jquery.suggestions.js',
		'styles' => 'resources/jquery/jquery.suggestions.css',
		'dependencies' => 'jquery.autoEllipsis',
	),
	'jquery.tabIndex' => array(
		'scripts' => 'resources/jquery/jquery.tabIndex.js',
	),
	'jquery.tablesorter' => array(
		'scripts' => 'resources/jquery/jquery.tablesorter.js',
		'styles' => 'resources/jquery/jquery.tablesorter.css',
		'messages' => array( 'sort-descending', 'sort-ascending' ),
	),
	'jquery.textSelection' => array(
		'scripts' => 'resources/jquery/jquery.textSelection.js',
	),
	'jquery.tipsy' => array(
		'scripts' => 'resources/jquery.tipsy/jquery.tipsy.js',
		'styles' => 'resources/jquery.tipsy/jquery.tipsy.css',
	),

	/* jQuery UI */

	// Core
	'jquery.ui.core' => array(
		'scripts' => 'resources/jquery.ui/jquery.ui.core.js',
		'skinStyles' => array(
			'default' => array(
				'resources/jquery.ui/themes/default/jquery.ui.core.css',
				'resources/jquery.ui/themes/default/jquery.ui.theme.css',
			),
			'vector' => array(
				'resources/jquery.ui/themes/vector/jquery.ui.core.css',
				'resources/jquery.ui/themes/vector/jquery.ui.theme.css',
			),
		),
		'dependencies' => 'jquery',
		'group' => 'jquery.ui',
	),
	'jquery.ui.widget' => array(
		'scripts' => 'resources/jquery.ui/jquery.ui.widget.js',
		'group' => 'jquery.ui',
	),
	'jquery.ui.mouse' => array(
		'scripts' => 'resources/jquery.ui/jquery.ui.mouse.js',
		'dependencies' => 'jquery.ui.widget',
		'group' => 'jquery.ui',
	),
	'jquery.ui.position' => array(
		'scripts' => 'resources/jquery.ui/jquery.ui.position.js',
		'group' => 'jquery.ui',
	),
	// Interactions
	'jquery.ui.draggable' => array(
		'scripts' => 'resources/jquery.ui/jquery.ui.draggable.js',
		'dependencies' => array( 'jquery.ui.core', 'jquery.ui.mouse', 'jquery.ui.widget' ),
		'group' => 'jquery.ui',
	),
	'jquery.ui.droppable' => array(
		'scripts' => 'resources/jquery.ui/jquery.ui.droppable.js',
		'dependencies' => array(
			'jquery.ui.core', 'jquery.ui.mouse', 'jquery.ui.widget', 'jquery.ui.draggable',
		),
		'group' => 'jquery.ui',
	),
	'jquery.ui.resizable' => array(
		'scripts' => 'resources/jquery.ui/jquery.ui.resizable.js',
		'skinStyles' => array(
			'default' => 'resources/jquery.ui/themes/default/jquery.ui.resizable.css',
			'vector' => 'resources/jquery.ui/themes/vector/jquery.ui.resizable.css',
		),
		'dependencies' => array( 'jquery.ui.core', 'jquery.ui.widget', 'jquery.ui.mouse' ),
		'group' => 'jquery.ui',
	),
	'jquery.ui.selectable' => array(
		'scripts' => 'resources/jquery.ui/jquery.ui.selectable.js',
		'skinStyles' => array(
			'default' => 'resources/jquery.ui/themes/default/jquery.ui.selectable.css',
			'vector' => 'resources/jquery.ui/themes/vector/jquery.ui.selectable.css',
		),
		'dependencies' => array( 'jquery.ui.core', 'jquery.ui.widget', 'jquery.ui.mouse' ),
		'group' => 'jquery.ui',
	),
	'jquery.ui.sortable' => array(
		'scripts' => 'resources/jquery.ui/jquery.ui.sortable.js',
		'dependencies' => array( 'jquery.ui.core', 'jquery.ui.widget', 'jquery.ui.mouse' ),
		'group' => 'jquery.ui',
	),
	// Widgets
	'jquery.ui.accordion' => array(
		'scripts' => 'resources/jquery.ui/jquery.ui.accordion.js',
		'dependencies' => array( 'jquery.ui.core', 'jquery.ui.widget' ),
		'skinStyles' => array(
			'default' => 'resources/jquery.ui/themes/default/jquery.ui.accordion.css',
			'vector' => 'resources/jquery.ui/themes/vector/jquery.ui.accordion.css',
		),
		'group' => 'jquery.ui',
	),
	'jquery.ui.autocomplete' => array(
		'scripts' => 'resources/jquery.ui/jquery.ui.autocomplete.js',
		'dependencies' => array( 'jquery.ui.core', 'jquery.ui.widget', 'jquery.ui.position' ),
		'skinStyles' => array(
			'default' => 'resources/jquery.ui/themes/default/jquery.ui.autocomplete.css',
			'vector' => 'resources/jquery.ui/themes/vector/jquery.ui.autocomplete.css',
		),
		'group' => 'jquery.ui',
	),
	'jquery.ui.button' => array(
		'scripts' => 'resources/jquery.ui/jquery.ui.button.js',
		'dependencies' => array( 'jquery.ui.core', 'jquery.ui.widget' ),
		'skinStyles' => array(
			'default' => 'resources/jquery.ui/themes/default/jquery.ui.button.css',
			'vector' => 'resources/jquery.ui/themes/vector/jquery.ui.button.css',
		),
		'group' => 'jquery.ui',
	),
	'jquery.ui.datepicker' => array(
		'scripts' => 'resources/jquery.ui/jquery.ui.datepicker.js',
		'dependencies' => 'jquery.ui.core',
		'skinStyles' => array(
			'default' => 'resources/jquery.ui/themes/default/jquery.ui.datepicker.css',
			'vector' => 'resources/jquery.ui/themes/vector/jquery.ui.datepicker.css',
		),
		'languageScripts' => array(
			'af' => 'resources/jquery.ui/i18n/jquery.ui.datepicker-af.js',
			'ar' => 'resources/jquery.ui/i18n/jquery.ui.datepicker-ar.js',
			'az' => 'resources/jquery.ui/i18n/jquery.ui.datepicker-az.js',
			'bg' => 'resources/jquery.ui/i18n/jquery.ui.datepicker-bg.js',
			'bs' => 'resources/jquery.ui/i18n/jquery.ui.datepicker-bs.js',
			'ca' => 'resources/jquery.ui/i18n/jquery.ui.datepicker-ca.js',
			'cs' => 'resources/jquery.ui/i18n/jquery.ui.datepicker-cs.js',
			'da' => 'resources/jquery.ui/i18n/jquery.ui.datepicker-da.js',
			'de' => 'resources/jquery.ui/i18n/jquery.ui.datepicker-de.js',
			'el' => 'resources/jquery.ui/i18n/jquery.ui.datepicker-el.js',
			'en-gb' => 'resources/jquery.ui/i18n/jquery.ui.datepicker-en-GB.js',
			'eo' => 'resources/jquery.ui/i18n/jquery.ui.datepicker-eo.js',
			'es' => 'resources/jquery.ui/i18n/jquery.ui.datepicker-es.js',
			'et' => 'resources/jquery.ui/i18n/jquery.ui.datepicker-et.js',
			'eu' => 'resources/jquery.ui/i18n/jquery.ui.datepicker-eu.js',
			'fa' => 'resources/jquery.ui/i18n/jquery.ui.datepicker-fa.js',
			'fi' => 'resources/jquery.ui/i18n/jquery.ui.datepicker-fi.js',
			'fo' => 'resources/jquery.ui/i18n/jquery.ui.datepicker-fo.js',
			'fr-ch' => 'resources/jquery.ui/i18n/jquery.ui.datepicker-fr-CH.js',
			'fr' => 'resources/jquery.ui/i18n/jquery.ui.datepicker-fr.js',
			'gl' => 'resources/jquery.ui/i18n/jquery.ui.datepicker-gl.js',
			'he' => 'resources/jquery.ui/i18n/jquery.ui.datepicker-he.js',
			'hr' => 'resources/jquery.ui/i18n/jquery.ui.datepicker-hr.js',
			'hu' => 'resources/jquery.ui/i18n/jquery.ui.datepicker-hu.js',
			'hy' => 'resources/jquery.ui/i18n/jquery.ui.datepicker-hy.js',
			'id' => 'resources/jquery.ui/i18n/jquery.ui.datepicker-id.js',
			'is' => 'resources/jquery.ui/i18n/jquery.ui.datepicker-is.js',
			'it' => 'resources/jquery.ui/i18n/jquery.ui.datepicker-it.js',
			'ja' => 'resources/jquery.ui/i18n/jquery.ui.datepicker-ja.js',
			'ko' => 'resources/jquery.ui/i18n/jquery.ui.datepicker-ko.js',
			'lt' => 'resources/jquery.ui/i18n/jquery.ui.datepicker-lt.js',
			'lv' => 'resources/jquery.ui/i18n/jquery.ui.datepicker-lv.js',
			'ml' => 'resources/jquery.ui/i18n/jquery.ui.datepicker-ml.js',
			'ms' => 'resources/jquery.ui/i18n/jquery.ui.datepicker-ms.js',
			'nl' => 'resources/jquery.ui/i18n/jquery.ui.datepicker-nl.js',
			'no' => 'resources/jquery.ui/i18n/jquery.ui.datepicker-no.js',
			'pl' => 'resources/jquery.ui/i18n/jquery.ui.datepicker-pl.js',
			'pt' => 'resources/jquery.ui/i18n/jquery.ui.datepicker-pt.js',
			'pt-br' => 'resources/jquery.ui/i18n/jquery.ui.datepicker-pt-BR.js',
			'rm' => 'resources/jquery.ui/i18n/jquery.ui.datepicker-rm.js',
			'ro' => 'resources/jquery.ui/i18n/jquery.ui.datepicker-ro.js',
			'ru' => 'resources/jquery.ui/i18n/jquery.ui.datepicker-ru.js',
			'sk' => 'resources/jquery.ui/i18n/jquery.ui.datepicker-sk.js',
			'sl' => 'resources/jquery.ui/i18n/jquery.ui.datepicker-sl.js',
			'sq' => 'resources/jquery.ui/i18n/jquery.ui.datepicker-sq.js',
			'sr-sr' => 'resources/jquery.ui/i18n/jquery.ui.datepicker-sr-SR.js',
			'sr' => 'resources/jquery.ui/i18n/jquery.ui.datepicker-sr.js',
			'sv' => 'resources/jquery.ui/i18n/jquery.ui.datepicker-sv.js',
			'ta' => 'resources/jquery.ui/i18n/jquery.ui.datepicker-ta.js',
			'th' => 'resources/jquery.ui/i18n/jquery.ui.datepicker-th.js',
			'tr' => 'resources/jquery.ui/i18n/jquery.ui.datepicker-tr.js',
			'uk' => 'resources/jquery.ui/i18n/jquery.ui.datepicker-uk.js',
			'vi' => 'resources/jquery.ui/i18n/jquery.ui.datepicker-vi.js',
			'zh-cn' => 'resources/jquery.ui/i18n/jquery.ui.datepicker-zh-CN.js',
			'zh-hk' => 'resources/jquery.ui/i18n/jquery.ui.datepicker-zh-HK.js',
			'zh-tw' => 'resources/jquery.ui/i18n/jquery.ui.datepicker-zh-TW.js',
		),
		'group' => 'jquery.ui',
	),
	'jquery.ui.dialog' => array(
		'scripts' => 'resources/jquery.ui/jquery.ui.dialog.js',
		'dependencies' => array(
			'jquery.ui.core',
			'jquery.ui.widget',
			'jquery.ui.button',
			'jquery.ui.draggable',
			'jquery.ui.mouse',
			'jquery.ui.position',
			'jquery.ui.resizable',
		),
		'skinStyles' => array(
			'default' => 'resources/jquery.ui/themes/default/jquery.ui.dialog.css',
			'vector' => 'resources/jquery.ui/themes/vector/jquery.ui.dialog.css',
		),
		'group' => 'jquery.ui',
	),
	'jquery.ui.progressbar' => array(
		'scripts' => 'resources/jquery.ui/jquery.ui.progressbar.js',
		'dependencies' => array( 'jquery.ui.core', 'jquery.ui.widget' ),
		'skinStyles' => array(
			'default' => 'resources/jquery.ui/themes/default/jquery.ui.progressbar.css',
			'vector' => 'resources/jquery.ui/themes/vector/jquery.ui.progressbar.css',
		),
		'group' => 'jquery.ui',
	),
	'jquery.ui.slider' => array(
		'scripts' => 'resources/jquery.ui/jquery.ui.slider.js',
		'dependencies' => array( 'jquery.ui.core', 'jquery.ui.widget', 'jquery.ui.mouse' ),
		'skinStyles' => array(
			'default' => 'resources/jquery.ui/themes/default/jquery.ui.slider.css',
			'vector' => 'resources/jquery.ui/themes/vector/jquery.ui.slider.css',
		),
		'group' => 'jquery.ui',
	),
	'jquery.ui.tabs' => array(
		'scripts' => 'resources/jquery.ui/jquery.ui.tabs.js',
		'dependencies' => array( 'jquery.ui.core', 'jquery.ui.widget' ),
		'skinStyles' => array(
			'default' => 'resources/jquery.ui/themes/default/jquery.ui.tabs.css',
			'vector' => 'resources/jquery.ui/themes/vector/jquery.ui.tabs.css',
		),
		'group' => 'jquery.ui',
	),
	// Effects
	'jquery.effects.core' => array(
		'scripts' => 'resources/jquery.effects/jquery.effects.core.js',
		'dependencies' => 'jquery',
		'group' => 'jquery.ui',
	),
	'jquery.effects.blind' => array(
		'scripts' => 'resources/jquery.effects/jquery.effects.blind.js',
		'dependencies' => 'jquery.effects.core',
		'group' => 'jquery.ui',
	),
	'jquery.effects.bounce' => array(
		'scripts' => 'resources/jquery.effects/jquery.effects.bounce.js',
		'dependencies' => 'jquery.effects.core',
		'group' => 'jquery.ui',
	),
	'jquery.effects.clip' => array(
		'scripts' => 'resources/jquery.effects/jquery.effects.clip.js',
		'dependencies' => 'jquery.effects.core',
		'group' => 'jquery.ui',
	),
	'jquery.effects.drop' => array(
		'scripts' => 'resources/jquery.effects/jquery.effects.drop.js',
		'dependencies' => 'jquery.effects.core',
		'group' => 'jquery.ui',
	),
	'jquery.effects.explode' => array(
		'scripts' => 'resources/jquery.effects/jquery.effects.explode.js',
		'dependencies' => 'jquery.effects.core',
		'group' => 'jquery.ui',
	),
	'jquery.effects.fold' => array(
		'scripts' => 'resources/jquery.effects/jquery.effects.fold.js',
		'dependencies' => 'jquery.effects.core',
		'group' => 'jquery.ui',
	),
	'jquery.effects.highlight' => array(
		'scripts' => 'resources/jquery.effects/jquery.effects.highlight.js',
		'dependencies' => 'jquery.effects.core',
		'group' => 'jquery.ui',
	),
	'jquery.effects.pulsate' => array(
		'scripts' => 'resources/jquery.effects/jquery.effects.pulsate.js',
		'dependencies' => 'jquery.effects.core',
		'group' => 'jquery.ui',
	),
	'jquery.effects.scale' => array(
		'scripts' => 'resources/jquery.effects/jquery.effects.scale.js',
		'dependencies' => 'jquery.effects.core',
		'group' => 'jquery.ui',
	),
	'jquery.effects.shake' => array(
		'scripts' => 'resources/jquery.effects/jquery.effects.shake.js',
		'dependencies' => 'jquery.effects.core',
		'group' => 'jquery.ui',
	),
	'jquery.effects.slide' => array(
		'scripts' => 'resources/jquery.effects/jquery.effects.slide.js',
		'dependencies' => 'jquery.effects.core',
		'group' => 'jquery.ui',
	),
	'jquery.effects.transfer' => array(
		'scripts' => 'resources/jquery.effects/jquery.effects.transfer.js',
		'dependencies' => 'jquery.effects.core',
		'group' => 'jquery.ui',
	),

	/* MediaWiki */

	'mediawiki' => array(
		'scripts' => 'resources/mediawiki/mediawiki.js',
		'debugScripts' => 'resources/mediawiki/mediawiki.log.js',
		'debugRaw' => false,
	),
	'mediawiki.htmlform' => array(
		'scripts' => 'resources/mediawiki/mediawiki.htmlform.js',
	),
<<<<<<< HEAD
=======
	'mediawiki.Title' => array(
		'scripts' => 'resources/mediawiki/mediawiki.Title.js',
		'dependencies' => 'mediawiki.util',
	),
	'mediawiki.Uri' => array(
		'scripts' => 'resources/mediawiki/mediawiki.Uri.js',
	),
>>>>>>> ec040206
	'mediawiki.user' => array(
		'scripts' => 'resources/mediawiki/mediawiki.user.js',
		'dependencies' => array(
			'jquery.cookie',
		),
	),
	'mediawiki.page.startup' => array(
		'scripts' => 'resources/mediawiki.page/mediawiki.page.startup.js',
		'dependencies' => array(
			'jquery.client',
		),
		'position' => 'top',
	),
	'mediawiki.page.ready' => array(
		'scripts' => 'resources/mediawiki.page/mediawiki.page.ready.js',
		'dependencies' => array(
			'jquery.checkboxShiftClick',
			'jquery.makeCollapsible',
			'jquery.placeholder',
		),
	),
	'mediawiki.util' => array(
		'scripts' => 'resources/mediawiki/mediawiki.util.js',
		'dependencies' => array(
			'jquery.client',
			'jquery.cookie',
			'jquery.messageBox',
			'jquery.mwPrototypes',
		),
	),
	'mediawiki.libs.jpegmeta' => array(
		'scripts' => 'resources/mediawiki.libs/mediawiki.libs.jpegmeta.js',
	),
	'mediawiki.action.history' => array(
		'scripts' => 'resources/mediawiki.action/mediawiki.action.history.js',
		'dependencies' => 'jquery.ui.button',
		'group' => 'mediawiki.action.history',
	),
	'mediawiki.action.history.diff' => array(
		'styles' => 'resources/mediawiki.action/mediawiki.action.history.diff.css',
		'group' => 'mediawiki.action.history',
	),
	'mediawiki.action.edit' => array(
		'scripts' => 'resources/mediawiki.action/mediawiki.action.edit.js',
		'dependencies' => array(
			'jquery.textSelection',
			'jquery.byteLimit',
		),
	),
	'mediawiki.action.view.rightClickEdit' => array(
		'scripts' => 'resources/mediawiki.action/mediawiki.action.view.rightClickEdit.js',
	),
	'mediawiki.action.view.metadata' => array(
		'scripts' => 'resources/mediawiki.action/mediawiki.action.view.metadata.js',
		'messages' => array( 'metadata-expand', 'metadata-collapse' ),
	),
	'mediawiki.action.watch.ajax' => array(
		'scripts' => 'resources/mediawiki.action/mediawiki.action.watch.ajax.js',
		'messages' => array(
			'watch',
			'unwatch',
			'watching',
			'unwatching',
			'tooltip-ca-watch',
			'tooltip-ca-unwatch',
			'watcherrortext',
		),
	),

	/* Special pages */

	'mediawiki.special' => array(
		'scripts' => 'resources/mediawiki.special/mediawiki.special.js',
		'styles' => 'resources/mediawiki.special/mediawiki.special.css',
	),
	'mediawiki.special.preferences' => array(
		'scripts' => 'resources/mediawiki.special/mediawiki.special.preferences.js',
		'styles' => 'resources/mediawiki.special/mediawiki.special.preferences.css',
		'messages' => array( 'email-address-validity-valid', 'email-address-validity-invalid' ),
	),
	'mediawiki.special.changeslist' => array(
		'styles' => 'resources/mediawiki.special/mediawiki.special.changeslist.css',
		'dependencies' => array( 'jquery.makeCollapsible' ),
	),
	'mediawiki.special.search' => array(
		'scripts' => 'resources/mediawiki.special/mediawiki.special.search.js',
		'styles'  => 'resources/mediawiki.special/mediawiki.special.search.css',
	),
	'mediawiki.special.block' => array(
		'scripts' => 'resources/mediawiki.special/mediawiki.special.block.js',
	),
	'mediawiki.special.undelete' => array(
		'scripts' => 'resources/mediawiki.special/mediawiki.special.undelete.js',
	),
	'mediawiki.special.movePage' => array(
		'scripts' => 'resources/mediawiki.special/mediawiki.special.movePage.js',
		'dependencies' => 'jquery.byteLimit',
	),
	'mediawiki.special.recentchanges' => array(
		'scripts' => 'resources/mediawiki.special/mediawiki.special.recentchanges.js',
		'dependencies' => array( 'mediawiki.special' ),
		'position' => 'top',
	),
	'mediawiki.special.upload' => array(
		// @TODO: merge in remainder of mediawiki.legacy.upload
		'scripts' => 'resources/mediawiki.special/mediawiki.special.upload.js',
		'messages' => array(
			'widthheight',
			'size-bytes',
			'size-kilobytes',
			'size-megabytes',
			'size-gigabytes',
			'largefileserver',
		),
		'dependencies' => array( 'mediawiki.libs.jpegmeta' ),
	),

	'mediawiki.language' => array(
		'scripts' => 'resources/mediawiki.language/mediawiki.language.js',
		'languageScripts' => array(
			'am' => 'resources/mediawiki.language/languages/am.js',
			'ar' => 'resources/mediawiki.language/languages/ar.js',
			'bat-smg' => 'resources/mediawiki.language/languages/bat-smg.js',
			'be' => 'resources/mediawiki.language/languages/be.js',
			'be-tarask' => 'resources/mediawiki.language/languages/be-tarask.js',
			'bh' => 'resources/mediawiki.language/languages/bh.js',
			'bs' => 'resources/mediawiki.language/languages/bs.js',
			'cs' => 'resources/mediawiki.language/languages/cs.js',
			'cu' => 'resources/mediawiki.language/languages/cu.js',
			'cy' => 'resources/mediawiki.language/languages/cy.js',
			'dsb' => 'resources/mediawiki.language/languages/dsb.js',
			'fr' => 'resources/mediawiki.language/languages/fr.js',
			'ga' => 'resources/mediawiki.language/languages/ga.js',
			'gd' => 'resources/mediawiki.language/languages/gd.js',
			'gv' => 'resources/mediawiki.language/languages/gv.js',
			'he' => 'resources/mediawiki.language/languages/he.js',
			'hi' => 'resources/mediawiki.language/languages/hi.js',
			'hr' => 'resources/mediawiki.language/languages/hr.js',
			'hsb' => 'resources/mediawiki.language/languages/hsb.js',
			'hy' => 'resources/mediawiki.language/languages/hy.js',
			'ksh' => 'resources/mediawiki.language/languages/ksh.js',
			'ln' => 'resources/mediawiki.language/languages/ln.js',
			'lt' => 'resources/mediawiki.language/languages/lt.js',
			'lv' => 'resources/mediawiki.language/languages/lv.js',
			'mg' => 'resources/mediawiki.language/languages/mg.js',
			'mk' => 'resources/mediawiki.language/languages/mk.js',
			'mo' => 'resources/mediawiki.language/languages/mo.js',
			'mt' => 'resources/mediawiki.language/languages/mt.js',
			'nl' => 'resources/mediawiki.language/languages/nl.js',
			'nso' => 'resources/mediawiki.language/languages/nso.js',
			'pl' => 'resources/mediawiki.language/languages/pl.js',
			'pt' => 'resources/mediawiki.language/languages/pt.js',
			'pt-br' => 'resources/mediawiki.language/languages/pt-br.js',
			'ro' => 'resources/mediawiki.language/languages/ro.js',
			'ru' => 'resources/mediawiki.language/languages/ru.js',
			'se' => 'resources/mediawiki.language/languages/se.js',
			'sh' => 'resources/mediawiki.language/languages/sh.js',
			'sk' => 'resources/mediawiki.language/languages/sk.js',
			'sl' => 'resources/mediawiki.language/languages/sl.js',
			'sma' => 'resources/mediawiki.language/languages/sma.js',
			'sr-ec' => 'resources/mediawiki.language/languages/sr-ec.js',
			'sr-el' => 'resources/mediawiki.language/languages/sr-el.js',
			'sr' => 'resources/mediawiki.language/languages/sr.js',
			'ti' => 'resources/mediawiki.language/languages/ti.js',
			'tl' => 'resources/mediawiki.language/languages/tl.js',
			'uk' => 'resources/mediawiki.language/languages/uk.js',
			'wa' => 'resources/mediawiki.language/languages/wa.js',
		),
	),

<<<<<<< HEAD
	/* mediawiki Legacy */
=======
	/* MediaWiki Libs */

	'mediawiki.libs.jpegmeta' => array(
		'scripts' => 'resources/mediawiki.libs/mediawiki.libs.jpegmeta.js',
	),

	/* MediaWiki Page */

	'mediawiki.util' => array(
		'scripts' => 'resources/mediawiki/mediawiki.util.js',
		'dependencies' => array(
			'jquery.client',
			'jquery.cookie',
			'jquery.messageBox',
			'jquery.mwExtension',
		),
	),
	'mediawiki.page.ready' => array(
		'scripts' => 'resources/mediawiki.page/mediawiki.page.ready.js',
		'dependencies' => array(
			'jquery.checkboxShiftClick',
			'jquery.makeCollapsible',
			'jquery.placeholder',
			'jquery.mw-jump',
			'mediawiki.util',
		),
	),
	'mediawiki.page.startup' => array(
		'scripts' => 'resources/mediawiki.page/mediawiki.page.startup.js',
		'dependencies' => array(
			'jquery.client',
		),
		'position' => 'top',
	),


	/* MediaWiki Special pages */

	'mediawiki.special' => array(
		'scripts' => 'resources/mediawiki.special/mediawiki.special.js',
		'styles' => 'resources/mediawiki.special/mediawiki.special.css',
	),
	'mediawiki.special.preferences' => array(
		'scripts' => 'resources/mediawiki.special/mediawiki.special.preferences.js',
		'styles' => 'resources/mediawiki.special/mediawiki.special.preferences.css',
		'messages' => array( 'email-address-validity-valid', 'email-address-validity-invalid' ),
	),
	'mediawiki.special.changeslist' => array(
		'styles' => 'resources/mediawiki.special/mediawiki.special.changeslist.css',
		'dependencies' => array( 'jquery.makeCollapsible' ),
	),
	'mediawiki.special.search' => array(
		'scripts' => 'resources/mediawiki.special/mediawiki.special.search.js',
		'styles'  => 'resources/mediawiki.special/mediawiki.special.search.css',
	),
	'mediawiki.special.block' => array(
		'scripts' => 'resources/mediawiki.special/mediawiki.special.block.js',
	),
	'mediawiki.special.undelete' => array(
		'scripts' => 'resources/mediawiki.special/mediawiki.special.undelete.js',
	),
	'mediawiki.special.movePage' => array(
		'scripts' => 'resources/mediawiki.special/mediawiki.special.movePage.js',
		'dependencies' => 'jquery.byteLimit',
	),
	'mediawiki.special.recentchanges' => array(
		'scripts' => 'resources/mediawiki.special/mediawiki.special.recentchanges.js',
		'dependencies' => array( 'mediawiki.special' ),
		'position' => 'top',
	),
	'mediawiki.special.upload' => array(
		// @TODO: merge in remainder of mediawiki.legacy.upload
		'scripts' => 'resources/mediawiki.special/mediawiki.special.upload.js',
		'messages' => array(
			'widthheight',
			'size-bytes',
			'size-kilobytes',
			'size-megabytes',
			'size-gigabytes',
			'largefileserver',
		),
		'dependencies' => array( 'mediawiki.libs.jpegmeta' ),
	),

	/* MediaWiki Legacy */
>>>>>>> ec040206

	'mediawiki.legacy.ajax' => array(
		'scripts' => 'common/ajax.js',
		'remoteBasePath' => $GLOBALS['wgStylePath'],
		'localBasePath' => $GLOBALS['wgStyleDirectory'],
		'dependencies' => 'mediawiki.legacy.wikibits',
	),
	'mediawiki.legacy.commonPrint' => array(
		'styles' => array( 'common/commonPrint.css' => array( 'media' => 'print' ) ),
		'remoteBasePath' => $GLOBALS['wgStylePath'],
		'localBasePath' => $GLOBALS['wgStyleDirectory'],
	),
	'mediawiki.legacy.config' => array(
		'scripts' => 'common/config.js',
		'styles' => array( 'common/config.css', 'common/config-cc.css' ),
		'remoteBasePath' => $GLOBALS['wgStylePath'],
		'localBasePath' => $GLOBALS['wgStyleDirectory'],
		'dependencies' => 'mediawiki.legacy.wikibits',
	),
	'mediawiki.legacy.IEFixes' => array(
		'scripts' => 'common/IEFixes.js',
		'remoteBasePath' => $GLOBALS['wgStylePath'],
		'localBasePath' => $GLOBALS['wgStyleDirectory'],
		'dependencies' => 'mediawiki.legacy.wikibits',
	),
	'mediawiki.legacy.mwsuggest' => array(
		'scripts' => 'common/mwsuggest.js',
		'remoteBasePath' => $GLOBALS['wgStylePath'],
		'localBasePath' => $GLOBALS['wgStyleDirectory'],
		'dependencies' => array( 'mediawiki.legacy.wikibits', 'jquery.client' ),
		'messages' => array( 'search-mwsuggest-enabled', 'search-mwsuggest-disabled' ),
	),
	'mediawiki.legacy.preview' => array(
		'scripts' => 'common/preview.js',
		'remoteBasePath' => $GLOBALS['wgStylePath'],
		'localBasePath' => $GLOBALS['wgStyleDirectory'],
		'dependencies' => 'mediawiki.legacy.wikibits',
	),
	'mediawiki.legacy.protect' => array(
		'scripts' => 'common/protect.js',
		'remoteBasePath' => $GLOBALS['wgStylePath'],
		'localBasePath' => $GLOBALS['wgStyleDirectory'],
		'dependencies' => array(
			'mediawiki.legacy.wikibits',
			'jquery.byteLimit',
		),
	),
	'mediawiki.legacy.shared' => array(
		'styles' => array( 'common/shared.css' => array( 'media' => 'screen' ) ),
		'remoteBasePath' => $GLOBALS['wgStylePath'],
		'localBasePath' => $GLOBALS['wgStyleDirectory'],
	),
	'mediawiki.legacy.oldshared' => array(
		'styles' => array( 'common/oldshared.css' => array( 'media' => 'screen' ) ),
		'remoteBasePath' => $GLOBALS['wgStylePath'],
		'localBasePath' => $GLOBALS['wgStyleDirectory'],
	),
	'mediawiki.legacy.upload' => array(
		'scripts' => 'common/upload.js',
		'remoteBasePath' => $GLOBALS['wgStylePath'],
		'localBasePath' => $GLOBALS['wgStyleDirectory'],
		'dependencies' => 'mediawiki.legacy.wikibits',
	),
	'mediawiki.legacy.wikibits' => array(
		'scripts' => 'common/wikibits.js',
		'remoteBasePath' => $GLOBALS['wgStylePath'],
		'localBasePath' => $GLOBALS['wgStyleDirectory'],
		'dependencies' => 'mediawiki.language',
		'messages' => array( 'showtoc', 'hidetoc' ),
	),
	'mediawiki.legacy.wikiprintable' => array(
		'styles' => array( 'common/wikiprintable.css' => array( 'media' => 'print' ) ),
		'remoteBasePath' => $GLOBALS['wgStylePath'],
		'localBasePath' => $GLOBALS['wgStyleDirectory'],
	),
);<|MERGE_RESOLUTION|>--- conflicted
+++ resolved
@@ -161,7 +161,6 @@
 	),
 	'jquery.tablesorter' => array(
 		'scripts' => 'resources/jquery/jquery.tablesorter.js',
-		'styles' => 'resources/jquery/jquery.tablesorter.css',
 		'messages' => array( 'sort-descending', 'sort-ascending' ),
 	),
 	'jquery.textSelection' => array(
@@ -295,7 +294,6 @@
 			'fo' => 'resources/jquery.ui/i18n/jquery.ui.datepicker-fo.js',
 			'fr-ch' => 'resources/jquery.ui/i18n/jquery.ui.datepicker-fr-CH.js',
 			'fr' => 'resources/jquery.ui/i18n/jquery.ui.datepicker-fr.js',
-			'gl' => 'resources/jquery.ui/i18n/jquery.ui.datepicker-gl.js',
 			'he' => 'resources/jquery.ui/i18n/jquery.ui.datepicker-he.js',
 			'hr' => 'resources/jquery.ui/i18n/jquery.ui.datepicker-hr.js',
 			'hu' => 'resources/jquery.ui/i18n/jquery.ui.datepicker-hu.js',
@@ -307,14 +305,11 @@
 			'ko' => 'resources/jquery.ui/i18n/jquery.ui.datepicker-ko.js',
 			'lt' => 'resources/jquery.ui/i18n/jquery.ui.datepicker-lt.js',
 			'lv' => 'resources/jquery.ui/i18n/jquery.ui.datepicker-lv.js',
-			'ml' => 'resources/jquery.ui/i18n/jquery.ui.datepicker-ml.js',
 			'ms' => 'resources/jquery.ui/i18n/jquery.ui.datepicker-ms.js',
 			'nl' => 'resources/jquery.ui/i18n/jquery.ui.datepicker-nl.js',
 			'no' => 'resources/jquery.ui/i18n/jquery.ui.datepicker-no.js',
 			'pl' => 'resources/jquery.ui/i18n/jquery.ui.datepicker-pl.js',
-			'pt' => 'resources/jquery.ui/i18n/jquery.ui.datepicker-pt.js',
 			'pt-br' => 'resources/jquery.ui/i18n/jquery.ui.datepicker-pt-BR.js',
-			'rm' => 'resources/jquery.ui/i18n/jquery.ui.datepicker-rm.js',
 			'ro' => 'resources/jquery.ui/i18n/jquery.ui.datepicker-ro.js',
 			'ru' => 'resources/jquery.ui/i18n/jquery.ui.datepicker-ru.js',
 			'sk' => 'resources/jquery.ui/i18n/jquery.ui.datepicker-sk.js',
@@ -452,19 +447,16 @@
 		'debugScripts' => 'resources/mediawiki/mediawiki.log.js',
 		'debugRaw' => false,
 	),
-	'mediawiki.htmlform' => array(
-		'scripts' => 'resources/mediawiki/mediawiki.htmlform.js',
-	),
-<<<<<<< HEAD
-=======
 	'mediawiki.Title' => array(
 		'scripts' => 'resources/mediawiki/mediawiki.Title.js',
 		'dependencies' => 'mediawiki.util',
 	),
-	'mediawiki.Uri' => array(
+	'mediawiki.Uri' => array( 
 		'scripts' => 'resources/mediawiki/mediawiki.Uri.js',
 	),
->>>>>>> ec040206
+	'mediawiki.htmlform' => array(
+		'scripts' => 'resources/mediawiki/mediawiki.htmlform.js',
+	),
 	'mediawiki.user' => array(
 		'scripts' => 'resources/mediawiki/mediawiki.user.js',
 		'dependencies' => array(
@@ -635,95 +627,7 @@
 		),
 	),
 
-<<<<<<< HEAD
 	/* mediawiki Legacy */
-=======
-	/* MediaWiki Libs */
-
-	'mediawiki.libs.jpegmeta' => array(
-		'scripts' => 'resources/mediawiki.libs/mediawiki.libs.jpegmeta.js',
-	),
-
-	/* MediaWiki Page */
-
-	'mediawiki.util' => array(
-		'scripts' => 'resources/mediawiki/mediawiki.util.js',
-		'dependencies' => array(
-			'jquery.client',
-			'jquery.cookie',
-			'jquery.messageBox',
-			'jquery.mwExtension',
-		),
-	),
-	'mediawiki.page.ready' => array(
-		'scripts' => 'resources/mediawiki.page/mediawiki.page.ready.js',
-		'dependencies' => array(
-			'jquery.checkboxShiftClick',
-			'jquery.makeCollapsible',
-			'jquery.placeholder',
-			'jquery.mw-jump',
-			'mediawiki.util',
-		),
-	),
-	'mediawiki.page.startup' => array(
-		'scripts' => 'resources/mediawiki.page/mediawiki.page.startup.js',
-		'dependencies' => array(
-			'jquery.client',
-		),
-		'position' => 'top',
-	),
-
-
-	/* MediaWiki Special pages */
-
-	'mediawiki.special' => array(
-		'scripts' => 'resources/mediawiki.special/mediawiki.special.js',
-		'styles' => 'resources/mediawiki.special/mediawiki.special.css',
-	),
-	'mediawiki.special.preferences' => array(
-		'scripts' => 'resources/mediawiki.special/mediawiki.special.preferences.js',
-		'styles' => 'resources/mediawiki.special/mediawiki.special.preferences.css',
-		'messages' => array( 'email-address-validity-valid', 'email-address-validity-invalid' ),
-	),
-	'mediawiki.special.changeslist' => array(
-		'styles' => 'resources/mediawiki.special/mediawiki.special.changeslist.css',
-		'dependencies' => array( 'jquery.makeCollapsible' ),
-	),
-	'mediawiki.special.search' => array(
-		'scripts' => 'resources/mediawiki.special/mediawiki.special.search.js',
-		'styles'  => 'resources/mediawiki.special/mediawiki.special.search.css',
-	),
-	'mediawiki.special.block' => array(
-		'scripts' => 'resources/mediawiki.special/mediawiki.special.block.js',
-	),
-	'mediawiki.special.undelete' => array(
-		'scripts' => 'resources/mediawiki.special/mediawiki.special.undelete.js',
-	),
-	'mediawiki.special.movePage' => array(
-		'scripts' => 'resources/mediawiki.special/mediawiki.special.movePage.js',
-		'dependencies' => 'jquery.byteLimit',
-	),
-	'mediawiki.special.recentchanges' => array(
-		'scripts' => 'resources/mediawiki.special/mediawiki.special.recentchanges.js',
-		'dependencies' => array( 'mediawiki.special' ),
-		'position' => 'top',
-	),
-	'mediawiki.special.upload' => array(
-		// @TODO: merge in remainder of mediawiki.legacy.upload
-		'scripts' => 'resources/mediawiki.special/mediawiki.special.upload.js',
-		'messages' => array(
-			'widthheight',
-			'size-bytes',
-			'size-kilobytes',
-			'size-megabytes',
-			'size-gigabytes',
-			'largefileserver',
-		),
-		'dependencies' => array( 'mediawiki.libs.jpegmeta' ),
-	),
-
-	/* MediaWiki Legacy */
->>>>>>> ec040206
 
 	'mediawiki.legacy.ajax' => array(
 		'scripts' => 'common/ajax.js',
