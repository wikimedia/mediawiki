{
	"@metadata": {
		"authors": [
			"Beta16",
			"Darth Kule",
			"Doc.mari",
			"Eleonora negri",
			"Elitre",
			"F. Cosoleto",
			"FRacco",
			"Gianfranco",
			"Minerva Titani",
			"Raoli",
			"Una giornata uggiosa '94",
			"Ontsed",
			"Alexmar983",
			"Nemo bis",
<<<<<<< HEAD
			"Jdforrester"
=======
			"Jdforrester",
			"Fringio"
>>>>>>> a51acbb6
		]
	},
	"ooui-outline-control-move-down": "Sposta in basso",
	"ooui-outline-control-move-up": "Sposta in alto",
	"ooui-outline-control-remove": "Rimuovi elemento",
	"ooui-toolbar-more": "Altro",
	"ooui-toolgroup-expand": "Altro",
	"ooui-toolgroup-collapse": "Meno",
	"ooui-dialog-message-accept": "OK",
	"ooui-dialog-message-reject": "Annulla",
	"ooui-dialog-process-error": "Qualcosa è andato storto",
	"ooui-dialog-process-dismiss": "Nascondi",
	"ooui-dialog-process-retry": "Riprova",
	"ooui-dialog-process-continue": "Continua",
	"ooui-selectfile-button-select": "Seleziona un file",
	"ooui-selectfile-not-supported": "La selezione del file non è supportata",
	"ooui-selectfile-placeholder": "Nessun file è selezionato",
<<<<<<< HEAD
	"ooui-selectfile-dragdrop-placeholder": "Posiziona i files qui"
=======
	"ooui-selectfile-dragdrop-placeholder": "Posiziona i file qui"
>>>>>>> a51acbb6
}<|MERGE_RESOLUTION|>--- conflicted
+++ resolved
@@ -15,12 +15,8 @@
 			"Ontsed",
 			"Alexmar983",
 			"Nemo bis",
-<<<<<<< HEAD
-			"Jdforrester"
-=======
 			"Jdforrester",
 			"Fringio"
->>>>>>> a51acbb6
 		]
 	},
 	"ooui-outline-control-move-down": "Sposta in basso",
@@ -38,9 +34,5 @@
 	"ooui-selectfile-button-select": "Seleziona un file",
 	"ooui-selectfile-not-supported": "La selezione del file non è supportata",
 	"ooui-selectfile-placeholder": "Nessun file è selezionato",
-<<<<<<< HEAD
-	"ooui-selectfile-dragdrop-placeholder": "Posiziona i files qui"
-=======
 	"ooui-selectfile-dragdrop-placeholder": "Posiziona i file qui"
->>>>>>> a51acbb6
 }