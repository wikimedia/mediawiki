--- conflicted
+++ resolved
@@ -157,19 +157,11 @@
 				// Update the "Watch this page" checkbox on action=edit when the
 				// page is watched or unwatched via the tab (T14395).
 				if ( document.getElementById( 'wpWatchthisWidget' ) ) {
-<<<<<<< HEAD
-					OO.ui.infuse( '#wpWatchthisWidget' ).setSelected( isWatched === true );
-
-					// Also reset expiry selection to keep it in sync
-					if ( isWatched === true && document.getElementById( 'wpWatchlistExpiryWidget' ) ) {
-						OO.ui.infuse( '#wpWatchlistExpiryWidget' ).setValue( 'infinite' );
-=======
 					OO.ui.infuse( $( '#wpWatchthisWidget' ) ).setSelected( isWatched === true );
 
 					// Also reset expiry selection to keep it in sync
 					if ( isWatched === true && document.getElementById( 'wpWatchlistExpiryWidget' ) ) {
 						OO.ui.infuse( $( '#wpWatchlistExpiryWidget' ) ).setValue( 'infinite' );
->>>>>>> 30164539
 					}
 				}
 			} );
@@ -227,32 +219,20 @@
 			// Preload the notification module for mw.notify
 			modulesToLoad = [ 'mediawiki.notification' ];
 
-<<<<<<< HEAD
-			// Preload watchlist expiry widget so it runs in parallel
-			// with the api call
-			if ( isWatchlistExpiryEnabled ) {
-				mw.loader.load( 'mediawiki.watchstar.widgets' );
-			}
-=======
 			// Preload watchlist expiry widget so it runs in parallel with the api call
 			if ( isWatchlistExpiryEnabled ) {
 				modulesToLoad.push( 'mediawiki.watchstar.widgets' );
 			}
 
 			mw.loader.load( modulesToLoad );
->>>>>>> 30164539
 
 			api = new mw.Api();
 			api[ action ]( title )
 				.done( function ( watchResponse ) {
 					var message,
 						watchlistPopup = null,
-<<<<<<< HEAD
-						otherAction = action === 'watch' ? 'unwatch' : 'watch';
-=======
 						otherAction = action === 'watch' ? 'unwatch' : 'watch',
 						notifyPromise;
->>>>>>> 30164539
 
 					if ( mwTitle.isTalkPage() ) {
 						message = action === 'watch' ? 'addedwatchtext-talk' : 'removedwatchtext-talk';
@@ -268,11 +248,7 @@
 							message = mwTitle.isTalkPage() ? 'addedwatchindefinitelytext-talk' : 'addedwatchindefinitelytext';
 						}
 
-<<<<<<< HEAD
-						mw.loader.using( 'mediawiki.watchstar.widgets' ).then( function ( require ) {
-=======
 						notifyPromise = mw.loader.using( 'mediawiki.watchstar.widgets' ).then( function ( require ) {
->>>>>>> 30164539
 							var WatchlistExpiryWidget = require( 'mediawiki.watchstar.widgets' );
 
 							if ( !watchlistPopup ) {
@@ -304,19 +280,12 @@
 						// * addedwatchtext
 						// * removedwatchtext-talk
 						// * removedwatchtext
-<<<<<<< HEAD
-						mw.notify( mw.message( message, mwTitle.getPrefixedText() ).parseDom(), {
-							tag: 'watch-self',
-							id: notificationId
-						} );
-=======
 						notifyPromise = mw.notify(
 							mw.message( message, mwTitle.getPrefixedText() ).parseDom(), {
 								tag: 'watch-self',
 								id: notificationId
 							}
 						);
->>>>>>> 30164539
 					}
 
 					// The notifications are stored as a promise and the watch link is only updated
