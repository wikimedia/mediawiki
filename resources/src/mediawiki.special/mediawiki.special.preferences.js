--- conflicted
+++ resolved
@@ -166,13 +166,6 @@
 			detectHash();
 		}
 
-<<<<<<< HEAD
-	// Enable keyboard users to use left and right keys to switch tabs
-	$preftoc.on( 'keydown', function ( event ) {
-		var keyLeft = 37,
-			keyRight = 39,
-			$el;
-=======
 		// Timezone functions.
 		// Guesses Timezone from browser and updates fields onchange.
 
@@ -180,7 +173,6 @@
 		$tzTextbox = $( '#mw-input-wptimecorrection-other' );
 		$localtimeHolder = $( '#wpLocalTime' );
 		servertime = parseInt( $( 'input[name="wpServerTime"]' ).val(), 10 );
->>>>>>> a51acbb6
 
 		function minutesToHours( min ) {
 			var tzHour = Math.floor( Math.abs( min ) / 60 ),
