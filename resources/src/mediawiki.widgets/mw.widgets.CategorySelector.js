--- conflicted
+++ resolved
@@ -21,11 +21,7 @@
 	 *
 	 *     $( '#content' ).append( selector.$element );
 	 *
-<<<<<<< HEAD
-	 *     selector.setSearchType( [ mw.widgets.CategorySelector.SearchType.SubCategories ] );
-=======
 	 *     selector.setSearchTypes( [ mw.widgets.CategorySelector.SearchType.SubCategories ] );
->>>>>>> a51acbb6
 	 *
 	 * @class mw.widgets.CategorySelector
 	 * @uses mw.Api
@@ -138,11 +134,7 @@
 	CSP.getNewMenuItems = function ( input ) {
 		var i,
 			promises = [],
-<<<<<<< HEAD
-			deferred = new $.Deferred();
-=======
 			deferred = $.Deferred();
->>>>>>> a51acbb6
 
 		if ( $.trim( input ) === '' ) {
 			deferred.resolve( [] );
@@ -158,28 +150,13 @@
 		this.pushPending();
 
 		$.when.apply( $, promises ).done( function () {
-<<<<<<< HEAD
-			var categories, categoryNames,
-=======
 			var categoryNames,
->>>>>>> a51acbb6
 				allData = [],
 				dataSets = Array.prototype.slice.apply( arguments );
 
 			// Collect values from all results
 			allData = allData.concat.apply( allData, dataSets );
 
-<<<<<<< HEAD
-			// Remove duplicates
-			categories = allData.filter( function ( value, index, self ) {
-				return self.indexOf( value ) === index;
-			} );
-
-			// Get titles
-			categoryNames = categories.map( function ( name ) {
-				return mw.Title.newFromText( name, NS_CATEGORY ).getMainText();
-			} );
-=======
 			categoryNames = allData
 				// Remove duplicates
 				.filter( function ( value, index, self ) {
@@ -197,7 +174,6 @@
 				.map( function ( title ) {
 					return title.getMainText();
 				} );
->>>>>>> a51acbb6
 
 			deferred.resolve( categoryNames );
 
@@ -212,27 +188,7 @@
 	CSP.createItemWidget = function ( data ) {
 		return new mw.widgets.CategoryCapsuleItemWidget( {
 			apiUrl: this.api.apiUrl || undefined,
-<<<<<<< HEAD
-			title: mw.Title.newFromText( data, NS_CATEGORY )
-		} );
-	};
-
-	/**
-	 * Validates the values in `this.searchType`.
-	 *
-	 * @private
-	 * @return {boolean}
-	 */
-	CSP.validateSearchTypes = function () {
-		var validSearchTypes = false,
-			searchTypeEnumCount = Object.keys( CategorySelector.SearchType ).length;
-
-		// Check if all values are in the SearchType enum
-		validSearchTypes = this.searchTypes.every( function ( searchType ) {
-			return searchType > -1 && searchType < searchTypeEnumCount;
-=======
 			title: mw.Title.makeTitle( NS_CATEGORY, data )
->>>>>>> a51acbb6
 		} );
 	};
 
@@ -415,157 +371,6 @@
 				throw new Error( 'Unknown searchType' );
 		}
 
-		if ( validSearchTypes === false ) {
-			throw new Error( 'Unknown searchType in searchTypes' );
-		}
-
-		// If the searchTypes has CategorySelector.SearchType.SubCategories
-		// it can be the only search type.
-		if ( this.searchTypes.indexOf( CategorySelector.SearchType.SubCategories ) > -1 &&
-			this.searchTypes.length > 1
-		) {
-			throw new Error( 'Can\'t have additional search types with CategorySelector.SearchType.SubCategories' );
-		}
-
-		// If the searchTypes has CategorySelector.SearchType.ParentCategories
-		// it can be the only search type.
-		if ( this.searchTypes.indexOf( CategorySelector.SearchType.ParentCategories ) > -1 &&
-			this.searchTypes.length > 1
-		) {
-			throw new Error( 'Can\'t have additional search types with CategorySelector.SearchType.ParentCategories' );
-		}
-
-		return true;
-	};
-
-	/**
-	 * Sets and validates the value of `this.searchType`.
-	 *
-	 * @param {mw.widgets.CategorySelector.SearchType[]} searchTypes
-	 */
-	CSP.setSearchTypes = function ( searchTypes ) {
-		this.searchTypes = searchTypes;
-		this.validateSearchTypes();
-	};
-
-	/**
-	 * Searches categories based on input and searchType.
-	 *
-	 * @private
-	 * @method
-	 * @param {string} input The input used to prefix search categories
-	 * @param {mw.widgets.CategorySelector.SearchType} searchType
-	 * @return {jQuery.Promise} Resolves with an array of categories
-	 */
-	CSP.searchCategories = function ( input, searchType ) {
-		var deferred = new $.Deferred();
-
-		switch ( searchType ) {
-			case CategorySelector.SearchType.OpenSearch:
-				this.api.get( {
-					action: 'opensearch',
-					namespace: NS_CATEGORY,
-					limit: this.limit,
-					search: input
-				} ).done( function ( res ) {
-					var categories = res[ 1 ];
-					deferred.resolve( categories );
-				} ).fail( deferred.reject.bind( deferred ) );
-				break;
-
-			case CategorySelector.SearchType.InternalSearch:
-				this.api.get( {
-					action: 'query',
-					list: 'allpages',
-					apnamespace: NS_CATEGORY,
-					aplimit: this.limit,
-					apfrom: input,
-					apprefix: input
-				} ).done( function ( res ) {
-					var categories = res.query.allpages.map( function ( page ) {
-						return page.title;
-					} );
-					deferred.resolve( categories );
-				} ).fail( deferred.reject.bind( deferred ) );
-				break;
-
-			case CategorySelector.SearchType.Exists:
-				if ( input.indexOf( '|' ) > -1 ) {
-					deferred.resolve( [] );
-					break;
-				}
-
-				this.api.get( {
-					action: 'query',
-					prop: 'info',
-					titles: 'Category:' + input
-				} ).done( function ( res ) {
-					var page,
-						categories = [];
-
-					for ( page in res.query.pages ) {
-						if ( parseInt( page, 10 ) > -1 ) {
-							categories.push( res.query.pages[ page ].title );
-						}
-					}
-
-					deferred.resolve( categories );
-				} ).fail( deferred.reject.bind( deferred ) );
-				break;
-
-			case CategorySelector.SearchType.SubCategories:
-				if ( input.indexOf( '|' ) > -1 ) {
-					deferred.resolve( [] );
-					break;
-				}
-
-				this.api.get( {
-					action: 'query',
-					list: 'categorymembers',
-					cmtype: 'subcat',
-					cmlimit: this.limit,
-					cmtitle: 'Category:' + input
-				} ).done( function ( res ) {
-					var categories = res.query.categorymembers.map( function ( category ) {
-						return category.title;
-					} );
-					deferred.resolve( categories );
-				} ).fail( deferred.reject.bind( deferred ) );
-				break;
-
-			case CategorySelector.SearchType.ParentCategories:
-				if ( input.indexOf( '|' ) > -1 ) {
-					deferred.resolve( [] );
-					break;
-				}
-
-				this.api.get( {
-					action: 'query',
-					prop: 'categories',
-					cllimit: this.limit,
-					titles: 'Category:' + input
-				} ).done( function ( res )  {
-					var page,
-						categories = [];
-
-					for ( page in res.query.pages ) {
-						if ( parseInt( page, 10 ) > -1 ) {
-							if ( $.isArray( res.query.pages[ page ].categories ) ) {
-								categories.push.apply( categories, res.query.pages[ page ].categories.map( function ( category ) {
-									return category.title;
-								} ) );
-							}
-						}
-					}
-
-					deferred.resolve( categories );
-				} ).fail( deferred.reject.bind( deferred ) );
-				break;
-
-			default:
-				throw new Error( 'Unknown searchType' );
-		}
-
 		return deferred.promise();
 	};
 
