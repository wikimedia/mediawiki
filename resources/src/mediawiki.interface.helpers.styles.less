/* stylelint-disable selector-class-pattern */

@import 'mediawiki.mixins';

/**
 * Helper classes used across special pages
 */

/* Content dividers */
/* @todo FIXME: Hard coded ". .". Is there a message for this? Should there be? */
.mw-changeslist-separator:empty:before {
	content: '. .';
}

/**
 * Rather than use an existing element, we have a specific element for designating
 * the separation of certain elements by a semicolon.
 * This is a variant of the rule mw-changeslist-separator rule above but uses a semicolon
 * rather than a the two dots. It's not clear why we use different things for separation, and
 * when adding this I was unable to see any information that led to its change. A designer in the
 * future of a developer who has the energy to invest may explore this more and see if these two
 * classes can be combined.
 *
 * There is lots of context on this rule in https://phabricator.wikimedia.org/T233649
 *
 * # History page
 *
 * The history page should never have a semicolon as there is never a mw-title element.
 * Previous attempts to add the semicolon used the timestamp and a before pseudo element
 * but this led to problems as the history page also uses this element and there is no
 * easy way to distinguish it from other elements and never any need to have a semicolon
 * on the history page.
 *
 * # Special:RecentChanges
 *
 * has always had a semicolon and motivation for moving this change here.
 *
 * # Special:Watchlist
 *
 * Note that before this change was introduced, the Special:Watchlist page
 * didn't have a semicolon after the title. This caused some confusion to
 * editors (https://phabricator.wikimedia.org/T237685) but this rule makes it
 * consistent with Special:RecentChanges. To disable the semicolon on the watchlist
 * would be additional CSS to reset the content of this pseudo element for that specific
 * page, but we should not accrue that technical debt without some strong arguments for
 * doing so - and they should be documented!
 * # Special:Contributions
 * Never use semicolon on this page. Always use “. .” as separators.
 */
.mw-changeslist-separator--semicolon:before {
	content: '@{msg-semicolon-separator}';
}

.mw-rollback-link {
	&:before {
		content: '@{msg-brackets-start}';
	}

	&:after {
		content: '@{msg-brackets-end}';
	}
}

.comment--without-parentheses,
.mw-changeslist-links,
.mw-diff-bytes,
/* Needed by pages calling ChangeTags::formatSummaryRow (T212613) */
.mw-tag-markers,
.mw-uctop {
	&:before {
		content: '@{msg-parentheses-start}';
	}

	&:after {
		content: '@{msg-parentheses-end}';
	}
}

.mw-changeslist-links {
	display: inline-block;

	> span:not( :first-child ):before {
		content: '@{msg-pipe-separator}';
	}

	// In pages like history, do not add additional brackets where not needed
	.mw-rollback-link:before,
	.mw-rollback-link:after {
		content: '';
	}
}

.mw-tag-marker {
	&:after {
		content: '@{msg-comma-separator}';
	}

	&:last-child:after {
		content: '';
	}
}

.unpatrolled {
	font-weight: bold;
	color: #d33;
}

.newpage,
.minoredit,
.botedit {
	font-weight: bold;
}

.mw-userlink {
	// Word-break overlong user names, see T237230.
	// FIXME: This property is introduced now, but will be separated in a follow-up
	// caring about 'i18n-directionality', see T247033.
	.hyphens( auto );
	unicode-bidi: embed;
}

<<<<<<< HEAD
/* Comment portions of RC entries */
=======
/* Comment portions of RC entries, also used by Linker::commentBlock */
>>>>>>> ea72c9b6
span.comment {
	font-style: italic;
	unicode-bidi: -moz-isolate;
	unicode-bidi: isolate;
}

/** rev_deleted stuff */
li span.deleted,
span.history-deleted {
	text-decoration: line-through;
	color: #72777d;
	font-style: italic;
}

<<<<<<< HEAD
=======
span.mw-history-suppressed {
	font-weight: bold;
	/* stylelint-disable-next-line plugin/no-unsupported-browser-features */
	text-decoration-style: double;
}

>>>>>>> ea72c9b6
/* The auto-generated edit comments */
.autocomment,
.autocomment a,
.autocomment a:visited {
	color: #72777d;
}

/* (show/hide) revision deletion links */
span.mw-revdelundel-link,
strong.mw-revdelundel-link {
	font-size: 90%;
}<|MERGE_RESOLUTION|>--- conflicted
+++ resolved
@@ -119,11 +119,7 @@
 	unicode-bidi: embed;
 }
 
-<<<<<<< HEAD
-/* Comment portions of RC entries */
-=======
 /* Comment portions of RC entries, also used by Linker::commentBlock */
->>>>>>> ea72c9b6
 span.comment {
 	font-style: italic;
 	unicode-bidi: -moz-isolate;
@@ -138,15 +134,12 @@
 	font-style: italic;
 }
 
-<<<<<<< HEAD
-=======
 span.mw-history-suppressed {
 	font-weight: bold;
 	/* stylelint-disable-next-line plugin/no-unsupported-browser-features */
 	text-decoration-style: double;
 }
 
->>>>>>> ea72c9b6
 /* The auto-generated edit comments */
 .autocomment,
 .autocomment a,
