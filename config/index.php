<<<<<<< HEAD
<?php
/**
 * New version of MediaWiki web-based config/installation
 *
 * @file
 */

define( 'MW_CONFIG_CALLBACK', 'Installer::overrideConfig' );
define( 'MEDIAWIKI_INSTALL', true );

chdir( ".." );
require( './includes/WebStart.php' );

wfInstallerMain();

function wfInstallerMain() {
	global $wgRequest, $wgLang, $wgMetaNamespace, $wgCanonicalNamespaceNames;

	$installer = new WebInstaller( $wgRequest );

	if ( !$installer->startSession() ) {
		$installer->finish();
		exit;
	}

	$fingerprint = $installer->getFingerprint();
	if ( isset( $_SESSION['installData'][$fingerprint] ) ) {
		$session = $_SESSION['installData'][$fingerprint];
	} else {
		$session = array();
	}

	if ( isset( $session['settings']['_UserLang'] ) ) {
		$langCode = $session['settings']['_UserLang'];
	} elseif ( !is_null( $wgRequest->getVal( 'UserLang' ) ) ) {
		$langCode = $wgRequest->getVal( 'UserLang' );
	} else {
		$langCode = 'en';
	}
	$wgLang = Language::factory( $langCode );

	$installer->setParserLanguage( $wgLang );

	$wgMetaNamespace = $wgCanonicalNamespaceNames[NS_PROJECT];

	$session = $installer->execute( $session );

	$_SESSION['installData'][$fingerprint] = $session;

}
=======
<?php require( dirname( dirname( __FILE__ ) ) . '/mw-config/index.php' );
>>>>>>> 1fdaf8db
<|MERGE_RESOLUTION|>--- conflicted
+++ resolved
@@ -1,54 +1 @@
-<<<<<<< HEAD
-<?php
-/**
- * New version of MediaWiki web-based config/installation
- *
- * @file
- */
-
-define( 'MW_CONFIG_CALLBACK', 'Installer::overrideConfig' );
-define( 'MEDIAWIKI_INSTALL', true );
-
-chdir( ".." );
-require( './includes/WebStart.php' );
-
-wfInstallerMain();
-
-function wfInstallerMain() {
-	global $wgRequest, $wgLang, $wgMetaNamespace, $wgCanonicalNamespaceNames;
-
-	$installer = new WebInstaller( $wgRequest );
-
-	if ( !$installer->startSession() ) {
-		$installer->finish();
-		exit;
-	}
-
-	$fingerprint = $installer->getFingerprint();
-	if ( isset( $_SESSION['installData'][$fingerprint] ) ) {
-		$session = $_SESSION['installData'][$fingerprint];
-	} else {
-		$session = array();
-	}
-
-	if ( isset( $session['settings']['_UserLang'] ) ) {
-		$langCode = $session['settings']['_UserLang'];
-	} elseif ( !is_null( $wgRequest->getVal( 'UserLang' ) ) ) {
-		$langCode = $wgRequest->getVal( 'UserLang' );
-	} else {
-		$langCode = 'en';
-	}
-	$wgLang = Language::factory( $langCode );
-
-	$installer->setParserLanguage( $wgLang );
-
-	$wgMetaNamespace = $wgCanonicalNamespaceNames[NS_PROJECT];
-
-	$session = $installer->execute( $session );
-
-	$_SESSION['installData'][$fingerprint] = $session;
-
-}
-=======
-<?php require( dirname( dirname( __FILE__ ) ) . '/mw-config/index.php' );
->>>>>>> 1fdaf8db
+<?php require( dirname( dirname( __FILE__ ) ) . '/mw-config/index.php' );