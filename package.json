{
	"private": true,
	"scripts": {
		"api-testing": "mocha --timeout 0 --recursive tests/api-testing",
		"minify-svg": "svgo --config=.svgo.config.js -q -r -f resources/src",
		"lint": "grunt lint",
		"test": "grunt lint && npm run doc",
		"qunit": "grunt qunit",
		"doc": "jsduck",
		"postdoc": "grunt copy:jsduck",
		"selenium-daily": "MW_SCRIPT_PATH=/w npm run selenium-test -- --suite daily --mochaOpts.grep @daily",
		"selenium-test": "wdio ./tests/selenium/wdio.conf.js"
	},
	"devDependencies": {
<<<<<<< HEAD
		"@wdio/cli": "7.4.6",
		"@wdio/dot-reporter": "7.4.2",
		"@wdio/junit-reporter": "7.4.2",
		"@wdio/local-runner": "7.4.6",
		"@wdio/mocha-framework": "7.16.3",
		"@wdio/sync": "7.4.6",
		"api-testing": "1.3.0",
=======
		"@wdio/cli": "7.16.13",
		"@wdio/dot-reporter": "7.16.13",
		"@wdio/junit-reporter": "7.16.13",
		"@wdio/local-runner": "7.16.13",
		"@wdio/mocha-framework": "7.16.13",
		"api-testing": "1.5.0",
>>>>>>> 4afd0f7c
		"dotenv": "8.2.0",
		"eslint-config-wikimedia": "0.21.0",
		"grunt": "1.4.1",
		"grunt-banana-checker": "0.9.0",
		"grunt-contrib-copy": "1.0.0",
		"grunt-contrib-watch": "1.1.0",
		"grunt-eslint": "23.0.0",
		"grunt-karma": "4.0.0",
		"grunt-stylelint": "0.16.0",
		"karma": "6.3.2",
		"karma-chrome-launcher": "3.1.0",
		"karma-firefox-launcher": "1.3.0",
		"karma-mocha-reporter": "2.2.5",
		"karma-qunit": "4.1.0",
		"postcss-less": "2.0.0",
		"qunit": "2.16.0",
		"stylelint-config-wikimedia": "0.11.1",
		"svgo": "2.3.1",
		"wdio-mediawiki": "file:tests/selenium/wdio-mediawiki",
		"webdriverio": "7.16.13"
	}
}<|MERGE_RESOLUTION|>--- conflicted
+++ resolved
@@ -12,22 +12,12 @@
 		"selenium-test": "wdio ./tests/selenium/wdio.conf.js"
 	},
 	"devDependencies": {
-<<<<<<< HEAD
-		"@wdio/cli": "7.4.6",
-		"@wdio/dot-reporter": "7.4.2",
-		"@wdio/junit-reporter": "7.4.2",
-		"@wdio/local-runner": "7.4.6",
-		"@wdio/mocha-framework": "7.16.3",
-		"@wdio/sync": "7.4.6",
-		"api-testing": "1.3.0",
-=======
 		"@wdio/cli": "7.16.13",
 		"@wdio/dot-reporter": "7.16.13",
 		"@wdio/junit-reporter": "7.16.13",
 		"@wdio/local-runner": "7.16.13",
 		"@wdio/mocha-framework": "7.16.13",
 		"api-testing": "1.5.0",
->>>>>>> 4afd0f7c
 		"dotenv": "8.2.0",
 		"eslint-config-wikimedia": "0.21.0",
 		"grunt": "1.4.1",
