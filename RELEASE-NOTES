= MediaWiki release notes =

Security reminder: MediaWiki does not require PHP's register_globals
setting since version 1.2.0. If you have it on, turn it *off* if you can.

<<<<<<< HEAD
== MediaWiki 1.13.1 ==
=======
== MediaWiki 1.14 ==
>>>>>>> 20cfed18

September 4, 2008

This is a bugfix release of the Summer 2008 snapshot release of MediaWiki.

MediaWiki is now using a "continuous integration" development model with
quarterly snapshot releases. The latest development code is always kept
"ready to run", and in fact runs our own sites on Wikipedia.

Release branches will continue to receive security updates for about a year
from first release, but nonessential bugfixes and feature developments
will be made on the development trunk and appear in the next quarterly release.

Those wishing to use the latest code instead of a branch release can obtain
it from source control: http://www.mediawiki.org/wiki/Download_from_SVN

<<<<<<< HEAD
== Changes since 1.13.0

* (bug 15460) Fixed intermittent deadlock errors and poor concurrent 
  performance for installations without memcached.
* (bug 13770) Fixed DOM module detection for installations with both dom 
  and domxml.
* Localisation updates, Achinese (ace) added.

== Changes since 1.13.0rc2 ==

* (bug 13770) Fixed incorrect detection of PHP's DOM module
* Fix regression from r37834: accesskey tooltip hint should be given for the 
  minor edit and watch labels on the edit page.
* Updated Chinese simplified/traditional conversion tables

== Changes since 1.13.0rc1 ==

* $wgForwardSearchUrl has been removed entirely. Documented setting since 1.4
  has been $wgSearchForwardUrl.
* (bug 14907) DatabasePostgres::fieldType now defined.
* (bug 14966) Fix SearchEngineDummy class for silently non-functional search
  on Sqlite instead of horribly fatal error breaky one.
* (bug 14987) Only fix double redirects on page move when the checkbox is
  checked
* (bug 13376) Use $wgPasswordSender, not $wgEmergencyContact, as return
  address for page update notification mails.
* API: Registration time of users registered before the DB field was created is now
  shown as empty instead of the current time.
* (bug 14904): fragments were lost when redirects were fixed.
* Added magic word __STATICREDIRECT__ to suppress the redirect fixer
* (bug 15035) Revert English linkTrail to /^([a-z]+)(.*)$/sD, as it was before 
  r36253. Multiple reports of breakage due to old (pre-5.0) PCRE libraries, 
  both bundled with PHP and packaged with distros such as RHEL. 
* (bug 14944) Shell invocation of external programs such as ImageMagick convert 
  was broken in PHP 5.2.6, if the server had a non-UTF-8 locale.

== Changes since 1.12 ==

=== Configuration changes in 1.13 ===

* New option $wgFeed can be set false to turn off syndication feeds
* (bug 5745) Special:Whatlinkshere now shows up to $wgMaxRedirectLinksRetrieved
  links through each redirect instead of hardcoded 500
* Set $wgUploadSizeWarning to false by default
* Added $wgLBFactoryConf, for generic configuration of multi-master wiki farms
* Removed $wgAlternateMaster, use $wgLBFactoryConf
* (bug 13562) Misspelled option $wgUserNotifedOnAllChanges changed to
  $wgUserNotifiedOnAllChanges
* (bug 12860) New option $wgSitemapNamespaces allows sitemaps to be generated
  for only some namespaces
* Removed the emailconfirmed implicit group by default. To re-add it, use:
    $wgAutopromote['emailconfirmed'] = APCOND_EMAILCONFIRMED;
  in your LocalSettings.php.
* (bug 2396) New shared database configuration variables. $wgSharedPrefix allows
  you to use a shared database with a different prefix. Or you can now use a local
  database and use prefixes to separate wiki and the shared tables. And the new
  $wgSharedTables variable allows you to specify a list of tables to share.
* Automatic edit summaries can be disabled with $wgUseAutomaticEditSummaries  
* Duplicates of images are now shown on the image page
* $wgRCFilterByAge allows for the list of dates in recent changes special pages to
  be filtered to only those within the range of $wgRCMaxAge
* $wgRCLinkLimits and $wgRCLinkDays allow for customization of the list and limits
  displayed on the recent changes special pages
* The "createpage" permission is no longer required when uploading if the target
  image page already exists
* $wgMaximumMovedPages restricts the number of pages that can be moved at once
  (default 100) with the new subpage-move functionality of Special:Movepage
* Hooks display in Special:Version is now disabled by default, use 
  $wgSpecialVersionShowHooks = true; to enable it.
* $wgActiveUserEditCount sets the number of edits that must be performed over
  a certain number of days to be considered active
* $wgActiveUserDays is that number of days
* $wgRateLimitsExcludedGroups has been deprecated in favor of 
  $wgGroupPermissions[]['noratelimit']. The former still works, however.
* New $wgGroupPermissions option 'move-subpages' added to control bulk-moving
  subpages along with pages.  Assigned to 'user' and 'sysop' by default.
* New $wgRC2UDPOmitBots allows user to omit bot edits from UDP output. 
  Default: false
* Removed $wgEnableCascadingProtection option. Disabling cascading protection
  is no longer possible. 
* $wgMessageCacheType defines now the type of cache used by the MessageCache class,
  previously it was choosen based on $wgParserCacheType
* $wgExtensionAliasesFiles option to simplify adding aliases to special pages
  provided by extensions, in a similar way to $wgExtensionMessagesFiles
* Added $wgXMLMimeTypes, an array of XML mimetypes we can check for
  with MimeMagic.
* Added $wgDirectoryMode, which allows for setting the default CHMOD value when
  creating new directories.
* (bug 14843) $wgCookiePrefix can be set by LocalSettings now, false defaults 
  current behavior.

=== New features in 1.13 ===

* __HIDDENCAT__ on a category page causes the category to be hidden on the
  article page
* Do not show edit permissions errors on a red link click, just redirect to the
  article. This is so that readers who don't know what a red link is are not
  confused when they are told they are range-blocked.
* Add a new hook ImageBeforeProduceHTML to allow extensions to modify wikitext
  image syntax output
* (bug 13100) Added 'preloadtitle' parameter to action=edit&section=new that
  pre-fills the section title field
* (bug 13112) Added Special:RelatedChanges alias to Special:RecentChangesLinked
* (bug 13130) Moved edit token and autosummary fields above edit tools to
  reduce broken form submissions
* Add --old-redirects-only option to maintenance/refreshLinks.php, to add old
  redirects to the redirect table
* Add links to page and file deletion forms to edit predefined delete reasons 
* (bug 13269) Added MediaWiki:Uploadfooter to the bottom of Special:Upload
* (bug 2815) Search results for media now use thumbnail instead of text extract
* When a page doesn't exist, the tab should say "create", not "edit"
* (bug 12882) Added a span with class "patrollink" around "Mark as patrolled"
  link on diffs
* Magic word formatnum can now take raw suffix to undo formatting
* Add updatelog table to reliably permit updates that don't change the schema
* Add category table to allow better tracking of category membership counts
** (bug 1212) Give correct membership counts on the pages of large categories
** Use category table for more efficient display of Special:Categories
* (bug 1459) Search for duplicate files by hash: Special:FileDuplicateSearch
* (bug 9447) Added hooks for search result headings
* Image redirects are now enabled by default
* (bug 13450) Email confirmation can now be canceled before the expiration
* (bug 13490) Show upload/file size limit on upload form
* Redesign of Special:UserRights
* Make rev_deleted log entries more intelligible
* (bug 6943) Added PAGESINCATEGORY: magic word
* (bug 13604) Added Special:ListGroupRights
* (bug 6332, 8617) Added message 'mainpage-description' as duplicate of
  'mainpage' and added it to message 'sidebar'
* Automatically add old redirects to the redirect table when needed
* (bug 6934) Allow inclusions, links, redirects to be separately toggled on or
  off on Special:WhatLinksHere
* Cache image redirects
* (bug 10457) Organize Special:SpecialPages into sections
* Add a new hook EditPageBeforeConflictDiff to allow extensions like FCKeditor
  to modify the output for edit conflicts
* Add class="nested" for <fieldset>s so fieldsets inside fieldsets get
  a slightly less huge margin and padding
* (bug 13527) Use sitemaps.org format 0.9 instead of a Google-specific format
* Allow \C and \Q as TeX commands to match \R, \N, \Z
* On Special:UserRights, when you can add a group you can't remove or remove
  one you can't add, a notice is printed to warn you
* (bug 12698) Create PAGESIZE parser function, to return the size of a page
* Allow the "log in / create account" link in the toolbar to have different
  text from Special:UserLogin title (new message 'nav-login-createaccount')
* Say "log in / create account" if an anonymous user can create an account,
  otherwise just "log in", consistently across skins
* Special:Shortpages and Special:Longpages now returns pages in all content 
  namespaces, not just NS_MAIN.
* (bug 889) Improve conflict-handling between shared upload repository
  and local one
* Update documentation links in auto-generated LocalSettings.php
* (bug 13584) The new hook SkinTemplateToolboxEnd was added.
* (bug 709) Cannot rename/move images and other media files [EXPERIMENTAL]
* Custom rollback summaries now accept the same arguments as the default message
* (bug 12542) Added hooks for expansion of Special:Listusers
* Drop-down AJAX search suggestions (turn on $wgEnableMWSuggest) 
* More relevant search snippets (turn on $wgAdvancedSearchHighlighting)
* (bug 13950) Allow users to watch the user/talk pages of users they block.
* (bug 13970) Allow MonoBook-based skins to specify their own print stylesheet
* Show image links on Special:Whatlinkshere
* Use rel="start", "prev", "next" appropriately on Pager-based pages
* Add support for SQLite
* AutoAuthenticate hook renamed to UserLoadFromSession
* (bug 13232) importScript(), importStylesheet() funcs available to custom JS
* (bug 13095) Search by first letters or digits in [[Special:Categories]]
* Users moving a page can now move all subpages automatically as well
* (bug 14259) Localisation message for upload button on Special:Import is now
  'import-upload' instead of 'upload'
* Add information about user group membership to Special:Preferences
* (bug 14146) Wrap usage section on imagepages into <div>s.
* New layout for Special:Specialpages. Restricted pages are marked but not separated
  from other pages in their group.
* (bug 14263) Show a diff of the revert on rollback notification page.
* (bug 13434) Show a warning when hash identical files exist
* Sidebar is now cached for all languages
* The User class now contains a public function called isActiveEditor. Figures
  out if a user is active based on at least $wgActiveUserEditCount number of
  edits in the last $wgActiveUserDays days.
* SpecialSearchResults hook now passes results by reference, so they can be
  changed by extensions.
* Add a new hook LinkerMakeExternalLink to allow extensions to modify the output of
  external links.
* (bug 14132) Allow user to disable bot edits from being output to UDP. 
* (bug 14328) jsMsg() within Wikibits now accepts a DOM object, not just a string  
* (bug 14558) New system message (emailuserfooter) is now added to the footer of 
  e-mails sent with Special:Emailuser
* Add support for Hijri (Islamic) calendar
* Add a new hook LinkerMakeExternalImage to allow extensions to modify the output
  of external (hotlinked) images.
* (bug 14604) Introduced the following features for the LanguageConverter:
  Multi-tag support, single conversion flag, remove conversion flag on a single
  page, description flag, variant name, multi-variant fallbacks.
* Add zh-mo and zh-my variants for the zh language
* (bugs 4832, 9481, 12890) Special:Recentchangeslinked now has all options that
  are in Special:Recentchanges
* Allow an $error message to be passed to ArticleDelete hook
* Allow extensions to modify the user creation form by calling addInputItem();
* Add meta generator tag to HTML output
* MediawikiPerformAction hook is now passed the Mediawiki object
* Added blank special page Special:BlankPage for benchmarking, etc.
* Foreign repo file descriptions and thumbnails are now cached.
* (bug 11732) Allow localisation of edit button images
* Allow the search box, toolbox and languages box in the Monobook sidebar to be
  moved around arbitrarily using special sections in [[MediaWiki:Sidebar]]: 
  SEARCH, TOOLBOX and LANGUAGES
* Add a new hook NormalizeMessageKey to allow extensions to replace messages before
  the database is potentially queried
* (bug 9736) Redirects on Special:Fewestrevisions are now marked as such.
* New date/time formats in Cs localization according to ČSN and PČP.
* Special:Recentchangeslinked now includes changes to transcluded pages and
  displayed images; also, the "Show changes to pages linked" checkbox now works on
  category pages too, showing all links that are not categorizations
* (bug 4578) Automatically fix redirects broken by a page move 

=== Bug fixes in 1.13 ===

* (bug 10677) Add link to the file description page on the shared repository
* (bug 13084) Increase size of source/destination filename fields in upload form
* (bug 13115) rebuildrecentchanges should print the current value of $wgRCMaxAge
* (bug 13140) Show parent categories in category namespace
* (bug 13149) Correctly format 'fileexists' message on Upload page
* Make the default filepageexists message accurate
* (bug 12988) $wgMinimalPasswordLength no longer breaks create user by email
* (bug 13022) Fix upload from URL on PHP 5.0.x
* (bug 13132) Unable to unprotect pages protected with earlier versions of MediaWiki
* (bug 12723) OpenSearch description name now uses more compact language code
  to avoid passing the length limit as often, is customizable per site via
  'opensearch-desc' message.
* (bug 13135) Special:Userrights now passes IDs through form submission
  to allow functionality on not-quite-right usernames
* (bug 12575) Prevent duplicate patrol log entries from being created
* (bug 13174) __HIDDENCAT__ now applies only to category pages
* (bug 13031) Add links to user pages in e-mail form
* (bug 13147) Description for categoriespagetext (used in Special:Categories) reworded
* (bug 11561) Fix fatal error when calling action=revert to non-image page
* (bug 12430) Fix call to private method LinkFilter::makeRegex fatal error in
  maintenance/cleanupSpam.php
* All skins should have the "mediawiki" class on the body element
* (bug 13019) Message cache for some extensions not loaded at time of editing
* (bug 13247) Prettified ISBN links
* maintenance/refreshLinks.php did not fix page_id 1 with the --new-only option
* (bug 13110) Don't show "Permission error" page if the edit is already rolled
  back when using rollback
* (bug 13012) Use content messages for block options when generating the
  recentchanges entry
* (bug 13274) Change links for messages to ucfirst
* (bug 13273) Un-hardcode some punctuation (add new messages colon-separator,
  autocomment-prefix)
* Parse MediaWiki message translations with a correct language setting on preview
* (bug 13281) Treat X-Forwarded-For, Client-ip and User-Agent headers as
  case-insensitive names.
* Adding the fix for lists in RTL wikis to more skins, and fixing the image toc
* (bug 8157) Remove redirects from Special:Unusedtemplates. Patch by WebBoy.
* (bug 10721) Duplicate section anchors with differing case now disambiguated
  for Internet Explorer's sake and standards compliance
* (bug 13298) Tighter limits on Special:Newpages limits when embedding
* Email subject in content language instead of sending user's UI language
* (bug 13251) Allow maintenance rebuild scripts to work with Postgres
* (bug 2084) Fixed incorrect regex to match redirects
* (bug 3131) Manually-specified upload destination filename is no longer
  overwritten by browsing for a file after you wrote it.
* (bug 7251) Sidebars generated by MediaWiki:Sidebar now have the class
  'generated-sidebar'.
* (bug 13265) Media handler is missing 'image/x-bmp'
* (bug 13407) MediaWiki:Powersearch is used in two places
* (bug 13403) Fix cache invalidation of history pages when old revisions change
* (bug 11563) Deprecated SearchMySQL4 class; merged code to SearchMySQL
* (bug 12801) Fix link in subtitle message in AJAX search
* (bug 13428) Fix regression in protection form layout HTML validity
* (bug 9403) Sanitize newlines from search term input
* (bug 13429) Separate date and time in message sp-newimages-showfrom
* (bug 13137) Allow setting 'editprotected' right separately from 'protect', 	 
  so groups may optionally edit protected pages without having 'protect' perms
* Disallow deletion of big pages by means of moving a page to its title and
  using the "delete and move" option.
* (bug 13466, 13632) White space differences not shown in diffs
* (bug 1953) Search form now honors namespace selections more reliably
* (bug 12294) Namespace class renamed to MWNamespace for PHP 5.3 compatibility
* PHP 5.3 compatibility fix for wfRunHooks() called with no parameters
* (bug 6447) Trackbacks now work with transactional tables, if enabled
* (bug 6892, 7147) Trackback error handling, optional fields more robust
* (bug 6813) Don't break HTML validator when using trackbacks
* Fix for size checks on SVG images with global 'stroke-width' attribute
* (bug 11874) Inline CSS with !important no longer borken
* (bug 1600) Strip extra == section markup == in new-comment field
* (bug 11325) Wrapped page titles in MonoBook skin spaced more nicely
* (bug 12077) Fix HTML nesting for TOC
* (bug 344) Purge cache for talk/article pages when deleting the other tab
* (bug 13436) Treat image captions correctly when they include option keywords
  (like ending with "px" or starting with "upright")
* Trackback display formatting fixed
* Don't die when single-element arrays are passed to SQL query constructors
  that have an array index other than 0
* (bug 13522) Fix fatal error in Parser::extractTagsAndParams
* (bug 13532) Use proper timestamp call when reverting images
* (bug 13543) Updated FAQ link in the installer sidebar
* (bug 13540) Date format in confirmation e-mail now matches message language
* (bug 13554) PHP Notice in old pre-processor when list item is empty.
* (bug 13556) Don't show a blank form if no image is attached in Special:Upload
* (bug 13576) maintenance/rebuildrecentchanges.php fails
* (bug 13441) Allow Special:Recentchanges to show bots only
* (bug 13431) Show true message source in Special:Allmessages&ot=php / xml
* (bug 13463) Login successful page doesn't use user's preferred interface language
* (bug 13630) Fixed warnings for pass by reference at call time in
  Special:Revisiondelete when generating the log entry.
* (bug 12064) BeforePageDisplay hook is now called for all skins
* (bug 13624) Fix regression with manual thumb= parameter on images
* (bug 11039) Add missing labels on protection form
* (bug 13458) Preview/edit toolbar spacing now works consistently
* (bug 13433) Fix action=render on Image: pages
* (bug 13678) Fix CSS validation for Monobook
* (bug 13684) Links in Special:ListGroupRights should be in content language
* (bug 13690) Fix PHP notice on accessing some URLs
* Hide (undo) link if user isn't able to edit page
* Invalidate cache of pages that includes images via redirects on upload
* (bug 13705) Don't show rollback link in page history on incorrect revisions
* (bug 13708) Don't set "Search results" title when loading Special:Search
  without query
* (bug 13736) Don't show MediaWiki:Anontalkpagetext on non-existant IP addresses
* (bug 13728) Don't trim initial whitespace during section edits
* (bug 13727) Don't delete log entries from recentchanges on page deletion
* (bug 13752) Redirects to sections now work again
* (bug 13725) Upload form watch checkbox state set correctly with wpDestFile
* (bug 13756) Don't show the form and navigation links of Special:Newpages if
  the page is included
* When hiding things on WhatLinksHere, generated URLs should hide them too
* Properly escape search terms with regex chars so they appear highlighted in
  search results
* (bug 13768) pt_title field encoding fixed
* Do not display empty columns on Special:UserRights if all groups are
  changeable or all unchangeable
* Fix fatal error on calling PAGESINCATEGORY with invalid category name
* (bug 13793) Special:Whatlinkshere filters wrong - after paginating instead of before
* (bug 13796) Show links to parent pages even if some of them are missing
* (bug 13816) Filter by main namespace doesn't work on WhatLinksHere
* (bug 13822) Fatal error on some pages when calculating subpage subtitle
* (bug 13824) AJAX search suggestion now works with non-SkinTemplate skins
* Added 'application/x-dia-diagram' MediaWiki's known MIME types
* (bug 13866) skins/common/shared.css - invalid attribute fixing
* Hide edit section links on Special:Undelete
* (bug 13860) Fix "Justify paragraphs" option for Modern skin
* (bug 13168) accessibility links in Modern skin link to wrong anchor id
* (bug 13185) No line break after 'subpages' class in Modern skin
* (bug 13583) No "poweredby" in Modern skin
* (bug 13880) "Printable" link in Modern skin now formats as print mode
* (bug 13885) Bump default $wgSVGMaxSize from 1024 to 2048 pixels
* (bug 13891) Show categories box even if all categories are hidden and user has
  "show hidden categories" option on
* (bug 13915) Undefined variable $wltsfield in includes/SpecialWatchlist.php
* (bug 13913) Special:Whatlinkshere now has correct HTML markup
* (bug 13905) Blacklist Mac IE from HttpOnly cookies; it eats them sometimes
* (bug 13922) Fix bad HTML on empty Special:Prefixindex and Special:Allpages
* (bug 13924) Fix bad HTML on power search form
* (bug 13820) Fix updater for rev_parent_id population
* (bug 13925) Fix bad HTML on search results list
* (bug 13934) Fixing the link to GNU General Public License Version 2
* Show correct accesskey prefix for Firefox 3 beta (Alt-Shift-, not Alt-)
* (bug 13949) Special:PrefixIndex/AllPages paging links contain invalid XML
* (bug 13770) Use Preprocessor_Hash by default to avoid missing DOM module errors
* (bug 13982) Disable ccmeonemails preference when user-to-user mails disabled
* (bug 13615) Update case mappings and normalization to Unicode 5.1.0
  Note that case mappings will only be used if mbstring extension is not present.
* (bug 14044) Don't increment page view counters on views from bot users
* (bug 14042) Calling Database::limitResult() misplaced the comment in the log file
* (bug 14047) Fix regression in installer which hid DB-specific options
  Also makes SQLite path configurable in the installer.
* (bug 13546) Follow image redirects on image page
* (bug 12644) Template list on edit page now sorted on preview
* (bug 14058) Support pipe trick for namespaces and interwikis with "-"
* Message name filter on Special:Allmessages now case-insensitive
* (bug 13943) Fix image redirect behaviour on image pages
* (bug 14093) Do 'sysop' => 'protect' magic in Title::isValidMoveOperation
* (bug 14063) Power search form missing <label> for redirects check
* (bug 14111) Similar filename warning links now lead to correct page
* (bug 14082) Fix for complex text input vs AJAX suggestions on some browsers
* (bug 13693) Categories sometimes claim to have a negative number of members
* (bug 1701) Korean Hangul syllables now broken down properly in Category lists
  even if the wiki's overall content language is not Korean
* (bug 12773) addOnloadHook() now calls functions immediately when scripts are
  loaded after the primary page completion, instead of dropping them
* (bug 14199) Fix deletion form for image redirect pages
* (bug 14220) Disabling $wgCheckFileExtensions now works without also
  disabling $wgStrictFileExtensions
* (bug 14241) Pages can no longer be protected to levels you are not in
* (bug 14296) Fix local name of ang: (Anglo-Saxon)
* (bug 4871) Hardcoded superscript in time zone preferences moved to message
* (bug 6957) E-mail confirmation links now using English special page name
  for better compatibility and keeping the links shorter. Avoids problem
  with corrupt links in Gmail on IE 6.
* (bug 14273) Fix for HTTP Accept header parsing with spaces as from Konqueror
* (bug 14312) Update LanguageKaa.php for handling transform issues with i to İ
  and I to ı
* (bug 13826) MediaWiki:Defaultns accepts Wikicode
* (bug 14324) Creating an account is again possible with $wgEmailConfirmToEdit
  set to true
* (bug 13034) Interwiki pages can now be reached using Go search button
* (bug 14362) Change interwiki names of Erzya and Moksha Wikipedias
* (bug 14370) When a grouppage-x message does not exist the entry on the
  ListGroupRights special page now links to the project namespace page for it,
  not the main namespace page.
* (bug 11659) Urldecode image names in galleries
* (bug 14258, 14368) Fix for subpage renames in replication environments
* (bug 14367) Failed block no longer adds phantom watchlist entry
* (bug 14385) "Move subpages" option no longer tries to move to invalid titles
* (bug 14386) Fix subpage namespace oddity when moving a talk page
* (bug 11771) Signup form now not shown if in read-only mode.
* (bug 12859) $wgRateLimitsExcludedGroups has been deprecated in favor of
  $wgGroupPermissions[]['noratelimit']. 
* (Bug 13828) Split parameter $1 of MediaWiki:Missingarticle into $1 (=title)
  and $2 (=revision numbers)
* (bug 14401) Fix Safari access key tooltips for Windows and >3.1 Mac versions
* (bug 14432) Fix notice regression in Special:Newpages feed mode
* (bug 11951) EditPage::getEditToolbar() is now static.
* (bug 14392) Fix regression breaking table prefix in installer
* (bug 11084) $wgDBprefix replacement for updater SQL will now work for
  extension tables using uppercase letters or digits in their names.
* (bug 12311) Fix regression with lists at start of undeletion preview
* (bug 14496) Fix regression with parseinline on Special:Upload.
* We no longer just give up on a missing upload base directory; it's now
  created automatically if we have sufficient permissions!
* (bug 14479) MediaWiki:upload-maxfilesize should have a div id wrapper
* (bug 14497) Throw visible errors in installer scripts when SQL files
  fail due to database permission or other error
* (bug 14500) Site feed (Recentchanges) no longer shows up on the actual
  recent changes page.
* (bug 14511) MediaWiki:Delete-legend is no longer double escaped
* Generate correct section anchors for numeric headers
* (bug 14520) Don't load nonexistent CSS files for Chick/Myskin/Simple skins
* (bug 14551) Cancel upload no longer automatically suppresses warnings
* (bug 13878) Deprecate Article::getDB() in favor of direct wfGetDB() calls
* (bug 4977) Fix for possible squid purging errors when using HTTP purges
  and multiple servers
* (bug 14572) Redirects listed on file links on image pages no longer redirect.
* (bug 14537) Change interwiki name for Old Church Slavonic (cu)
* (bug 14583) Fix regression in recent changes "limit to certain categories."
* (bug 14515) HTML nesting cleanup on edit form
* (bug 14647) Removed unused 'townBox' CSS classes
* (bug 14687) OutputPage::addStyle() now adds type="text/css" like it should.
* OpenSearch cleanup; Firefox now sends you to the search page for empty
  searches instead of the domain root (which may not even be a wiki).
* (bug 3481) Pages moved shortly after creation are shown at their new title
  on Special:Newpages.
* (bug 12716) Trying to unprotect a title that isn't protected no longer 
  generates a log entry.
* (bug 14088) Excessively long block expiry times are rejected as invalid,
  keeps the log page from being distorted.
* (bug 14708) Emulate INSERT...IGNORE with standard SQL for Postgres backend.
* (bug 14646) Fix some double-escaping of HTML in feed output
* (bug 14709) Fix login success message formatting when using cookie check
* (bug 14710) Remove "donate" link from default sidebar
* (bug 14745) Image moving works on sites that transform thumbnails via 404
* (bug 2186) Document.write() in wikibits caused failures when using
  application/xhtml+xml. The calls to this have been removed.
* (bug 14764) Fix regression in from Article::lastModified(), failed to work
  on non-mySQL schemas.
* (bug 14763) Child classes of Database (DatabasePostgres and DatabaseOracle)
  had stict standards issues with setFakeSlaveLag() and setFakeMaster().
* (bug 451) Improve the phrase mappings of the Chinese converter arrays.
* (bug 12487) Rights log is not fully internationalized
* (bug 10837) Language variants no longer override other languages than base
* (bug 14778) 'limit' parameter now applies to history feeds as well as
  history pages
* (bug 14845) Bug in prefs javascript: Calling an array item without checking
  its existance.
* Accesskeys for minor edit/watch checkboxes on edit now work in Firefox 3
* (bug 12384) Comments in maintenance/*php
* (bug 12441) ./maintenance/generateSitemap.php fix -fspath requiring
  a trailing slash.
* (bug 12568) configuration script now produce valid XHTML.
* The accesskey to edit a page is now disabled when editing the page, to pre-
  vent conflicts with Safari shortcuts.

=== API changes in 1.13 ===

* Fixing main page display in meta=siteinfo
* (bug 13128) Added patrolled flag to list=recentchanges
* Implemented {bl,ei,iu}redirect (lists links through redirects as well)
* (bug 13154) Introduced subpages flag to meta=siteinfo&siprop=namespaces
* (bug 13157) Added ucuserprefix parameter to list=usercontibs
* (bug 12394) Added rctitles parameter to list=recentchanges, making rcid
  retrieval easier
* (bug 13218) Fix inclusion of " character in hyperlinks
* Added watch and unwatch parameters to action=delete and action=move
* Added action=edit
* (bug 11401) Added xmldoublequote to xml formatter
* Added rvsection parameter to prop=revisions to allow fetching the content of
  a certain section only
* Introduced list=allimages
* (bug 13371) Build page set from image hashes
* Mark non-existent messages in meta=allmessages as missing
* (bug 13390) One invalid title no longer kills an entire API query
* (bug 13419) Fix gblredirect so it actually works
* (bug 13418) Disable eiredirect because it's useless
* (bug 13395) list=allcategories should use category table
* (bug 13442) Missing pages in prop=langlinks and prop=extlinks are now 
  handled properly.
* (bug 13444) Add description to list=watchlist
* (bug 13482) Disabled search types handled properly
* Added inprop=talkid,subjectid to prop=info
* Added help text message that specifies whether a module is POST-only
* Added createonly parameter to action=edit
* Replaced $wgAPIUCUserPrefixMinLength by the more generic $wgAPIMaxDBRows
* (bug 11719) Remove trailing blanks in YAML output.
* (bug 13541) Added siprop=specialpagealiases to meta=siteinfo
* Added fallback8bitEncoding and readonly fields to 
  meta=siteinfo&siprop=general output
* (bug 13544) Added prop=revid to action=parse
* (bug 13603) Added siprop=usergroups to meta=siteinfo
* Cleaned up redirect resolution
* Added possibility to obtain all external links through list=exturlusage
* (bug 13606) Added archivename to iiprop
* (bug 11633) Explicitly convert redirect titles to strings due to PHP's
  very weak typing on array keys.
* (bug 12136) Extend allowed characters in JSON callback to ][.'"_A-Za-z0-9
* (bug 11673) Return error 'unknown_action' in specified format
* (bug 13618) Added rcprop=redirect and rcshow=redirect to list=recentchanges
* (bug 13544) Added oldid parameter to action=parse to allow for parsing of old
  revisions
* (bug 13718) Return the proper continue parameter for cmsort=timestamp
* action=login now returns the correct waiting time in the details property
* (bug 13792) Broken titles are now silently skipped in search results.
* (bug 13819) exturlusage paging skipped an item
* Fixed handling of usernames containing spaces in list=block
* (bug 13836) Fixed fatal errors resulting from combining iiprop=metadata with
  format=xml
* (bug 13735) Added prop=categoryinfo module
* (bug 13945) Retrieve cascading protection sources via inprop=protection
* (bug 13965) Hardcoded 51 limit on titles is too limiting
* (bug 13993) apfrom doesn't work with apdir=descending
* (bug 14018) Introduced alcontinue to list=alllinks to improve paging
* (bug 14013) Added rcshow=patrolled to list=recentchanges
* (bug 14028) Added language attribute to interwiki map in meta=siteinfo
* (bug 14022) Added usprop=registration and auprop=blockinfo
* (bug 14021) Removed titles= support from list=backlinks (has been obsolete 
  for ages)
* (bug 13829) Expose parse tree via action=expandtemplates
* (bug 13606) Allow deletion of images
* Added iiprop=mime and aiprop=metadata
* Handled unrecognized values for parameters more gracefully
* Handled requesting disallowed tokens more gracefully
* (bug 14140) URL-encoded page titles are now decoded in edit summaries
* (bug 14243) Only accept post requests in action=edit; patch by HardDisk
* action=block now returns an ISO8601 timestamp, like all other modules do
* Added md5 parameter to action=edit
* (bug 14335) Logging in to unified account using API not possible
* Added action=emailuser to send an email to a user
* (bug 14471) Use HTMLTidy and generate limit report in action=parse
* (bug 14459) Added prependtext and appendtext parameters to action=edit
* (bug 14526) Unescaped SQL in list=backlinks
* Added 'hidden' flag to list=allcategories and prop=categoryinfo output
* Added nocreate parameter to action=edit
* (bug 14402) Added maxage and smaxage parameters to api.php
* Added bkip parameter to list=blocks
* (bug 14651) apprefix and similar parameters are now canonicalized
* Added clprop=timestamp to prop=categories
* (bug 14678) API errors now respects $wgShowExceptionDetails and 
  $wgShowSQLErrors
* (bug 14723) Added time zone and writing direction to meta=siteinfo
* Added APIQueryInfoTokens and APIQueryRevisionsTokens hooks so extensions
  can add their own tokens
* Added block and unblock tokens to prop=info as well
* Added paging (limit and continue parameters) to
  prop={links,templatelinks,langlinks,extlinks,categories,images}
* Added flag "top" to list=usercontribs if the user is the last contributor to
  the page
* list=exturlusage in "list all links" mode can now filter by protocol

=== Languages updated in 1.13 ===
=======
=== Configuration changes in 1.14 ===

* $wgExemptFromUserRobotsControl is an array of namespaces to be exempt from
  the effect of the new __INDEX__/__NOINDEX__ magic words.  (Default: null, ex-
  empt all content namespaces.)
* $wgForwardSearchUrl has been removed entirely. Documented setting since 1.4
  has been $wgSearchForwardUrl.
* (bug 15080) $wgOverrideSiteFeed has been added. Setting either
  $wgSiteFeed['rss'] or 'atom' to a URL will override the default Recent Changes
  feed that appears on all pages.
* $wgSQLiteDataDirMode has been introduced as the default directory mode for
  SQLite data directories on creation. Note this setting is separate from
  $wgDirectoryMode, which applies to all normal directories created by MediaWiki.
* $wgGroupsAddToSelf and $wgGroupsRemoveFromSelf now work more like
  $wgAddGroups and $wgRemoveGroups, where the user must belong to a specified
  group in order to add or remove those groups from themselves.
  Backwards compatibility is maintained.
* $wgRestrictDisplayTitle controls if the use of the {{DISPLAYTITLE}} magic
  word is restricted to titles equivalent to the actual page title. This
  is true per default, but can be set to false to allow any title.
* $wgSpamRegex may now be an array of multiple regular expressions.
* $wgAjaxSearch has been removed; use $wgEnableMWSuggest instead.
* Editing the MediaWiki namespace is now unconditionally restricted to people 
  with the editinterface right, configuring this in $wgNamespaceProtection 
  is not required.
* $wgAllowExternalImagesFrom may now be an array of multiple strings.
* Introduced $wgEnableImageWhitelist to toggle the on-wiki external image
  whitelist on or off.
  
=== New features in 1.14 ===

* New URL syntaxes for Special:ListUsers - 'Special:ListUsers/USER' and
  'Special:ListUsers/GROUP/USER', in addition to the older syntax
  'Special:ListUsers/GROUP' where GROUP is a valid group name.
* Configurable per-namespace and per-page notices for the edit form,
  respectively MediaWiki:Editnotice-# where # is the namespace number, and
  MediaWiki:Editnotice-#-PAGENAME where # is the page's namespace number and
  PAGENAME is the page name minus the namespace prefix.
* (bug 8068) New __INDEX__ and __NOINDEX__ magic words allow user control of
  search engine indexing on a per-article basis.
* Handheld stylesheet options
* Added 'DoEditSectionLink' hook as a cleaner unified version of the old
  'EditSectionLink' and 'EditSectionLinkForOther' hooks.  Note that the
  'EditSectionLinkForOther' hook has been removed, but 'EditSectionLink' is
  run in all cases instead, so extensions using the old hooks should still work
  if they ran roughly the same code for both hooks (as is almost certain).
* Signature (~~~~) "cleaning", i.e. template removal, can be disabled with
  $wgCleanSignatures=false
* Extensions can use the SkinBuildSidebar hook to modify the content of the
  sidebar and add custom portlets to it
* Added 'MakeGlobalVariablesScript' hook for extensions to be able to add vari-
  ables into into the output of Skin::makeVariablesScript
* (bug 13846) Added $wgAddGroups and $wgRemoveGroups display on
  Special:ListGroupRights
* (bug 14377) Add a date selector to history pages
* (bug 15007) New 'pagetitle-view-mainpage' message allows the HTML <title> of
  the main page to be customized
* Added $wgDisableTitleConversion to disabling the conversion for all pages on
  the wiki
* Added 'noconvertlink' toggle that can be set per user preferences, also
  added 'convertlink=no|yes' on GET requests whether have the link titles
  being converted or not
* (bug 14921) Special:Contributions/: add user name to <title>
  Patch by Emufarmers
* Unescape more "safe" characters when producing URLs, for added prettiness
* Introduced a new hook 'SkinAfterContent' that allows extensions to add text
  after the page content and article metadata. Updated all skins and skin
  templates to work with that hook.
* (bug 14929) removeUnusedAccounts.php now supports 'ignore-touched' and
  'ignore-groups'. Patch by Louperivois
* (bug 15127) Work around minor display glitch in Opera.
* By default, reject file uploads that look like ZIP files, to avoid the
  so-called GIFAR vulnerability.
* (bug 15141) Give ability to only list protected pages with the cascading
  option enabled on Special:ProtectedPages
* (bug 15157) Special:Watchlist has the same options as Special:Watchlist:
  Show/Hide logged in users, Show/Hide anonymous, Invert namespace selection
* Added hook 'UserrightsChangeableGroups' to allow modification of what
  groups may be added or removed via the Special:UserRights interface.
* HTML entities like &nbsp; now work (are not escaped) in edit summaries.
* (bug 13815) In the comment for page moves, use the colon-separator message
  instead of a hardcoded colon.
* Allow <gallery> to accept image names without an Image: prefix
* Add tooltips to rollback and undo links
* BMP images are now displayed as PNG
* (bug 13471) Added NUMBERINGROUP magic word
* (bug 11884) Now support Flash EXIF attribute
* Show thumbnails in the file history list, patch by User:Agbad
* Added support of piped wikilinks using double-width brackets
* Added an on-wiki external image whitelist. Items in this whitelist are
  treated as regular expression fragments to match for when possibly
  displaying an external image inline.
* (bugs 15405, 15436) Sort more currency types correctly in sortable tables
* (bug 15422) Sort more different types of numbers in sortable tables
* (bug 2889) MediaWiki:Print.css applies to the printable version
* Category counts (e.g. from {{PAGESINCATEGORY:}}) should be more accurate for
  small categories

=== Bug fixes in 1.14 ===

* (bug 14907) DatabasePostgres::fieldType now defined.
* (bug 14659) Passing the default limit param to Special:Recentchanges no more
  falls back to the user option
* (bug 14954) Fix regression in Modern and Simple skins
* Recursion loop check added to Categoryfinder class
* Fixed few performance troubles of large job queue processing
* Not setting various parameters in Foreign Repos now fails more gracefully
* (bug 2333) Redirects are properly rendered when previewing an edit.
* (bug 14972) Use localized alias of Special:Search on all search forms
* (bug 11035) Special:Search should have descriptive <title>
* Special pages are now not subject to special handling for "self-links"
* (bug 15053) Syntactically incorrect redirects with another link in them
  no longer redirect to the second link
* (bug 15049) Fix for CheckUser extension's log search: usernames containing
  a "-" were incorrectly turned into bogus IP range searches.
  Patch by Max Semenik.
* (bug 15055) Talk page notifications no longer attempt to send mail when
  user's e-mail address is invalid or unconfirmed
* (bug 12370) Add throttle on password attempts. Defaults to max 5 attempts in 5
  minutes.
* (bug 15016) 'Templates used on this page' list in view source should be
  wrapped in a div with class "templatesUsed"
* (bug 14868) Setting $wgFeedDiffCutoff to 0 now disables generation of the diff
  entirely, not just the display of it.
* (bug 6387) Introduced new setting $wgCategoryPrefixedDefaultSortkey which
  allows having the unprefixed page title as the default category sortkey
* (bug 15079) Add class="ns-talk" / "ns-subject" to <body>. Also added
  ns-special to special pages.
* (bug 15052) Skins should add their name as a class in <body>
* (bug 14165, bug 14294) Wikimedia specific configuration in convertGrammar()
  for several languages was removed. The settings have been put in extension
  WikimediaMessages. Patch for Czech by Danny B.
* (bug 15101) Displaying only bots edits in Special:Recentchanges now works
  again
* (bug 13770) Fixed incorrect detection of PHP's DOM module
* (bug 14790) Export of category pages when using Category: prefix now actually
  gives results
* Avoid recursive crazy expansions in section edit comments for pages which
  contain '/*' in the title
* Fix excessive memory usage when parsing pages with lots of links
* $wgSpamRegex now matches the edit summary and page move descriptions in
  addition to body text.
* Navigation links to images available from a shared repository (like Commons)
  from their local talk pages no longer appear as redlinks
* Action=purge on ForeignApiFiles now works (purges their thumbnails and 
  description pages).
* (bug 15303) Title conversion for templates wasn't working in some cases.
* (bug 15264) Underscores in Special:Search/Foo_bar parameters were taken
  literally; now converting them to spaces per expectation.
* (bug 15342) "Invert" checkbox now works correctly when selecting main
  namespace in Special:Watchlist
* (bug 15172) 'Go' button of Special:Recentchanges now on the same line as the
  last input element (like Special:Watchlist too)
* (bug 15351) Fix fatal error for invalid section fragments in autocomments
* Fixed intermittent deadlock errors involving objectcache table queries. 
  Use a separate database connection for the objectcache table to avoid 
  long-lasting locks on that table.
* Respect file restrictions in the file history list
* (bug 15399) Odd/even classes on sortable tables' rows could be slow for large
  tables, and have been disabled by default.
* (bug 15482) Special:Recentchangeslinked has no longer two submit buttons
* (bug 15292) New message notification for unregistred users now works again
* (bug 14398) mwsuggest.js: Let width of container be configurable


=== API changes in 1.14 ===

* Registration time of users registered before the DB field was created is now
  shown as empty instead of the current time.
* API search now falls back to fulltext search by default when using Lucene
  or other engine which doesn't support a separate title search function.
  This means you can use API search on Wikipedia without explicitly adding
  &srwhat=text to the query.
* Added iiprop=bitdepth to imageinfo and aiprop=bitdepth to allimages
* (bug 14713) API-specific permissions (such as 'writeapi' and 'apihighlimits'
  are now listed on action=help
* (bug 15044) Added requestid parameter to api.php to facilitate distinguishing
  between requests
* (bug 15048) Added limit field for multivalue parameters to action=paraminfo
  output.
* When the limit on multivalue parameters is exceeded, a warning is issued
* list=search doesn't list missing pages any more
* (bug 15178) Added clshow to prop=categories to allow filtering for hidden/
  non-hidden categories
* (bug 15228) Combining revids= and redirects now throws a warning instead of an
  error, and still resolves redirects generated by the generator.
* list={backlinks,embeddedin,imageusage} now return arrays with keys 0, 1, 2,
  etc. (AKA lists) instead of arrays with pageIDs as keys (AKA hash tables)
  for consistency with other list modules.
* Added action=watch
* (bug 15275) apprefix and related parameters ignore spaces at the end
* action=edit no longer throws unknown error 228  when trying to create an empty
  section with section=new
* Database replication lag doesn't cause all action=edit requests to return the
  nochange flag any more
* (bug 15392) ApiFormatBase::formatHTML now uses $wgUrlProtocols.
* (bug 15444) action=edit returns "Unknown error: ``AS_END''" where it should
  return just "Unknown error"
* (bug 15448) YAML output returns empty values instead of 0
* (bug 15445) Added action=patrol
* (bug 15466) Added action=purge
* (bug 15486) action=block ignores autoblock parameter

=== Languages updated in 1.14 ===
>>>>>>> 20cfed18

MediaWiki supports over 300 languages. Many localisations are updated
regularly. Below only new and removed languages are listed.

* Fiji Hindi (Devanagari script) (hif-deva)
* Krio (kri)
* Lezghian (lez)
* Laz (lzz)
* Niuean (niu)
* Oromo (om)
* Plautdietsch (pdt)
* Tarantino (roa-tara)
* Serbo-Croatian (sh)

== Compatibility ==

MediaWiki 1.14 requires PHP 5 (5.1 recommended). PHP 4 is no longer supported.

PHP 5.0.x fails on 64-bit systems due to serious bugs with array processing:
http://bugs.php.net/bug.php?id=34879
Upgrade affected systems to PHP 5.1 or higher.

MySQL 3.23.x is no longer supported; some older hosts may need to upgrade.
At this time we still recommend 4.0, but 4.1/5.0 will work fine in most cases.


== Upgrading ==

If upgrading from before 1.11, and you are using a wiki as a commons repository,
make sure that it is updated as well. Otherwise, errors may arise due to
database schema changes.

If upgrading from before 1.7, you may want to run refreshLinks.php to ensure
new database fields are filled with data.

If you are upgrading from MediaWiki 1.4.x or earlier, some major database
changes are made, and there is a slightly higher chance that things could
break. Don't forget to always back up your database before upgrading!

See the file UPGRADE for more detailed upgrade instructions.


=== Caveats ===

Some output, particularly involving user-supplied inline HTML, may not
produce 100% valid or well-formed XHTML output. Testers are welcome to
set $wgMimeType = "application/xhtml+xml"; to test for remaining problem
cases, but this is not recommended on live sites. (This must be set for
MathML to display properly in Mozilla.)

For notes on 1.13.x and older releases, see HISTORY.


=== Online documentation ===

Documentation for both end-users and site administrators is currently being
built up on MediaWiki.org, and is covered under the GNU Free Documentation
License (except for pages that explicitly state that their contents are in
the public domain) :

  http://www.mediawiki.org/wiki/Documentation


=== Mailing list ===

A MediaWiki-l mailing list has been set up distinct from the Wikipedia
wikitech-l list:

  http://lists.wikimedia.org/mailman/listinfo/mediawiki-l

A low-traffic announcements-only list is also available:

  http://lists.wikimedia.org/mailman/listinfo/mediawiki-announce

It's highly recommended that you sign up for one of these lists if you're
going to run a public MediaWiki, so you can be notified of security fixes.


=== IRC help ===

There's usually someone online in #mediawiki on irc.freenode.net<|MERGE_RESOLUTION|>--- conflicted
+++ resolved
@@ -3,13 +3,9 @@
 Security reminder: MediaWiki does not require PHP's register_globals
 setting since version 1.2.0. If you have it on, turn it *off* if you can.
 
-<<<<<<< HEAD
 == MediaWiki 1.13.1 ==
-=======
-== MediaWiki 1.14 ==
->>>>>>> 20cfed18
-
-September 4, 2008
+
+September 6, 2008
 
 This is a bugfix release of the Summer 2008 snapshot release of MediaWiki.
 
@@ -24,13 +20,13 @@
 Those wishing to use the latest code instead of a branch release can obtain
 it from source control: http://www.mediawiki.org/wiki/Download_from_SVN
 
-<<<<<<< HEAD
 == Changes since 1.13.0
 
 * (bug 15460) Fixed intermittent deadlock errors and poor concurrent 
   performance for installations without memcached.
 * (bug 13770) Fixed DOM module detection for installations with both dom 
   and domxml.
+* (bug 15148) Fixed Special:BlockIP for PostgreSQL
 * Localisation updates, Achinese (ace) added.
 
 == Changes since 1.13.0rc2 ==
@@ -594,229 +590,28 @@
 * list=exturlusage in "list all links" mode can now filter by protocol
 
 === Languages updated in 1.13 ===
-=======
-=== Configuration changes in 1.14 ===
-
-* $wgExemptFromUserRobotsControl is an array of namespaces to be exempt from
-  the effect of the new __INDEX__/__NOINDEX__ magic words.  (Default: null, ex-
-  empt all content namespaces.)
-* $wgForwardSearchUrl has been removed entirely. Documented setting since 1.4
-  has been $wgSearchForwardUrl.
-* (bug 15080) $wgOverrideSiteFeed has been added. Setting either
-  $wgSiteFeed['rss'] or 'atom' to a URL will override the default Recent Changes
-  feed that appears on all pages.
-* $wgSQLiteDataDirMode has been introduced as the default directory mode for
-  SQLite data directories on creation. Note this setting is separate from
-  $wgDirectoryMode, which applies to all normal directories created by MediaWiki.
-* $wgGroupsAddToSelf and $wgGroupsRemoveFromSelf now work more like
-  $wgAddGroups and $wgRemoveGroups, where the user must belong to a specified
-  group in order to add or remove those groups from themselves.
-  Backwards compatibility is maintained.
-* $wgRestrictDisplayTitle controls if the use of the {{DISPLAYTITLE}} magic
-  word is restricted to titles equivalent to the actual page title. This
-  is true per default, but can be set to false to allow any title.
-* $wgSpamRegex may now be an array of multiple regular expressions.
-* $wgAjaxSearch has been removed; use $wgEnableMWSuggest instead.
-* Editing the MediaWiki namespace is now unconditionally restricted to people 
-  with the editinterface right, configuring this in $wgNamespaceProtection 
-  is not required.
-* $wgAllowExternalImagesFrom may now be an array of multiple strings.
-* Introduced $wgEnableImageWhitelist to toggle the on-wiki external image
-  whitelist on or off.
-  
-=== New features in 1.14 ===
-
-* New URL syntaxes for Special:ListUsers - 'Special:ListUsers/USER' and
-  'Special:ListUsers/GROUP/USER', in addition to the older syntax
-  'Special:ListUsers/GROUP' where GROUP is a valid group name.
-* Configurable per-namespace and per-page notices for the edit form,
-  respectively MediaWiki:Editnotice-# where # is the namespace number, and
-  MediaWiki:Editnotice-#-PAGENAME where # is the page's namespace number and
-  PAGENAME is the page name minus the namespace prefix.
-* (bug 8068) New __INDEX__ and __NOINDEX__ magic words allow user control of
-  search engine indexing on a per-article basis.
-* Handheld stylesheet options
-* Added 'DoEditSectionLink' hook as a cleaner unified version of the old
-  'EditSectionLink' and 'EditSectionLinkForOther' hooks.  Note that the
-  'EditSectionLinkForOther' hook has been removed, but 'EditSectionLink' is
-  run in all cases instead, so extensions using the old hooks should still work
-  if they ran roughly the same code for both hooks (as is almost certain).
-* Signature (~~~~) "cleaning", i.e. template removal, can be disabled with
-  $wgCleanSignatures=false
-* Extensions can use the SkinBuildSidebar hook to modify the content of the
-  sidebar and add custom portlets to it
-* Added 'MakeGlobalVariablesScript' hook for extensions to be able to add vari-
-  ables into into the output of Skin::makeVariablesScript
-* (bug 13846) Added $wgAddGroups and $wgRemoveGroups display on
-  Special:ListGroupRights
-* (bug 14377) Add a date selector to history pages
-* (bug 15007) New 'pagetitle-view-mainpage' message allows the HTML <title> of
-  the main page to be customized
-* Added $wgDisableTitleConversion to disabling the conversion for all pages on
-  the wiki
-* Added 'noconvertlink' toggle that can be set per user preferences, also
-  added 'convertlink=no|yes' on GET requests whether have the link titles
-  being converted or not
-* (bug 14921) Special:Contributions/: add user name to <title>
-  Patch by Emufarmers
-* Unescape more "safe" characters when producing URLs, for added prettiness
-* Introduced a new hook 'SkinAfterContent' that allows extensions to add text
-  after the page content and article metadata. Updated all skins and skin
-  templates to work with that hook.
-* (bug 14929) removeUnusedAccounts.php now supports 'ignore-touched' and
-  'ignore-groups'. Patch by Louperivois
-* (bug 15127) Work around minor display glitch in Opera.
-* By default, reject file uploads that look like ZIP files, to avoid the
-  so-called GIFAR vulnerability.
-* (bug 15141) Give ability to only list protected pages with the cascading
-  option enabled on Special:ProtectedPages
-* (bug 15157) Special:Watchlist has the same options as Special:Watchlist:
-  Show/Hide logged in users, Show/Hide anonymous, Invert namespace selection
-* Added hook 'UserrightsChangeableGroups' to allow modification of what
-  groups may be added or removed via the Special:UserRights interface.
-* HTML entities like &nbsp; now work (are not escaped) in edit summaries.
-* (bug 13815) In the comment for page moves, use the colon-separator message
-  instead of a hardcoded colon.
-* Allow <gallery> to accept image names without an Image: prefix
-* Add tooltips to rollback and undo links
-* BMP images are now displayed as PNG
-* (bug 13471) Added NUMBERINGROUP magic word
-* (bug 11884) Now support Flash EXIF attribute
-* Show thumbnails in the file history list, patch by User:Agbad
-* Added support of piped wikilinks using double-width brackets
-* Added an on-wiki external image whitelist. Items in this whitelist are
-  treated as regular expression fragments to match for when possibly
-  displaying an external image inline.
-* (bugs 15405, 15436) Sort more currency types correctly in sortable tables
-* (bug 15422) Sort more different types of numbers in sortable tables
-* (bug 2889) MediaWiki:Print.css applies to the printable version
-* Category counts (e.g. from {{PAGESINCATEGORY:}}) should be more accurate for
-  small categories
-
-=== Bug fixes in 1.14 ===
-
-* (bug 14907) DatabasePostgres::fieldType now defined.
-* (bug 14659) Passing the default limit param to Special:Recentchanges no more
-  falls back to the user option
-* (bug 14954) Fix regression in Modern and Simple skins
-* Recursion loop check added to Categoryfinder class
-* Fixed few performance troubles of large job queue processing
-* Not setting various parameters in Foreign Repos now fails more gracefully
-* (bug 2333) Redirects are properly rendered when previewing an edit.
-* (bug 14972) Use localized alias of Special:Search on all search forms
-* (bug 11035) Special:Search should have descriptive <title>
-* Special pages are now not subject to special handling for "self-links"
-* (bug 15053) Syntactically incorrect redirects with another link in them
-  no longer redirect to the second link
-* (bug 15049) Fix for CheckUser extension's log search: usernames containing
-  a "-" were incorrectly turned into bogus IP range searches.
-  Patch by Max Semenik.
-* (bug 15055) Talk page notifications no longer attempt to send mail when
-  user's e-mail address is invalid or unconfirmed
-* (bug 12370) Add throttle on password attempts. Defaults to max 5 attempts in 5
-  minutes.
-* (bug 15016) 'Templates used on this page' list in view source should be
-  wrapped in a div with class "templatesUsed"
-* (bug 14868) Setting $wgFeedDiffCutoff to 0 now disables generation of the diff
-  entirely, not just the display of it.
-* (bug 6387) Introduced new setting $wgCategoryPrefixedDefaultSortkey which
-  allows having the unprefixed page title as the default category sortkey
-* (bug 15079) Add class="ns-talk" / "ns-subject" to <body>. Also added
-  ns-special to special pages.
-* (bug 15052) Skins should add their name as a class in <body>
-* (bug 14165, bug 14294) Wikimedia specific configuration in convertGrammar()
-  for several languages was removed. The settings have been put in extension
-  WikimediaMessages. Patch for Czech by Danny B.
-* (bug 15101) Displaying only bots edits in Special:Recentchanges now works
-  again
-* (bug 13770) Fixed incorrect detection of PHP's DOM module
-* (bug 14790) Export of category pages when using Category: prefix now actually
-  gives results
-* Avoid recursive crazy expansions in section edit comments for pages which
-  contain '/*' in the title
-* Fix excessive memory usage when parsing pages with lots of links
-* $wgSpamRegex now matches the edit summary and page move descriptions in
-  addition to body text.
-* Navigation links to images available from a shared repository (like Commons)
-  from their local talk pages no longer appear as redlinks
-* Action=purge on ForeignApiFiles now works (purges their thumbnails and 
-  description pages).
-* (bug 15303) Title conversion for templates wasn't working in some cases.
-* (bug 15264) Underscores in Special:Search/Foo_bar parameters were taken
-  literally; now converting them to spaces per expectation.
-* (bug 15342) "Invert" checkbox now works correctly when selecting main
-  namespace in Special:Watchlist
-* (bug 15172) 'Go' button of Special:Recentchanges now on the same line as the
-  last input element (like Special:Watchlist too)
-* (bug 15351) Fix fatal error for invalid section fragments in autocomments
-* Fixed intermittent deadlock errors involving objectcache table queries. 
-  Use a separate database connection for the objectcache table to avoid 
-  long-lasting locks on that table.
-* Respect file restrictions in the file history list
-* (bug 15399) Odd/even classes on sortable tables' rows could be slow for large
-  tables, and have been disabled by default.
-* (bug 15482) Special:Recentchangeslinked has no longer two submit buttons
-* (bug 15292) New message notification for unregistred users now works again
-* (bug 14398) mwsuggest.js: Let width of container be configurable
-
-
-=== API changes in 1.14 ===
-
-* Registration time of users registered before the DB field was created is now
-  shown as empty instead of the current time.
-* API search now falls back to fulltext search by default when using Lucene
-  or other engine which doesn't support a separate title search function.
-  This means you can use API search on Wikipedia without explicitly adding
-  &srwhat=text to the query.
-* Added iiprop=bitdepth to imageinfo and aiprop=bitdepth to allimages
-* (bug 14713) API-specific permissions (such as 'writeapi' and 'apihighlimits'
-  are now listed on action=help
-* (bug 15044) Added requestid parameter to api.php to facilitate distinguishing
-  between requests
-* (bug 15048) Added limit field for multivalue parameters to action=paraminfo
-  output.
-* When the limit on multivalue parameters is exceeded, a warning is issued
-* list=search doesn't list missing pages any more
-* (bug 15178) Added clshow to prop=categories to allow filtering for hidden/
-  non-hidden categories
-* (bug 15228) Combining revids= and redirects now throws a warning instead of an
-  error, and still resolves redirects generated by the generator.
-* list={backlinks,embeddedin,imageusage} now return arrays with keys 0, 1, 2,
-  etc. (AKA lists) instead of arrays with pageIDs as keys (AKA hash tables)
-  for consistency with other list modules.
-* Added action=watch
-* (bug 15275) apprefix and related parameters ignore spaces at the end
-* action=edit no longer throws unknown error 228  when trying to create an empty
-  section with section=new
-* Database replication lag doesn't cause all action=edit requests to return the
-  nochange flag any more
-* (bug 15392) ApiFormatBase::formatHTML now uses $wgUrlProtocols.
-* (bug 15444) action=edit returns "Unknown error: ``AS_END''" where it should
-  return just "Unknown error"
-* (bug 15448) YAML output returns empty values instead of 0
-* (bug 15445) Added action=patrol
-* (bug 15466) Added action=purge
-* (bug 15486) action=block ignores autoblock parameter
-
-=== Languages updated in 1.14 ===
->>>>>>> 20cfed18
 
 MediaWiki supports over 300 languages. Many localisations are updated
 regularly. Below only new and removed languages are listed.
 
-* Fiji Hindi (Devanagari script) (hif-deva)
-* Krio (kri)
-* Lezghian (lez)
-* Laz (lzz)
-* Niuean (niu)
-* Oromo (om)
-* Plautdietsch (pdt)
-* Tarantino (roa-tara)
-* Serbo-Croatian (sh)
+* Egyptian Spoken Arabic (arz) (new)
+* Southern Balochi (bcc) (new)
+* Middle Dutch (dum) (removed)
+* British English (en-gb) (new)
+* Fiji Hindi (Latin) (hif-latn) (new)
+* Old Norse (non) (removed)
+* Tarifit (rif) (new)
+* Serbian cyrillic iyekvian (sr-jc) (removed)
+* Serbian latin iyekavian (sr-jl) (removed)
+* Silesian (szl) (new)
+* Tajiki (Cyrllic script) (tg-cyrl) (new)
+* Tajiki (Latin script) (tg-latn) (new)
+* Chinese (Macau) (zh-mo) (new)
+* Chinese (Malaysia) (zh-my) (new)
 
 == Compatibility ==
 
-MediaWiki 1.14 requires PHP 5 (5.1 recommended). PHP 4 is no longer supported.
+MediaWiki 1.13 requires PHP 5 (5.1 recommended). PHP 4 is no longer supported.
 
 PHP 5.0.x fails on 64-bit systems due to serious bugs with array processing:
 http://bugs.php.net/bug.php?id=34879
@@ -828,12 +623,15 @@
 
 == Upgrading ==
 
+1.13 has several database changes since 1.12, and will not work without schema
+updates.
+
+If upgrading from before 1.7, you may want to run refreshLinks.php to ensure
+new database fields are filled with data.
+
 If upgrading from before 1.11, and you are using a wiki as a commons repository,
 make sure that it is updated as well. Otherwise, errors may arise due to
 database schema changes.
-
-If upgrading from before 1.7, you may want to run refreshLinks.php to ensure
-new database fields are filled with data.
 
 If you are upgrading from MediaWiki 1.4.x or earlier, some major database
 changes are made, and there is a slightly higher chance that things could
@@ -850,7 +648,7 @@
 cases, but this is not recommended on live sites. (This must be set for
 MathML to display properly in Mozilla.)
 
-For notes on 1.13.x and older releases, see HISTORY.
+For notes on 1.12.x and older releases, see HISTORY.
 
 
 === Online documentation ===
