--- conflicted
+++ resolved
@@ -508,12 +508,9 @@
 		$importer->doImport();
 	}
 
-<<<<<<< HEAD
-=======
 	/**
 	 * @param WikiRevision $revision
 	 */
->>>>>>> 4afd0f7c
 	public function importRevision( $revision ) {
 		$id = $revision->getID();
 		$content = $revision->getContent();
