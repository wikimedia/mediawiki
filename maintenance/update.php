<?php
/**
 * Run all updaters.
 *
 * This is used when the database schema is modified and we need to apply patches.
 * It is kept compatible with php 4 parsing so that it can give out a meaningful error.
 *
 * This program is free software; you can redistribute it and/or modify
 * it under the terms of the GNU General Public License as published by
 * the Free Software Foundation; either version 2 of the License, or
 * (at your option) any later version.
 *
 * This program is distributed in the hope that it will be useful,
 * but WITHOUT ANY WARRANTY; without even the implied warranty of
 * MERCHANTABILITY or FITNESS FOR A PARTICULAR PURPOSE. See the
 * GNU General Public License for more details.
 *
 * You should have received a copy of the GNU General Public License along
 * with this program; if not, write to the Free Software Foundation, Inc.,
 * 51 Franklin Street, Fifth Floor, Boston, MA 02110-1301, USA.
 * http://www.gnu.org/copyleft/gpl.html
 *
 * @file
 * @todo document
 * @ingroup Maintenance
 */

if ( !function_exists( 'version_compare' ) || ( version_compare( phpversion(), '5.3.2' ) < 0 ) ) {
	require dirname( __FILE__ ) . '/../includes/PHPVersionError.php';
	wfPHPVersionError( 'cli' );
}

$wgUseMasterForMaintenance = true;
require_once __DIR__ . '/Maintenance.php';

/**
 * Maintenance script to run database schema updates.
 *
 * @ingroup Maintenance
 */
class UpdateMediaWiki extends Maintenance {
	function __construct() {
		parent::__construct();
		$this->mDescription = "MediaWiki database updater";
		$this->addOption( 'skip-compat-checks', 'Skips compatibility checks, mostly for developers' );
		$this->addOption( 'quick', 'Skip 5 second countdown before starting' );
		$this->addOption( 'doshared', 'Also update shared tables' );
		$this->addOption( 'nopurge', 'Do not purge the objectcache table after updates' );
		$this->addOption( 'noschema', 'Only do the updates that are not done during schema updates' );
		$this->addOption( 'schema', 'Output SQL to do the schema updates instead of doing them.  Works even when $wgAllowSchemaUpdates is false', false, true );
		$this->addOption( 'force', 'Override when $wgAllowSchemaUpdates disables this script' );
	}

	function getDbType() {
		/* If we used the class constant PHP4 would give a parser error here */
		return 2 /* Maintenance::DB_ADMIN */;
	}

	function compatChecks() {
		// Avoid syntax error in PHP4
		$minimumPcreVersion = constant( 'Installer::MINIMUM_PCRE_VERSION' );

		list( $pcreVersion ) = explode( ' ', PCRE_VERSION, 2 );
		if ( version_compare( $pcreVersion, $minimumPcreVersion, '<' ) ) {
<<<<<<< HEAD
			$this->error(
				"PCRE $minimumPcreVersion or later is required.\n" .
				"Your PHP binary is linked with PCRE $pcreVersion.\n\n" .
				"More information:\n" .
				"https://www.mediawiki.org/wiki/Manual:Errors_and_symptoms/PCRE\n\n" .
				"ABORTING.\n",
				true );
		}

		$test = new PhpXmlBugTester();
		if ( !$test->ok ) {
=======
>>>>>>> f3d821de
			$this->error(
				"PCRE $minimumPcreVersion or later is required.\n" .
				"Your PHP binary is linked with PCRE $pcreVersion.\n\n" .
				"More information:\n" .
				"https://www.mediawiki.org/wiki/Manual:Errors_and_symptoms/PCRE\n\n" .
				"ABORTING.\n",
				true );
		}

		$test = new PhpXmlBugTester();
		if ( !$test->ok ) {
			$this->error(
				"Your system has a combination of PHP and libxml2 versions that is buggy\n" .
				"and can cause hidden data corruption in MediaWiki and other web apps.\n" .
				"Upgrade to libxml2 2.7.3 or later.\n" .
				"ABORTING (see https://bugs.php.net/bug.php?id=45996).\n",
				true );
		}
	}

	function execute() {
		global $wgVersion, $wgLang, $wgAllowSchemaUpdates;

		if ( !$wgAllowSchemaUpdates && !( $this->hasOption( 'force' ) || $this->hasOption( 'schema' ) || $this->hasOption( 'noschema' ) ) ) {
			$this->error( "Do not run update.php on this wiki. If you're seeing this you should\n"
				. "probably ask for some help in performing your schema updates or use\n"
				. "the --noschema and --schema options to get an SQL file for someone\n"
				. "else to inspect and run.\n\n"
				. "If you know what you are doing, you can continue with --force\n", true );
		}

		$this->fileHandle = null;
		if ( substr( $this->getOption( 'schema' ), 0, 2 ) === "--" ) {
			$this->error( "The --schema option requires a file as an argument.\n", true );
		} elseif ( $this->hasOption( 'schema' ) ) {
			$file = $this->getOption( 'schema' );
			$this->fileHandle = fopen( $file, "w" );
			if ( $this->fileHandle === false ) {
				$err = error_get_last();
				$this->error( "Problem opening the schema file for writing: $file\n\t{$err['message']}", true );
			}
		}

		$wgLang = Language::factory( 'en' );

		define( 'MW_UPDATER', true );

		$this->output( "MediaWiki {$wgVersion} Updater\n\n" );

		wfWaitForSlaves( 5 ); // let's not kill databases, shall we? ;) --tor

		if ( !$this->hasOption( 'skip-compat-checks' ) ) {
			$this->compatChecks();
		} else {
			$this->output( "Skipping compatibility checks, proceed at your own risk (Ctrl+C to abort)\n" );
			wfCountdown( 5 );
		}

		# Attempt to connect to the database as a privileged user
		# This will vomit up an error if there are permissions problems
		$db = wfGetDB( DB_MASTER );

		$this->output( "Going to run database updates for " . wfWikiID() . "\n" );
		if ( $db->getType() === 'sqlite' ) {
			$this->output( "Using SQLite file: '{$db->mDatabaseFile}'\n" );
		}
		$this->output( "Depending on the size of your database this may take a while!\n" );

		if ( !$this->hasOption( 'quick' ) ) {
			$this->output( "Abort with control-c in the next five seconds (skip this countdown with --quick) ... " );
			wfCountDown( 5 );
		}

		$time1 = new MWTimestamp();

		$shared = $this->hasOption( 'doshared' );

		$updates = array( 'core', 'extensions' );
		if ( !$this->hasOption( 'schema' ) ) {
			if ( $this->hasOption( 'noschema' ) ) {
				$updates[] = 'noschema';
			}
			$updates[] = 'stats';
		}

		$updater = DatabaseUpdater::newForDb( $db, $shared, $this );
		$updater->doUpdates( $updates );

		foreach ( $updater->getPostDatabaseUpdateMaintenance() as $maint ) {
			$child = $this->runChild( $maint );

			// LoggedUpdateMaintenance is checking the updatelog itself
			$isLoggedUpdate = is_a( $child, 'LoggedUpdateMaintenance' );

			if ( !$isLoggedUpdate && $updater->updateRowExists( $maint ) ) {
				continue;
			}

			$child->execute();
			if ( !$isLoggedUpdate ) {
				$updater->insertUpdateRow( $maint );
			}
		}

		if ( !$this->hasOption( 'nopurge' ) ) {
			$updater->purgeCache();
		}
		$time2 = new MWTimestamp();

		$timeDiff = $time2->diff( $time1 );
		$this->output( "\nDone in " . $timeDiff->format( "%i:%S" ) . ".\n" );
	}

	function afterFinalSetup() {
		global $wgLocalisationCacheConf;

		# Don't try to access the database
		# This needs to be disabled early since extensions will try to use the l10n
		# cache from $wgExtensionFunctions (bug 20471)
		$wgLocalisationCacheConf = array(
			'class' => 'LocalisationCache',
			'storeClass' => 'LCStoreNull',
			'storeDirectory' => false,
			'manualRecache' => false,
		);
	}
}

$maintClass = 'UpdateMediaWiki';
require_once RUN_MAINTENANCE_IF_MAIN;<|MERGE_RESOLUTION|>--- conflicted
+++ resolved
@@ -62,20 +62,6 @@
 
 		list( $pcreVersion ) = explode( ' ', PCRE_VERSION, 2 );
 		if ( version_compare( $pcreVersion, $minimumPcreVersion, '<' ) ) {
-<<<<<<< HEAD
-			$this->error(
-				"PCRE $minimumPcreVersion or later is required.\n" .
-				"Your PHP binary is linked with PCRE $pcreVersion.\n\n" .
-				"More information:\n" .
-				"https://www.mediawiki.org/wiki/Manual:Errors_and_symptoms/PCRE\n\n" .
-				"ABORTING.\n",
-				true );
-		}
-
-		$test = new PhpXmlBugTester();
-		if ( !$test->ok ) {
-=======
->>>>>>> f3d821de
 			$this->error(
 				"PCRE $minimumPcreVersion or later is required.\n" .
 				"Your PHP binary is linked with PCRE $pcreVersion.\n\n" .
