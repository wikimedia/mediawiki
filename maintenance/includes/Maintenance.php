<?php
/**
 * This program is free software; you can redistribute it and/or modify
 * it under the terms of the GNU General Public License as published by
 * the Free Software Foundation; either version 2 of the License, or
 * (at your option) any later version.
 *
 * This program is distributed in the hope that it will be useful,
 * but WITHOUT ANY WARRANTY; without even the implied warranty of
 * MERCHANTABILITY or FITNESS FOR A PARTICULAR PURPOSE. See the
 * GNU General Public License for more details.
 *
 * You should have received a copy of the GNU General Public License along
 * with this program; if not, write to the Free Software Foundation, Inc.,
 * 51 Franklin Street, Fifth Floor, Boston, MA 02110-1301, USA.
 * http://www.gnu.org/copyleft/gpl.html
 *
 * @file
 */

use MediaWiki\HookContainer\HookContainer;
use MediaWiki\HookContainer\HookRunner;
use MediaWiki\Logger\LoggerFactory;
use MediaWiki\MediaWikiServices;
use MediaWiki\Shell\Shell;
use Wikimedia\Rdbms\IDatabase;
use Wikimedia\Rdbms\IMaintainableDatabase;
<<<<<<< HEAD
use Wikimedia\Rdbms\LBFactory;
=======
>>>>>>> ea72c9b6

/**
 * Abstract maintenance class for quickly writing and churning out
 * maintenance scripts with minimal effort. All that _must_ be defined
 * is the execute() method. See docs/maintenance.txt for more info
 * and a quick demo of how to use it.
 *
 * Terminology:
 *   params: registry of named values that may be passed to the script
 *   arg list: registry of positional values that may be passed to the script
 *   options: passed param values
 *   args: passed positional values
 *
 * In the command:
 *   mwscript somescript.php --foo=bar baz
 * foo is a param
 * bar is the option value of the option for param foo
 * baz is the arg value at index 0 in the arg list
 *
 * WARNING: the constructor, shouldExecute(), setup(), finalSetup(), getName()
 * and loadSettings() are called before Setup.php is complete, which means most of the
 * common infrastructure, like logging or autoloading, is not available. Be
 * careful when changing these methods or the ones called from them. Likewise,
 * be careful with the constructor when subclassing. MediaWikiServices instance
 * is not yet available at this point.
 *
 * @stable to extend
 *
 * @since 1.16
 * @ingroup Maintenance
 */
abstract class Maintenance {
	/**
	 * Constants for DB access type
	 * @see Maintenance::getDbType()
	 */
	public const DB_NONE = 0;
	public const DB_STD = 1;
	public const DB_ADMIN = 2;

	// Const for getStdin()
	public const STDIN_ALL = -1;

	/**
	 * Array of desired/allowed params
	 * @var array[]
	 * @phan-var array<string,array{desc:string,require:bool,withArg:string,shortName:string,multiOccurrence:bool}>
	 */
	protected $mParams = [];

	/** @var array Mapping short parameters to long ones */
	protected $mShortParamsMap = [];

	/** @var array Desired/allowed args */
	protected $mArgList = [];

	/** @var array This is the list of options that were actually passed */
	protected $mOptions = [];

	/** @var array This is the list of arguments that were actually passed */
	protected $mArgs = [];

	/** @var bool Allow arbitrary options to be passed, or only specified ones? */
	protected $mAllowUnregisteredOptions = false;

	/** @var string|null Name of the script currently running */
	protected $mSelf;

	/** @var bool Special vars for params that are always used */
	protected $mQuiet = false;
	protected $mDbUser, $mDbPass;

	/** @var string A description of the script, children should change this via addDescription() */
	protected $mDescription = '';

	/** @var bool Have we already loaded our user input? */
	protected $mInputLoaded = false;

	/**
	 * Batch size. If a script supports this, they should set
	 * a default with setBatchSize()
	 *
	 * @var int|null
	 */
	protected $mBatchSize = null;

	/**
	 * Generic options added by addDefaultParams()
	 * @var array[]
	 * @phan-var array<string,array{desc:string,require:bool,withArg:string,shortName:string,multiOccurrence:bool}>
	 */
	private $mGenericParameters = [];
	/**
	 * Generic options which might or not be supported by the script
	 * @var array[]
	 * @phan-var array<string,array{desc:string,require:bool,withArg:string,shortName:string,multiOccurrence:bool}>
	 */
	private $mDependentParameters = [];

	/**
	 * Used by getDB() / setDB()
	 * @var IMaintainableDatabase|null
	 */
	private $mDb = null;

	/** @var float UNIX timestamp */
	private $lastReplicationWait = 0.0;

	/**
	 * Used when creating separate schema files.
	 * @var resource|null
	 */
	public $fileHandle;

	/** @var HookContainer|null */
	private $hookContainer;

	/** @var HookRunner|null */
	private $hookRunner;

	/**
	 * Accessible via getConfig()
	 *
	 * @var Config|null
	 */
	private $config;

	/**
	 * @see Maintenance::requireExtension
	 * @var array
	 */
	private $requiredExtensions = [];

	/**
	 * Used to read the options in the order they were passed.
	 * Useful for option chaining (Ex. dumpBackup.php). It will
	 * be an empty array if the options are passed in through
	 * loadParamsAndArgs( $self, $opts, $args ).
	 *
	 * This is an array of arrays where
	 * 0 => the option and 1 => parameter value.
	 *
	 * @var array
	 */
	public $orderedOptions = [];

	/**
	 * Default constructor. Children should call this *first* if implementing
	 * their own constructors
	 *
	 * @stable to call
	 */
	public function __construct() {
		$this->addDefaultParams();
		register_shutdown_function( [ $this, 'outputChanneled' ], false );
	}

	/**
	 * Should we execute the maintenance script, or just allow it to be included
	 * as a standalone class? It checks that the call stack only includes this
	 * function and "requires" (meaning was called from the file scope)
	 *
	 * @return bool
	 */
	public static function shouldExecute() {
		global $wgCommandLineMode;

		if ( !function_exists( 'debug_backtrace' ) ) {
			// If someone has a better idea...
			return $wgCommandLineMode;
		}

		$bt = debug_backtrace();
		$count = count( $bt );
		if ( $count < 2 ) {
			return false; // sanity
		}
		if ( $bt[0]['class'] !== self::class || $bt[0]['function'] !== 'shouldExecute' ) {
			return false; // last call should be to this function
		}
		$includeFuncs = [ 'require_once', 'require', 'include', 'include_once' ];
		for ( $i = 1; $i < $count; $i++ ) {
			if ( !in_array( $bt[$i]['function'], $includeFuncs ) ) {
				return false; // previous calls should all be "requires"
			}
		}

		return true;
	}

	/**
	 * Do the actual work. All child classes will need to implement this
	 *
	 * @return bool|null|void True for success, false for failure. Not returning
	 *   a value, or returning null, is also interpreted as success. Returning
	 *   false for failure will cause doMaintenance.php to exit the process
	 *   with a non-zero exit status.
	 */
	abstract public function execute();

	/**
	 * Checks to see if a particular option in supported.  Normally this means it
	 * has been registered by the script via addOption.
	 * @param string $name The name of the option
	 * @return bool true if the option exists, false otherwise
	 */
	protected function supportsOption( $name ) {
		return isset( $this->mParams[$name] );
	}

	/**
	 * Add a parameter to the script. Will be displayed on --help
	 * with the associated description
	 *
	 * @param string $name The name of the param (help, version, etc)
	 * @param string $description The description of the param to show on --help
	 * @param bool $required Is the param required?
	 * @param bool $withArg Is an argument required with this option?
	 * @param string|bool $shortName Character to use as short name
	 * @param bool $multiOccurrence Can this option be passed multiple times?
	 */
	protected function addOption( $name, $description, $required = false,
		$withArg = false, $shortName = false, $multiOccurrence = false
	) {
		$this->mParams[$name] = [
			'desc' => $description,
			'require' => $required,
			'withArg' => $withArg,
			'shortName' => $shortName,
			'multiOccurrence' => $multiOccurrence
		];

		if ( $shortName !== false ) {
			$this->mShortParamsMap[$shortName] = $name;
		}
	}

	/**
	 * Checks to see if a particular option was set.
	 *
	 * @param string $name The name of the option
	 * @return bool
	 */
	protected function hasOption( $name ) {
		return isset( $this->mOptions[$name] );
	}

	/**
	 * Get an option, or return the default.
	 *
	 * If the option was added to support multiple occurrences,
	 * this will return an array.
	 *
	 * @param string $name The name of the param
	 * @param mixed|null $default Anything you want, default null
	 * @return mixed
	 * @return-taint none
	 */
	protected function getOption( $name, $default = null ) {
		if ( $this->hasOption( $name ) ) {
			return $this->mOptions[$name];
		} else {
			return $default;
		}
	}

	/**
	 * Add some args that are needed
	 * @param string $arg Name of the arg, like 'start'
	 * @param string $description Short description of the arg
	 * @param bool $required Is this required?
	 */
	protected function addArg( $arg, $description, $required = true ) {
		$this->mArgList[] = [
			'name' => $arg,
			'desc' => $description,
			'require' => $required
		];
	}

	/**
	 * Remove an option.  Useful for removing options that won't be used in your script.
	 * @param string $name The option to remove.
	 */
	protected function deleteOption( $name ) {
		unset( $this->mParams[$name] );
	}

	/**
	 * Sets whether to allow unregistered options, which are options passed to
	 * a script that do not match an expected parameter.
	 * @param bool $allow Should we allow?
	 */
	protected function setAllowUnregisteredOptions( $allow ) {
		$this->mAllowUnregisteredOptions = $allow;
	}

	/**
	 * Set the description text.
	 * @param string $text The text of the description
	 */
	protected function addDescription( $text ) {
		$this->mDescription = $text;
	}

	/**
	 * Does a given argument exist?
	 * @param int $argId The integer value (from zero) for the arg
	 * @return bool
	 */
	protected function hasArg( $argId = 0 ) {
		if ( func_num_args() === 0 ) {
			wfDeprecated( __METHOD__ . ' without an $argId', '1.33' );
		}

		return isset( $this->mArgs[$argId] );
	}

	/**
	 * Get an argument.
	 * @param int $argId The integer value (from zero) for the arg
	 * @param mixed|null $default The default if it doesn't exist
	 * @return mixed
	 * @return-taint none
	 */
	protected function getArg( $argId = 0, $default = null ) {
		if ( func_num_args() === 0 ) {
			wfDeprecated( __METHOD__ . ' without an $argId', '1.33' );
		}

		return $this->mArgs[$argId] ?? $default;
	}

	/**
	 * Returns batch size
	 *
	 * @since 1.31
	 *
	 * @return int|null
	 */
	protected function getBatchSize() {
		return $this->mBatchSize;
	}

	/**
	 * @param int $s The number of operations to do in a batch
	 */
	protected function setBatchSize( $s = 0 ) {
		$this->mBatchSize = $s;

		// If we support $mBatchSize, show the option.
		// Used to be in addDefaultParams, but in order for that to
		// work, subclasses would have to call this function in the constructor
		// before they called parent::__construct which is just weird
		// (and really wasn't done).
		if ( $this->mBatchSize ) {
			$this->addOption( 'batch-size', 'Run this many operations ' .
				'per batch, default: ' . $this->mBatchSize, false, true );
			if ( isset( $this->mParams['batch-size'] ) ) {
				// This seems a little ugly...
				$this->mDependentParameters['batch-size'] = $this->mParams['batch-size'];
			}
		}
	}

	/**
	 * Get the script's name
	 * @return string
	 */
	public function getName() {
		return $this->mSelf;
	}

	/**
	 * Return input from stdin.
	 * @param int|null $len The number of bytes to read. If null, just
	 * return the handle. Maintenance::STDIN_ALL returns the full content
	 * @return mixed
	 */
	protected function getStdin( $len = null ) {
		if ( $len == self::STDIN_ALL ) {
			return file_get_contents( 'php://stdin' );
		}
		$f = fopen( 'php://stdin', 'rt' );
		if ( !$len ) {
			return $f;
		}
		$input = fgets( $f, $len );
		fclose( $f );

		return rtrim( $input );
	}

	/**
	 * @return bool
	 */
	public function isQuiet() {
		return $this->mQuiet;
	}

	/**
	 * Throw some output to the user. Scripts can call this with no fears,
	 * as we handle all --quiet stuff here
	 * @stable to override
	 * @param string $out The text to show to the user
	 * @param mixed|null $channel Unique identifier for the channel. See function outputChanneled.
	 */
	protected function output( $out, $channel = null ) {
		// This is sometimes called very early, before Setup.php is included.
		if ( class_exists( MediaWikiServices::class ) ) {
			// Try to periodically flush buffered metrics to avoid OOMs
			$stats = MediaWikiServices::getInstance()->getStatsdDataFactory();
			if ( $stats->getDataCount() > 1000 ) {
				MediaWiki::emitBufferedStatsdData( $stats, $this->getConfig() );
			}
		}

		if ( $this->mQuiet ) {
			return;
		}
		if ( $channel === null ) {
			$this->cleanupChanneled();
			print $out;
		} else {
			$out = preg_replace( '/\n\z/', '', $out );
			$this->outputChanneled( $out, $channel );
		}
	}

	/**
	 * Throw an error to the user. Doesn't respect --quiet, so don't use
	 * this for non-error output
	 * @stable to override
	 * @param string $err The error to display
	 * @param int $die Deprecated since 1.31, use Maintenance::fatalError() instead
	 */
	protected function error( $err, $die = 0 ) {
		if ( intval( $die ) !== 0 ) {
			wfDeprecated( __METHOD__ . '( $err, $die )', '1.31' );
			$this->fatalError( $err, intval( $die ) );
		}
		$this->outputChanneled( false );
		if (
			( PHP_SAPI == 'cli' || PHP_SAPI == 'phpdbg' ) &&
			!defined( 'MW_PHPUNIT_TEST' )
		) {
			fwrite( STDERR, $err . "\n" );
		} else {
			print $err;
		}
	}

	/**
	 * Output a message and terminate the current script.
	 *
	 * @stable to override
	 * @param string $msg Error message
	 * @param int $exitCode PHP exit status. Should be in range 1-254.
	 * @since 1.31
	 * @return never
	 */
	protected function fatalError( $msg, $exitCode = 1 ) {
		$this->error( $msg );
		exit( $exitCode );
	}

	private $atLineStart = true;
	private $lastChannel = null;

	/**
	 * Clean up channeled output.  Output a newline if necessary.
	 */
	public function cleanupChanneled() {
		if ( !$this->atLineStart ) {
			print "\n";
			$this->atLineStart = true;
		}
	}

	/**
	 * Message outputter with channeled message support. Messages on the
	 * same channel are concatenated, but any intervening messages in another
	 * channel start a new line.
	 * @param string $msg The message without trailing newline
	 * @param string|null $channel Channel identifier or null for no
	 *     channel. Channel comparison uses ===.
	 */
	public function outputChanneled( $msg, $channel = null ) {
		if ( $msg === false ) {
			$this->cleanupChanneled();

			return;
		}

		// End the current line if necessary
		if ( !$this->atLineStart && $channel !== $this->lastChannel ) {
			print "\n";
		}

		print $msg;

		$this->atLineStart = false;
		if ( $channel === null ) {
			// For unchanneled messages, output trailing newline immediately
			print "\n";
			$this->atLineStart = true;
		}
		$this->lastChannel = $channel;
	}

	/**
	 * Does the script need different DB access? By default, we give Maintenance
	 * scripts normal rights to the DB. Sometimes, a script needs admin rights
	 * access for a reason and sometimes they want no access. Subclasses should
	 * override and return one of the following values, as needed:
	 *    Maintenance::DB_NONE  -  For no DB access at all
	 *    Maintenance::DB_STD   -  For normal DB access, default
	 *    Maintenance::DB_ADMIN -  For admin DB access
	 * @stable to override
	 * @return int
	 */
	public function getDbType() {
		return self::DB_STD;
	}

	/**
	 * Add the default parameters to the scripts
	 */
	protected function addDefaultParams() {
		# Generic (non-script-dependent) options:

		$this->addOption( 'help', 'Display this help message', false, false, 'h' );
		$this->addOption( 'quiet', 'Whether to suppress non-error output', false, false, 'q' );
		$this->addOption( 'conf', 'Location of LocalSettings.php, if not default', false, true );
		$this->addOption( 'wiki', 'For specifying the wiki ID', false, true );
		$this->addOption( 'globals', 'Output globals at the end of processing for debugging' );
		$this->addOption(
			'memory-limit',
			'Set a specific memory limit for the script, '
				. '"max" for no limit or "default" to avoid changing it',
			false,
			true
		);
		$this->addOption( 'server', "The protocol and server name to use in URLs, e.g. " .
			"http://en.wikipedia.org. This is sometimes necessary because " .
			"server name detection may fail in command line scripts.", false, true );
		$this->addOption( 'profiler', 'Profiler output format (usually "text")', false, true );

		# Save generic options to display them separately in help
		$this->mGenericParameters = $this->mParams;

		# Script-dependent options:

		// If we support a DB, show the options
		if ( $this->getDbType() > 0 ) {
			$this->addOption( 'dbuser', 'The DB user to use for this script', false, true );
			$this->addOption( 'dbpass', 'The password to use for this script', false, true );
			$this->addOption( 'dbgroupdefault', 'The default DB group to use.', false, true );
		}

		# Save additional script-dependent options to display
		#  them separately in help
		$this->mDependentParameters = array_diff_key( $this->mParams, $this->mGenericParameters );
	}

	/**
	 * @since 1.24
	 * @stable to override
	 * @return Config
	 */
	public function getConfig() {
		if ( $this->config === null ) {
			$this->config = MediaWikiServices::getInstance()->getMainConfig();
		}

		return $this->config;
	}

	/**
	 * @since 1.24
	 * @param Config $config
	 */
	public function setConfig( Config $config ) {
		$this->config = $config;
	}

	/**
	 * Indicate that the specified extension must be
	 * loaded before the script can run.
	 *
	 * This *must* be called in the constructor.
	 *
	 * @since 1.28
	 * @param string $name
	 */
	protected function requireExtension( $name ) {
		$this->requiredExtensions[] = $name;
	}

	/**
	 * Verify that the required extensions are installed
	 *
	 * @since 1.28
	 */
	public function checkRequiredExtensions() {
		$registry = ExtensionRegistry::getInstance();
		$missing = [];
		foreach ( $this->requiredExtensions as $name ) {
			if ( !$registry->isLoaded( $name ) ) {
				$missing[] = $name;
			}
		}

		if ( $missing ) {
			if ( count( $missing ) === 1 ) {
				$msg = 'The "' . $missing[ 0 ] . '" extension must be installed for this script to run. '
					. 'Please enable it and then try again.';
			} else {
				$msg = 'The following extensions must be installed for this script to run: "'
					. implode( '", "', $missing ) . '". Please enable them and then try again.';
			}
			$this->fatalError( $msg );
		}
	}

	/**
	 * This method used to be for internal use by doMaintenance.php to apply
	 * some optional global state to LBFactory for debugging purposes.
	 *
	 * This is now handled lazily by ServiceWiring.
	 *
	 * @deprecated since 1.37 No longer needed.
	 * @since 1.28
	 */
	public function setAgentAndTriggers() {
		wfDeprecated( __METHOD__, '1.37' );
	}

	/**
	 * Run a child maintenance script. Pass all of the current arguments
	 * to it.
	 * @param string $maintClass A name of a child maintenance class
	 * @param string|null $classFile Full path of where the child is
	 * @return Maintenance
	 */
	public function runChild( $maintClass, $classFile = null ) {
		// Make sure the class is loaded first
		if ( !class_exists( $maintClass ) ) {
			if ( $classFile ) {
				require_once $classFile;
			}
			if ( !class_exists( $maintClass ) ) {
				$this->fatalError( "Cannot spawn child: $maintClass" );
			}
		}

		/**
		 * @var Maintenance $child
		 */
		$child = new $maintClass();
		$child->loadParamsAndArgs( $this->mSelf, $this->mOptions, $this->mArgs );
		if ( $this->mDb !== null ) {
			$child->setDB( $this->mDb );
		}

		return $child;
	}

	/**
	 * Do some sanity checking and basic setup
	 */
	public function setup() {
		global $IP, $wgCommandLineMode;

		# Abort if called from a web server
		# wfIsCLI() is not available yet
		if ( PHP_SAPI !== 'cli' && PHP_SAPI !== 'phpdbg' ) {
			$this->fatalError( 'This script must be run from the command line' );
		}

		if ( $IP === null ) {
			$this->fatalError( "\$IP not set, aborting!\n" .
				'(Did you forget to call parent::__construct() in your maintenance script?)' );
		}

		# Make sure we can handle script parameters
		if ( !ini_get( 'register_argc_argv' ) ) {
			$this->fatalError( 'Cannot get command line arguments, register_argc_argv is set to false' );
		}

		// Send PHP warnings and errors to stderr instead of stdout.
		// This aids in diagnosing problems, while keeping messages
		// out of redirected output.
		if ( ini_get( 'display_errors' ) ) {
			ini_set( 'display_errors', 'stderr' );
		}

		$this->loadParamsAndArgs();

		# Set the memory limit
		# Note we need to set it again later in cache LocalSettings changed it
		$this->adjustMemoryLimit();

		# Set max execution time to 0 (no limit). PHP.net says that
		# "When running PHP from the command line the default setting is 0."
		# But sometimes this doesn't seem to be the case.
		ini_set( 'max_execution_time', 0 );

		$wgCommandLineMode = true;

		# Turn off output buffering if it's on
		while ( ob_get_level() > 0 ) {
			ob_end_flush();
		}
	}

	/**
	 * Normally we disable the memory_limit when running admin scripts.
	 * Some scripts may wish to actually set a limit, however, to avoid
	 * blowing up unexpectedly. We also support a --memory-limit option,
	 * to allow sysadmins to explicitly set one if they'd prefer to override
	 * defaults (or for people using Suhosin which yells at you for trying
	 * to disable the limits)
	 * @stable to override
	 * @return string
	 */
	public function memoryLimit() {
		$limit = $this->getOption( 'memory-limit', 'max' );
		$limit = trim( $limit, "\" '" ); // trim quotes in case someone misunderstood
		return $limit;
	}

	/**
	 * Adjusts PHP's memory limit to better suit our needs, if needed.
	 */
	protected function adjustMemoryLimit() {
		$limit = $this->memoryLimit();
		if ( $limit == 'max' ) {
			$limit = -1; // no memory limit
		}
		if ( $limit != 'default' ) {
			ini_set( 'memory_limit', $limit );
		}
	}

	/**
	 * Activate the profiler (assuming $wgProfiler is set)
	 */
	protected function activateProfiler() {
		global $wgProfiler, $wgTrxProfilerLimits;

		$output = $this->getOption( 'profiler' );
		if ( !$output ) {
			return;
		}

		if ( isset( $wgProfiler['class'] ) ) {
			$class = $wgProfiler['class'];
			/** @var Profiler $profiler */
			$profiler = new $class(
				[ 'sampling' => 1, 'output' => [ $output ] ]
					+ $wgProfiler
					+ [ 'threshold' => 0.0 ]
			);
			$profiler->setAllowOutput();
			Profiler::replaceStubInstance( $profiler );
		}

		$trxProfiler = Profiler::instance()->getTransactionProfiler();
		$trxProfiler->setLogger( LoggerFactory::getInstance( 'DBPerformance' ) );
		$trxProfiler->setExpectations( $wgTrxProfilerLimits['Maintenance'], __METHOD__ );
	}

	/**
	 * Clear all params and arguments.
	 */
	public function clearParamsAndArgs() {
		$this->mOptions = [];
		$this->mArgs = [];
		$this->mInputLoaded = false;
	}

	/**
	 * Load params and arguments from a given array
	 * of command-line arguments
	 *
	 * @since 1.27
	 * @param array $argv
	 */
	public function loadWithArgv( $argv ) {
		$options = [];
		$args = [];
		$this->orderedOptions = [];

		# Parse arguments
		for ( $arg = reset( $argv ); $arg !== false; $arg = next( $argv ) ) {
			if ( $arg == '--' ) {
				# End of options, remainder should be considered arguments
				$arg = next( $argv );
				while ( $arg !== false ) {
					$args[] = $arg;
					$arg = next( $argv );
				}
				break;
			} elseif ( substr( $arg, 0, 2 ) == '--' ) {
				# Long options
				$option = substr( $arg, 2 );
				if ( isset( $this->mParams[$option] ) && $this->mParams[$option]['withArg'] ) {
					$param = next( $argv );
					if ( $param === false ) {
						$this->error( "\nERROR: $option parameter needs a value after it\n" );
						$this->maybeHelp( true );
					}

					$this->setParam( $options, $option, $param );
				} else {
					$bits = explode( '=', $option, 2 );
					$this->setParam( $options, $bits[0], $bits[1] ?? 1 );
				}
			} elseif ( $arg == '-' ) {
				# Lonely "-", often used to indicate stdin or stdout.
				$args[] = $arg;
			} elseif ( substr( $arg, 0, 1 ) == '-' ) {
				# Short options
				$argLength = strlen( $arg );
				for ( $p = 1; $p < $argLength; $p++ ) {
					$option = $arg[$p];
					if ( !isset( $this->mParams[$option] ) && isset( $this->mShortParamsMap[$option] ) ) {
						$option = $this->mShortParamsMap[$option];
					}

					if ( isset( $this->mParams[$option]['withArg'] ) && $this->mParams[$option]['withArg'] ) {
						$param = next( $argv );
						if ( $param === false ) {
							$this->error( "\nERROR: $option parameter needs a value after it\n" );
							$this->maybeHelp( true );
						}
						$this->setParam( $options, $option, $param );
					} else {
						$this->setParam( $options, $option, 1 );
					}
				}
			} else {
				$args[] = $arg;
			}
		}

		$this->mOptions = $options;
		$this->mArgs = $args;
		$this->loadSpecialVars();
		$this->mInputLoaded = true;
	}

	/**
	 * Helper function used solely by loadParamsAndArgs
	 * to prevent code duplication
	 *
	 * This sets the param in the options array based on
	 * whether or not it can be specified multiple times.
	 *
	 * @since 1.27
	 * @param array &$options
	 * @param string $option
	 * @param mixed $value
	 */
	private function setParam( &$options, $option, $value ) {
		$this->orderedOptions[] = [ $option, $value ];

		if ( isset( $this->mParams[$option] ) ) {
			$multi = $this->mParams[$option]['multiOccurrence'];
		} else {
			$multi = false;
		}
		$exists = array_key_exists( $option, $options );
		if ( $multi && $exists ) {
			$options[$option][] = $value;
		} elseif ( $multi ) {
			$options[$option] = [ $value ];
		} elseif ( !$exists ) {
			$options[$option] = $value;
		} else {
			$this->error( "\nERROR: $option parameter given twice\n" );
			$this->maybeHelp( true );
		}
	}

	/**
	 * Process command line arguments
	 * $mOptions becomes an array with keys set to the option names
	 * $mArgs becomes a zero-based array containing the non-option arguments
	 *
	 * @param string|null $self The name of the script, if any
	 * @param array|null $opts An array of options, in form of key=>value
	 * @param array|null $args An array of command line arguments
	 */
	public function loadParamsAndArgs( $self = null, $opts = null, $args = null ) {
		# If we were given opts or args, set those and return early
		if ( $self ) {
			$this->mSelf = $self;
			$this->mInputLoaded = true;
		}
		if ( $opts ) {
			$this->mOptions = $opts;
			$this->mInputLoaded = true;
		}
		if ( $args ) {
			$this->mArgs = $args;
			$this->mInputLoaded = true;
		}

		# If we've already loaded input (either by user values or from $argv)
		# skip on loading it again. The array_shift() will corrupt values if
		# it's run again and again
		if ( $this->mInputLoaded ) {
			$this->loadSpecialVars();

			return;
		}

		global $argv;
		$this->mSelf = $argv[0];
		$this->loadWithArgv( array_slice( $argv, 1 ) );
	}

	/**
	 * Run some validation checks on the params, etc
	 * @stable to override
	 */
	public function validateParamsAndArgs() {
		$die = false;
		# Check to make sure we've got all the required options
		foreach ( $this->mParams as $opt => $info ) {
			if ( $info['require'] && !$this->hasOption( $opt ) ) {
				$this->error( "Param $opt required!" );
				$die = true;
			}
		}
		# Check arg list too
		foreach ( $this->mArgList as $k => $info ) {
			if ( $info['require'] && !$this->hasArg( $k ) ) {
				$this->error( 'Argument <' . $info['name'] . '> required!' );
				$die = true;
			}
		}
		if ( !$this->mAllowUnregisteredOptions ) {
			# Check for unexpected options
			foreach ( $this->mOptions as $opt => $val ) {
				if ( !$this->supportsOption( $opt ) ) {
					$this->error( "Unexpected option $opt!" );
					$die = true;
				}
			}
		}

		$this->maybeHelp( $die );
	}

	/**
	 * Handle the special variables that are global to all scripts
	 * @stable to override
	 */
	protected function loadSpecialVars() {
		if ( $this->hasOption( 'dbuser' ) ) {
			$this->mDbUser = $this->getOption( 'dbuser' );
		}
		if ( $this->hasOption( 'dbpass' ) ) {
			$this->mDbPass = $this->getOption( 'dbpass' );
		}
		if ( $this->hasOption( 'quiet' ) ) {
			$this->mQuiet = true;
		}
		if ( $this->hasOption( 'batch-size' ) ) {
			$this->mBatchSize = intval( $this->getOption( 'batch-size' ) );
		}
	}

	/**
	 * Maybe show the help. If the help is shown, exit.
	 *
	 * @param bool $force Whether to force the help to show, default false
	 */
	protected function maybeHelp( $force = false ) {
		if ( !$force && !$this->hasOption( 'help' ) ) {
			return;
		}
		$this->showHelp();
		die( 1 );
	}

	/**
	 * Definitely show the help. Does not exit.
	 */
	protected function showHelp() {
		$screenWidth = 80; // TODO: Calculate this!
		$tab = "    ";
		$descWidth = $screenWidth - ( 2 * strlen( $tab ) );

		ksort( $this->mParams );
		$this->mQuiet = false;

		// Description ...
		if ( $this->mDescription ) {
			$this->output( "\n" . wordwrap( $this->mDescription, $screenWidth ) . "\n" );
		}
		$output = "\nUsage: php " . basename( $this->mSelf );

		// ... append parameters ...
		if ( $this->mParams ) {
			$output .= " [--" . implode( "|--", array_keys( $this->mParams ) ) . "]";
		}

		// ... and append arguments.
		if ( $this->mArgList ) {
			$output .= ' ';
			foreach ( $this->mArgList as $k => $arg ) {
				if ( $arg['require'] ) {
					$output .= '<' . $arg['name'] . '>';
				} else {
					$output .= '[' . $arg['name'] . ']';
				}
				if ( $k < count( $this->mArgList ) - 1 ) {
					$output .= ' ';
				}
			}
		}
		$this->output( "$output\n\n" );

		$this->formatHelpItems(
			$this->mGenericParameters,
			'Generic maintenance parameters',
			$descWidth, $tab
		);

		$this->formatHelpItems(
			$this->mDependentParameters,
			'Script dependent parameters',
			$descWidth, $tab
		);

		// Script-specific parameters not defined on construction by
		// Maintenance::addDefaultParams()
		$scriptSpecificParams = array_diff_key(
			# all script parameters:
			$this->mParams,
			# remove the Maintenance default parameters:
			$this->mGenericParameters,
			$this->mDependentParameters
		);

		$this->formatHelpItems(
			$scriptSpecificParams,
			'Script specific parameters',
			$descWidth, $tab
		);

		// Print arguments
		if ( count( $this->mArgList ) > 0 ) {
			$this->output( "Arguments:\n" );
			// Arguments description
			foreach ( $this->mArgList as $info ) {
				$openChar = $info['require'] ? '<' : '[';
				$closeChar = $info['require'] ? '>' : ']';
				$this->output(
					wordwrap(
						"$tab$openChar" . $info['name'] . "$closeChar: " . $info['desc'],
						$descWidth,
						"\n$tab$tab"
					) . "\n"
				);
			}
			$this->output( "\n" );
		}
	}

	private function formatHelpItems( array $items, $heading, $descWidth, $tab ) {
		if ( $items === [] ) {
			return;
		}

		$this->output( "$heading:\n" );

		foreach ( $items as $name => $info ) {
			if ( $info['shortName'] !== false ) {
				$name .= ' (-' . $info['shortName'] . ')';
			}
			$this->output(
				wordwrap(
					"$tab--$name: " . strtr( $info['desc'], [ "\n" => "\n$tab$tab" ] ),
					$descWidth,
					"\n$tab$tab"
				) . "\n"
			);
		}

		$this->output( "\n" );
	}

	/**
	 * Handle some last-minute setup here.
	 * @stable to override
	 */
	public function finalSetup() {
		global $wgCommandLineMode, $wgServer, $wgShowExceptionDetails, $wgShowHostnames;
		global $wgDBadminuser, $wgDBadminpassword, $wgDBDefaultGroup;
		global $wgDBuser, $wgDBpassword, $wgDBservers, $wgLBFactoryConf;

		# Turn off output buffering again, it might have been turned on in the settings files
		if ( ob_get_level() ) {
			ob_end_flush();
		}
		# Same with these
		$wgCommandLineMode = true;

		# Override $wgServer
		if ( $this->hasOption( 'server' ) ) {
			$wgServer = $this->getOption( 'server', $wgServer );
		}

		# If these were passed, use them
		if ( $this->mDbUser ) {
			$wgDBadminuser = $this->mDbUser;
		}
		if ( $this->mDbPass ) {
			$wgDBadminpassword = $this->mDbPass;
		}
		if ( $this->hasOption( 'dbgroupdefault' ) ) {
			$wgDBDefaultGroup = $this->getOption( 'dbgroupdefault', null );
			// TODO: once MediaWikiServices::getInstance() starts throwing exceptions
			// and not deprecation warnings for premature access to service container,
			// we can remove this line. This method is called before Setup.php,
			// so it would be guaranteed DBLoadBalancerFactory is not yet initialized.
			if ( MediaWikiServices::hasInstance() ) {
				$service = MediaWikiServices::getInstance()->peekService( 'DBLoadBalancerFactory' );
				if ( $service ) {
					$service->destroy();
				}
			}
		}

		if ( $this->getDbType() == self::DB_ADMIN && isset( $wgDBadminuser ) ) {
			$wgDBuser = $wgDBadminuser;
			$wgDBpassword = $wgDBadminpassword;

			if ( $wgDBservers ) {
				/**
				 * @var array $wgDBservers
				 */
				foreach ( $wgDBservers as $i => $server ) {
					$wgDBservers[$i]['user'] = $wgDBuser;
					$wgDBservers[$i]['password'] = $wgDBpassword;
				}
			}
			if ( isset( $wgLBFactoryConf['serverTemplate'] ) ) {
				$wgLBFactoryConf['serverTemplate']['user'] = $wgDBuser;
				$wgLBFactoryConf['serverTemplate']['password'] = $wgDBpassword;
			}
			// TODO: once MediaWikiServices::getInstance() starts throwing exceptions
			// and not deprecation warnings for premature access to service container,
			// we can remove this line. This method is called before Setup.php,
			// so it would be guaranteed DBLoadBalancerFactory is not yet initialized.
			if ( MediaWikiServices::hasInstance() ) {
				$service = MediaWikiServices::getInstance()->peekService( 'DBLoadBalancerFactory' );
				if ( $service ) {
					$service->destroy();
				}
			}
		}

		// Per-script profiling; useful for debugging
		$this->activateProfiler();

		$this->afterFinalSetup();

		$wgShowExceptionDetails = true;
		$wgShowHostnames = true;

		Wikimedia\suppressWarnings();
		set_time_limit( 0 );
		Wikimedia\restoreWarnings();

		$this->adjustMemoryLimit();
	}

	/**
	 * Execute a callback function at the end of initialisation
	 * @stable to override
	 */
	protected function afterFinalSetup() {
		if ( defined( 'MW_CMDLINE_CALLBACK' ) ) {
			call_user_func( MW_CMDLINE_CALLBACK );
		}
	}

	/**
	 * Potentially debug globals. Originally a feature only
	 * for refreshLinks
	 */
	public function globals() {
		if ( $this->hasOption( 'globals' ) ) {
			print_r( $GLOBALS );
		}
	}

	/**
	 * Call before shutdown to run any deferred updates
	 * @since 1.36
	 */
	public function shutdown() {
		$lbFactory = null;
		if (
			$this->getDbType() !== self::DB_NONE &&
			// Service might be disabled, e.g. when running install.php
			!MediaWikiServices::getInstance()->isServiceDisabled( 'DBLoadBalancerFactory' )
		) {
			$lbFactory = MediaWikiServices::getInstance()->getDBLoadBalancerFactory();
			$lbFactory->commitPrimaryChanges( get_class( $this ) );
			// @TODO: make less assumptions about deferred updates being coupled to the DB
			DeferredUpdates::doUpdates();
		}

		wfLogProfilingData();

		if ( $lbFactory ) {
			$lbFactory->commitPrimaryChanges( 'doMaintenance' );
			$lbFactory->shutdown( $lbFactory::SHUTDOWN_NO_CHRONPROT );
		}
	}

	/**
	 * Generic setup for most installs. Returns the location of LocalSettings
	 * @return string
	 */
	public function loadSettings() {
		global $wgCommandLineMode, $IP;

		if ( isset( $this->mOptions['conf'] ) ) {
			$settingsFile = $this->mOptions['conf'];
		} elseif ( defined( "MW_CONFIG_FILE" ) ) {
			$settingsFile = MW_CONFIG_FILE;
		} else {
			$settingsFile = "$IP/LocalSettings.php";
		}
		if ( isset( $this->mOptions['wiki'] ) ) {
			$bits = explode( '-', $this->mOptions['wiki'], 2 );
			define( 'MW_DB', $bits[0] );
			define( 'MW_PREFIX', $bits[1] ?? '' );
		} elseif ( isset( $this->mOptions['server'] ) ) {
			// Provide the option for site admins to detect and configure
			// multiple wikis based on server names. This offers --server
			// as alternative to --wiki.
			// See https://www.mediawiki.org/wiki/Manual:Wiki_family
			$_SERVER['SERVER_NAME'] = $this->mOptions['server'];
		}

		if ( !is_readable( $settingsFile ) ) {
			$this->fatalError( "A copy of your installation's LocalSettings.php\n" .
				"must exist and be readable in the source directory.\n" .
				"Use --conf to specify it." );
		}
		$wgCommandLineMode = true;

		return $settingsFile;
	}

	/**
	 * Support function for cleaning up redundant text records
	 * @param bool $delete Whether or not to actually delete the records
	 * @author Rob Church <robchur@gmail.com>
	 */
	public function purgeRedundantText( $delete = true ) {
		# Data should come off the master, wrapped in a transaction
		$dbw = $this->getDB( DB_PRIMARY );
		$this->beginTransaction( $dbw, __METHOD__ );

		# Get "active" text records via the content table
		$cur = [];
		$this->output( 'Searching for active text records via contents table...' );
		$res = $dbw->select( 'content', 'content_address', [], __METHOD__, [ 'DISTINCT' ] );
		$blobStore = MediaWikiServices::getInstance()->getBlobStore();
		foreach ( $res as $row ) {
			// @phan-suppress-next-line PhanUndeclaredMethod
			$textId = $blobStore->getTextIdFromAddress( $row->content_address );
			if ( $textId ) {
				$cur[] = $textId;
			}
		}
		$this->output( "done.\n" );

		# Get the IDs of all text records not in these sets
		$this->output( 'Searching for inactive text records...' );
		$cond = 'old_id NOT IN ( ' . $dbw->makeList( $cur ) . ' )';
		$res = $dbw->select( 'text', 'old_id', [ $cond ], __METHOD__, [ 'DISTINCT' ] );
		$old = [];
		foreach ( $res as $row ) {
			$old[] = $row->old_id;
		}
		$this->output( "done.\n" );

		# Inform the user of what we're going to do
		$count = count( $old );
		$this->output( "$count inactive items found.\n" );

		# Delete as appropriate
		if ( $delete && $count ) {
			$this->output( 'Deleting...' );
			$dbw->delete( 'text', [ 'old_id' => $old ], __METHOD__ );
			$this->output( "done.\n" );
		}

		$this->commitTransaction( $dbw, __METHOD__ );
	}

	/**
	 * Get the maintenance directory.
	 * @return string
	 */
	protected function getDir() {
		return __DIR__ . '/../';
	}

	/**
	 * Returns a database to be used by current maintenance script.
	 *
	 * This uses the main LBFactory instance by default unless overriden via setDB().
	 *
	 * This function has the same parameters as LoadBalancer::getConnection().
	 *
	 * @stable to override
	 *
	 * @param int $db DB index (DB_REPLICA/DB_PRIMARY)
	 * @param string|string[] $groups default: empty array
	 * @param string|bool $dbDomain default: current wiki
	 * @return IMaintainableDatabase
	 */
	protected function getDB( $db, $groups = [], $dbDomain = false ) {
		if ( $this->mDb === null ) {
			return MediaWikiServices::getInstance()
				->getDBLoadBalancerFactory()
				->getMainLB( $dbDomain )
				->getMaintenanceConnectionRef( $db, $groups, $dbDomain );
		}

		return $this->mDb;
	}

	/**
	 * Sets database object to be returned by getDB().
	 * @stable to override
	 *
	 * @param IMaintainableDatabase $db
	 */
	public function setDB( IMaintainableDatabase $db ) {
		$this->mDb = $db;
	}

	/**
	 * Begin a transaction on a DB
	 *
	 * This method makes it clear that begin() is called from a maintenance script,
	 * which has outermost scope. This is safe, unlike $dbw->begin() called in other places.
	 *
	 * @param IDatabase $dbw
	 * @param string $fname Caller name
	 * @since 1.27
	 */
	protected function beginTransaction( IDatabase $dbw, $fname ) {
		$dbw->begin( $fname );
	}

	/**
	 * Commit the transaction on a DB handle and wait for replica DBs to catch up
	 *
	 * This method makes it clear that commit() is called from a maintenance script,
	 * which has outermost scope. This is safe, unlike $dbw->commit() called in other places.
	 *
	 * @param IDatabase $dbw
	 * @param string $fname Caller name
	 * @return bool Whether the replica DB wait succeeded
	 * @since 1.27
	 */
	protected function commitTransaction( IDatabase $dbw, $fname ) {
		$dbw->commit( $fname );
		return $this->waitForReplication();
	}

	/**
	 * Wait for replica DBs to catch up
	 *
	 * @return bool Whether the replica DB wait succeeded
	 * @since 1.36
	 */
	protected function waitForReplication() {
		$lbFactory = MediaWikiServices::getInstance()->getDBLoadBalancerFactory();
		$waitSucceeded = $lbFactory->waitForReplication(
			[ 'timeout' => 30, 'ifWritesSince' => $this->lastReplicationWait ]
		);
		$this->lastReplicationWait = microtime( true );
		return $waitSucceeded;
	}

	/**
	 * Rollback the transaction on a DB handle
	 *
	 * This method makes it clear that rollback() is called from a maintenance script,
	 * which has outermost scope. This is safe, unlike $dbw->rollback() called in other places.
	 *
	 * @param IDatabase $dbw
	 * @param string $fname Caller name
	 * @since 1.27
	 */
	protected function rollbackTransaction( IDatabase $dbw, $fname ) {
		$dbw->rollback( $fname );
	}

	/**
	 * Count down from $seconds to zero on the terminal, with a one-second pause
	 * between showing each number. If the maintenance script is in quiet mode,
	 * this function does nothing.
	 *
	 * @since 1.31
	 *
	 * @codeCoverageIgnore
	 * @param int $seconds
	 */
	protected function countDown( $seconds ) {
		if ( $this->isQuiet() ) {
			return;
		}
		for ( $i = $seconds; $i >= 0; $i-- ) {
			if ( $i != $seconds ) {
				$this->output( str_repeat( "\x08", strlen( $i + 1 ) ) );
			}
			$this->output( $i );
			if ( $i ) {
				sleep( 1 );
			}
		}
		$this->output( "\n" );
	}

	/**
	 * Wrapper for posix_isatty()
	 * We default as considering stdin a tty (for nice readline methods)
	 * but treating stout as not a tty to avoid color codes
	 *
	 * @param mixed $fd File descriptor
	 * @return bool
	 */
	public static function posix_isatty( $fd ) {
		if ( !function_exists( 'posix_isatty' ) ) {
			return !$fd;
		} else {
			return posix_isatty( $fd );
		}
	}

	/**
	 * Prompt the console for input
	 * @param string $prompt What to begin the line with, like '> '
	 * @return string Response
	 */
	public static function readconsole( $prompt = '> ' ) {
		static $isatty = null;
		if ( $isatty === null ) {
			$isatty = self::posix_isatty( 0 /*STDIN*/ );
		}

		if ( $isatty && function_exists( 'readline' ) ) {
			return readline( $prompt );
		} else {
			if ( $isatty ) {
				$st = self::readlineEmulation( $prompt );
			} else {
				if ( feof( STDIN ) ) {
					$st = false;
				} else {
					$st = fgets( STDIN, 1024 );
				}
			}
			if ( $st === false ) {
				return false;
			}
			$resp = trim( $st );

			return $resp;
		}
	}

	/**
	 * Emulate readline()
	 * @param string $prompt What to begin the line with, like '> '
	 * @return string
	 */
	private static function readlineEmulation( $prompt ) {
		$bash = ExecutableFinder::findInDefaultPaths( 'bash' );
		if ( !wfIsWindows() && $bash ) {
			$encPrompt = Shell::escape( $prompt );
			$command = "read -er -p $encPrompt && echo \"\$REPLY\"";
			$result = Shell::command( $bash, '-c', $command )
				->passStdin()
				->forwardStderr()
				->execute();

			if ( $result->getExitCode() == 0 ) {
				return $result->getStdout();
			} elseif ( $result->getExitCode() == 127 ) {
				// Couldn't execute bash even though we thought we saw it.
				// Shell probably spit out an error message, sorry :(
				// Fall through to fgets()...
			} else {
				// EOF/ctrl+D
				return false;
			}
		}

		// Fallback... we'll have no editing controls, EWWW
		if ( feof( STDIN ) ) {
			return false;
		}
		print $prompt;

		return fgets( STDIN, 1024 );
	}

	/**
	 * Get the terminal size as a two-element array where the first element
	 * is the width (number of columns) and the second element is the height
	 * (number of rows).
	 *
	 * @return array
	 */
	public static function getTermSize() {
		static $termSize = null;

		if ( $termSize !== null ) {
			return $termSize;
		}

		$default = [ 80, 50 ];

		if ( wfIsWindows() || Shell::isDisabled() ) {
			$termSize = $default;

			return $termSize;
		}

		// It's possible to get the screen size with VT-100 terminal escapes,
		// but reading the responses is not possible without setting raw mode
		// (unless you want to require the user to press enter), and that
		// requires an ioctl(), which we can't do. So we have to shell out to
		// something that can do the relevant syscalls. There are a few
		// options. Linux and Mac OS X both have "stty size" which does the
		// job directly.
		$result = Shell::command( 'stty', 'size' )->passStdin()->execute();
		if ( $result->getExitCode() !== 0 ||
			!preg_match( '/^(\d+) (\d+)$/', $result->getStdout(), $m )
		) {
			$termSize = $default;

			return $termSize;
		}

		$termSize = [ intval( $m[2] ), intval( $m[1] ) ];

		return $termSize;
	}

	/**
	 * Call this to set up the autoloader to allow classes to be used from the
	 * tests directory.
	 */
	public static function requireTestsAutoloader() {
		require_once __DIR__ . '/../../tests/common/TestsAutoLoader.php';
	}

	/**
	 * Get a HookContainer, for running extension hooks or for hook metadata.
	 *
	 * @since 1.35
	 * @return HookContainer
	 */
	protected function getHookContainer() {
		if ( !$this->hookContainer ) {
			$this->hookContainer = MediaWikiServices::getInstance()->getHookContainer();
		}
		return $this->hookContainer;
	}

	/**
	 * Get a HookRunner for running core hooks.
	 *
	 * @internal This is for use by core only. Hook interfaces may be removed
	 *   without notice.
	 * @since 1.35
	 * @return HookRunner
	 */
	protected function getHookRunner() {
		if ( !$this->hookRunner ) {
			$this->hookRunner = new HookRunner( $this->getHookContainer() );
		}
		return $this->hookRunner;
	}

	/**
	 * Utility function to parse a string (perhaps from a command line option)
	 * into a list of integers (perhaps some kind of numeric IDs).
	 *
	 * @since 1.35
	 *
	 * @param string $text
	 *
	 * @return int[]
	 */
	protected function parseIntList( $text ) {
		$ids = preg_split( '/[\s,;:|]+/', $text );
		$ids = array_map(
			static function ( $id ) {
				return (int)$id;
			},
			$ids
		);
		return array_filter( $ids );
	}

	/**
	 * @param string $errorMsg Error message to be displayed if the passed --user or --userid
	 *  does not result in a valid existing user object.
	 *
	 * @since 1.37
	 *
	 * @return User
	 */
	protected function validateUserOption( $errorMsg ) {
		$user = null;
		if ( $this->hasOption( "user" ) ) {
			$user = User::newFromName( $this->getOption( 'user' ) );
		} elseif ( $this->hasOption( "userid" ) ) {
			$user = User::newFromId( $this->getOption( 'userid' ) );
		} else {
			$this->fatalError( $errorMsg );
		}
		if ( !$user || !$user->getId() ) {
			if ( $this->hasOption( "user" ) ) {
				$this->fatalError( "No such user: " . $this->getOption( 'user' ) );
			} elseif ( $this->hasOption( "userid" ) ) {
				$this->fatalError( "No such user id: " . $this->getOption( 'userid' ) );
			}
		}

		return $user;
	}
}<|MERGE_RESOLUTION|>--- conflicted
+++ resolved
@@ -25,10 +25,6 @@
 use MediaWiki\Shell\Shell;
 use Wikimedia\Rdbms\IDatabase;
 use Wikimedia\Rdbms\IMaintainableDatabase;
-<<<<<<< HEAD
-use Wikimedia\Rdbms\LBFactory;
-=======
->>>>>>> ea72c9b6
 
 /**
  * Abstract maintenance class for quickly writing and churning out
