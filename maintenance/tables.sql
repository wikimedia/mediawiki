--- conflicted
+++ resolved
@@ -198,1028 +198,6 @@
 -- in ApiQueryContributors. Also for ApiQueryRevisions if rvuser is specified.
 CREATE INDEX /*i*/rev_page_actor_timestamp ON /*_*/revision (rev_page,rev_actor,rev_timestamp);
 
-<<<<<<< HEAD
---
--- Temporary table to avoid blocking on an alter of revision.
---
--- On large wikis like the English Wikipedia, altering the revision table is a
--- months-long process. This table is being created to avoid such an alter, and
--- will be merged back into revision in the future.
---
-CREATE TABLE /*_*/revision_comment_temp (
-  -- Key to rev_id
-  revcomment_rev int unsigned NOT NULL,
-  -- Key to comment_id
-  revcomment_comment_id bigint unsigned NOT NULL,
-  PRIMARY KEY (revcomment_rev, revcomment_comment_id)
-) /*$wgDBTableOptions*/;
--- Ensure uniqueness
-CREATE UNIQUE INDEX /*i*/revcomment_rev ON /*_*/revision_comment_temp (revcomment_rev);
-
---
--- Temporary table to avoid blocking on an alter of revision.
---
--- On large wikis like the English Wikipedia, altering the revision table is a
--- months-long process. This table is being created to avoid such an alter, and
--- will be merged back into revision in the future.
---
-CREATE TABLE /*_*/revision_actor_temp (
-  -- Key to rev_id
-  revactor_rev int unsigned NOT NULL,
-  -- Key to actor_id
-  revactor_actor bigint unsigned NOT NULL,
-  -- Copy fields from revision for indexes
-  revactor_timestamp binary(14) NOT NULL default '',
-  revactor_page int unsigned NOT NULL,
-  PRIMARY KEY (revactor_rev, revactor_actor)
-) /*$wgDBTableOptions*/;
--- Ensure uniqueness
-CREATE UNIQUE INDEX /*i*/revactor_rev ON /*_*/revision_actor_temp (revactor_rev);
--- Match future indexes on revision
-CREATE INDEX /*i*/actor_timestamp ON /*_*/revision_actor_temp (revactor_actor,revactor_timestamp);
-CREATE INDEX /*i*/page_actor_timestamp ON /*_*/revision_actor_temp (revactor_page,revactor_actor,revactor_timestamp);
-
---
--- Every time an edit by a logged out user is saved,
--- a row is created in ip_changes. This stores
--- the IP as a hex representation so that we can more
--- easily find edits within an IP range.
---
-CREATE TABLE /*_*/ip_changes (
-  -- Foreign key to the revision table, also serves as the unique primary key
-  ipc_rev_id int unsigned NOT NULL PRIMARY KEY DEFAULT '0',
-
-  -- The timestamp of the revision
-  ipc_rev_timestamp binary(14) NOT NULL DEFAULT '',
-
-  -- Hex representation of the IP address, as returned by Wikimedia\IPUtils::toHex()
-  -- For IPv4 it will resemble: ABCD1234
-  -- For IPv6: v6-ABCD1234000000000000000000000000
-  -- BETWEEN is then used to identify revisions within a given range
-  ipc_hex varbinary(35) NOT NULL DEFAULT ''
-
-) /*$wgDBTableOptions*/;
-
-CREATE INDEX /*i*/ipc_rev_timestamp ON /*_*/ip_changes (ipc_rev_timestamp);
-CREATE INDEX /*i*/ipc_hex_time ON /*_*/ip_changes (ipc_hex,ipc_rev_timestamp);
-
---
--- Holds text of individual page revisions.
---
--- Field names are a holdover from the 'old' revisions table in
--- MediaWiki 1.4 and earlier: an upgrade will transform that
--- table into the 'text' table to minimize unnecessary churning
--- and downtime. If upgrading, the other fields will be left unused.
---
-CREATE TABLE /*_*/text (
-  -- Unique text storage key number.
-  -- Note that the 'oldid' parameter used in URLs does *not*
-  -- refer to this number anymore, but to rev_id.
-  --
-  -- content.content_address refers to this column
-  old_id int unsigned NOT NULL PRIMARY KEY AUTO_INCREMENT,
-
-  -- Depending on the contents of the old_flags field, the text
-  -- may be convenient plain text, or it may be funkily encoded.
-  old_text mediumblob NOT NULL,
-
-  -- Comma-separated list of flags:
-  -- gzip: text is compressed with PHP's gzdeflate() function.
-  -- utf-8: text was stored as UTF-8.
-  --        If $wgLegacyEncoding option is on, rows *without* this flag
-  --        will be converted to UTF-8 transparently at load time. Note
-  --        that due to a bug in a maintenance script, this flag may
-  --        have been stored as 'utf8' in some cases (T18841).
-  -- object: text field contained a serialized PHP object.
-  --         The object either contains multiple versions compressed
-  --         together to achieve a better compression ratio, or it refers
-  --         to another row where the text can be found.
-  -- external: text was stored in an external location specified by old_text.
-  --           Any additional flags apply to the data stored at that URL, not
-  --           the URL itself. The 'object' flag is *not* set for URLs of the
-  --           form 'DB://cluster/id/itemid', because the external storage
-  --           system itself decompresses these.
-  old_flags tinyblob NOT NULL
-) /*$wgDBTableOptions*/ MAX_ROWS=10000000 AVG_ROW_LENGTH=10240;
--- In case tables are created as MyISAM, use row hints for MySQL <5.0 to avoid 4GB limit
-
-
---
--- Edits, blocks, and other actions typically have a textual comment describing
--- the action. They are stored here to reduce the size of the main tables, and
--- to allow for deduplication.
---
--- Deduplication is currently best-effort to avoid locking on inserts that
--- would be required for strict deduplication. There MAY be multiple rows with
--- the same comment_text and comment_data.
---
-CREATE TABLE /*_*/comment (
-  -- Unique ID to identify each comment
-  comment_id bigint unsigned NOT NULL PRIMARY KEY AUTO_INCREMENT,
-
-  -- Hash of comment_text and comment_data, for deduplication
-  comment_hash INT NOT NULL,
-
-  -- Text comment summarizing the change.
-  -- This text is shown in the history and other changes lists,
-  -- rendered in a subset of wiki markup by Linker::formatComment()
-  -- Size limits are enforced at the application level, and should
-  -- take care to crop UTF-8 strings appropriately.
-  comment_text BLOB NOT NULL,
-
-  -- JSON data, intended for localizing auto-generated comments.
-  -- This holds structured data that is intended to be used to provide
-  -- localized versions of automatically-generated comments. When not empty,
-  -- comment_text should be the generated comment localized using the wiki's
-  -- content language.
-  comment_data BLOB
-) /*$wgDBTableOptions*/;
--- Index used for deduplication.
-CREATE INDEX /*i*/comment_hash ON /*_*/comment (comment_hash);
-
-
---
--- Archive area for deleted pages and their revisions.
--- These may be viewed (and restored) by admins through the Special:Undelete interface.
---
-CREATE TABLE /*_*/archive (
-  -- Primary key
-  ar_id int unsigned NOT NULL PRIMARY KEY AUTO_INCREMENT,
-
-  -- Copied from page_namespace
-  ar_namespace int NOT NULL default 0,
-  -- Copied from page_title
-  ar_title varchar(255) binary NOT NULL default '',
-
-  -- Basic revision stuff...
-  ar_comment_id bigint unsigned NOT NULL,
-  ar_actor bigint unsigned NOT NULL,
-  ar_timestamp binary(14) NOT NULL default '',
-  ar_minor_edit tinyint NOT NULL default 0,
-
-  -- Copied from rev_id.
-  --
-  -- @since 1.5 Entries from 1.4 will be NULL here. When restoring
-  -- archive rows from before 1.5, a new rev_id is created.
-  ar_rev_id int unsigned NOT NULL,
-
-  -- Copied from rev_deleted. Although this may be raised during deletion.
-  -- Users with the "suppressrevision" right may "archive" and "suppress"
-  -- content in a single action.
-  -- @since 1.10
-  ar_deleted tinyint unsigned NOT NULL default 0,
-
-  -- Copied from rev_len, length of this revision in bytes.
-  -- @since 1.10
-  ar_len int unsigned,
-
-  -- Copied from page_id. Restoration will attempt to use this as page ID if
-  -- no current page with the same name exists. Otherwise, the revisions will
-  -- be restored under the current page. Can be used for manual undeletion by
-  -- developers if multiple pages by the same name were archived.
-  --
-  -- @since 1.11 Older entries will have NULL.
-  ar_page_id int unsigned,
-
-  -- Copied from rev_parent_id.
-  -- @since 1.13
-  ar_parent_id int unsigned default NULL,
-
-  -- Copied from rev_sha1, SHA-1 text content hash in base-36
-  -- @since 1.19
-  ar_sha1 varbinary(32) NOT NULL default ''
-) /*$wgDBTableOptions*/;
-
--- Index for Special:Undelete to page through deleted revisions
-CREATE INDEX /*i*/name_title_timestamp ON /*_*/archive (ar_namespace,ar_title,ar_timestamp);
-
--- Index for Special:DeletedContributions
-CREATE INDEX /*i*/ar_actor_timestamp ON /*_*/archive (ar_actor,ar_timestamp);
-
--- Index for linking archive rows with tables that normally link with revision
--- rows, such as change_tag.
-CREATE UNIQUE INDEX /*i*/ar_revid_uniq ON /*_*/archive (ar_rev_id);
-
---
--- Slots represent an n:m relation between revisions and content objects.
--- A content object can have a specific "role" in one or more revisions.
--- Each revision can have multiple content objects, each having a different role.
---
-CREATE TABLE /*_*/slots (
-
-  -- reference to rev_id or ar_rev_id
-  slot_revision_id bigint unsigned NOT NULL,
-
-  -- reference to role_id
-  slot_role_id smallint unsigned NOT NULL,
-
-  -- reference to content_id
-  slot_content_id bigint unsigned NOT NULL,
-
-  -- The revision ID of the revision that originated the slot's content.
-  -- To find revisions that changed slots, look for slot_origin = slot_revision_id.
-  -- TODO: Is that actually true? Rollback seems to violate it by setting
-  --  slot_origin to an older rev_id. Undeletions could result in the same situation.
-  slot_origin bigint unsigned NOT NULL,
-
-  PRIMARY KEY ( slot_revision_id, slot_role_id )
-) /*$wgDBTableOptions*/;
-
--- Index for finding revisions that modified a specific slot
-CREATE INDEX /*i*/slot_revision_origin_role ON /*_*/slots (slot_revision_id, slot_origin, slot_role_id);
-
---
--- The content table represents content objects. It's primary purpose is to provide the necessary
--- meta-data for loading and interpreting a serialized data blob to create a content object.
---
-CREATE TABLE /*_*/content (
-
-  -- ID of the content object
-  content_id bigint unsigned PRIMARY KEY AUTO_INCREMENT,
-
-  -- Nominal size of the content object (not necessarily of the serialized blob)
-  content_size int unsigned NOT NULL,
-
-  -- Nominal hash of the content object (not necessarily of the serialized blob)
-  content_sha1 varbinary(32) NOT NULL,
-
-  -- reference to model_id. Note the content format isn't specified; it should
-  -- be assumed to be in the default format for the model unless auto-detected
-  -- otherwise.
-  content_model smallint unsigned NOT NULL,
-
-  -- URL-like address of the content blob
-  content_address varbinary(255) NOT NULL
-) /*$wgDBTableOptions*/;
-
---
--- Normalization table for role names
---
-CREATE TABLE /*_*/slot_roles (
-  role_id smallint PRIMARY KEY AUTO_INCREMENT,
-  role_name varbinary(64) NOT NULL
-) /*$wgDBTableOptions*/;
-
--- Index for looking of the internal ID of for a name
-CREATE UNIQUE INDEX /*i*/role_name ON /*_*/slot_roles (role_name);
-
---
--- Normalization table for content model names
---
-CREATE TABLE /*_*/content_models (
-  model_id smallint PRIMARY KEY AUTO_INCREMENT,
-  model_name varbinary(64) NOT NULL
-) /*$wgDBTableOptions*/;
-
--- Index for looking of the internal ID of for a name
-CREATE UNIQUE INDEX /*i*/model_name ON /*_*/content_models (model_name);
-
---
--- Track page-to-page hyperlinks within the wiki.
---
-CREATE TABLE /*_*/pagelinks (
-  -- Key to the page_id of the page containing the link.
-  pl_from int unsigned NOT NULL default 0,
-  -- Namespace for this page
-  pl_from_namespace int NOT NULL default 0,
-
-  -- Key to page_namespace/page_title of the target page.
-  -- The target page may or may not exist, and due to renames
-  -- and deletions may refer to different page records as time
-  -- goes by.
-  pl_namespace int NOT NULL default 0,
-  pl_title varchar(255) binary NOT NULL default '',
-  PRIMARY KEY (pl_from,pl_namespace,pl_title)
-) /*$wgDBTableOptions*/;
-
--- Reverse index, for Special:Whatlinkshere
-CREATE INDEX /*i*/pl_namespace ON /*_*/pagelinks (pl_namespace,pl_title,pl_from);
-
--- Index for Special:Whatlinkshere with namespace filter
-CREATE INDEX /*i*/pl_backlinks_namespace ON /*_*/pagelinks (pl_from_namespace,pl_namespace,pl_title,pl_from);
-
-
---
--- Track template inclusions.
---
-CREATE TABLE /*_*/templatelinks (
-  -- Key to the page_id of the page containing the link.
-  tl_from int unsigned NOT NULL default 0,
-  -- Namespace for this page
-  tl_from_namespace int NOT NULL default 0,
-
-  -- Key to page_namespace/page_title of the target page.
-  -- The target page may or may not exist, and due to renames
-  -- and deletions may refer to different page records as time
-  -- goes by.
-  tl_namespace int NOT NULL default 0,
-  tl_title varchar(255) binary NOT NULL default '',
-  PRIMARY KEY (tl_from,tl_namespace,tl_title)
-) /*$wgDBTableOptions*/;
-
--- Reverse index, for Special:Whatlinkshere
-CREATE INDEX /*i*/tl_namespace ON /*_*/templatelinks (tl_namespace,tl_title,tl_from);
-
--- Index for Special:Whatlinkshere with namespace filter
-CREATE INDEX /*i*/tl_backlinks_namespace ON /*_*/templatelinks (tl_from_namespace,tl_namespace,tl_title,tl_from);
-
-
---
--- Track links to images *used inline*
--- We don't distinguish live from broken links here, so
--- they do not need to be changed on upload/removal.
---
-CREATE TABLE /*_*/imagelinks (
-  -- Key to page_id of the page containing the image / media link.
-  il_from int unsigned NOT NULL default 0,
-  -- Namespace for this page
-  il_from_namespace int NOT NULL default 0,
-
-  -- Filename of target image.
-  -- This is also the page_title of the file's description page;
-  -- all such pages are in namespace 6 (NS_FILE).
-  il_to varchar(255) binary NOT NULL default '',
-  PRIMARY KEY (il_from,il_to)
-) /*$wgDBTableOptions*/;
-
--- Reverse index, for Special:Whatlinkshere and file description page local usage
-CREATE INDEX /*i*/il_to ON /*_*/imagelinks (il_to,il_from);
-
--- Index for Special:Whatlinkshere with namespace filter
-CREATE INDEX /*i*/il_backlinks_namespace ON /*_*/imagelinks (il_from_namespace,il_to,il_from);
-
-
---
--- Track category inclusions *used inline*
--- This tracks a single level of category membership
---
-CREATE TABLE /*_*/categorylinks (
-  -- Key to page_id of the page defined as a category member.
-  cl_from int unsigned NOT NULL default 0,
-
-  -- Name of the category.
-  -- This is also the page_title of the category's description page;
-  -- all such pages are in namespace 14 (NS_CATEGORY).
-  cl_to varchar(255) binary NOT NULL default '',
-
-  -- A binary string obtained by applying a sortkey generation algorithm
-  -- (Collation::getSortKey()) to page_title, or cl_sortkey_prefix . "\n"
-  -- . page_title if cl_sortkey_prefix is nonempty.
-  cl_sortkey varbinary(230) NOT NULL default '',
-
-  -- A prefix for the raw sortkey manually specified by the user, either via
-  -- [[Category:Foo|prefix]] or {{defaultsort:prefix}}.  If nonempty, it's
-  -- concatenated with a line break followed by the page title before the sortkey
-  -- conversion algorithm is run.  We store this so that we can update
-  -- collations without reparsing all pages.
-  -- Note: If you change the length of this field, you also need to change
-  -- code in LinksUpdate.php. See T27254.
-  cl_sortkey_prefix varchar(255) binary NOT NULL default '',
-
-  -- This isn't really used at present. Provided for an optional
-  -- sorting method by approximate addition time.
-  cl_timestamp timestamp NOT NULL,
-
-  -- Stores $wgCategoryCollation at the time cl_sortkey was generated.  This
-  -- can be used to install new collation versions, tracking which rows are not
-  -- yet updated.  '' means no collation, this is a legacy row that needs to be
-  -- updated by updateCollation.php.  In the future, it might be possible to
-  -- specify different collations per category.
-  cl_collation varbinary(32) NOT NULL default '',
-
-  -- Stores whether cl_from is a category, file, or other page, so we can
-  -- paginate the three categories separately.  This only has to be updated
-  -- when moving pages into or out of the category namespace, since file pages
-  -- cannot be moved to other namespaces, nor can non-files be moved into the
-  -- file namespace.
-  cl_type ENUM('page', 'subcat', 'file') NOT NULL default 'page',
-  PRIMARY KEY (cl_from,cl_to)
-) /*$wgDBTableOptions*/;
-
-
--- We always sort within a given category, and within a given type.  FIXME:
--- Formerly this index didn't cover cl_type (since that didn't exist), so old
--- callers won't be using an index: fix this?
-CREATE INDEX /*i*/cl_sortkey ON /*_*/categorylinks (cl_to,cl_type,cl_sortkey,cl_from);
-
--- Used by the API (and some extensions)
-CREATE INDEX /*i*/cl_timestamp ON /*_*/categorylinks (cl_to,cl_timestamp);
-
--- Used when updating collation (e.g. updateCollation.php)
-CREATE INDEX /*i*/cl_collation_ext ON /*_*/categorylinks (cl_collation, cl_to, cl_type, cl_from);
-
---
--- Track all existing categories. Something is a category if 1) it has an entry
--- somewhere in categorylinks, or 2) it has a description page. Categories
--- might not have corresponding pages, so they need to be tracked separately.
---
-CREATE TABLE /*_*/category (
-  -- Primary key
-  cat_id int unsigned NOT NULL PRIMARY KEY AUTO_INCREMENT,
-
-  -- Name of the category, in the same form as page_title (with underscores).
-  -- If there is a category page corresponding to this category, by definition,
-  -- it has this name (in the Category namespace).
-  cat_title varchar(255) binary NOT NULL,
-
-  -- The numbers of member pages (including categories and media), subcatego-
-  -- ries, and Image: namespace members, respectively.  These are signed to
-  -- make underflow more obvious.  We make the first number include the second
-  -- two for better sorting: subtracting for display is easy, adding for order-
-  -- ing is not.
-  cat_pages int signed NOT NULL default 0,
-  cat_subcats int signed NOT NULL default 0,
-  cat_files int signed NOT NULL default 0
-) /*$wgDBTableOptions*/;
-
-CREATE UNIQUE INDEX /*i*/cat_title ON /*_*/category (cat_title);
-
--- For Special:Mostlinkedcategories
-CREATE INDEX /*i*/cat_pages ON /*_*/category (cat_pages);
-
-
---
--- Track links to external URLs
---
-CREATE TABLE /*_*/externallinks (
-  -- Primary key
-  el_id int unsigned NOT NULL PRIMARY KEY AUTO_INCREMENT,
-
-  -- page_id of the referring page
-  el_from int unsigned NOT NULL default 0,
-
-  -- The URL
-  el_to blob NOT NULL,
-
-  -- In the case of HTTP URLs, this is the URL with any username or password
-  -- removed, and with the labels in the hostname reversed and converted to
-  -- lower case. An extra dot is added to allow for matching of either
-  -- example.com or *.example.com in a single scan.
-  -- Example:
-  --      http://user:password@sub.example.com/page.html
-  --   becomes
-  --      http://com.example.sub./page.html
-  -- which allows for fast searching for all pages under example.com with the
-  -- clause:
-  --      WHERE el_index LIKE 'http://com.example.%'
-  --
-  -- Note if you enable or disable PHP's intl extension, you'll need to run
-  -- maintenance/refreshExternallinksIndex.php to refresh this field.
-  el_index blob NOT NULL,
-
-  -- This is el_index truncated to 60 bytes to allow for sortable queries that
-  -- aren't supported by a partial index.
-  el_index_60 varbinary(60) NOT NULL
-) /*$wgDBTableOptions*/;
-
--- Forward index, for page edit, save
-CREATE INDEX /*i*/el_from ON /*_*/externallinks (el_from, el_to(40));
-
--- Index for Special:LinkSearch exact search
-CREATE INDEX /*i*/el_to ON /*_*/externallinks (el_to(60), el_from);
-
--- For Special:LinkSearch wildcard search
-CREATE INDEX /*i*/el_index ON /*_*/externallinks (el_index(60));
-
--- For Special:LinkSearch wildcard search with efficient paging by el_id
-CREATE INDEX /*i*/el_index_60 ON /*_*/externallinks (el_index_60, el_id);
-CREATE INDEX /*i*/el_from_index_60 ON /*_*/externallinks (el_from, el_index_60, el_id);
-
---
--- Track interlanguage links
---
-CREATE TABLE /*_*/langlinks (
-  -- page_id of the referring page
-  ll_from int unsigned NOT NULL default 0,
-
-  -- Language code of the target
-  ll_lang varbinary(35) NOT NULL default '',
-
-  -- Title of the target, including namespace
-  ll_title varchar(255) binary NOT NULL default '',
-  PRIMARY KEY (ll_from,ll_lang)
-) /*$wgDBTableOptions*/;
-
--- Index for ApiQueryLangbacklinks
-CREATE INDEX /*i*/ll_lang ON /*_*/langlinks (ll_lang, ll_title);
-
-
---
--- Track inline interwiki links
---
-CREATE TABLE /*_*/iwlinks (
-  -- page_id of the referring page
-  iwl_from int unsigned NOT NULL default 0,
-
-  -- Interwiki prefix code of the target
-  iwl_prefix varbinary(32) NOT NULL default '',
-
-  -- Title of the target, including namespace
-  iwl_title varchar(255) binary NOT NULL default '',
-  PRIMARY KEY (iwl_from,iwl_prefix,iwl_title)
-) /*$wgDBTableOptions*/;
-
--- Index for ApiQueryIWBacklinks
-CREATE INDEX /*i*/iwl_prefix_title_from ON /*_*/iwlinks (iwl_prefix, iwl_title, iwl_from);
-
--- Index for ApiQueryIWLinks
-CREATE INDEX /*i*/iwl_prefix_from_title ON /*_*/iwlinks (iwl_prefix, iwl_from, iwl_title);
-
-
---
--- Contains a single row with some aggregate info
--- on the state of the site.
---
-CREATE TABLE /*_*/site_stats (
-  -- The single row should contain 1 here.
-  ss_row_id int unsigned NOT NULL PRIMARY KEY,
-
-  -- Total number of edits performed.
-  ss_total_edits bigint unsigned default NULL,
-
-  -- See SiteStatsInit::articles().
-  ss_good_articles bigint unsigned default NULL,
-
-  -- Total pages, theoretically equal to SELECT COUNT(*) FROM page.
-  ss_total_pages bigint unsigned default NULL,
-
-  -- Number of users, theoretically equal to SELECT COUNT(*) FROM user.
-  ss_users bigint unsigned default NULL,
-
-  -- Number of users that still edit.
-  ss_active_users bigint unsigned default NULL,
-
-  -- Number of images, equivalent to SELECT COUNT(*) FROM image.
-  ss_images bigint unsigned default NULL
-) /*$wgDBTableOptions*/;
-
---
--- Blocks against user accounts, IP addresses and IP ranges.
---
-CREATE TABLE /*_*/ipblocks (
-  -- Primary key, introduced for privacy.
-  ipb_id int NOT NULL PRIMARY KEY AUTO_INCREMENT,
-
-  -- Blocked IP address in dotted-quad form or user name.
-  ipb_address tinyblob NOT NULL,
-
-  -- Blocked user ID or 0 for IP blocks.
-  ipb_user int unsigned NOT NULL default 0,
-
-  -- Actor who made the block.
-  ipb_by_actor bigint unsigned NOT NULL,
-
-  -- Key to comment_id. Text comment made by blocker.
-  ipb_reason_id bigint unsigned NOT NULL,
-
-  -- Creation (or refresh) date in standard YMDHMS form.
-  -- IP blocks expire automatically.
-  ipb_timestamp binary(14) NOT NULL default '',
-
-  -- Indicates that the IP address was banned because a banned
-  -- user accessed a page through it. If this is 1, ipb_address
-  -- will be hidden, and the block identified by block ID number.
-  ipb_auto bool NOT NULL default 0,
-
-  -- If set to 1, block applies only to logged-out users
-  ipb_anon_only bool NOT NULL default 0,
-
-  -- Block prevents account creation from matching IP addresses
-  ipb_create_account bool NOT NULL default 1,
-
-  -- Block triggers autoblocks
-  ipb_enable_autoblock bool NOT NULL default '1',
-
-  -- Time at which the block will expire.
-  -- May be "infinity"
-  ipb_expiry varbinary(14) NOT NULL default '',
-
-  -- Start and end of an address range, in hexadecimal
-  -- Size chosen to allow IPv6
-  -- FIXME: these fields were originally blank for single-IP blocks,
-  -- but now they are populated. No migration was ever done. They
-  -- should be fixed to be blank again for such blocks (T51504).
-  ipb_range_start tinyblob NOT NULL,
-  ipb_range_end tinyblob NOT NULL,
-
-  -- Flag for entries hidden from users and Sysops
-  ipb_deleted bool NOT NULL default 0,
-
-  -- Block prevents user from accessing Special:Emailuser
-  ipb_block_email bool NOT NULL default 0,
-
-  -- Block allows user to edit their own talk page
-  ipb_allow_usertalk bool NOT NULL default 0,
-
-  -- ID of the block that caused this block to exist
-  -- Autoblocks set this to the original block
-  -- so that the original block being deleted also
-  -- deletes the autoblocks
-  ipb_parent_block_id int default NULL,
-
-  -- Block user from editing any page on the site (other than their own user
-  -- talk page).
-  ipb_sitewide bool NOT NULL default 1
-
-) /*$wgDBTableOptions*/;
-
--- Unique index to support "user already blocked" messages
--- Any new options which prevent collisions should be included
-CREATE UNIQUE INDEX /*i*/ipb_address_unique ON /*_*/ipblocks (ipb_address(255), ipb_user, ipb_auto);
-
--- For querying whether a logged-in user is blocked
-CREATE INDEX /*i*/ipb_user ON /*_*/ipblocks (ipb_user);
-
--- For querying whether an IP address is in any range
-CREATE INDEX /*i*/ipb_range ON /*_*/ipblocks (ipb_range_start(8), ipb_range_end(8));
-
--- Index for Special:BlockList
-CREATE INDEX /*i*/ipb_timestamp ON /*_*/ipblocks (ipb_timestamp);
-
--- Index for table pruning
-CREATE INDEX /*i*/ipb_expiry ON /*_*/ipblocks (ipb_expiry);
-
--- Index for removing autoblocks when a parent block is removed
-CREATE INDEX /*i*/ipb_parent_block_id ON /*_*/ipblocks (ipb_parent_block_id);
-
---
--- Partial Block Restrictions
---
-CREATE TABLE /*_*/ipblocks_restrictions (
-
-  -- The ipb_id from ipblocks
-  ir_ipb_id int NOT NULL,
-
-  -- The restriction type id.
-  ir_type tinyint(1) NOT NULL,
-
-  -- The restriction id that corresponds to the type. Typically a Page ID or a
-  -- Namespace ID.
-  ir_value int NOT NULL,
-
-  PRIMARY KEY (ir_ipb_id, ir_type, ir_value)
-) /*$wgDBTableOptions*/;
-
--- Index to query restrictions by the page or namespace.
-CREATE INDEX /*i*/ir_type_value ON /*_*/ipblocks_restrictions (ir_type, ir_value);
-
---
--- Uploaded images and other files.
---
-CREATE TABLE /*_*/image (
-  -- Filename.
-  -- This is also the title of the associated description page,
-  -- which will be in namespace 6 (NS_FILE).
-  img_name varchar(255) binary NOT NULL default '' PRIMARY KEY,
-
-  -- File size in bytes.
-  img_size int unsigned NOT NULL default 0,
-
-  -- For images, size in pixels.
-  img_width int NOT NULL default 0,
-  img_height int NOT NULL default 0,
-
-  -- Extracted Exif metadata stored as a serialized PHP array.
-  img_metadata mediumblob NOT NULL,
-
-  -- For images, bits per pixel if known.
-  img_bits int NOT NULL default 0,
-
-  -- Media type as defined by the MEDIATYPE_xxx constants
-  img_media_type ENUM("UNKNOWN", "BITMAP", "DRAWING", "AUDIO", "VIDEO", "MULTIMEDIA", "OFFICE", "TEXT", "EXECUTABLE", "ARCHIVE", "3D") default NULL,
-
-  -- major part of a MIME media type as defined by IANA
-  -- see https://www.iana.org/assignments/media-types/
-  -- for "chemical" cf. http://dx.doi.org/10.1021/ci9803233 by the ACS
-  img_major_mime ENUM("unknown", "application", "audio", "image", "text", "video", "message", "model", "multipart", "chemical") NOT NULL default "unknown",
-
-  -- minor part of a MIME media type as defined by IANA
-  -- the minor parts are not required to adher to any standard
-  -- but should be consistent throughout the database
-  -- see https://www.iana.org/assignments/media-types/
-  img_minor_mime varbinary(100) NOT NULL default "unknown",
-
-  -- Foreign key to comment table, which contains the description field as entered by the uploader.
-  -- This is displayed in image upload history and logs.
-  img_description_id bigint unsigned NOT NULL,
-
-  -- actor_id of the uploader.
-  img_actor bigint unsigned NOT NULL,
-
-  -- Time of the upload.
-  img_timestamp varbinary(14) NOT NULL default '',
-
-  -- SHA-1 content hash in base-36
-  img_sha1 varbinary(32) NOT NULL default ''
-) /*$wgDBTableOptions*/;
-
--- Used by Special:Newimages and ApiQueryAllImages
-CREATE INDEX /*i*/img_actor_timestamp ON /*_*/image (img_actor,img_timestamp);
--- Used by Special:ListFiles for sort-by-size
-CREATE INDEX /*i*/img_size ON /*_*/image (img_size);
--- Used by Special:Newimages and Special:ListFiles
-CREATE INDEX /*i*/img_timestamp ON /*_*/image (img_timestamp);
--- Used in API and duplicate search
-CREATE INDEX /*i*/img_sha1 ON /*_*/image (img_sha1(10));
--- Used to get media of one type
-CREATE INDEX /*i*/img_media_mime ON /*_*/image (img_media_type,img_major_mime,img_minor_mime);
-
-
---
--- Previous revisions of uploaded files.
--- Awkwardly, image rows have to be moved into
--- this table at re-upload time.
---
-CREATE TABLE /*_*/oldimage (
-  -- Base filename: key to image.img_name
-  oi_name varchar(255) binary NOT NULL default '',
-
-  -- Filename of the archived file.
-  -- This is generally a timestamp and '!' prepended to the base name.
-  oi_archive_name varchar(255) binary NOT NULL default '',
-
-  -- Other fields as in image...
-  oi_size int unsigned NOT NULL default 0,
-  oi_width int NOT NULL default 0,
-  oi_height int NOT NULL default 0,
-  oi_bits int NOT NULL default 0,
-  oi_description_id bigint unsigned NOT NULL,
-  oi_actor bigint unsigned NOT NULL,
-  oi_timestamp binary(14) NOT NULL default '',
-
-  oi_metadata mediumblob NOT NULL,
-  oi_media_type ENUM("UNKNOWN", "BITMAP", "DRAWING", "AUDIO", "VIDEO", "MULTIMEDIA", "OFFICE", "TEXT", "EXECUTABLE", "ARCHIVE", "3D") default NULL,
-  oi_major_mime ENUM("unknown", "application", "audio", "image", "text", "video", "message", "model", "multipart", "chemical") NOT NULL default "unknown",
-  oi_minor_mime varbinary(100) NOT NULL default "unknown",
-  oi_deleted tinyint unsigned NOT NULL default 0,
-  oi_sha1 varbinary(32) NOT NULL default ''
-) /*$wgDBTableOptions*/;
-
-CREATE INDEX /*i*/oi_actor_timestamp ON /*_*/oldimage (oi_actor,oi_timestamp);
-CREATE INDEX /*i*/oi_name_timestamp ON /*_*/oldimage (oi_name,oi_timestamp);
--- oi_archive_name truncated to 14 to avoid key length overflow
-CREATE INDEX /*i*/oi_name_archive_name ON /*_*/oldimage (oi_name,oi_archive_name(14));
-CREATE INDEX /*i*/oi_sha1 ON /*_*/oldimage (oi_sha1(10));
-
-
---
--- Record of deleted file data
---
-CREATE TABLE /*_*/filearchive (
-  -- Unique row id
-  fa_id int NOT NULL PRIMARY KEY AUTO_INCREMENT,
-
-  -- Original base filename; key to image.img_name, page.page_title, etc
-  fa_name varchar(255) binary NOT NULL default '',
-
-  -- Filename of archived file, if an old revision
-  fa_archive_name varchar(255) binary default '',
-
-  -- Which storage bin (directory tree or object store) the file data
-  -- is stored in. Should be 'deleted' for files that have been deleted;
-  -- any other bin is not yet in use.
-  fa_storage_group varbinary(16),
-
-  -- SHA-1 of the file contents plus extension, used as a key for storage.
-  -- eg 8f8a562add37052a1848ff7771a2c515db94baa9.jpg
-  --
-  -- If NULL, the file was missing at deletion time or has been purged
-  -- from the archival storage.
-  fa_storage_key varbinary(64) default '',
-
-  -- Deletion information, if this file is deleted.
-  fa_deleted_user int,
-  fa_deleted_timestamp binary(14) default '',
-  fa_deleted_reason_id bigint unsigned NOT NULL,
-
-  -- Duped fields from image
-  fa_size int unsigned default 0,
-  fa_width int default 0,
-  fa_height int default 0,
-  fa_metadata mediumblob,
-  fa_bits int default 0,
-  fa_media_type ENUM("UNKNOWN", "BITMAP", "DRAWING", "AUDIO", "VIDEO", "MULTIMEDIA", "OFFICE", "TEXT", "EXECUTABLE", "ARCHIVE", "3D") default NULL,
-  fa_major_mime ENUM("unknown", "application", "audio", "image", "text", "video", "message", "model", "multipart", "chemical") default "unknown",
-  fa_minor_mime varbinary(100) default "unknown",
-  fa_description_id bigint unsigned NOT NULL,
-  fa_actor bigint unsigned NOT NULL,
-  fa_timestamp binary(14) default '',
-
-  -- Visibility of deleted revisions, bitfield
-  fa_deleted tinyint unsigned NOT NULL default 0,
-
-  -- sha1 hash of file content
-  fa_sha1 varbinary(32) NOT NULL default ''
-) /*$wgDBTableOptions*/;
-
--- pick out by image name
-CREATE INDEX /*i*/fa_name ON /*_*/filearchive (fa_name, fa_timestamp);
--- pick out dupe files
-CREATE INDEX /*i*/fa_storage_group ON /*_*/filearchive (fa_storage_group, fa_storage_key);
--- sort by deletion time
-CREATE INDEX /*i*/fa_deleted_timestamp ON /*_*/filearchive (fa_deleted_timestamp);
--- sort by uploader
-CREATE INDEX /*i*/fa_actor_timestamp ON /*_*/filearchive (fa_actor,fa_timestamp);
--- find file by sha1, 10 bytes will be enough for hashes to be indexed
-CREATE INDEX /*i*/fa_sha1 ON /*_*/filearchive (fa_sha1(10));
-
-
---
--- Store information about newly uploaded files before they're
--- moved into the actual filestore
---
-CREATE TABLE /*_*/uploadstash (
-  us_id int unsigned NOT NULL PRIMARY KEY AUTO_INCREMENT,
-
-  -- the user who uploaded the file.
-  us_user int unsigned NOT NULL,
-
-  -- file key. this is how applications actually search for the file.
-  -- this might go away, or become the primary key.
-  us_key varchar(255) NOT NULL,
-
-  -- the original path
-  us_orig_path varchar(255) NOT NULL,
-
-  -- the temporary path at which the file is actually stored
-  us_path varchar(255) NOT NULL,
-
-  -- which type of upload the file came from (sometimes)
-  us_source_type varchar(50),
-
-  -- the date/time on which the file was added
-  us_timestamp varbinary(14) NOT NULL,
-
-  us_status varchar(50) NOT NULL,
-
-  -- chunk counter starts at 0, current offset is stored in us_size
-  us_chunk_inx int unsigned NULL,
-
-  -- Serialized file properties from FSFile::getProps()
-  us_props blob,
-
-  -- file size in bytes
-  us_size int unsigned NOT NULL,
-  -- this hash comes from FSFile::getSha1Base36(), and is 31 characters
-  us_sha1 varchar(31) NOT NULL,
-  us_mime varchar(255),
-  -- Media type as defined by the MEDIATYPE_xxx constants, should duplicate definition in the image table
-  us_media_type ENUM("UNKNOWN", "BITMAP", "DRAWING", "AUDIO", "VIDEO", "MULTIMEDIA", "OFFICE", "TEXT", "EXECUTABLE", "ARCHIVE", "3D") default NULL,
-  -- image-specific properties
-  us_image_width int unsigned,
-  us_image_height int unsigned,
-  us_image_bits smallint unsigned
-
-) /*$wgDBTableOptions*/;
-
--- sometimes there's a delete for all of a user's stuff.
-CREATE INDEX /*i*/us_user ON /*_*/uploadstash (us_user);
--- pick out files by key, enforce key uniqueness
-CREATE UNIQUE INDEX /*i*/us_key ON /*_*/uploadstash (us_key);
--- the abandoned upload cleanup script needs this
-CREATE INDEX /*i*/us_timestamp ON /*_*/uploadstash (us_timestamp);
-
-
---
--- Primarily a summary table for Special:Recentchanges,
--- this table contains some additional info on edits from
--- the last few days, see Article::editUpdates()
---
-CREATE TABLE /*_*/recentchanges (
-  rc_id int NOT NULL PRIMARY KEY AUTO_INCREMENT,
-  rc_timestamp varbinary(14) NOT NULL default '',
-
-  -- As in revision
-  rc_actor bigint unsigned NOT NULL,
-
-  -- When pages are renamed, their RC entries do _not_ change.
-  rc_namespace int NOT NULL default 0,
-  rc_title varchar(255) binary NOT NULL default '',
-
-  -- as in revision...
-  rc_comment_id bigint unsigned NOT NULL,
-  rc_minor tinyint unsigned NOT NULL default 0,
-
-  -- Edits by user accounts with the 'bot' rights key are
-  -- marked with a 1 here, and will be hidden from the
-  -- default view.
-  rc_bot tinyint unsigned NOT NULL default 0,
-
-  -- Set if this change corresponds to a page creation
-  rc_new tinyint unsigned NOT NULL default 0,
-
-  -- Key to page_id (was cur_id prior to 1.5).
-  -- This will keep links working after moves while
-  -- retaining the at-the-time name in the changes list.
-  rc_cur_id int unsigned NOT NULL default 0,
-
-  -- rev_id of the given revision
-  rc_this_oldid int unsigned NOT NULL default 0,
-
-  -- rev_id of the prior revision, for generating diff links.
-  rc_last_oldid int unsigned NOT NULL default 0,
-
-  -- The type of change entry (RC_EDIT,RC_NEW,RC_LOG,RC_EXTERNAL)
-  rc_type tinyint unsigned NOT NULL default 0,
-
-  -- The source of the change entry (replaces rc_type)
-  -- default of '' is temporary, needed for initial migration
-  rc_source varchar(16) binary not null default '',
-
-  -- If the Recent Changes Patrol option is enabled,
-  -- users may mark edits as having been reviewed to
-  -- remove a warning flag on the RC list.
-  -- A value of 1 indicates the page has been reviewed.
-  rc_patrolled tinyint unsigned NOT NULL default 0,
-
-  -- Recorded IP address the edit was made from, if the
-  -- $wgPutIPinRC option is enabled.
-  rc_ip varbinary(40) NOT NULL default '',
-
-  -- Text length in characters before
-  -- and after the edit
-  rc_old_len int,
-  rc_new_len int,
-
-  -- Visibility of recent changes items, bitfield
-  rc_deleted tinyint unsigned NOT NULL default 0,
-
-  -- Value corresponding to log_id, specific log entries
-  rc_logid int unsigned NOT NULL default 0,
-  -- Store log type info here, or null
-  rc_log_type varbinary(255) NULL default NULL,
-  -- Store log action or null
-  rc_log_action varbinary(255) NULL default NULL,
-  -- Log params
-  rc_params blob NULL
-) /*$wgDBTableOptions*/;
-
--- Special:Recentchanges
-CREATE INDEX /*i*/rc_timestamp ON /*_*/recentchanges (rc_timestamp);
-
--- Special:Watchlist
-CREATE INDEX /*i*/rc_namespace_title_timestamp ON /*_*/recentchanges (rc_namespace, rc_title, rc_timestamp);
-
--- Special:Recentchangeslinked when finding changes in pages linked from a page
-CREATE INDEX /*i*/rc_cur_id ON /*_*/recentchanges (rc_cur_id);
-
--- Special:Newpages
-CREATE INDEX /*i*/new_name_timestamp ON /*_*/recentchanges (rc_new,rc_namespace,rc_timestamp);
-
--- Blank unless $wgPutIPinRC=true (false at WMF), possibly used by extensions,
--- but mostly replaced by CheckUser.
-CREATE INDEX /*i*/rc_ip ON /*_*/recentchanges (rc_ip);
-
--- Probably intended for Special:NewPages namespace filter
-CREATE INDEX /*i*/rc_ns_actor ON /*_*/recentchanges (rc_namespace, rc_actor);
-
--- SiteStats active user count, Special:ActiveUsers, Special:NewPages user filter
-CREATE INDEX /*i*/rc_actor ON /*_*/recentchanges (rc_actor, rc_timestamp);
-
--- ApiQueryRecentChanges (T140108)
-CREATE INDEX /*i*/rc_name_type_patrolled_timestamp ON /*_*/recentchanges (rc_namespace, rc_type, rc_patrolled, rc_timestamp);
-
--- Article.php and friends (T139012)
-CREATE INDEX /*i*/rc_this_oldid ON /*_*/recentchanges (rc_this_oldid);
-
-CREATE TABLE /*_*/watchlist (
-  wl_id int unsigned NOT NULL PRIMARY KEY AUTO_INCREMENT,
-  -- Key to user.user_id
-  wl_user int unsigned NOT NULL,
-
-  -- Key to page_namespace/page_title
-  -- Note that users may watch pages which do not exist yet,
-  -- or existed in the past but have been deleted.
-  wl_namespace int NOT NULL default 0,
-  wl_title varchar(255) binary NOT NULL default '',
-
-  -- Timestamp used to send notification e-mails and show "updated since last visit" markers on
-  -- history and recent changes / watchlist. Set to NULL when the user visits the latest revision
-  -- of the page, which means that they should be sent an e-mail on the next change.
-  wl_notificationtimestamp varbinary(14)
-
-) /*$wgDBTableOptions*/;
-
--- Special:Watchlist
-CREATE UNIQUE INDEX /*i*/wl_user ON /*_*/watchlist (wl_user, wl_namespace, wl_title);
-
--- Special:Movepage (WatchedItemStore::duplicateEntry)
-CREATE INDEX /*i*/namespace_title ON /*_*/watchlist (wl_namespace, wl_title);
-
--- ApiQueryWatchlistRaw changed filter
-CREATE INDEX /*i*/wl_user_notificationtimestamp ON /*_*/watchlist (wl_user, wl_notificationtimestamp);
-
--- Allows setting an expiry for watchlist items.
-CREATE TABLE /*_*/watchlist_expiry (
-  -- Key to watchlist.wl_id
-  we_item int unsigned NOT NULL PRIMARY KEY,
-  -- Expiry time
-  we_expiry binary(14) NOT NULL
-) /*$wgDBTableOptions*/;
-
-CREATE INDEX /*i*/we_expiry ON /*_*/watchlist_expiry (we_expiry);
-=======
->>>>>>> 30164539
 
 --
 -- When using the default MySQL search backend, page titles
@@ -1238,399 +216,10 @@
 
   -- Munged version of body text
   si_text mediumtext NOT NULL
-) ENGINE=InnoDB DEFAULT CHARSET=utf8;
+) ENGINE=MyISAM DEFAULT CHARSET=utf8;
 
 CREATE UNIQUE INDEX /*i*/si_page ON /*_*/searchindex (si_page);
 CREATE FULLTEXT INDEX /*i*/si_title ON /*_*/searchindex (si_title);
 CREATE FULLTEXT INDEX /*i*/si_text ON /*_*/searchindex (si_text);
 
-<<<<<<< HEAD
-
---
--- Recognized interwiki link prefixes
---
-CREATE TABLE /*_*/interwiki (
-  -- The interwiki prefix, (e.g. "Meatball", or the language prefix "de")
-  iw_prefix varchar(32) NOT NULL PRIMARY KEY,
-
-  -- The URL of the wiki, with "$1" as a placeholder for an article name.
-  -- Any spaces in the name will be transformed to underscores before
-  -- insertion.
-  iw_url blob NOT NULL,
-
-  -- The URL of the file api.php
-  iw_api blob NOT NULL,
-
-  -- The name of the database (for a connection to be established with LBFactory::getMainLB( 'wikiid' ))
-  iw_wikiid varchar(64) NOT NULL,
-
-  -- A boolean value indicating whether the wiki is in this project
-  -- (used, for example, to detect redirect loops)
-  iw_local bool NOT NULL,
-
-  -- Boolean value indicating whether interwiki transclusions are allowed.
-  iw_trans tinyint NOT NULL default 0
-) /*$wgDBTableOptions*/;
-
-
---
--- Used for caching expensive grouped queries
---
-CREATE TABLE /*_*/querycache (
-  -- A key name, generally the base name of of the special page.
-  qc_type varbinary(32) NOT NULL,
-
-  -- Some sort of stored value. Sizes, counts...
-  qc_value int unsigned NOT NULL default 0,
-
-  -- Target namespace+title
-  qc_namespace int NOT NULL default 0,
-  qc_title varchar(255) binary NOT NULL default ''
-) /*$wgDBTableOptions*/;
-
-CREATE INDEX /*i*/qc_type ON /*_*/querycache (qc_type,qc_value);
-
-
---
--- For a few generic cache operations if not using Memcached
---
-CREATE TABLE /*_*/objectcache (
-  keyname varbinary(255) NOT NULL default '' PRIMARY KEY,
-  value mediumblob,
-  exptime datetime
-) /*$wgDBTableOptions*/;
-CREATE INDEX /*i*/exptime ON /*_*/objectcache (exptime);
-
-
-CREATE TABLE /*_*/logging (
-  -- Log ID, for referring to this specific log entry, probably for deletion and such.
-  log_id int unsigned NOT NULL PRIMARY KEY AUTO_INCREMENT,
-
-  -- Symbolic keys for the general log type and the action type
-  -- within the log. The output format will be controlled by the
-  -- action field, but only the type controls categorization.
-  log_type varbinary(32) NOT NULL default '',
-  log_action varbinary(32) NOT NULL default '',
-
-  -- Timestamp. Duh.
-  log_timestamp binary(14) NOT NULL default '19700101000000',
-
-  -- The actor who performed this action
-  log_actor bigint unsigned NOT NULL,
-
-  -- Key to the page affected. Where a user is the target,
-  -- this will point to the user page.
-  log_namespace int NOT NULL default 0,
-  log_title varchar(255) binary NOT NULL default '',
-  log_page int unsigned NULL,
-
-  -- Key to comment_id. Comment summarizing the change.
-  log_comment_id bigint unsigned NOT NULL,
-
-  -- miscellaneous parameters:
-  -- LF separated list (old system) or serialized PHP array (new system)
-  log_params blob NOT NULL,
-
-  -- rev_deleted for logs
-  log_deleted tinyint unsigned NOT NULL default 0
-) /*$wgDBTableOptions*/;
-
--- Special:Log type filter
-CREATE INDEX /*i*/type_time ON /*_*/logging (log_type, log_timestamp);
-
--- Special:Log performer filter
-CREATE INDEX /*i*/actor_time ON /*_*/logging (log_actor, log_timestamp);
-
--- Special:Log title filter, log extract
-CREATE INDEX /*i*/page_time ON /*_*/logging (log_namespace, log_title, log_timestamp);
-
--- Special:Log unfiltered
-CREATE INDEX /*i*/times ON /*_*/logging (log_timestamp);
-
--- Special:Log filter by performer and type
-CREATE INDEX /*i*/log_actor_type_time ON /*_*/logging (log_actor, log_type, log_timestamp);
-
--- Apparently just used for a few maintenance pages (findMissingFiles.php, Flow).
--- Could be removed?
-CREATE INDEX /*i*/log_page_id_time ON /*_*/logging (log_page,log_timestamp);
-
--- Special:Log action filter
-CREATE INDEX /*i*/log_type_action ON /*_*/logging (log_type, log_action, log_timestamp);
-
-
-CREATE TABLE /*_*/log_search (
-  -- The type of ID (rev ID, log ID, rev timestamp, username)
-  ls_field varbinary(32) NOT NULL,
-  -- The value of the ID
-  ls_value varchar(255) NOT NULL,
-  -- Key to log_id
-  ls_log_id int unsigned NOT NULL default 0,
-  PRIMARY KEY (ls_field,ls_value,ls_log_id)
-) /*$wgDBTableOptions*/;
-CREATE INDEX /*i*/ls_log_id ON /*_*/log_search (ls_log_id);
-
-
--- Jobs performed by parallel apache threads or a command-line daemon
-CREATE TABLE /*_*/job (
-  job_id int unsigned NOT NULL PRIMARY KEY AUTO_INCREMENT,
-
-  -- Command name
-  -- Limited to 60 to prevent key length overflow
-  job_cmd varbinary(60) NOT NULL default '',
-
-  -- Namespace and title to act on
-  -- Should be 0 and '' if the command does not operate on a title
-  job_namespace int NOT NULL,
-  job_title varchar(255) binary NOT NULL,
-
-  -- Timestamp of when the job was inserted
-  -- NULL for jobs added before addition of the timestamp
-  job_timestamp varbinary(14) NULL default NULL,
-
-  -- Any other parameters to the command
-  -- Stored as a PHP serialized array, or an empty string if there are no parameters
-  job_params mediumblob NOT NULL,
-
-  -- Random, non-unique, number used for job acquisition (for lock concurrency)
-  job_random integer unsigned NOT NULL default 0,
-
-  -- The number of times this job has been locked
-  job_attempts integer unsigned NOT NULL default 0,
-
-  -- Field that conveys process locks on rows via process UUIDs
-  job_token varbinary(32) NOT NULL default '',
-
-  -- Timestamp when the job was locked
-  job_token_timestamp varbinary(14) NULL default NULL,
-
-  -- Base 36 SHA1 of the job parameters relevant to detecting duplicates
-  job_sha1 varbinary(32) NOT NULL default ''
-) /*$wgDBTableOptions*/;
-
-CREATE INDEX /*i*/job_sha1 ON /*_*/job (job_sha1);
-CREATE INDEX /*i*/job_cmd_token ON /*_*/job (job_cmd,job_token,job_random);
-CREATE INDEX /*i*/job_cmd_token_id ON /*_*/job (job_cmd,job_token,job_id);
-CREATE INDEX /*i*/job_cmd ON /*_*/job (job_cmd, job_namespace, job_title, job_params(128));
-CREATE INDEX /*i*/job_timestamp ON /*_*/job (job_timestamp);
-
-
--- Details of updates to cached special pages
-CREATE TABLE /*_*/querycache_info (
-  -- Special page name
-  -- Corresponds to a qc_type value
-  qci_type varbinary(32) NOT NULL default '' PRIMARY KEY,
-
-  -- Timestamp of last update
-  qci_timestamp binary(14) NOT NULL default '19700101000000'
-) /*$wgDBTableOptions*/;
-
-
--- For each redirect, this table contains exactly one row defining its target
-CREATE TABLE /*_*/redirect (
-  -- Key to the page_id of the redirect page
-  rd_from int unsigned NOT NULL default 0 PRIMARY KEY,
-
-  -- Key to page_namespace/page_title of the target page.
-  -- The target page may or may not exist, and due to renames
-  -- and deletions may refer to different page records as time
-  -- goes by.
-  rd_namespace int NOT NULL default 0,
-  rd_title varchar(255) binary NOT NULL default '',
-  rd_interwiki varchar(32) default NULL,
-  rd_fragment varchar(255) binary default NULL
-) /*$wgDBTableOptions*/;
-
-CREATE INDEX /*i*/rd_ns_title ON /*_*/redirect (rd_namespace,rd_title,rd_from);
-
-
--- Used for caching expensive grouped queries that need two links (for example double-redirects)
-CREATE TABLE /*_*/querycachetwo (
-  -- A key name, generally the base name of of the special page.
-  qcc_type varbinary(32) NOT NULL,
-
-  -- Some sort of stored value. Sizes, counts...
-  qcc_value int unsigned NOT NULL default 0,
-
-  -- Target namespace+title
-  qcc_namespace int NOT NULL default 0,
-  qcc_title varchar(255) binary NOT NULL default '',
-
-  -- Target namespace+title2
-  qcc_namespacetwo int NOT NULL default 0,
-  qcc_titletwo varchar(255) binary NOT NULL default ''
-) /*$wgDBTableOptions*/;
-
-CREATE INDEX /*i*/qcc_type ON /*_*/querycachetwo (qcc_type,qcc_value);
-CREATE INDEX /*i*/qcc_title ON /*_*/querycachetwo (qcc_type,qcc_namespace,qcc_title);
-CREATE INDEX /*i*/qcc_titletwo ON /*_*/querycachetwo (qcc_type,qcc_namespacetwo,qcc_titletwo);
-
-
--- Used for storing page restrictions (i.e. protection levels)
-CREATE TABLE /*_*/page_restrictions (
-  -- Field for an ID for this restrictions row (sort-key for Special:ProtectedPages)
-  pr_id int unsigned NOT NULL PRIMARY KEY AUTO_INCREMENT,
-  -- Page to apply restrictions to (Foreign Key to page).
-  pr_page int NOT NULL,
-  -- The protection type (edit, move, etc)
-  pr_type varbinary(60) NOT NULL,
-  -- The protection level (Sysop, autoconfirmed, etc)
-  pr_level varbinary(60) NOT NULL,
-  -- Whether or not to cascade the protection down to pages transcluded.
-  pr_cascade tinyint NOT NULL,
-  -- Field for future support of per-user restriction.
-  pr_user int unsigned NULL,
-  -- Field for time-limited protection.
-  pr_expiry varbinary(14) NULL
-) /*$wgDBTableOptions*/;
-
-CREATE UNIQUE INDEX /*i*/pr_pagetype ON /*_*/page_restrictions (pr_page,pr_type);
-CREATE INDEX /*i*/pr_typelevel ON /*_*/page_restrictions (pr_type,pr_level);
-CREATE INDEX /*i*/pr_level ON /*_*/page_restrictions (pr_level);
-CREATE INDEX /*i*/pr_cascade ON /*_*/page_restrictions (pr_cascade);
-
-
--- Protected titles - nonexistent pages that have been protected
-CREATE TABLE /*_*/protected_titles (
-  pt_namespace int NOT NULL,
-  pt_title varchar(255) binary NOT NULL,
-  pt_user int unsigned NOT NULL,
-  pt_reason_id bigint unsigned NOT NULL,
-  pt_timestamp binary(14) NOT NULL,
-  pt_expiry varbinary(14) NOT NULL default '',
-  pt_create_perm varbinary(60) NOT NULL,
-
-  PRIMARY KEY (pt_namespace,pt_title)
-) /*$wgDBTableOptions*/;
-
-CREATE INDEX /*i*/pt_timestamp ON /*_*/protected_titles (pt_timestamp);
-
-
--- Name/value pairs indexed by page_id
-CREATE TABLE /*_*/page_props (
-  pp_page int NOT NULL,
-  pp_propname varbinary(60) NOT NULL,
-  pp_value blob NOT NULL,
-  pp_sortkey float DEFAULT NULL,
-
-  PRIMARY KEY (pp_page,pp_propname)
-) /*$wgDBTableOptions*/;
-
-CREATE UNIQUE INDEX /*i*/pp_propname_page ON /*_*/page_props (pp_propname,pp_page);
-CREATE UNIQUE INDEX /*i*/pp_propname_sortkey_page ON /*_*/page_props (pp_propname,pp_sortkey,pp_page);
-
-
--- A table to track tags for revisions, logs and recent changes.
-CREATE TABLE /*_*/change_tag (
-  ct_id int unsigned NOT NULL PRIMARY KEY AUTO_INCREMENT,
-  -- RCID for the change
-  ct_rc_id int NULL,
-  -- LOGID for the change
-  ct_log_id int unsigned NULL,
-  -- REVID for the change
-  ct_rev_id int unsigned NULL,
-  -- Parameters for the tag; used by some extensions
-  ct_params blob NULL,
-  -- Foreign key to change_tag_def row
-  ct_tag_id int unsigned NOT NULL
-) /*$wgDBTableOptions*/;
-
-
-CREATE UNIQUE INDEX /*i*/change_tag_rc_tag_id ON /*_*/change_tag (ct_rc_id,ct_tag_id);
-CREATE UNIQUE INDEX /*i*/change_tag_log_tag_id ON /*_*/change_tag (ct_log_id,ct_tag_id);
-CREATE UNIQUE INDEX /*i*/change_tag_rev_tag_id ON /*_*/change_tag (ct_rev_id,ct_tag_id);
--- Covering index, so we can pull all the info only out of the index.
-CREATE INDEX /*i*/change_tag_tag_id_id ON /*_*/change_tag (ct_tag_id,ct_rc_id,ct_rev_id,ct_log_id);
-
-
--- Table for storing localisation data
-CREATE TABLE /*_*/l10n_cache (
-  -- Language code
-  lc_lang varbinary(35) NOT NULL,
-  -- Cache key
-  lc_key varchar(255) NOT NULL,
-  -- Value
-  lc_value mediumblob NOT NULL,
-  PRIMARY KEY (lc_lang, lc_key)
-) /*$wgDBTableOptions*/;
-
--- Table caching which local files a module depends on that aren't
--- registered directly, used for fast retrieval of file dependency.
--- Currently only used for tracking images that CSS depends on
-CREATE TABLE /*_*/module_deps (
-  -- Module name
-  md_module varbinary(255) NOT NULL,
-  -- Module context vary (includes skin and language; called "md_skin" for legacy reasons)
-  md_skin varbinary(32) NOT NULL,
-  -- JSON blob with file dependencies
-  md_deps mediumblob NOT NULL,
-  PRIMARY KEY (md_module,md_skin)
-) /*$wgDBTableOptions*/;
-
--- Holds all the sites known to the wiki.
-CREATE TABLE /*_*/sites (
-  -- Numeric id of the site
-  site_id                    INT UNSIGNED        NOT NULL PRIMARY KEY AUTO_INCREMENT,
-
-  -- Global identifier for the site, ie 'enwiktionary'
-  site_global_key            varbinary(64)       NOT NULL,
-
-  -- Type of the site, ie 'mediawiki'
-  site_type                  varbinary(32)       NOT NULL,
-
-  -- Group of the site, ie 'wikipedia'
-  site_group                 varbinary(32)       NOT NULL,
-
-  -- Source of the site data, ie 'local', 'wikidata', 'my-magical-repo'
-  site_source                varbinary(32)       NOT NULL,
-
-  -- Language code of the sites primary language.
-  site_language              varbinary(35)       NOT NULL,
-
-  -- Protocol of the site, ie 'http://', 'irc://', '//'
-  -- This field is an index for lookups and is build from type specific data in site_data.
-  site_protocol              varbinary(32)       NOT NULL,
-
-  -- Domain of the site in reverse order, ie 'org.mediawiki.www.'
-  -- This field is an index for lookups and is build from type specific data in site_data.
-  site_domain                VARCHAR(255)        NOT NULL,
-
-  -- Type dependent site data.
-  site_data                  BLOB                NOT NULL,
-
-  -- If site.tld/path/key:pageTitle should forward users to  the page on
-  -- the actual site, where "key" is the local identifier.
-  site_forward              bool                NOT NULL,
-
-  -- Type dependent site config.
-  -- For instance if template transclusion should be allowed if it's a MediaWiki.
-  site_config               BLOB                NOT NULL
-) /*$wgDBTableOptions*/;
-
-CREATE UNIQUE INDEX /*i*/sites_global_key ON /*_*/sites (site_global_key);
-CREATE INDEX /*i*/sites_type ON /*_*/sites (site_type);
-CREATE INDEX /*i*/sites_group ON /*_*/sites (site_group);
-CREATE INDEX /*i*/sites_source ON /*_*/sites (site_source);
-CREATE INDEX /*i*/sites_language ON /*_*/sites (site_language);
-CREATE INDEX /*i*/sites_protocol ON /*_*/sites (site_protocol);
-CREATE INDEX /*i*/sites_domain ON /*_*/sites (site_domain);
-CREATE INDEX /*i*/sites_forward ON /*_*/sites (site_forward);
-
--- Table defining tag names for IDs. Also stores hit counts to avoid expensive queries on change_tag
-CREATE TABLE /*_*/change_tag_def (
-    -- Numerical ID of the tag (ct_tag_id refers to this)
-    ctd_id int unsigned NOT NULL PRIMARY KEY AUTO_INCREMENT,
-    -- Symbolic name of the tag (what would previously be put in ct_tag)
-    ctd_name varbinary(255) NOT NULL,
-    -- Whether this tag was defined manually by a privileged user using Special:Tags
-    ctd_user_defined tinyint(1) NOT NULL,
-    -- Number of times this tag was used
-    ctd_count bigint unsigned NOT NULL default 0
-) /*$wgDBTableOptions*/;
-
-CREATE UNIQUE INDEX /*i*/ctd_name ON /*_*/change_tag_def (ctd_name);
-CREATE INDEX /*i*/ctd_count ON /*_*/change_tag_def (ctd_count);
-CREATE INDEX /*i*/ctd_user_defined ON /*_*/change_tag_def (ctd_user_defined);
-
-=======
->>>>>>> 30164539
 -- vim: sw=2 sts=2 et