<?php
/**
 * Rebuild search index table from scratch.  This may take several
 * hours, depending on the database size and server configuration.
 *
 * Postgres is trigger-based and should never need rebuilding.
 *
 * This program is free software; you can redistribute it and/or modify
 * it under the terms of the GNU General Public License as published by
 * the Free Software Foundation; either version 2 of the License, or
 * (at your option) any later version.
 *
 * This program is distributed in the hope that it will be useful,
 * but WITHOUT ANY WARRANTY; without even the implied warranty of
 * MERCHANTABILITY or FITNESS FOR A PARTICULAR PURPOSE. See the
 * GNU General Public License for more details.
 *
 * You should have received a copy of the GNU General Public License along
 * with this program; if not, write to the Free Software Foundation, Inc.,
 * 51 Franklin Street, Fifth Floor, Boston, MA 02110-1301, USA.
 * http://www.gnu.org/copyleft/gpl.html
 *
 * @file
 * @ingroup Maintenance
 * @todo document
 */

require_once __DIR__ . '/Maintenance.php';

use Wikimedia\Rdbms\IMaintainableDatabase;
use Wikimedia\Rdbms\DatabaseSqlite;

/**
 * Maintenance script that rebuilds search index table from scratch.
 *
 * @ingroup Maintenance
 */
class RebuildTextIndex extends Maintenance {
	const RTI_CHUNK_SIZE = 500;

	/**
	 * @var IMaintainableDatabase
	 */
	private $db;

	public function __construct() {
		parent::__construct();
		$this->addDescription( 'Rebuild search index table from scratch' );
	}

	public function getDbType() {
		return Maintenance::DB_ADMIN;
	}

	public function execute() {
		// Shouldn't be needed for Postgres
		$this->db = $this->getDB( DB_MASTER );
		if ( $this->db->getType() == 'postgres' ) {
			$this->fatalError( "This script is not needed when using Postgres.\n" );
		}

		if ( $this->db->getType() == 'sqlite' ) {
			if ( !DatabaseSqlite::getFulltextSearchModule() ) {
				$this->fatalError( "Your version of SQLite module for PHP doesn't "
					. "support full-text search (FTS3).\n" );
			}
			if ( !$this->db->checkForEnabledSearch() ) {
				$this->fatalError( "Your database schema is not configured for "
					. "full-text search support. Run update.php.\n" );
			}
		}

		if ( $this->db->getType() == 'mysql' ) {
<<<<<<< HEAD
			$this->clearSearchIndex();
			$this->populateSearchIndex();
			// $this->createMysqlTextIndex();
=======
			//line removed by southparkfan
			$this->clearSearchIndex();
			$this->populateSearchIndex();
			//begin changes by southparkfan
			// $this->createMysqlTextIndex();
			//end changes by southparkfan
>>>>>>> 3506c269
		} else {
			$this->clearSearchIndex();
			$this->populateSearchIndex();
		}

		$this->output( "Done.\n" );
	}

	/**
	 * Populates the search index with content from all pages
	 */
	protected function populateSearchIndex() {
		$res = $this->db->select( 'page', 'MAX(page_id) AS count' );
		$s = $this->db->fetchObject( $res );
		$count = $s->count;
		$this->output( "Rebuilding index fields for {$count} pages...\n" );
		$n = 0;

		$revQuery = Revision::getQueryInfo( [ 'page', 'text' ] );

		while ( $n < $count ) {
			if ( $n ) {
				$this->output( $n . "\n" );
			}
			$end = $n + self::RTI_CHUNK_SIZE - 1;

			$res = $this->db->select( $revQuery['tables'], $revQuery['fields'],
				[ "page_id BETWEEN $n AND $end", 'page_latest = rev_id', 'rev_text_id = old_id' ],
				__METHOD__
			);

			foreach ( $res as $s ) {
				$title = Title::makeTitle( $s->page_namespace, $s->page_title );
				try {
					$rev = new Revision( $s );
					$content = $rev->getContent();

					$u = new SearchUpdate( $s->page_id, $title, $content );
					$u->doUpdate();
				} catch ( MWContentSerializationException $ex ) {
					$this->output( "Failed to deserialize content of revision {$s->rev_id} of page "
						. "`" . $title->getPrefixedDBkey() . "`!\n" );
				}
			}
			$n += self::RTI_CHUNK_SIZE;
		}
	}

	/**
	 * (MySQL only) Drops fulltext index before populating the table.
	 */
	private function dropMysqlTextIndex() {
		$searchindex = $this->db->tableName( 'searchindex' );
		if ( $this->db->indexExists( 'searchindex', 'si_title', __METHOD__ ) ) {
			$this->output( "Dropping index...\n" );
			$sql = "ALTER TABLE $searchindex DROP INDEX si_title, DROP INDEX si_text";
			$this->db->query( $sql, __METHOD__ );
		}
	}

	/**
	 * (MySQL only) Adds back fulltext index after populating the table.
	 */
	private function createMysqlTextIndex() {
		$searchindex = $this->db->tableName( 'searchindex' );
		$this->output( "\nRebuild the index...\n" );
		foreach ( [ 'si_title', 'si_text' ] as $field ) {
			$sql = "ALTER TABLE $searchindex ADD FULLTEXT $field ($field)";
			$this->db->query( $sql, __METHOD__ );
		}
	}

	/**
	 * Deletes everything from search index.
	 */
	private function clearSearchIndex() {
		$this->output( 'Clearing searchindex table...' );
		$this->db->delete( 'searchindex', '*', __METHOD__ );
		$this->output( "Done\n" );
	}
}

$maintClass = RebuildTextIndex::class;
require_once RUN_MAINTENANCE_IF_MAIN;<|MERGE_RESOLUTION|>--- conflicted
+++ resolved
@@ -71,18 +71,12 @@
 		}
 
 		if ( $this->db->getType() == 'mysql' ) {
-<<<<<<< HEAD
-			$this->clearSearchIndex();
-			$this->populateSearchIndex();
-			// $this->createMysqlTextIndex();
-=======
 			//line removed by southparkfan
 			$this->clearSearchIndex();
 			$this->populateSearchIndex();
 			//begin changes by southparkfan
 			// $this->createMysqlTextIndex();
 			//end changes by southparkfan
->>>>>>> 3506c269
 		} else {
 			$this->clearSearchIndex();
 			$this->populateSearchIndex();
