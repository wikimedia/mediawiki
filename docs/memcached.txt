--- conflicted
+++ resolved
@@ -78,11 +78,7 @@
 == PHP client for memcached ==
 
 MediaWiki uses a fork of Ryan T. Dean's pure-PHP memcached client.
-<<<<<<< HEAD
-The newer PECL module is supported.
-=======
 It also supports the PECL PHP extension for memcached.
->>>>>>> f3d821de
 
 MediaWiki uses three object for object caching:
 * $wgMemc, controlled by $wgMainCacheType
