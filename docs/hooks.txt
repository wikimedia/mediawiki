--- conflicted
+++ resolved
@@ -1878,19 +1878,12 @@
     "&lt;div ...>$1&lt;/div>").
   - flags Integer display flags (NO_ACTION_LINK,NO_EXTRA_USER_LINKS)
 
-<<<<<<< HEAD
-'LogException': Called before an exception (or PHP error) is logged. This is meant for integration
-with external error aggregation services; returning false will NOT prevent logging.
-$e: The exception (in case of a plain old PHP error, a wrapping ErrorException)
-$suppressed: true if the error was suppressed via error_reporting()/wfSuppressWarnings()
-=======
 'LogException': Called before an exception (or PHP error) is logged. This is
 meant for integration with external error aggregation services; returning false
 will NOT prevent logging.
 $e: The exception (in case of a plain old PHP error, a wrapping ErrorException)
 $suppressed: true if the error was suppressed via
   error_reporting()/wfSuppressWarnings()
->>>>>>> 365e22ee
 
 'LoginAuthenticateAudit': A login attempt for a valid user account either
 succeeded or failed. No return data is accepted; this hook is for auditing only.
@@ -2193,11 +2186,7 @@
 &$confstr: reference to a hash key string which can be modified
 $user: User (object) requesting the page
 
-<<<<<<< HEAD
-'PageViewUpdate': Allow database (or other) changes to be made after a
-=======
 'PageViewUpdates': Allow database (or other) changes to be made after a
->>>>>>> 365e22ee
 page view is seen by MediaWiki.  Note this does not capture views made
 via external caches such as Squid.
 $wikipage: WikiPage (object) for the page being viewed.
@@ -2918,21 +2907,12 @@
 
 'SpecialStatsAddExtra': Add extra statistic at the end of Special:Statistics.
 &$extraStats: Array to save the new stats
-<<<<<<< HEAD
-  ( $extraStats['<name of statistic>'] => <value>;
-    <value> can be an array with the keys "name" and "number":
-    "name" is the HTML to be displayed in the name column
-    "number" is the number to be displayed.
-    or, <value> can be the number to be displayed and <name> is the
-    message key to use in the name column,
-=======
 	$extraStats['<name of statistic>'] => <value>;
   <value> can be an array with the keys "name" and "number":
   "name" is the HTML to be displayed in the name column
   "number" is the number to be displayed.
   or, <value> can be the number to be displayed and <name> is the
   message key to use in the name column,
->>>>>>> 365e22ee
 $context: IContextSource object
 
 'SpecialUploadComplete': Called after successfully uploading a file from
