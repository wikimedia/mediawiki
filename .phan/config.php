--- conflicted
+++ resolved
@@ -89,32 +89,11 @@
 	'includes/libs/objectcache/utils/MemcachedClient.php',
 ];
 
-<<<<<<< HEAD
-// NOTE: If you're facing an issue which you cannot easily fix, DO NOT add it here. Suppress it
-// either in-line with @phan-suppress-next-line and similar, at block-level (via @suppress), or at
-// file-level (with @phan-file-suppress), so that it stays enabled for the rest of the codebase.
-$cfg['suppress_issue_types'] = array_merge( $cfg['suppress_issue_types'], [
-	// approximate error count: 19
-	"PhanParamReqAfterOpt", // False positives with nullables (phan issue #3159). Use real nullables
-	//after dropping HHVM
-	// approximate error count: 110
-	"PhanParamTooMany", // False positives with variargs. Unsuppress after dropping HHVM
-	// New errors in phan 0.8.0, see T256088
-	'PhanTypeArraySuspiciousNullable',
-	'PhanEmptyForeach',
-] );
-
-// This helps a lot in discovering bad code, but unfortunately it will always fail for
-// hooks + pass by reference, see phan issue #2943.
-// @todo Enable when the issue above is resolved and we update our config!
-$cfg['redundant_condition_detection'] = false;
-=======
 // These are too spammy for now. TODO enable
 $cfg['null_casts_as_any_type'] = true;
 $cfg['scalar_implicit_cast'] = true;
 $cfg['suppress_issue_types'][] = 'PhanTypePossiblyInvalidDimOffset';
 $cfg['suppress_issue_types'][] = 'PhanPossiblyUndeclaredVariable';
->>>>>>> 9b8a1684
 
 // Do not use aliases in core.
 // Use the correct name, because we don't need backward compatibility
