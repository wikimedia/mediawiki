/*jshint -W024 */
( function ( mw, $ ) {
	// mw.Title relies on these three config vars
	// Restore them after each test run
	var config = {
		wgFormattedNamespaces: {
			'-2': 'Media',
			'-1': 'Special',
			0: '',
			1: 'Talk',
			2: 'User',
			3: 'User talk',
			4: 'Wikipedia',
			5: 'Wikipedia talk',
			6: 'File',
			7: 'File talk',
			8: 'MediaWiki',
			9: 'MediaWiki talk',
			10: 'Template',
			11: 'Template talk',
			12: 'Help',
			13: 'Help talk',
			14: 'Category',
			15: 'Category talk',
			// testing custom / localized namespace
			100: 'Penguins'
		},
		wgNamespaceIds: {
			'media': -2,
			'special': -1,
			'': 0,
			'talk': 1,
			'user': 2,
			'user_talk': 3,
			'wikipedia': 4,
			'wikipedia_talk': 5,
			'file': 6,
			'file_talk': 7,
			'mediawiki': 8,
			'mediawiki_talk': 9,
			'template': 10,
			'template_talk': 11,
			'help': 12,
			'help_talk': 13,
			'category': 14,
			'category_talk': 15,
			'image': 6,
			'image_talk': 7,
			'project': 4,
			'project_talk': 5,
			// Testing custom namespaces and aliases
			'penguins': 100,
			'antarctic_waterfowl': 100
		},
		wgCaseSensitiveNamespaces: []
	},
	repeat = function ( input, multiplier ) {
		return new Array( multiplier + 1 ).join( input );
	},
	cases = {
		// See also TitleTest.php#testSecureAndSplit
		valid: [
			'Sandbox',
			'A "B"',
			'A \'B\'',
			'.com',
			'~',
			'"',
			'\'',
			'Talk:Sandbox',
			'Talk:Foo:Sandbox',
			'File:Example.svg',
			'File_talk:Example.svg',
			'Foo/.../Sandbox',
			'Sandbox/...',
			'A~~',
			// Length is 256 total, but only title part matters
			'Category:' + repeat( 'x', 248 ),
			repeat( 'x', 252 )
		],
		invalid: [
			'',
			':',
			'__  __',
			'  __  ',
			// Bad characters forbidden regardless of wgLegalTitleChars
			'A [ B',
			'A ] B',
			'A { B',
			'A } B',
			'A < B',
			'A > B',
			'A | B',
			// URL encoding
			'A%20B',
			'A%23B',
			'A%2523B',
			// XML/HTML character entity references
			// Note: The ones with # are commented out as those are interpreted as fragment and
			// as such end up being valid.
			'A &eacute; B',
			//'A &#233; B',
			//'A &#x00E9; B',
			// Subject of NS_TALK does not roundtrip to NS_MAIN
			'Talk:File:Example.svg',
			// Directory navigation
			'.',
			'..',
			'./Sandbox',
			'../Sandbox',
			'Foo/./Sandbox',
			'Foo/../Sandbox',
			'Sandbox/.',
			'Sandbox/..',
			// Tilde
			'A ~~~ Name',
			'A ~~~~ Signature',
			'A ~~~~~ Timestamp',
			repeat( 'x', 256 ),
			// Extension separation is a js invention, for length
			// purposes it is part of the title
			repeat( 'x', 252 ) + '.json',
			// Namespace prefix without actual title
			'Talk:',
			'Category: ',
			'Category: #bar'
		]
	};

	QUnit.module( 'mediawiki.Title', QUnit.newMwEnvironment( { config: config } ) );

	QUnit.test( 'constructor', cases.invalid.length, function ( assert ) {
		var i, title;
		for ( i = 0; i < cases.valid.length; i++ ) {
			title = new mw.Title( cases.valid[i] );
		}
		for ( i = 0; i < cases.invalid.length; i++ ) {
			/*jshint loopfunc:true */
			title = cases.invalid[i];
			assert.throws( function () {
				return new mw.Title( title );
			}, cases.invalid[i] );
		}
	} );

	QUnit.test( 'newFromText', cases.valid.length + cases.invalid.length, function ( assert ) {
		var i;
		for ( i = 0; i < cases.valid.length; i++ ) {
			assert.equal(
				$.type( mw.Title.newFromText( cases.valid[i] ) ),
				'object',
				cases.valid[i]
			);
		}
		for ( i = 0; i < cases.invalid.length; i++ ) {
			assert.equal(
				$.type( mw.Title.newFromText( cases.invalid[i] ) ),
				'null',
				cases.invalid[i]
			);
		}
	} );

	QUnit.test( 'Basic parsing', 12, function ( assert ) {
		var title;
		title = new mw.Title( 'File:Foo_bar.JPG' );

		assert.equal( title.getNamespaceId(), 6 );
		assert.equal( title.getNamespacePrefix(), 'File:' );
		assert.equal( title.getName(), 'Foo_bar' );
		assert.equal( title.getNameText(), 'Foo bar' );
		assert.equal( title.getExtension(), 'JPG' );
		assert.equal( title.getDotExtension(), '.JPG' );
		assert.equal( title.getMain(), 'Foo_bar.JPG' );
		assert.equal( title.getMainText(), 'Foo bar.JPG' );
		assert.equal( title.getPrefixedDb(), 'File:Foo_bar.JPG' );
		assert.equal( title.getPrefixedText(), 'File:Foo bar.JPG' );

		title = new mw.Title( 'Foo#bar' );
		assert.equal( title.getPrefixedText(), 'Foo' );
		assert.equal( title.getFragment(), 'bar' );
	} );

	QUnit.test( 'Transformation', 11, function ( assert ) {
		var title;

		title = new mw.Title( 'File:quux pif.jpg' );
		assert.equal( title.getNameText(), 'Quux pif', 'First character of title' );

		title = new mw.Title( 'File:Glarg_foo_glang.jpg' );
		assert.equal( title.getNameText(), 'Glarg foo glang', 'Underscores' );

		title = new mw.Title( 'User:ABC.DEF' );
		assert.equal( title.toText(), 'User:ABC.DEF', 'Round trip text' );
		assert.equal( title.getNamespaceId(), 2, 'Parse canonical namespace prefix' );

		title = new mw.Title( 'Image:quux pix.jpg' );
		assert.equal( title.getNamespacePrefix(), 'File:', 'Transform alias to canonical namespace' );

		title = new mw.Title( 'uSEr:hAshAr' );
		assert.equal( title.toText(), 'User:HAshAr' );
		assert.equal( title.getNamespaceId(), 2, 'Case-insensitive namespace prefix' );

		// Don't ask why, it's the way the backend works. One space is kept of each set.
		title = new mw.Title( 'Foo  __  \t __ bar' );
		assert.equal( title.getMain(), 'Foo_bar', 'Merge multiple types of whitespace/underscores into a single underscore' );

		// Regression test: Previously it would only detect an extension if there is no space after it
		title = new mw.Title( 'Example.js  ' );
		assert.equal( title.getExtension(), 'js', 'Space after an extension is stripped' );

		title = new mw.Title( 'Example#foo' );
		assert.equal( title.getFragment(), 'foo', 'Fragment' );

		title = new mw.Title( 'Example#_foo_bar baz_' );
		assert.equal( title.getFragment(), ' foo bar baz', 'Fragment' );
	} );

	QUnit.test( 'Namespace detection and conversion', 10, function ( assert ) {
		var title;

		title = new mw.Title( 'File:User:Example' );
		assert.equal( title.getNamespaceId(), 6, 'Titles can contain namespace prefixes, which are otherwise ignored' );

		title = new mw.Title( 'Example', 6 );
		assert.equal( title.getNamespaceId(), 6, 'Default namespace passed is used' );

		title = new mw.Title( 'User:Example', 6 );
		assert.equal( title.getNamespaceId(), 2, 'Included namespace prefix overrides the given default' );

		title = new mw.Title( ':Example', 6 );
		assert.equal( title.getNamespaceId(), 0, 'Colon forces main namespace' );

		title = new mw.Title( 'something.PDF', 6 );
		assert.equal( title.toString(), 'File:Something.PDF' );

		title = new mw.Title( 'NeilK', 3 );
		assert.equal( title.toString(), 'User_talk:NeilK' );
		assert.equal( title.toText(), 'User talk:NeilK' );

		title = new mw.Title( 'Frobisher', 100 );
		assert.equal( title.toString(), 'Penguins:Frobisher' );

		title = new mw.Title( 'antarctic_waterfowl:flightless_yet_cute.jpg' );
		assert.equal( title.toString(), 'Penguins:Flightless_yet_cute.jpg' );

		title = new mw.Title( 'Penguins:flightless_yet_cute.jpg' );
		assert.equal( title.toString(), 'Penguins:Flightless_yet_cute.jpg' );
	} );

	QUnit.test( 'Throw error on invalid title', 1, function ( assert ) {
		assert.throws( function () {
			return new mw.Title( '' );
		}, 'Throw error on empty string' );
	} );

	QUnit.test( 'Case-sensivity', 3, function ( assert ) {
		var title;

		// Default config
		mw.config.set( 'wgCaseSensitiveNamespaces', [] );

		title = new mw.Title( 'article' );
		assert.equal( title.toString(), 'Article', 'Default config: No sensitive namespaces by default. First-letter becomes uppercase' );

		// $wgCapitalLinks = false;
		mw.config.set( 'wgCaseSensitiveNamespaces', [0, -2, 1, 4, 5, 6, 7, 10, 11, 12, 13, 14, 15] );

		title = new mw.Title( 'article' );
		assert.equal( title.toString(), 'article', '$wgCapitalLinks=false: Article namespace is sensitive, first-letter case stays lowercase' );

		title = new mw.Title( 'john', 2 );
		assert.equal( title.toString(), 'User:John', '$wgCapitalLinks=false: User namespace is insensitive, first-letter becomes uppercase' );
	} );

	QUnit.test( 'toString / toText', 2, function ( assert ) {
		var title = new mw.Title( 'Some random page' );

		assert.equal( title.toString(), title.getPrefixedDb() );
		assert.equal( title.toText(), title.getPrefixedText() );
	} );

	QUnit.test( 'getExtension', 7, function ( assert ) {
		function extTest( pagename, ext, description ) {
			var title = new mw.Title( pagename );
			assert.equal( title.getExtension(), ext, description || pagename );
		}

		extTest( 'MediaWiki:Vector.js', 'js' );
		extTest( 'User:Example/common.css', 'css' );
		extTest( 'File:Example.longextension', 'longextension', 'Extension parsing not limited (bug 36151)' );
		extTest( 'Example/information.json', 'json', 'Extension parsing not restricted from any namespace' );
		extTest( 'Foo.', null, 'Trailing dot is not an extension' );
		extTest( 'Foo..', null, 'Trailing dots are not an extension' );
		extTest( 'Foo.a.', null, 'Page name with dots and ending in a dot does not have an extension' );

		// @broken: Throws an exception
		// extTest( '.NET', null, 'Leading dot is (or is not?) an extension' );
	} );

	QUnit.test( 'exists', 3, function ( assert ) {
		var title;

		// Empty registry, checks default to null

		title = new mw.Title( 'Some random page', 4 );
		assert.strictEqual( title.exists(), null, 'Return null with empty existance registry' );

		// Basic registry, checks default to boolean
		mw.Title.exist.set( ['Does_exist', 'User_talk:NeilK', 'Wikipedia:Sandbox_rules'], true );
		mw.Title.exist.set( ['Does_not_exist', 'User:John', 'Foobar'], false );

		title = new mw.Title( 'Project:Sandbox rules' );
		assert.assertTrue( title.exists(), 'Return true for page titles marked as existing' );
		title = new mw.Title( 'Foobar' );
		assert.assertFalse( title.exists(), 'Return false for page titles marked as nonexistent' );

	} );

	QUnit.test( 'getUrl', 3, function ( assert ) {
		var title;

		// Config
		mw.config.set( 'wgArticlePath', '/wiki/$1' );

		title = new mw.Title( 'Foobar' );
<<<<<<< HEAD
		assert.equal( title.getUrl(), '/wiki/Foobar', 'Basic functionally, getUrl uses mw.util.getUrl' );
=======
		assert.equal( title.getUrl(), '/wiki/Foobar', 'Basic functionality, getUrl uses mw.util.getUrl' );
		assert.equal( title.getUrl({ action: 'edit' }), '/wiki/Foobar?action=edit', 'Basic functionality, \'params\' parameter' );
>>>>>>> f3d821de

		title = new mw.Title( 'John Doe', 3 );
		assert.equal( title.getUrl(), '/wiki/User_talk:John_Doe', 'Escaping in title and namespace for urls' );
	} );

	QUnit.test( 'newFromImg', 40, function ( assert ) {
		var title, i, thisCase, prefix,
			cases = [
				{
					url: '//upload.wikimedia.org/wikipedia/commons/thumb/b/bf/Princess_Alexandra_of_Denmark_%28later_Queen_Alexandra%2C_wife_of_Edward_VII%29_with_her_two_eldest_sons%2C_Prince_Albert_Victor_%28Eddy%29_and_George_Frederick_Ernest_Albert_%28later_George_V%29.jpg/939px-thumbnail.jpg',
					typeOfUrl: 'Hashed thumb with shortened path',
					nameText: 'Princess Alexandra of Denmark (later Queen Alexandra, wife of Edward VII) with her two eldest sons, Prince Albert Victor (Eddy) and George Frederick Ernest Albert (later George V)',
					prefixedText: 'File:Princess Alexandra of Denmark (later Queen Alexandra, wife of Edward VII) with her two eldest sons, Prince Albert Victor (Eddy) and George Frederick Ernest Albert (later George V).jpg'
				},
				{
					url: '/wiki/images/thumb/9/91/Anticlockwise_heliotrope%27s.jpg/99px-Anticlockwise_heliotrope%27s.jpg',
					typeOfUrl: 'Normal hashed directory thumbnail',
					nameText: 'Anticlockwise heliotrope\'s',
					prefixedText: 'File:Anticlockwise heliotrope\'s.jpg'
				},

				{
					url: '/wiki/images/thumb/8/80/Wikipedia-logo-v2.svg/langde-150px-Wikipedia-logo-v2.svg.png',
					typeOfUrl: 'Normal hashed directory thumbnail with complex thumbnail parameters',
					nameText: 'Wikipedia-logo-v2',
					prefixedText: 'File:Wikipedia-logo-v2.svg'
				},

				{
					url: '//upload.wikimedia.org/wikipedia/commons/thumb/8/80/Wikipedia-logo-v2.svg/150px-Wikipedia-logo-v2.svg.png',
					typeOfUrl: 'Commons thumbnail',
					nameText: 'Wikipedia-logo-v2',
					prefixedText: 'File:Wikipedia-logo-v2.svg'
				},

				{
					url: '/wiki/images/9/91/Anticlockwise_heliotrope%27s.jpg',
					typeOfUrl: 'Full image',
					nameText: 'Anticlockwise heliotrope\'s',
					prefixedText: 'File:Anticlockwise heliotrope\'s.jpg'
				},

				{
					url: 'http://localhost/thumb.php?f=Stuffless_Figaro%27s.jpg&width=180',
					typeOfUrl: 'thumb.php-based thumbnail',
					nameText: 'Stuffless Figaro\'s',
					prefixedText: 'File:Stuffless Figaro\'s.jpg'
				},

				{
					url: '/wikipedia/commons/thumb/Wikipedia-logo-v2.svg/150px-Wikipedia-logo-v2.svg.png',
					typeOfUrl: 'Commons unhashed thumbnail',
					nameText: 'Wikipedia-logo-v2',
					prefixedText: 'File:Wikipedia-logo-v2.svg'
				},

				{
					url: '/wikipedia/commons/thumb/Wikipedia-logo-v2.svg/langde-150px-Wikipedia-logo-v2.svg.png',
					typeOfUrl: 'Commons unhashed thumbnail with complex thumbnail parameters',
					nameText: 'Wikipedia-logo-v2',
					prefixedText: 'File:Wikipedia-logo-v2.svg'
				},

				{
					url: '/wiki/images/Anticlockwise_heliotrope%27s.jpg',
					typeOfUrl: 'Unhashed local file',
					nameText: 'Anticlockwise heliotrope\'s',
					prefixedText: 'File:Anticlockwise heliotrope\'s.jpg'
				},

				{
					url: '',
					typeOfUrl: 'Empty string'
				},

				{
					url: 'foo',
					typeOfUrl: 'String with only alphabet characters'
				},

				{
					url: 'foobar.foobar',
					typeOfUrl: 'Not a file path'
				},

				{
					url: '/a/a0/blah blah blah',
					typeOfUrl: 'Space characters'
				}
			];

		for ( i = 0; i < cases.length; i++ ) {
			thisCase = cases[i];
			title = mw.Title.newFromImg( { src: thisCase.url } );

			if ( thisCase.nameText !== undefined ) {
				prefix = '[' + thisCase.typeOfUrl + ' URL' + '] ';

				assert.notStrictEqual( title, null, prefix + 'Parses successfully' );
				assert.equal( title.getNameText(), thisCase.nameText, prefix + 'Filename matches original' );
				assert.equal( title.getPrefixedText(), thisCase.prefixedText, prefix + 'File page title matches original' );
				assert.equal( title.getNamespaceId(), 6, prefix + 'Namespace ID matches File namespace' );
			} else {
				assert.strictEqual( title, null, thisCase.typeOfUrl + ', should not produce an mw.Title object' );
			}
		}
	} );

}( mediaWiki, jQuery ) );<|MERGE_RESOLUTION|>--- conflicted
+++ resolved
@@ -324,12 +324,8 @@
 		mw.config.set( 'wgArticlePath', '/wiki/$1' );
 
 		title = new mw.Title( 'Foobar' );
-<<<<<<< HEAD
-		assert.equal( title.getUrl(), '/wiki/Foobar', 'Basic functionally, getUrl uses mw.util.getUrl' );
-=======
 		assert.equal( title.getUrl(), '/wiki/Foobar', 'Basic functionality, getUrl uses mw.util.getUrl' );
 		assert.equal( title.getUrl({ action: 'edit' }), '/wiki/Foobar?action=edit', 'Basic functionality, \'params\' parameter' );
->>>>>>> f3d821de
 
 		title = new mw.Title( 'John Doe', 3 );
 		assert.equal( title.getUrl(), '/wiki/User_talk:John_Doe', 'Escaping in title and namespace for urls' );
