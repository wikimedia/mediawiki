( function ( mw, $ ) {
	var formatText, formatParse, formatnumTests, specialCharactersPageName, expectedListUsers,
		expectedListUsersSitename, expectedEntrypoints,
		mwLanguageCache = {},
		hasOwn = Object.hasOwnProperty;

	// When the expected result is the same in both modes
	function assertBothModes( assert, parserArguments, expectedResult, assertMessage ) {
		assert.equal( formatText.apply( null, parserArguments ), expectedResult, assertMessage + ' when format is \'text\'' );
		assert.equal( formatParse.apply( null, parserArguments ), expectedResult, assertMessage + ' when format is \'parse\'' );
	}

	QUnit.module( 'mediawiki.jqueryMsg', QUnit.newMwEnvironment( {
		setup: function () {
			this.originalMwLanguage = mw.language;
			this.parserDefaults = mw.jqueryMsg.getParserDefaults();
			mw.jqueryMsg.setParserDefaults( {
				magic: {
					SITENAME: 'Wiki'
				}
			} );

			specialCharactersPageName = '"Who" wants to be a millionaire & live on \'Exotic Island\'?';

			expectedListUsers = '注册<a title="Special:ListUsers" href="/wiki/Special:ListUsers">用户</a>';
			expectedListUsersSitename = '注册<a title="Special:ListUsers" href="/wiki/Special:ListUsers">用户' +
<<<<<<< HEAD
				mw.config.get( 'wgSiteName' ) + '</a>';
=======
				'Wiki</a>';
>>>>>>> a51acbb6

			expectedEntrypoints = '<a href="https://www.mediawiki.org/wiki/Manual:index.php">index.php</a>';

			formatText = mw.jqueryMsg.getMessageFunction( {
				format: 'text'
			} );

			formatParse = mw.jqueryMsg.getMessageFunction( {
				format: 'parse'
			} );
		},
		teardown: function () {
			mw.language = this.originalMwLanguage;
			mw.jqueryMsg.setParserDefaults( this.parserDefaults );
		},
		config: {
			wgArticlePath: '/wiki/$1',
			// jscs:disable requireCamelCaseOrUpperCaseIdentifiers
			wgNamespaceIds: {
				template: 10,
				template_talk: 11,
				// Localised
				szablon: 10,
				dyskusja_szablonu: 11
			},
			// jscs:enable requireCamelCaseOrUpperCaseIdentifiers
			wgFormattedNamespaces: {
				// Localised
				10: 'Szablon',
				11: 'Dyskusja szablonu'
			}
		},
		// Messages that are reused in multiple tests
		messages: {
			// The values for gender are not significant,
			// what matters is which of the values is choosen by the parser
			'gender-msg': '$1: {{GENDER:$2|blue|pink|green}}',
			'gender-msg-currentuser': '{{GENDER:|blue|pink|green}}',

			'plural-msg': 'Found $1 {{PLURAL:$1|item|items}}',
			// See https://phabricator.wikimedia.org/T71993
			'plural-msg-explicit-forms-nested': 'Found {{PLURAL:$1|$1 results|0=no results in {{SITENAME}}|1=$1 result}}',
			// Assume the grammar form grammar_case_foo is not valid in any language
			'grammar-msg': 'Przeszukaj {{GRAMMAR:grammar_case_foo|{{SITENAME}}}}',

			'formatnum-msg': '{{formatnum:$1}}',

			'portal-url': 'Project:Community portal',
			'see-portal-url': '{{Int:portal-url}} is an important community page.',

			'jquerymsg-test-statistics-users': '注册[[Special:ListUsers|用户]]',
			'jquerymsg-test-statistics-users-sitename': '注册[[Special:ListUsers|用户{{SITENAME}}]]',

			'jquerymsg-test-version-entrypoints-index-php': '[https://www.mediawiki.org/wiki/Manual:index.php index.php]',

			'external-link-replace': 'Foo [$1 bar]',
			'external-link-plural': 'Foo {{PLURAL:$1|is [$2 one]|are [$2 some]|2=[$2 two]|3=three|4=a=b}} things.',
			'plural-only-explicit-forms': 'It is a {{PLURAL:$1|1=single|2=double}} room.',
			'plural-empty-explicit-form': 'There is me{{PLURAL:$1|0=| and other people}}.'
		}
	} ) );

	/**
	 * Be careful to no run this in parallel as it uses a global identifier (mw.language)
	 * to transport the module back to the test. It musn't be overwritten concurrentely.
	 *
	 * This function caches the mw.language data to avoid having to request the same module
	 * multiple times. There is more than one test case for any given language.
	 */
	function getMwLanguage( langCode ) {
		if ( !hasOwn.call( mwLanguageCache, langCode ) ) {
			mwLanguageCache[ langCode ] = $.ajax( {
				url: mw.util.wikiScript( 'load' ),
				data: {
					skin: mw.config.get( 'skin' ),
					lang: langCode,
					debug: mw.config.get( 'debug' ),
					modules: [
						'mediawiki.language.data',
						'mediawiki.language'
					].join( '|' ),
					only: 'scripts'
				},
				dataType: 'script',
				cache: true
			} ).then( function () {
				return mw.language;
			} );
		}
		return mwLanguageCache[ langCode ];
	}

	/**
	 * @param {Function[]} tasks List of functions that perform tasks
	 *  that may be asynchronous. Invoke the callback parameter when done.
	 */
	function process( tasks ) {
		/*jshint latedef:false */
		function abort() {
			tasks.splice( 0, tasks.length );
			next();
		}
		function next() {
			if ( !tasks ) {
				// This happens if after the process is completed, one of our callbacks is
				// invoked. This can happen if a test timed out but the process was still
				// running. In that case, ignore it. Don't invoke complete() a second time.
				return;
			}
			var task = tasks.shift();
			if ( task ) {
				task( next, abort );
			} else {
				// Remove tasks list to indicate the process is final.
				tasks = null;
			}
		}
		next();
	}

	QUnit.test( 'Replace', 15, function ( assert ) {
		mw.messages.set( 'simple', 'Foo $1 baz $2' );

		assert.equal( formatParse( 'simple' ), 'Foo $1 baz $2', 'Replacements with no substitutes' );
		assert.equal( formatParse( 'simple', 'bar' ), 'Foo bar baz $2', 'Replacements with less substitutes' );
		assert.equal( formatParse( 'simple', 'bar', 'quux' ), 'Foo bar baz quux', 'Replacements with all substitutes' );

		mw.messages.set( 'plain-input', '<foo foo="foo">x$1y&lt;</foo>z' );

		assert.equal(
			formatParse( 'plain-input', 'bar' ),
			'&lt;foo foo="foo"&gt;xbary&amp;lt;&lt;/foo&gt;z',
			'Input is not considered html'
		);

		mw.messages.set( 'plain-replace', 'Foo $1' );

		assert.equal(
			formatParse( 'plain-replace', '<bar bar="bar">&gt;</bar>' ),
			'Foo &lt;bar bar="bar"&gt;&amp;gt;&lt;/bar&gt;',
			'Replacement is not considered html'
		);

		mw.messages.set( 'object-replace', 'Foo $1' );

		assert.equal(
			formatParse( 'object-replace', $( '<div class="bar">&gt;</div>' ) ),
			'Foo <div class="bar">&gt;</div>',
			'jQuery objects are preserved as raw html'
		);

		assert.equal(
			formatParse( 'object-replace', $( '<div class="bar">&gt;</div>' ).get( 0 ) ),
			'Foo <div class="bar">&gt;</div>',
			'HTMLElement objects are preserved as raw html'
		);

		assert.equal(
			formatParse( 'object-replace', $( '<div class="bar">&gt;</div>' ).toArray() ),
			'Foo <div class="bar">&gt;</div>',
			'HTMLElement[] arrays are preserved as raw html'
		);

		assert.equal(
			formatParse( 'external-link-replace', 'http://example.org/?x=y&z' ),
			'Foo <a href="http://example.org/?x=y&amp;z">bar</a>',
			'Href is not double-escaped in wikilink function'
		);
		assert.equal(
			formatParse( 'external-link-plural', 1, 'http://example.org' ),
			'Foo is <a href="http://example.org">one</a> things.',
			'Link is expanded inside plural and is not escaped html'
		);
		assert.equal(
			formatParse( 'external-link-plural', 2, 'http://example.org' ),
			'Foo <a href=\"http://example.org\">two</a> things.',
			'Link is expanded inside an explicit plural form and is not escaped html'
		);
		assert.equal(
			formatParse( 'external-link-plural', 3 ),
			'Foo three things.',
			'A simple explicit plural form co-existing with complex explicit plural forms'
		);
		assert.equal(
			formatParse( 'external-link-plural', 4, 'http://example.org' ),
			'Foo a=b things.',
			'Only first equal sign is used as delimiter for explicit plural form. Repeated equal signs does not create issue'
		);
		assert.equal(
			formatParse( 'external-link-plural', 6, 'http://example.org' ),
			'Foo are <a href="http://example.org">some</a> things.',
			'Plural fallback to the "other" plural form'
		);
		assert.equal(
			formatParse( 'plural-only-explicit-forms', 2 ),
			'It is a double room.',
			'Plural with explicit forms alone.'
		);
	} );

	QUnit.test( 'Plural', 9, function ( assert ) {
		assert.equal( formatParse( 'plural-msg', 0 ), 'Found 0 items', 'Plural test for english with zero as count' );
		assert.equal( formatParse( 'plural-msg', 1 ), 'Found 1 item', 'Singular test for english' );
		assert.equal( formatParse( 'plural-msg', 2 ), 'Found 2 items', 'Plural test for english' );
		assert.equal( formatParse( 'plural-msg-explicit-forms-nested', 6 ), 'Found 6 results', 'Plural message with explicit plural forms' );
		assert.equal( formatParse( 'plural-msg-explicit-forms-nested', 0 ), 'Found no results in Wiki', 'Plural message with explicit plural forms, with nested {{SITENAME}}' );
		assert.equal( formatParse( 'plural-msg-explicit-forms-nested', 1 ), 'Found 1 result', 'Plural message with explicit plural forms with placeholder nested' );
		assert.equal( formatParse( 'plural-empty-explicit-form', 0 ), 'There is me.' );
		assert.equal( formatParse( 'plural-empty-explicit-form', 1 ), 'There is me and other people.' );
		assert.equal( formatParse( 'plural-empty-explicit-form', 2 ), 'There is me and other people.' );
	} );

	QUnit.test( 'Gender', 15, function ( assert ) {
		var originalGender = mw.user.options.get( 'gender' );

		// TODO: These tests should be for mw.msg once mw.msg integrated with mw.jqueryMsg
		// TODO: English may not be the best language for these tests. Use a language like Arabic or Russian
		mw.user.options.set( 'gender', 'male' );
		assert.equal(
			formatParse( 'gender-msg', 'Bob', 'male' ),
			'Bob: blue',
			'Masculine from string "male"'
		);
		assert.equal(
			formatParse( 'gender-msg', 'Bob', mw.user ),
			'Bob: blue',
			'Masculine from mw.user object'
		);
		assert.equal(
			formatParse( 'gender-msg-currentuser' ),
			'blue',
			'Masculine for current user'
		);

		mw.user.options.set( 'gender', 'female' );
		assert.equal(
			formatParse( 'gender-msg', 'Alice', 'female' ),
			'Alice: pink',
			'Feminine from string "female"' );
		assert.equal(
			formatParse( 'gender-msg', 'Alice', mw.user ),
			'Alice: pink',
			'Feminine from mw.user object'
		);
		assert.equal(
			formatParse( 'gender-msg-currentuser' ),
			'pink',
			'Feminine for current user'
		);

		mw.user.options.set( 'gender', 'unknown' );
		assert.equal(
			formatParse( 'gender-msg', 'Foo', mw.user ),
			'Foo: green',
			'Neutral from mw.user object' );
		assert.equal(
			formatParse( 'gender-msg', 'User' ),
			'User: green',
			'Neutral when no parameter given' );
		assert.equal(
			formatParse( 'gender-msg', 'User', 'unknown' ),
			'User: green',
			'Neutral from string "unknown"'
		);
		assert.equal(
			formatParse( 'gender-msg-currentuser' ),
			'green',
			'Neutral for current user'
		);

		mw.messages.set( 'gender-msg-one-form', '{{GENDER:$1|User}}: $2 {{PLURAL:$2|edit|edits}}' );

		assert.equal(
			formatParse( 'gender-msg-one-form', 'male', 10 ),
			'User: 10 edits',
			'Gender neutral and plural form'
		);
		assert.equal(
			formatParse( 'gender-msg-one-form', 'female', 1 ),
			'User: 1 edit',
			'Gender neutral and singular form'
		);

		mw.messages.set( 'gender-msg-lowercase', '{{gender:$1|he|she}} is awesome' );
		assert.equal(
			formatParse( 'gender-msg-lowercase', 'male' ),
			'he is awesome',
			'Gender masculine'
		);
		assert.equal(
			formatParse( 'gender-msg-lowercase', 'female' ),
			'she is awesome',
			'Gender feminine'
		);

		mw.messages.set( 'gender-msg-wrong', '{{gender}} test' );
		assert.equal(
			formatParse( 'gender-msg-wrong', 'female' ),
			' test',
			'Invalid syntax should result in {{gender}} simply being stripped away'
		);

		mw.user.options.set( 'gender', originalGender );
	} );

	QUnit.test( 'Case changing', 8, function ( assert ) {
		mw.messages.set( 'to-lowercase', '{{lc:thIS hAS MEsSed uP CapItaliZatiON}}' );
		assert.equal( formatParse( 'to-lowercase' ), 'this has messed up capitalization', 'To lowercase' );

		mw.messages.set( 'to-caps', '{{uc:thIS hAS MEsSed uP CapItaliZatiON}}' );
		assert.equal( formatParse( 'to-caps' ), 'THIS HAS MESSED UP CAPITALIZATION', 'To caps' );

		mw.messages.set( 'uc-to-lcfirst', '{{lcfirst:THis hAS MEsSed uP CapItaliZatiON}}' );
		mw.messages.set( 'lc-to-lcfirst', '{{lcfirst:thIS hAS MEsSed uP CapItaliZatiON}}' );
		assert.equal( formatParse( 'uc-to-lcfirst' ), 'tHis hAS MEsSed uP CapItaliZatiON', 'Lcfirst caps' );
		assert.equal( formatParse( 'lc-to-lcfirst' ), 'thIS hAS MEsSed uP CapItaliZatiON', 'Lcfirst lowercase' );

		mw.messages.set( 'uc-to-ucfirst', '{{ucfirst:THis hAS MEsSed uP CapItaliZatiON}}' );
		mw.messages.set( 'lc-to-ucfirst', '{{ucfirst:thIS hAS MEsSed uP CapItaliZatiON}}' );
		assert.equal( formatParse( 'uc-to-ucfirst' ), 'THis hAS MEsSed uP CapItaliZatiON', 'Ucfirst caps' );
		assert.equal( formatParse( 'lc-to-ucfirst' ), 'ThIS hAS MEsSed uP CapItaliZatiON', 'Ucfirst lowercase' );

		mw.messages.set( 'mixed-to-sentence', '{{ucfirst:{{lc:thIS hAS MEsSed uP CapItaliZatiON}}}}' );
		assert.equal( formatParse( 'mixed-to-sentence' ), 'This has messed up capitalization', 'To sentence case' );
		mw.messages.set( 'all-caps-except-first', '{{lcfirst:{{uc:thIS hAS MEsSed uP CapItaliZatiON}}}}' );
		assert.equal( formatParse( 'all-caps-except-first' ), 'tHIS HAS MESSED UP CAPITALIZATION', 'To opposite sentence case' );
	} );

	QUnit.test( 'Grammar', 2, function ( assert ) {
		assert.equal( formatParse( 'grammar-msg' ), 'Przeszukaj Wiki', 'Grammar Test with sitename' );

		mw.messages.set( 'grammar-msg-wrong-syntax', 'Przeszukaj {{GRAMMAR:grammar_case_xyz}}' );
		assert.equal( formatParse( 'grammar-msg-wrong-syntax' ), 'Przeszukaj ', 'Grammar Test with wrong grammar template syntax' );
	} );

	QUnit.test( 'Match PHP parser', mw.libs.phpParserData.tests.length, function ( assert ) {
		mw.messages.set( mw.libs.phpParserData.messages );
		var tasks = $.map( mw.libs.phpParserData.tests, function ( test ) {
			return function ( next, abort ) {
				var done = assert.async();
				getMwLanguage( test.lang )
					.then( function ( langClass ) {
						mw.config.set( 'wgUserLanguage', test.lang );
						var parser = new mw.jqueryMsg.parser( { language: langClass } );
						assert.equal(
							parser.parse( test.key, test.args ).html(),
							test.result,
							test.name
						);
					}, function () {
						assert.ok( false, 'Language "' + test.lang + '" failed to load.' );
					} )
					.then( done, done )
					.then( next, abort );
			};
		} );

		process( tasks );
	} );

	QUnit.test( 'Links', 14, function ( assert ) {
		var testCases,
			expectedDisambiguationsText,
			expectedMultipleBars,
			expectedSpecialCharacters;

		// The below three are all identical to or based on real messages.  For disambiguations-text,
		// the bold was removed because it is not yet implemented.

		assert.htmlEqual(
			formatParse( 'jquerymsg-test-statistics-users' ),
			expectedListUsers,
			'Piped wikilink'
		);

		expectedDisambiguationsText = 'The following pages contain at least one link to a disambiguation page.\nThey may have to link to a more appropriate page instead.\nA page is treated as a disambiguation page if it uses a template that is linked from ' +
			'<a title="MediaWiki:Disambiguationspage" href="/wiki/MediaWiki:Disambiguationspage">MediaWiki:Disambiguationspage</a>.';

		mw.messages.set( 'disambiguations-text', 'The following pages contain at least one link to a disambiguation page.\nThey may have to link to a more appropriate page instead.\nA page is treated as a disambiguation page if it uses a template that is linked from [[MediaWiki:Disambiguationspage]].' );
		assert.htmlEqual(
			formatParse( 'disambiguations-text' ),
			expectedDisambiguationsText,
			'Wikilink without pipe'
		);

		assert.htmlEqual(
			formatParse( 'jquerymsg-test-version-entrypoints-index-php' ),
			expectedEntrypoints,
			'External link'
		);

		// Pipe trick is not supported currently, but should not parse as text either.
		mw.messages.set( 'pipe-trick', '[[Tampa, Florida|]]' );
		mw.messages.set( 'reverse-pipe-trick', '[[|Tampa, Florida]]' );
		mw.messages.set( 'empty-link', '[[]]' );
		this.suppressWarnings();
		assert.equal(
			formatParse( 'pipe-trick' ),
			'[[Tampa, Florida|]]',
			'Pipe trick should not be parsed.'
		);
		assert.equal(
			formatParse( 'reverse-pipe-trick' ),
			'[[|Tampa, Florida]]',
			'Reverse pipe trick should not be parsed.'
		);
		assert.equal(
			formatParse( 'empty-link' ),
			'[[]]',
			'Empty link should not be parsed.'
		);
		this.restoreWarnings();

		expectedMultipleBars = '<a title="Main Page" href="/wiki/Main_Page">Main|Page</a>';
		mw.messages.set( 'multiple-bars', '[[Main Page|Main|Page]]' );
		assert.htmlEqual(
			formatParse( 'multiple-bars' ),
			expectedMultipleBars,
			'Bar in anchor'
		);

		expectedSpecialCharacters = '<a title="&quot;Who&quot; wants to be a millionaire &amp; live on &#039;Exotic Island&#039;?" href="/wiki/%22Who%22_wants_to_be_a_millionaire_%26_live_on_%27Exotic_Island%27%3F">&quot;Who&quot; wants to be a millionaire &amp; live on &#039;Exotic Island&#039;?</a>';

		mw.messages.set( 'special-characters', '[[' + specialCharactersPageName + ']]' );
		assert.htmlEqual(
			formatParse( 'special-characters' ),
			expectedSpecialCharacters,
			'Special characters'
		);

		mw.messages.set( 'leading-colon', '[[:File:Foo.jpg]]' );
		assert.htmlEqual(
			formatParse( 'leading-colon' ),
			'<a title="File:Foo.jpg" href="/wiki/File:Foo.jpg">File:Foo.jpg</a>',
			'Leading colon in links is stripped'
		);

		assert.htmlEqual(
			formatParse( 'jquerymsg-test-statistics-users-sitename' ),
			expectedListUsersSitename,
			'Piped wikilink with parser function in the text'
		);

		testCases = [
			[
				'extlink-html-full',
				'asd [http://example.org <strong>Example</strong>] asd',
				'asd <a href="http://example.org"><strong>Example</strong></a> asd'
			],
			[
				'extlink-html-partial',
				'asd [http://example.org foo <strong>Example</strong> bar] asd',
				'asd <a href="http://example.org">foo <strong>Example</strong> bar</a> asd'
			],
			[
				'wikilink-html-full',
				'asd [[Example|<strong>Example</strong>]] asd',
				'asd <a title="Example" href="/wiki/Example"><strong>Example</strong></a> asd'
			],
			[
				'wikilink-html-partial',
				'asd [[Example|foo <strong>Example</strong> bar]] asd',
				'asd <a title="Example" href="/wiki/Example">foo <strong>Example</strong> bar</a> asd'
			]
		];

		$.each( testCases, function () {
			var
				key = this[ 0 ],
				input = this[ 1 ],
				output = this[ 2 ];
			mw.messages.set( key, input );
			assert.htmlEqual(
				formatParse( key ),
				output,
				'HTML in links: ' + key
			);
		} );
	} );

	QUnit.test( 'Replacements in links', 14, function ( assert ) {
		var testCases = [
			[
				'extlink-param-href-full',
				'asd [$1 Example] asd',
				'asd <a href="http://example.com">Example</a> asd'
			],
			[
				'extlink-param-href-partial',
				'asd [$1/example Example] asd',
				'asd <a href="http://example.com/example">Example</a> asd'
			],
			[
				'extlink-param-text-full',
				'asd [http://example.org $2] asd',
				'asd <a href="http://example.org">Text</a> asd'
			],
			[
				'extlink-param-text-partial',
				'asd [http://example.org Example $2] asd',
				'asd <a href="http://example.org">Example Text</a> asd'
			],
			[
				'extlink-param-both-full',
				'asd [$1 $2] asd',
				'asd <a href="http://example.com">Text</a> asd'
			],
			[
				'extlink-param-both-partial',
				'asd [$1/example Example $2] asd',
				'asd <a href="http://example.com/example">Example Text</a> asd'
			],
			[
				'wikilink-param-href-full',
				'asd [[$1|Example]] asd',
				'asd <a title="Example" href="/wiki/Example">Example</a> asd'
			],
			[
				'wikilink-param-href-partial',
				'asd [[$1/Test|Example]] asd',
				'asd <a title="Example/Test" href="/wiki/Example/Test">Example</a> asd'
			],
			[
				'wikilink-param-text-full',
				'asd [[Example|$2]] asd',
				'asd <a title="Example" href="/wiki/Example">Text</a> asd'
			],
			[
				'wikilink-param-text-partial',
				'asd [[Example|Example $2]] asd',
				'asd <a title="Example" href="/wiki/Example">Example Text</a> asd'
			],
			[
				'wikilink-param-both-full',
				'asd [[$1|$2]] asd',
				'asd <a title="Example" href="/wiki/Example">Text</a> asd'
			],
			[
				'wikilink-param-both-partial',
				'asd [[$1/Test|Example $2]] asd',
				'asd <a title="Example/Test" href="/wiki/Example/Test">Example Text</a> asd'
			],
			[
				'wikilink-param-unpiped-full',
				'asd [[$1]] asd',
				'asd <a title="Example" href="/wiki/Example">Example</a> asd'
			],
			[
				'wikilink-param-unpiped-partial',
				'asd [[$1/Test]] asd',
				'asd <a title="Example/Test" href="/wiki/Example/Test">Example/Test</a> asd'
			]
		];

		$.each( testCases, function () {
			var
				key = this[ 0 ],
				input = this[ 1 ],
				output = this[ 2 ],
				paramHref = key.slice( 0, 8 ) === 'wikilink' ? 'Example' : 'http://example.com',
				paramText = 'Text';
			mw.messages.set( key, input );
			assert.htmlEqual(
				formatParse( key, paramHref, paramText ),
				output,
				'Replacements in links: ' + key
			);
		} );
	} );

	// Tests that {{-transformation vs. general parsing are done as requested
	QUnit.test( 'Curly brace transformation', 16, function ( assert ) {
		var oldUserLang = mw.config.get( 'wgUserLanguage' );

		assertBothModes( assert, [ 'gender-msg', 'Bob', 'male' ], 'Bob: blue', 'gender is resolved' );

		assertBothModes( assert, [ 'plural-msg', 5 ], 'Found 5 items', 'plural is resolved' );

		assertBothModes( assert, [ 'grammar-msg' ], 'Przeszukaj Wiki', 'grammar is resolved' );

		mw.config.set( 'wgUserLanguage', 'en' );
		assertBothModes( assert, [ 'formatnum-msg', '987654321.654321' ], '987,654,321.654', 'formatnum is resolved' );

		// Test non-{{ wikitext, where behavior differs

		// Wikilink
		assert.equal(
			formatText( 'jquerymsg-test-statistics-users' ),
			mw.messages.get( 'jquerymsg-test-statistics-users' ),
			'Internal link message unchanged when format is \'text\''
		);
		assert.htmlEqual(
			formatParse( 'jquerymsg-test-statistics-users' ),
			expectedListUsers,
			'Internal link message parsed when format is \'parse\''
		);

		// External link
		assert.equal(
			formatText( 'jquerymsg-test-version-entrypoints-index-php' ),
			mw.messages.get( 'jquerymsg-test-version-entrypoints-index-php' ),
			'External link message unchanged when format is \'text\''
		);
		assert.htmlEqual(
			formatParse( 'jquerymsg-test-version-entrypoints-index-php' ),
			expectedEntrypoints,
			'External link message processed when format is \'parse\''
		);

		// External link with parameter
		assert.equal(
			formatText( 'external-link-replace', 'http://example.com' ),
			'Foo [http://example.com bar]',
			'External link message only substitutes parameter when format is \'text\''
		);
		assert.htmlEqual(
			formatParse( 'external-link-replace', 'http://example.com' ),
			'Foo <a href="http://example.com">bar</a>',
			'External link message processed when format is \'parse\''
		);
		assert.htmlEqual(
			formatParse( 'external-link-replace', $( '<i>' ) ),
			'Foo <i>bar</i>',
			'External link message processed as jQuery object when format is \'parse\''
		);
		assert.htmlEqual(
			formatParse( 'external-link-replace', function () {} ),
			'Foo <a href="#">bar</a>',
			'External link message processed as function when format is \'parse\''
		);

		mw.config.set( 'wgUserLanguage', oldUserLang );
	} );

	QUnit.test( 'Int', 4, function ( assert ) {
		var newarticletextSource = 'You have followed a link to a page that does not exist yet. To create the page, start typing in the box below (see the [[{{Int:Foobar}}|foobar]] for more info). If you are here by mistake, click your browser\'s back button.',
			expectedNewarticletext,
			helpPageTitle = 'Help:Foobar';

		mw.messages.set( 'foobar', helpPageTitle );

		expectedNewarticletext = 'You have followed a link to a page that does not exist yet. To create the page, start typing in the box below (see the ' +
			'<a title="Help:Foobar" href="/wiki/Help:Foobar">foobar</a> for more info). If you are here by mistake, click your browser\'s back button.';

		mw.messages.set( 'newarticletext', newarticletextSource );

		assert.htmlEqual(
			formatParse( 'newarticletext' ),
			expectedNewarticletext,
			'Link with nested message'
		);

		assert.equal(
			formatParse( 'see-portal-url' ),
			'Project:Community portal is an important community page.',
			'Nested message'
		);

		mw.messages.set( 'newarticletext-lowercase',
			newarticletextSource.replace( 'Int:Helppage', 'int:helppage' ) );

		assert.htmlEqual(
			formatParse( 'newarticletext-lowercase' ),
			expectedNewarticletext,
			'Link with nested message, lowercase include'
		);

		mw.messages.set( 'uses-missing-int', '{{int:doesnt-exist}}' );

		assert.equal(
			formatParse( 'uses-missing-int' ),
			'[doesnt-exist]',
			'int: where nested message does not exist'
		);
	} );

	QUnit.test( 'Ns', 4, function ( assert ) {
		mw.messages.set( 'ns-template-talk', '{{ns:Template talk}}' );
		assert.equal(
			formatParse( 'ns-template-talk' ),
			'Dyskusja szablonu',
			'ns: returns localised namespace when used with a canonical namespace name'
		);

		mw.messages.set( 'ns-10', '{{ns:10}}' );
		assert.equal(
			formatParse( 'ns-10' ),
			'Szablon',
			'ns: returns localised namespace when used with a namespace number'
		);

		mw.messages.set( 'ns-unknown', '{{ns:doesnt-exist}}' );
		assert.equal(
			formatParse( 'ns-unknown' ),
			'',
			'ns: returns empty string for unknown namespace name'
		);

		mw.messages.set( 'ns-in-a-link', '[[{{ns:template}}:Foo]]' );
		assert.equal(
			formatParse( 'ns-in-a-link' ),
			'<a title="Szablon:Foo" href="/wiki/Szablon:Foo">Szablon:Foo</a>',
			'ns: works when used inside a wikilink'
		);
	} );

	// Tests that getMessageFunction is used for non-plain messages with curly braces or
	// square brackets, but not otherwise.
	QUnit.test( 'mw.Message.prototype.parser monkey-patch', 22, function ( assert ) {
		var oldGMF, outerCalled, innerCalled;

		mw.messages.set( {
			'curly-brace': '{{int:message}}',
			'single-square-bracket': '[https://www.mediawiki.org/ MediaWiki]',
			'double-square-bracket': '[[Some page]]',
			regular: 'Other message'
		} );

		oldGMF = mw.jqueryMsg.getMessageFunction;

		mw.jqueryMsg.getMessageFunction = function () {
			outerCalled = true;
			return function () {
				innerCalled = true;
			};
		};

		function verifyGetMessageFunction( key, format, shouldCall ) {
			var message;
			outerCalled = false;
			innerCalled = false;
			message = mw.message( key );
			message[ format ]();
			assert.strictEqual( outerCalled, shouldCall, 'Outer function called for ' + key );
			assert.strictEqual( innerCalled, shouldCall, 'Inner function called for ' + key );
			delete mw.messages[ format ];
		}

		verifyGetMessageFunction( 'curly-brace', 'parse', true );
		verifyGetMessageFunction( 'curly-brace', 'plain', false );

		verifyGetMessageFunction( 'single-square-bracket', 'parse', true );
		verifyGetMessageFunction( 'single-square-bracket', 'plain', false );

		verifyGetMessageFunction( 'double-square-bracket', 'parse', true );
		verifyGetMessageFunction( 'double-square-bracket', 'plain', false );

		verifyGetMessageFunction( 'regular', 'parse', false );
		verifyGetMessageFunction( 'regular', 'plain', false );

		verifyGetMessageFunction( 'jquerymsg-test-pagetriage-del-talk-page-notify-summary', 'plain', false );
		verifyGetMessageFunction( 'jquerymsg-test-categorytree-collapse-bullet', 'plain', false );
		verifyGetMessageFunction( 'jquerymsg-test-wikieditor-toolbar-help-content-signature-result', 'plain', false );

		mw.jqueryMsg.getMessageFunction = oldGMF;
	} );

	formatnumTests = [
		{
			lang: 'en',
			number: 987654321.654321,
			result: '987,654,321.654',
			description: 'formatnum test for English, decimal separator'
		},
		{
			lang: 'ar',
			number: 987654321.654321,
			result: '٩٨٧٬٦٥٤٬٣٢١٫٦٥٤',
			description: 'formatnum test for Arabic, with decimal separator'
		},
		{
			lang: 'ar',
			number: '٩٨٧٦٥٤٣٢١٫٦٥٤٣٢١',
			result: 987654321,
			integer: true,
			description: 'formatnum test for Arabic, with decimal separator, reverse'
		},
		{
			lang: 'ar',
			number: -12.89,
			result: '-١٢٫٨٩',
			description: 'formatnum test for Arabic, negative number'
		},
		{
			lang: 'ar',
			number: '-١٢٫٨٩',
			result: -12,
			integer: true,
			description: 'formatnum test for Arabic, negative number, reverse'
		},
		{
			lang: 'nl',
			number: 987654321.654321,
			result: '987.654.321,654',
			description: 'formatnum test for Nederlands, decimal separator'
		},
		{
			lang: 'nl',
			number: -12.89,
			result: '-12,89',
			description: 'formatnum test for Nederlands, negative number'
		},
		{
			lang: 'nl',
			number: '.89',
			result: '0,89',
			description: 'formatnum test for Nederlands'
		},
		{
			lang: 'nl',
			number: 'invalidnumber',
			result: 'invalidnumber',
			description: 'formatnum test for Nederlands, invalid number'
		},
		{
			lang: 'ml',
			number: '1000000000',
			result: '1,00,00,00,000',
			description: 'formatnum test for Malayalam'
		},
		{
			lang: 'ml',
			number: '-1000000000',
			result: '-1,00,00,00,000',
			description: 'formatnum test for Malayalam, negative number'
		},
		/*
		 * This will fail because of wrong pattern for ml in MW(different from CLDR)
		{
			lang: 'ml',
			number: '1000000000.000',
			result: '1,00,00,00,000.000',
			description: 'formatnum test for Malayalam with decimal place'
		},
		*/
		{
			lang: 'hi',
			number: '123456789.123456789',
			result: '१२,३४,५६,७८९',
			description: 'formatnum test for Hindi'
		},
		{
			lang: 'hi',
			number: '१२,३४,५६,७८९',
			result: '१२,३४,५६,७८९',
			description: 'formatnum test for Hindi, Devanagari digits passed'
		},
		{
			lang: 'hi',
			number: '१२३४५६,७८९',
			result: '123456',
			integer: true,
			description: 'formatnum test for Hindi, Devanagari digits passed to get integer value'
		}
	];

	QUnit.test( 'formatnum', formatnumTests.length, function ( assert ) {
		mw.messages.set( 'formatnum-msg', '{{formatnum:$1}}' );
		mw.messages.set( 'formatnum-msg-int', '{{formatnum:$1|R}}' );
		var queue = $.map( formatnumTests, function ( test ) {
			return function ( next, abort ) {
				var done = assert.async();
				getMwLanguage( test.lang )
					.then( function ( langClass ) {
						mw.config.set( 'wgUserLanguage', test.lang );
						var parser = new mw.jqueryMsg.parser( { language: langClass } );
						assert.equal(
							parser.parse( test.integer ? 'formatnum-msg-int' : 'formatnum-msg',
								[ test.number ] ).html(),
							test.result,
							test.description
						);
					}, function () {
						assert.ok( false, 'Language "' + test.lang + '" failed to load' );
					} )
					.then( done, done )
					.then( next, abort );
			};
		} );
		process( queue );
	} );

	// HTML in wikitext
	QUnit.test( 'HTML', 32, function ( assert ) {
		mw.messages.set( 'jquerymsg-italics-msg', '<i>Very</i> important' );

		assertBothModes( assert, [ 'jquerymsg-italics-msg' ], mw.messages.get( 'jquerymsg-italics-msg' ), 'Simple italics unchanged' );

		mw.messages.set( 'jquerymsg-bold-msg', '<b>Strong</b> speaker' );
		assertBothModes( assert, [ 'jquerymsg-bold-msg' ], mw.messages.get( 'jquerymsg-bold-msg' ), 'Simple bold unchanged' );

		mw.messages.set( 'jquerymsg-bold-italics-msg', 'It is <b><i>key</i></b>' );
		assertBothModes( assert, [ 'jquerymsg-bold-italics-msg' ], mw.messages.get( 'jquerymsg-bold-italics-msg' ), 'Bold and italics nesting order preserved' );

		mw.messages.set( 'jquerymsg-italics-bold-msg', 'It is <i><b>vital</b></i>' );
		assertBothModes( assert, [ 'jquerymsg-italics-bold-msg' ], mw.messages.get( 'jquerymsg-italics-bold-msg' ), 'Italics and bold nesting order preserved' );

		mw.messages.set( 'jquerymsg-italics-with-link', 'An <i>italicized [[link|wiki-link]]</i>' );

		assert.htmlEqual(
			formatParse( 'jquerymsg-italics-with-link' ),
			'An <i>italicized <a title="link" href="' + mw.html.escape( mw.util.getUrl( 'link' ) ) + '">wiki-link</i>',
			'Italics with link inside in parse mode'
		);

		assert.equal(
			formatText( 'jquerymsg-italics-with-link' ),
			mw.messages.get( 'jquerymsg-italics-with-link' ),
			'Italics with link unchanged in text mode'
		);

		mw.messages.set( 'jquerymsg-italics-id-class', '<i id="foo" class="bar">Foo</i>' );
		assert.htmlEqual(
			formatParse( 'jquerymsg-italics-id-class' ),
			mw.messages.get( 'jquerymsg-italics-id-class' ),
			'ID and class are allowed'
		);

		mw.messages.set( 'jquerymsg-italics-onclick', '<i onclick="alert(\'foo\')">Foo</i>' );
		assert.htmlEqual(
			formatParse( 'jquerymsg-italics-onclick' ),
			'&lt;i onclick=&quot;alert(\'foo\')&quot;&gt;Foo&lt;/i&gt;',
			'element with onclick is escaped because it is not allowed'
		);

		mw.messages.set( 'jquerymsg-script-msg', '<script  >alert( "Who put this tag here?" );</script>' );
		assert.htmlEqual(
			formatParse( 'jquerymsg-script-msg' ),
			'&lt;script  &gt;alert( &quot;Who put this tag here?&quot; );&lt;/script&gt;',
			'Tag outside whitelist escaped in parse mode'
		);

		assert.equal(
			formatText( 'jquerymsg-script-msg' ),
			mw.messages.get( 'jquerymsg-script-msg' ),
			'Tag outside whitelist unchanged in text mode'
		);

		mw.messages.set( 'jquerymsg-script-link-msg', '<script>[[Foo|bar]]</script>' );
		assert.htmlEqual(
			formatParse( 'jquerymsg-script-link-msg' ),
			'&lt;script&gt;<a title="Foo" href="' + mw.html.escape( mw.util.getUrl( 'Foo' ) ) + '">bar</a>&lt;/script&gt;',
			'Script tag text is escaped because that element is not allowed, but link inside is still HTML'
		);

		mw.messages.set( 'jquerymsg-mismatched-html', '<i class="important">test</b>' );
		assert.htmlEqual(
			formatParse( 'jquerymsg-mismatched-html' ),
			'&lt;i class=&quot;important&quot;&gt;test&lt;/b&gt;',
			'Mismatched HTML start and end tag treated as text'
		);

		mw.messages.set( 'jquerymsg-script-and-external-link', '<script>alert( "jquerymsg-script-and-external-link test" );</script> [http://example.com <i>Foo</i> bar]' );
		assert.htmlEqual(
			formatParse( 'jquerymsg-script-and-external-link' ),
			'&lt;script&gt;alert( "jquerymsg-script-and-external-link test" );&lt;/script&gt; <a href="http://example.com"><i>Foo</i> bar</a>',
			'HTML tags in external links not interfering with escaping of other tags'
		);

		mw.messages.set( 'jquerymsg-link-script', '[http://example.com <script>alert( "jquerymsg-link-script test" );</script>]' );
		assert.htmlEqual(
			formatParse( 'jquerymsg-link-script' ),
			'<a href="http://example.com">&lt;script&gt;alert( "jquerymsg-link-script test" );&lt;/script&gt;</a>',
			'Non-whitelisted HTML tag in external link anchor treated as text'
		);

		// Intentionally not using htmlEqual for the quote tests
		mw.messages.set( 'jquerymsg-double-quotes-preserved', '<i id="double">Double</i>' );
		assert.equal(
			formatParse( 'jquerymsg-double-quotes-preserved' ),
			mw.messages.get( 'jquerymsg-double-quotes-preserved' ),
			'Attributes with double quotes are preserved as such'
		);

		mw.messages.set( 'jquerymsg-single-quotes-normalized-to-double', '<i id=\'single\'>Single</i>' );
		assert.equal(
			formatParse( 'jquerymsg-single-quotes-normalized-to-double' ),
			'<i id="single">Single</i>',
			'Attributes with single quotes are normalized to double'
		);

		mw.messages.set( 'jquerymsg-escaped-double-quotes-attribute', '<i style="font-family:&quot;Arial&quot;">Styled</i>' );
		assert.htmlEqual(
			formatParse( 'jquerymsg-escaped-double-quotes-attribute' ),
			mw.messages.get( 'jquerymsg-escaped-double-quotes-attribute' ),
			'Escaped attributes are parsed correctly'
		);

		mw.messages.set( 'jquerymsg-escaped-single-quotes-attribute', '<i style=\'font-family:&#039;Arial&#039;\'>Styled</i>' );
		assert.htmlEqual(
			formatParse( 'jquerymsg-escaped-single-quotes-attribute' ),
			mw.messages.get( 'jquerymsg-escaped-single-quotes-attribute' ),
			'Escaped attributes are parsed correctly'
		);

		mw.messages.set( 'jquerymsg-wikitext-contents-parsed', '<i>[http://example.com Example]</i>' );
		assert.htmlEqual(
			formatParse( 'jquerymsg-wikitext-contents-parsed' ),
			'<i><a href="http://example.com">Example</a></i>',
			'Contents of valid tag are treated as wikitext, so external link is parsed'
		);

		mw.messages.set( 'jquerymsg-wikitext-contents-script', '<i><script>Script inside</script></i>' );
		assert.htmlEqual(
			formatParse( 'jquerymsg-wikitext-contents-script' ),
			'<i>&lt;script&gt;Script inside&lt;/script&gt;</i>',
			'Contents of valid tag are treated as wikitext, so invalid HTML element is treated as text'
		);

		mw.messages.set( 'jquerymsg-unclosed-tag', 'Foo<tag>bar' );
		assert.htmlEqual(
			formatParse( 'jquerymsg-unclosed-tag' ),
			'Foo&lt;tag&gt;bar',
			'Nonsupported unclosed tags are escaped'
		);

		mw.messages.set( 'jquerymsg-self-closing-tag', 'Foo<tag/>bar' );
		assert.htmlEqual(
			formatParse( 'jquerymsg-self-closing-tag' ),
			'Foo&lt;tag/&gt;bar',
			'Self-closing tags don\'t cause a parse error'
		);

		mw.messages.set( 'jquerymsg-entities1', 'A&B' );
		mw.messages.set( 'jquerymsg-entities2', 'A&gt;B' );
		mw.messages.set( 'jquerymsg-entities3', 'A&rarr;B' );
		assert.htmlEqual(
			formatParse( 'jquerymsg-entities1' ),
			'A&amp;B',
			'Lone "&" is escaped in text'
		);
		assert.htmlEqual(
			formatParse( 'jquerymsg-entities2' ),
			'A&amp;gt;B',
			'"&gt;" entity is double-escaped in text' // (WHY?)
		);
		assert.htmlEqual(
			formatParse( 'jquerymsg-entities3' ),
			'A&amp;rarr;B',
			'"&rarr;" entity is double-escaped in text'
		);

		mw.messages.set( 'jquerymsg-entities-attr1', '<i title="A&B"></i>' );
		mw.messages.set( 'jquerymsg-entities-attr2', '<i title="A&gt;B"></i>' );
		mw.messages.set( 'jquerymsg-entities-attr3', '<i title="A&rarr;B"></i>' );
		assert.htmlEqual(
			formatParse( 'jquerymsg-entities-attr1' ),
			'<i title="A&amp;B"></i>',
			'Lone "&" is escaped in attribute'
		);
		assert.htmlEqual(
			formatParse( 'jquerymsg-entities-attr2' ),
			'<i title="A&gt;B"></i>',
			'"&gt;" entity is not double-escaped in attribute' // (WHY?)
		);
		assert.htmlEqual(
			formatParse( 'jquerymsg-entities-attr3' ),
			'<i title="A&amp;rarr;B"></i>',
			'"&rarr;" entity is double-escaped in attribute'
		);
	} );

	QUnit.test( 'Behavior in case of invalid wikitext', 3, function ( assert ) {
		mw.messages.set( 'invalid-wikitext', '<b>{{FAIL}}</b>' );

		this.suppressWarnings();
		var logSpy = this.sandbox.spy( mw.log, 'warn' );

		assert.equal(
			formatParse( 'invalid-wikitext' ),
			'&lt;b&gt;{{FAIL}}&lt;/b&gt;',
			'Invalid wikitext: \'parse\' format'
		);

		assert.equal(
			formatText( 'invalid-wikitext' ),
			'<b>{{FAIL}}</b>',
			'Invalid wikitext: \'text\' format'
		);

		assert.equal( logSpy.callCount, 2, 'mw.log.warn calls' );
	} );

<<<<<<< HEAD
	QUnit.test( 'Integration', 4, function ( assert ) {
		var expected, logSpy;
=======
	QUnit.test( 'Integration', 5, function ( assert ) {
		var expected, logSpy, msg;
>>>>>>> a51acbb6

		expected = '<b><a title="Bold" href="/wiki/Bold">Bold</a>!</b>';
		mw.messages.set( 'integration-test', '<b>[[Bold]]!</b>' );

		this.suppressWarnings();
		logSpy = this.sandbox.spy( mw.log, 'warn' );
		assert.equal(
			window.gM( 'integration-test' ),
			expected,
			'Global function gM() works correctly'
		);
		assert.equal( logSpy.callCount, 1, 'mw.log.warn called' );
		this.restoreWarnings();

		assert.equal(
			mw.message( 'integration-test' ).parse(),
			expected,
			'mw.message().parse() works correctly'
		);

		assert.equal(
			$( '<span>' ).msg( 'integration-test' ).html(),
			expected,
			'jQuery plugin $.fn.msg() works correctly'
		);
<<<<<<< HEAD
=======

		mw.messages.set( 'integration-test-extlink', '[$1 Link]' );
		msg = mw.message(
			'integration-test-extlink',
			$( '<a>' ).attr( 'href', 'http://example.com/' )
		);
		msg.parse(); // Not a no-op
		assert.equal(
			msg.parse(),
			'<a href="http://example.com/">Link</a>',
			'Calling .parse() multiple times does not duplicate link contents'
		);
>>>>>>> a51acbb6
	} );

}( mediaWiki, jQuery ) );<|MERGE_RESOLUTION|>--- conflicted
+++ resolved
@@ -24,11 +24,7 @@
 
 			expectedListUsers = '注册<a title="Special:ListUsers" href="/wiki/Special:ListUsers">用户</a>';
 			expectedListUsersSitename = '注册<a title="Special:ListUsers" href="/wiki/Special:ListUsers">用户' +
-<<<<<<< HEAD
-				mw.config.get( 'wgSiteName' ) + '</a>';
-=======
 				'Wiki</a>';
->>>>>>> a51acbb6
 
 			expectedEntrypoints = '<a href="https://www.mediawiki.org/wiki/Manual:index.php">index.php</a>';
 
@@ -1112,13 +1108,8 @@
 		assert.equal( logSpy.callCount, 2, 'mw.log.warn calls' );
 	} );
 
-<<<<<<< HEAD
-	QUnit.test( 'Integration', 4, function ( assert ) {
-		var expected, logSpy;
-=======
 	QUnit.test( 'Integration', 5, function ( assert ) {
 		var expected, logSpy, msg;
->>>>>>> a51acbb6
 
 		expected = '<b><a title="Bold" href="/wiki/Bold">Bold</a>!</b>';
 		mw.messages.set( 'integration-test', '<b>[[Bold]]!</b>' );
@@ -1144,8 +1135,6 @@
 			expected,
 			'jQuery plugin $.fn.msg() works correctly'
 		);
-<<<<<<< HEAD
-=======
 
 		mw.messages.set( 'integration-test-extlink', '[$1 Link]' );
 		msg = mw.message(
@@ -1158,7 +1147,6 @@
 			'<a href="http://example.com/">Link</a>',
 			'Calling .parse() multiple times does not duplicate link contents'
 		);
->>>>>>> a51acbb6
 	} );
 
 }( mediaWiki, jQuery ) );