<?php

/**
 * @group Skin
 */
class SideBarTest extends MediaWikiLangTestCase {

	/**
	 * A skin template, reinitialized before each test
	 * @var SkinTemplate
	 */
	private $skin;
	/** Local cache for sidebar messages */
	private $messages;

	/** Build $this->messages array */
	private function initMessagesHref() {
		# List of default messages for the sidebar. The sidebar doesn't care at
		# all whether they are full URLs, interwiki links or local titles.
		$URL_messages = array(
			'mainpage',
			'portal-url',
			'currentevents-url',
			'recentchanges-url',
			'randompage-url',
			'helppage',
		);

		# We're assuming that isValidURI works as advertised: it's also
		# tested separately, in tests/phpunit/includes/HttpTest.php.
		foreach ( $URL_messages as $m ) {
			$titleName = MessageCache::singleton()->get( $m );
			if ( Http::isValidURI( $titleName ) ) {
				$this->messages[$m]['href'] = $titleName;
			} else {
				$title = Title::newFromText( $titleName );
				$this->messages[$m]['href'] = $title->getLocalURL();
			}
		}
	}

	protected function setUp() {
		parent::setUp();
		$this->initMessagesHref();
		$this->skin = new SkinTemplate();
		$this->skin->getContext()->setLanguage( Language::factory( 'en' ) );
	}

	/**
	 * Internal helper to test the sidebar
	 * @param $expected
	 * @param $text
	 * @param $message (Default: '')
	 * @todo this assert method to should be converted to a test using a dataprovider..
	 */
	private function assertSideBar( $expected, $text, $message = '' ) {
		$bar = array();
		$this->skin->addToSidebarPlain( $bar, $text );
		$this->assertEquals( $expected, $bar, $message );
	}

	/**
	 * @covers SkinTemplate::addToSidebarPlain
	 */
	public function testSidebarWithOnlyTwoTitles() {
		$this->assertSideBar(
			array(
				'Title1' => array(),
				'Title2' => array(),
			),
			'* Title1
* Title2
'
		);
	}

	/**
	 * @covers SkinTemplate::addToSidebarPlain
	 */
	public function testExpandMessages() {
		$this->setMwGlobals( array(
			'wgNoFollowDomainExceptions' => array( 'mediawiki.org' ),
		) );
		$this->assertSidebar(
			array( 'Title' => array(
				array(
					'text' => 'Help',
					'href' => $this->messages['helppage']['href'],
					'id' => 'n-help',
					'active' => null
				)
			) ),
			'* Title
** helppage|help
'
		);
	}

	/**
	 * @covers SkinTemplate::addToSidebarPlain
	 */
	public function testExternalUrlsRequireADescription() {
<<<<<<< HEAD
	$this->setMwGlobals( array(
=======
		$this->setMwGlobals( array(
>>>>>>> 3dc1e7b9
			'wgNoFollowLinks' => true,
			'wgNoFollowDomainExceptions' => array(),
			'wgNoFollowNsExceptions' => array(),
		) );
		$this->assertSidebar(
			array( 'Title' => array(
				# ** http://www.mediawiki.org/| Home
				array(
					'text' => 'Home',
					'href' => 'http://www.mediawiki.org/',
					'id' => 'n-Home',
					'active' => null,
					'rel' => 'nofollow',
				),
				# ** http://valid.no.desc.org/
				# ... skipped since it is missing a pipe with a description
			) ),
			'* Title
** http://www.mediawiki.org/| Home
** http://valid.no.desc.org/
'
		);
	}

	/**
	 * bug 33321 - Make sure there's a | after transforming.
	 * @group Database
	 * @covers SkinTemplate::addToSidebarPlain
	 */
	public function testTrickyPipe() {
		$this->assertSidebar(
			array( 'Title' => array(
				# The first 2 are skipped
				# Doesn't really test the url properly
				# because it will vary with $wgArticlePath et al.
				# ** Baz|Fred
				array(
					'text' => 'Fred',
					'href' => Title::newFromText( 'Baz' )->getLocalURL(),
					'id' => 'n-Fred',
					'active' => null,
				),
				array(
					'text' => 'title-to-display',
					'href' => Title::newFromText( 'page-to-go-to' )->getLocalURL(),
					'id' => 'n-title-to-display',
					'active' => null,
				),
			) ),
			'* Title
** {{PAGENAME|Foo}}
** Bar
** Baz|Fred
** {{PLURAL:1|page-to-go-to{{int:pipe-separator/en}}title-to-display|branch not taken}}
'
		);
	}

	#### Attributes for external links ##########################
	private function getAttribs() {
		# Sidebar text we will use everytime
		$text = '* Title
** http://www.mediawiki.org/| Home';

		$bar = array();
		$this->skin->addToSideBarPlain( $bar, $text );

		return $bar['Title'][0];
	}

	/**
	 * Simple test to verify our helper assertAttribs() is functional
	 */
	public function testTestAttributesAssertionHelper() {
		$this->setMwGlobals( array(
			'wgNoFollowLinks' => true,
			'wgNoFollowDomainExceptions' => array(),
			'wgNoFollowNsExceptions' => array(),
			'wgExternalLinkTarget' => false,
		) );
		$attribs = $this->getAttribs();

		$this->assertArrayHasKey( 'rel', $attribs );
		$this->assertEquals( 'nofollow', $attribs['rel'] );

		$this->assertArrayNotHasKey( 'target', $attribs );
	}

	/**
	 * Test $wgNoFollowLinks in sidebar
	 */
	public function testRespectWgnofollowlinks() {
		$this->setMwGlobals( 'wgNoFollowLinks', false );

		$attribs = $this->getAttribs();
		$this->assertArrayNotHasKey( 'rel', $attribs,
			'External URL in sidebar do not have rel=nofollow when $wgNoFollowLinks = false'
		);
	}

	/**
	 * Test $wgExternaLinkTarget in sidebar
	 * @dataProvider dataRespectExternallinktarget
	 */
	public function testRespectExternallinktarget( $externalLinkTarget ) {
		$this->setMwGlobals( 'wgExternalLinkTarget', $externalLinkTarget );

		$attribs = $this->getAttribs();
		$this->assertArrayHasKey( 'target', $attribs );
		$this->assertEquals( $attribs['target'], $externalLinkTarget );
	}

	public static function dataRespectExternallinktarget() {
		return array(
			array( '_blank' ),
			array( '_self' ),
		);
	}
}<|MERGE_RESOLUTION|>--- conflicted
+++ resolved
@@ -100,11 +100,7 @@
 	 * @covers SkinTemplate::addToSidebarPlain
 	 */
 	public function testExternalUrlsRequireADescription() {
-<<<<<<< HEAD
-	$this->setMwGlobals( array(
-=======
 		$this->setMwGlobals( array(
->>>>>>> 3dc1e7b9
 			'wgNoFollowLinks' => true,
 			'wgNoFollowDomainExceptions' => array(),
 			'wgNoFollowNsExceptions' => array(),
