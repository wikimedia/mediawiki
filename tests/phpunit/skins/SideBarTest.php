--- conflicted
+++ resolved
@@ -78,9 +78,6 @@
 	 * @covers SkinTemplate::addToSidebarPlain
 	 */
 	public function testExpandMessages() {
-		$this->setMwGlobals( array(
-			'wgNoFollowDomainExceptions' => array( 'mediawiki.org' ),
-		) );
 		$this->assertSidebar(
 			array( 'Title' => array(
 				array(
@@ -100,11 +97,7 @@
 	 * @covers SkinTemplate::addToSidebarPlain
 	 */
 	public function testExternalUrlsRequireADescription() {
-<<<<<<< HEAD
-	$this->setMwGlobals( array(
-=======
 		$this->setMwGlobals( array(
->>>>>>> f3d821de
 			'wgNoFollowLinks' => true,
 			'wgNoFollowDomainExceptions' => array(),
 			'wgNoFollowNsExceptions' => array(),
