<?php

use MediaWiki\Cache\LinkBatchFactory;
use MediaWiki\Config\ServiceOptions;
use MediaWiki\Linker\LinkTarget;
use MediaWiki\Page\PageIdentityValue;
use MediaWiki\Revision\RevisionLookup;
use MediaWiki\Revision\RevisionRecord;
use MediaWiki\Tests\Unit\DummyServicesTrait;
use MediaWiki\User\UserFactory;
use MediaWiki\User\UserIdentity;
use MediaWiki\User\UserIdentityValue;
use PHPUnit\Framework\MockObject\MockObject;
use Wikimedia\Rdbms\IDatabase;
use Wikimedia\Rdbms\LBFactory;
use Wikimedia\Rdbms\LoadBalancer;
use Wikimedia\TestingAccessWrapper;

/**
 * @author Addshore
 * @author DannyS712
 *
 * @covers WatchedItemStore
 */
class WatchedItemStoreUnitTest extends MediaWikiUnitTestCase {
	use DummyServicesTrait;
	use MockTitleTrait;

	/**
	 * @return MockObject|IDatabase
	 */
	private function getMockDb() {
		return $this->createMock( IDatabase::class );
	}

	/**
	 * @param IDatabase $mockDb
	 * @param string|null $expectedConnectionType
	 * @return MockObject|LoadBalancer
	 */
	private function getMockLoadBalancer(
		$mockDb,
		$expectedConnectionType = null
	) {
		$mock = $this->createMock( LoadBalancer::class );
		if ( $expectedConnectionType !== null ) {
			$mock->method( 'getConnectionRef' )
				->with( $expectedConnectionType )
				->willReturn( $mockDb );
		} else {
			$mock->method( 'getConnectionRef' )
				->willReturn( $mockDb );
		}
		return $mock;
	}

	/**
	 * @param IDatabase $mockDb
	 * @param string|null $expectedConnectionType
	 * @return MockObject|LBFactory
	 */
	private function getMockLBFactory(
		$mockDb,
		$expectedConnectionType = null
	) {
		$loadBalancer = $this->getMockLoadBalancer( $mockDb, $expectedConnectionType );
		$mock = $this->createMock( LBFactory::class );
		$mock->method( 'getMainLB' )
			->willReturn( $loadBalancer );
		return $mock;
	}

	/**
	 * The job queue is used in three different places - two "push" calls, and a
	 * "lazyPush" call - we don't test any of the "push" calls, so the callback
	 * can just run the job, but we do test the "lazyPush" call, and so the test
	 * that is using this may want to do something other than just run the job, since
	 * for ActivityUpdateJob instances this results in using global functions, which we
	 * cannot do in this unit test
	 *
	 * @param bool $mockLazyPush whether to add mock behavior for "lazyPush"
	 * @return MockObject|JobQueueGroup
	 */
	private function getMockJobQueueGroup( $mockLazyPush = true ) {
		$mock = $this->createMock( JobQueueGroup::class );
		$mock->method( 'push' )
			->willReturnCallback( static function ( Job $job ) {
				$job->run();
			} );
		if ( $mockLazyPush ) {
			$mock->method( 'lazyPush' )
				->willReturnCallback( static function ( Job $job ) {
					$job->run();
				} );
		}
		return $mock;
	}

	/**
	 * @return MockObject|HashBagOStuff
	 */
	private function getMockCache() {
		$mock = $this->getMockBuilder( HashBagOStuff::class )
			->disableOriginalConstructor()
			->onlyMethods( [ 'get', 'set', 'delete', 'makeKey' ] )
			->getMock();
		$mock->method( 'makeKey' )
			->willReturnCallback( static function ( ...$args ) {
				return implode( ':', $args );
			} );
		return $mock;
	}

	/**
	 * No methods may be called except provided callbacks, if any.
	 *
	 * @param array $callbacks Keys are method names, values are callbacks
	 * @param array $counts Keys are method names, values are expected number of times to be called
	 *   (default is any number is okay)
	 * @return MockObject|RevisionLookup
	 */
	private function getMockRevisionLookup(
		array $callbacks = [],
		array $counts = []
	): RevisionLookup {
		$mock = $this->createMock( RevisionLookup::class );
		foreach ( $callbacks as $method => $callback ) {
			$count = isset( $counts[$method] ) ? $this->exactly( $counts[$method] ) : $this->any();
			$mock->expects( $count )
				->method( $method )
				->willReturnCallback( $callbacks[$method] );
		}
		$mock->expects( $this->never() )
			->method( $this->anythingBut( ...array_keys( $callbacks ) ) );
		return $mock;
	}

	/**
	 * @param IDatabase $mockDb
	 * @return LinkBatchFactory
	 */
	private function getMockLinkBatchFactory( $mockDb ) {
		return new LinkBatchFactory(
			$this->createMock( LinkCache::class ),
			$this->createMock( TitleFormatter::class ),
			$this->createMock( Language::class ),
			$this->createMock( GenderCache::class ),
			$this->getMockLoadBalancer( $mockDb )
		);
	}

	/**
	 * @param User[] $users
	 * @return MockObject|UserFactory
	 */
	private function getUserFactory( array $users = [] ) {
		// UserFactory is only needed for newFromUserIdentity. Create a mock User object
		// based on the UserIdentity. Used for WatchedItemStore::resetNotificationTimestamp
		// which needs full User objects for a hook. Mock users returned have the same
		// name and id, and pass User::equals() comparison with the UserIdentity they were
		// created from.
		$userFactory = $this->createNoOpMock( UserFactory::class, [ 'newFromUserIdentity' ] );
		$userFactory->method( 'newFromUserIdentity' )->willReturnCallback(
			function ( $userIdentity ) {
				// Like real UserFactory, return $userIdentity if its a User
				if ( $userIdentity instanceof User ) {
					return $userIdentity;
				}

				$user = $this->createMock( User::class );
				$user->method( 'getId' )->willReturn( $userIdentity->getId() );
				$user->method( 'getName' )->willReturn( $userIdentity->getName() );
				$user->method( 'equals' )->willReturnCallback(
					static function ( UserIdentity $otherUser ) use ( $userIdentity ) {
						// $user's name is the same as $userIdentity's
						return $otherUser->getName() === $userIdentity->getName();
					}
				);
				return $user;
			}
		);
		return $userFactory;
	}

	/**
	 * @param LinkTarget|PageIdentity|null $target
	 * @param Title|null $title
	 * @return MockObject|TitleFactory
	 */
	private function getTitleFactory( $target = null, $title = null ) {
		// TitleFactory only needed for castFromLinkTarget or castFromPageIdentity - if this is
		// called with a link target or page identity and a title, the mock expects the function
		// invocation and returns the title, otherwise the mock expects never to be called.
		// If no title is provided here, we create a placeholder mock that passes the ->equals()
		// check, and thats it
		$titleFactory = $this->createNoOpMock(
			TitleFactory::class,
			[
				'castFromLinkTarget',
				'castFromPageIdentity'
			]
		);
		if ( $target !== null ) {
			if ( $title === null ) {
				$title = $this->makeMockTitle(
					$target->getDBkey(),
					[
						'namespace' => $target->getNamespace()
					]
				);
			}
			$title->method( 'equals' )
				->with( $target )
				->willReturn( true );
			if ( $target instanceof LinkTarget ) {
				$titleFactory->method( 'castFromLinkTarget' )
					->with( $target )
					->willReturn( $title );
				$titleFactory->expects( $this->never() )->method( 'castFromPageIdentity' );
			} else {
				$titleFactory->method( 'castFromPageIdentity' )
					->with( $target )
					->willReturn( $title );
				$titleFactory->expects( $this->never() )->method( 'castFromLinkTarget' );
			}
		} else {
			$titleFactory->expects( $this->never() )->method( 'castFromLinkTarget' );
			$titleFactory->expects( $this->never() )->method( 'castFromPageIdentity' );
		}
		return $titleFactory;
	}

	/**
	 * @param array $mocks Associative array providing mocks to use when constructing the
	 *   WatchedItemStore. Anything not provided will fall back to a default. Valid keys:
	 *     * lbFactory
	 *     * db
	 *     * queueGroup
	 *     * cache
	 *     * readOnlyMode
	 *     * nsInfo
	 *     * revisionLookup
	 *     * userFactory
	 *     * titleFactory
	 *     * expiryEnabled
	 *     * maxExpiryDuration
	 *     * watchlistPurgeRate
	 * @return WatchedItemStore
	 */
	private function newWatchedItemStore( array $mocks = [] ): WatchedItemStore {
		$options = new ServiceOptions( WatchedItemStore::CONSTRUCTOR_OPTIONS, [
			'UpdateRowsPerQuery' => 1000,
			'WatchlistExpiry' => $mocks['expiryEnabled'] ?? true,
			'WatchlistExpiryMaxDuration' => $mocks['maxExpiryDuration'] ?? null,
			'WatchlistPurgeRate' => $mocks['watchlistPurgeRate'] ?? 0.1,
		] );

		$db = $mocks['db'] ?? $this->getMockDb();

		// If we don't use a manual mock for something specific, get a full
		// NamespaceInfo service from DummyServicesTrait::getDummyNamespaceInfo
		$nsInfo = $mocks['nsInfo'] ?? $this->getDummyNamespaceInfo();

		return new WatchedItemStore(
			$options,
			$mocks['lbFactory'] ??
				$this->getMockLBFactory( $db ),
			$mocks['queueGroup'] ?? $this->getMockJobQueueGroup(),
			new HashBagOStuff(),
			$mocks['cache'] ?? $this->getMockCache(),
			$mocks['readOnlyMode'] ?? $this->getDummyReadOnlyMode( false ),
			$nsInfo,
			$mocks['revisionLookup'] ?? $this->getMockRevisionLookup(),
			$this->createHookContainer(),
			$this->getMockLinkBatchFactory( $db ),
			$this->getUserFactory(),
			$mocks['titleFactory'] ?? $this->getTitleFactory()
		);
	}

	public function testClearWatchedItems() {
		$user = new UserIdentityValue( 7, 'MockUser' );

		$mockDb = $this->getMockDb();
		$mockDb->expects( $this->once() )
			->method( 'selectField' )
			->with(
				[ 'watchlist' ],
				'COUNT(*)',
				[
					'wl_user' => $user->getId(),
				],
				$this->isType( 'string' )
			)
			->willReturn( 12 );
		$mockDb->expects( $this->once() )
			->method( 'delete' )
			->with(
				'watchlist',
				[ 'wl_user' => 7 ],
				$this->isType( 'string' )
			);

		$mockCache = $this->getMockCache();
		$mockCache->expects( $this->never() )->method( 'get' );
		$mockCache->expects( $this->never() )->method( 'set' );
		$mockCache->expects( $this->once() )
			->method( 'delete' )
			->with( 'RM-KEY' );

		$store = $this->newWatchedItemStore( [
			'db' => $mockDb,
			'cache' => $mockCache,
			'expiryEnabled' => false,
		] );
		TestingAccessWrapper::newFromObject( $store )
			->cacheIndex = [ 0 => [ 'F' => [ 7 => 'RM-KEY', 9 => 'KEEP-KEY' ] ] ];

		$this->assertTrue( $store->clearUserWatchedItems( $user ) );
	}

	public function testClearWatchedItems_watchlistExpiry() {
		$user = new UserIdentityValue( 7, 'MockUser' );

		$mockDb = $this->getMockDb();
		// Select watchlist IDs.
		$mockDb->expects( $this->once() )
			->method( 'selectFieldValues' )
			->willReturn( [ 1, 2 ] );

		$mockDb->expects( $this->exactly( 2 ) )
			->method( 'delete' )
			->withConsecutive(
				[
					'watchlist',
					[ 'wl_id' => [ 1, 2 ] ]
				],
				[
					'watchlist_expiry',
					[ 'we_item' => [ 1, 2 ] ]
				]
			);

		$mockCache = $this->getMockCache();
		$mockCache->expects( $this->never() )->method( 'get' );
		$mockCache->expects( $this->never() )->method( 'set' );
		$mockCache->expects( $this->once() )
			->method( 'delete' )
			->with( 'RM-KEY' );

		$store = $this->newWatchedItemStore( [
			'db' => $mockDb,
			'cache' => $mockCache,
			'expiryEnabled' => true,
		] );
		TestingAccessWrapper::newFromObject( $store )
			->cacheIndex = [ 0 => [ 'F' => [ 7 => 'RM-KEY', 9 => 'KEEP-KEY' ] ] ];

		$this->assertTrue( $store->clearUserWatchedItems( $user ) );
	}

	public function testClearWatchedItems_tooManyItemsWatched() {
		$user = new UserIdentityValue( 7, 'MockUser' );

		$mockDb = $this->getMockDb();
		$mockDb->expects( $this->once() )
			->method( 'selectField' )
			->with(
				[ 'watchlist' ],
				'COUNT(*)',
				[
					'wl_user' => $user->getId(),
				],
				$this->isType( 'string' )
			)
			->willReturn( 99999 );

		$mockCache = $this->getMockCache();
		$mockCache->expects( $this->never() )->method( 'get' );
		$mockCache->expects( $this->never() )->method( 'set' );
		$mockCache->expects( $this->never() )->method( 'delete' );

		$store = $this->newWatchedItemStore( [
			'db' => $mockDb,
			'cache' => $mockCache,
			'expiryEnabled' => false,
		] );

		$this->assertFalse( $store->clearUserWatchedItems( $user ) );
	}

	public function testCountWatchedItems() {
		$user = new UserIdentityValue( 1, 'MockUser' );

		$mockDb = $this->getMockDb();
		$mockDb->expects( $this->once() )
			->method( 'addQuotes' )
			->willReturn( '20200101000000' );
		$mockDb->expects( $this->once() )
			->method( 'selectField' )
			->with(
				[ 'watchlist', 'watchlist_expiry' ],
				'COUNT(*)',
				[
					'wl_user' => $user->getId(),
					'we_expiry IS NULL OR we_expiry > 20200101000000'
				],
				$this->isType( 'string' )
			)
			->willReturn( '12' );

		$mockCache = $this->getMockCache();
		$mockCache->expects( $this->never() )->method( 'get' );
		$mockCache->expects( $this->never() )->method( 'set' );
		$mockCache->expects( $this->never() )->method( 'delete' );

		$store = $this->newWatchedItemStore( [ 'db' => $mockDb, 'cache' => $mockCache ] );

		$this->assertEquals( 12, $store->countWatchedItems( $user ) );
	}

	public function provideTestPageFactory() {
		yield [ static function ( $pageId, $namespace, $dbKey ) {
			return new TitleValue( $namespace, $dbKey );
		} ];
		yield [ static function ( $pageId, $namespace, $dbKey ) {
			return new PageIdentityValue( $pageId, $namespace, $dbKey, PageIdentityValue::LOCAL );
		} ];
		yield [ function ( $pageId, $namespace, $dbKey ) {
			return $this->makeMockTitle( $dbKey, [
				'id' => $pageId,
				'namespace' => $namespace
			] );
		} ];
	}

	/**
	 * @dataProvider provideTestPageFactory
	 */
	public function testCountWatchers( $testPageFactory ) {
		$titleValue = $testPageFactory( 100, 0, 'SomeDbKey' );

		$mockDb = $this->getMockDb();
		$mockDb->expects( $this->once() )
			->method( 'addQuotes' )
			->willReturn( '20200101000000' );
		$mockDb->expects( $this->once() )
			->method( 'selectField' )
			->with(
				[ 'watchlist', 'watchlist_expiry' ],
				'COUNT(*)',
				[
					'wl_namespace' => $titleValue->getNamespace(),
					'wl_title' => $titleValue->getDBkey(),
					'we_expiry IS NULL OR we_expiry > 20200101000000'
				],
				$this->isType( 'string' )
			)
			->willReturn( '7' );

		$mockCache = $this->getMockCache();
		$mockCache->expects( $this->never() )->method( 'get' );
		$mockCache->expects( $this->never() )->method( 'set' );
		$mockCache->expects( $this->never() )->method( 'delete' );

		$store = $this->newWatchedItemStore( [ 'db' => $mockDb, 'cache' => $mockCache ] );

		$this->assertEquals( 7, $store->countWatchers( $titleValue ) );
	}

	/**
	 * @dataProvider provideTestPageFactory
	 */
	public function testCountWatchersMultiple( $testPageFactory ) {
		$titleValues = [
			$testPageFactory( 100, 0, 'SomeDbKey' ),
			$testPageFactory( 101, 0, 'OtherDbKey' ),
			$testPageFactory( 102, 1, 'AnotherDbKey' ),
		];

		$mockDb = $this->getMockDb();

		$dbResult = [
			(object)[ 'wl_title' => 'SomeDbKey', 'wl_namespace' => '0', 'watchers' => '100' ],
			(object)[ 'wl_title' => 'OtherDbKey', 'wl_namespace' => '0', 'watchers' => '300' ],
			(object)[ 'wl_title' => 'AnotherDbKey', 'wl_namespace' => '1', 'watchers' => '500' ],
		];
		$mockDb->expects( $this->once() )
			->method( 'makeWhereFrom2d' )
			->with(
				[ [ 'SomeDbKey' => 1, 'OtherDbKey' => 1 ], [ 'AnotherDbKey' => 1 ] ],
				$this->isType( 'string' ),
				$this->isType( 'string' )
			)
			->willReturn( 'makeWhereFrom2d return value' );

		$mockDb->expects( $this->once() )
			->method( 'addQuotes' )
			->willReturn( '20200101000000' );

		$mockDb->expects( $this->once() )
			->method( 'select' )
			->with(
				[ 'watchlist', 'watchlist_expiry' ],
				[ 'wl_title', 'wl_namespace', 'watchers' => 'COUNT(*)' ],
				[
					'makeWhereFrom2d return value',
					'we_expiry IS NULL OR we_expiry > 20200101000000'
				],
				$this->isType( 'string' ),
				[
					'GROUP BY' => [ 'wl_namespace', 'wl_title' ],
				]
			)
			->willReturn( $dbResult );

		$mockCache = $this->getMockCache();
		$mockCache->expects( $this->never() )->method( 'get' );
		$mockCache->expects( $this->never() )->method( 'set' );
		$mockCache->expects( $this->never() )->method( 'delete' );

		$store = $this->newWatchedItemStore( [ 'db' => $mockDb, 'cache' => $mockCache ] );

		$expected = [
			0 => [ 'SomeDbKey' => 100, 'OtherDbKey' => 300 ],
			1 => [ 'AnotherDbKey' => 500 ],
		];
		$this->assertEquals( $expected, $store->countWatchersMultiple( $titleValues ) );
	}

	public function provideIntWithDbUnsafeVersion() {
		return [
			[ 50 ],
			[ "50; DROP TABLE watchlist;\n--" ],
		];
	}

	public function provideTestPageFactoryAndIntWithDbUnsafeVersion() {
		foreach ( $this->provideIntWithDBUnsafeVersion() as $dbint ) {
			foreach ( $this->provideTestPageFactory() as $testPageFactory ) {
				yield [ $dbint[0], $testPageFactory[0] ];
			}
		}
	}

	/**
	 * @dataProvider provideTestPageFactoryAndIntWithDbUnsafeVersion
	 */
	public function testCountWatchersMultiple_withMinimumWatchers( $minWatchers, $testPageFactory ) {
		$titleValues = [
			$testPageFactory( 100, 0, 'SomeDbKey' ),
			$testPageFactory( 101, 0, 'OtherDbKey' ),
			$testPageFactory( 102, 1, 'AnotherDbKey' ),
		];

		$mockDb = $this->getMockDb();

		$dbResult = [
			(object)[ 'wl_title' => 'SomeDbKey', 'wl_namespace' => '0', 'watchers' => '100' ],
			(object)[ 'wl_title' => 'OtherDbKey', 'wl_namespace' => '0', 'watchers' => '300' ],
			(object)[ 'wl_title' => 'AnotherDbKey', 'wl_namespace' => '1', 'watchers' => '500' ],
		];

		$mockDb->expects( $this->once() )
			->method( 'makeWhereFrom2d' )
			->with(
				[ [ 'SomeDbKey' => 1, 'OtherDbKey' => 1 ], [ 'AnotherDbKey' => 1 ] ],
				$this->isType( 'string' ),
				$this->isType( 'string' )
			)
			->willReturn( 'makeWhereFrom2d return value' );

		$mockDb->expects( $this->once() )
			->method( 'addQuotes' )
			->willReturn( '20200101000000' );

		$mockDb->expects( $this->once() )
			->method( 'select' )
			->with(
				[ 'watchlist', 'watchlist_expiry' ],
				[ 'wl_title', 'wl_namespace', 'watchers' => 'COUNT(*)' ],
				[
					'makeWhereFrom2d return value',
					'we_expiry IS NULL OR we_expiry > 20200101000000'
				],
				$this->isType( 'string' ),
				[
					'GROUP BY' => [ 'wl_namespace', 'wl_title' ],
					'HAVING' => 'COUNT(*) >= 50',
				]
			)
			->willReturn( $dbResult );

		$mockCache = $this->getMockCache();
		$mockCache->expects( $this->never() )->method( 'get' );
		$mockCache->expects( $this->never() )->method( 'set' );
		$mockCache->expects( $this->never() )->method( 'delete' );

		$store = $this->newWatchedItemStore( [ 'db' => $mockDb, 'cache' => $mockCache ] );

		$expected = [
			0 => [ 'SomeDbKey' => 100, 'OtherDbKey' => 300 ],
			1 => [ 'AnotherDbKey' => 500 ],
		];
		$this->assertEquals(
			$expected,
			$store->countWatchersMultiple( $titleValues, [ 'minimumWatchers' => $minWatchers ] )
		);
	}

	/**
	 * @dataProvider provideTestPageFactory
	 */
	public function testCountVisitingWatchers( $testPageFactory ) {
		$titleValue = $testPageFactory( 100, 0, 'SomeDbKey' );

		$mockDb = $this->getMockDb();

		$mockDb->expects( $this->once() )
			->method( 'selectField' )
			->with(
				[ 'watchlist', 'watchlist_expiry' ],
				'COUNT(*)',
				[
					'wl_namespace' => $titleValue->getNamespace(),
					'wl_title' => $titleValue->getDBkey(),
					'wl_notificationtimestamp >= \'TS111TS\' OR wl_notificationtimestamp IS NULL',
					'we_expiry IS NULL OR we_expiry > \'20200101000000\''
				],
				$this->isType( 'string' )
			)
			->willReturn( '7' );

		$mockDb->expects( $this->exactly( 2 ) )
			->method( 'addQuotes' )
			->willReturnCallback( static function ( $value ) {
				return "'$value'";
			} );

		$mockDb->expects( $this->exactly( 2 ) )
			->method( 'timestamp' )
			->willReturnCallback( static function ( $value ) {
				if ( $value === 0 ) {
					return '20200101000000';
				}
				return 'TS' . $value . 'TS';
			} );

		$mockCache = $this->getMockCache();
		$mockCache->expects( $this->never() )->method( 'set' );
		$mockCache->expects( $this->never() )->method( 'get' );
		$mockCache->expects( $this->never() )->method( 'delete' );

		$store = $this->newWatchedItemStore( [ 'db' => $mockDb, 'cache' => $mockCache ] );

		$this->assertEquals( 7, $store->countVisitingWatchers( $titleValue, '111' ) );
	}

	/**
	 * @dataProvider provideTestPageFactory
	 */
	public function testCountVisitingWatchersMultiple( $testPageFactory ) {
		$titleValuesWithThresholds = [
			[ $testPageFactory( 100, 0, 'SomeDbKey' ), '111' ],
			[ $testPageFactory( 101, 0, 'OtherDbKey' ), '111' ],
			[ $testPageFactory( 102, 1, 'AnotherDbKey' ), '123' ],
		];

		$dbResult = [
			(object)[ 'wl_title' => 'SomeDbKey', 'wl_namespace' => '0', 'watchers' => '100' ],
			(object)[ 'wl_title' => 'OtherDbKey', 'wl_namespace' => '0', 'watchers' => '300' ],
			(object)[ 'wl_title' => 'AnotherDbKey', 'wl_namespace' => '1', 'watchers' => '500' ],
		];
		$mockDb = $this->getMockDb();
		$mockDb->expects( $this->exactly( 2 * 3 + 1 ) )
			->method( 'addQuotes' )
			->willReturnCallback( static function ( $value ) {
				return "'$value'";
			} );

		$mockDb->expects( $this->exactly( 4 ) )
			->method( 'timestamp' )
			->willReturnCallback( static function ( $value ) {
				if ( $value === 0 ) {
					return '20200101000000';
				}
				return 'TS' . $value . 'TS';
			} );

		$mockDb->method( 'makeList' )
			->with(
				$this->isType( 'array' ),
				$this->isType( 'int' )
			)
			->willReturnCallback( static function ( $a, $conj ) {
				$sqlConj = $conj === LIST_AND ? ' AND ' : ' OR ';
				return implode( $sqlConj, array_map( static function ( $s ) {
					return '(' . $s . ')';
				}, $a
				) );
			} );
		$mockDb->expects( $this->never() )
			->method( 'makeWhereFrom2d' );

		$expectedCond =
			'((wl_namespace = 0) AND (' .
			"(((wl_title = 'SomeDbKey') AND (" .
			"(wl_notificationtimestamp >= 'TS111TS') OR (wl_notificationtimestamp IS NULL)" .
			')) OR (' .
			"(wl_title = 'OtherDbKey') AND (" .
			"(wl_notificationtimestamp >= 'TS111TS') OR (wl_notificationtimestamp IS NULL)" .
			'))))' .
			') OR ((wl_namespace = 1) AND (' .
			"(((wl_title = 'AnotherDbKey') AND (" .
			"(wl_notificationtimestamp >= 'TS123TS') OR (wl_notificationtimestamp IS NULL)" .
			')))))';
		$mockDb->expects( $this->once() )
			->method( 'select' )
			->with(
				[ 'watchlist', 'watchlist_expiry' ],
				[ 'wl_namespace', 'wl_title', 'watchers' => 'COUNT(*)' ],
				[
					$expectedCond,
					'we_expiry IS NULL OR we_expiry > \'20200101000000\''
				],
				$this->isType( 'string' ),
				[
					'GROUP BY' => [ 'wl_namespace', 'wl_title' ],
				]
			)
			->willReturn( $dbResult );

		$mockCache = $this->getMockCache();
		$mockCache->expects( $this->never() )->method( 'get' );
		$mockCache->expects( $this->never() )->method( 'set' );
		$mockCache->expects( $this->never() )->method( 'delete' );

		$store = $this->newWatchedItemStore( [ 'db' => $mockDb, 'cache' => $mockCache ] );

		$expected = [
			0 => [ 'SomeDbKey' => 100, 'OtherDbKey' => 300 ],
			1 => [ 'AnotherDbKey' => 500 ],
		];
		$this->assertEquals(
			$expected,
			$store->countVisitingWatchersMultiple( $titleValuesWithThresholds )
		);
	}

	/**
	 * @dataProvider provideTestPageFactory
	 */
	public function testCountVisitingWatchersMultiple_withMissingTargets( $testPageFactory ) {
		$titleValuesWithThresholds = [
			[ $testPageFactory( 100, 0, 'SomeDbKey' ), '111' ],
			[ $testPageFactory( 101, 0, 'OtherDbKey' ), '111' ],
			[ $testPageFactory( 102, 1, 'AnotherDbKey' ), '123' ],
			[ new TitleValue( 0, 'SomeNotExisitingDbKey' ), null ],
			[ new TitleValue( 0, 'OtherNotExisitingDbKey' ), null ],
		];

		$dbResult = [
			(object)[ 'wl_title' => 'SomeDbKey', 'wl_namespace' => '0', 'watchers' => '100' ],
			(object)[ 'wl_title' => 'OtherDbKey', 'wl_namespace' => '0', 'watchers' => '300' ],
			(object)[ 'wl_title' => 'AnotherDbKey', 'wl_namespace' => '1', 'watchers' => '500' ],
			(object)[ 'wl_title' => 'SomeNotExisitingDbKey', 'wl_namespace' => '0', 'watchers' => '100' ],
			(object)[ 'wl_title' => 'OtherNotExisitingDbKey', 'wl_namespace' => '0', 'watchers' => '200' ],
		];
		$mockDb = $this->getMockDb();
		$mockDb->expects( $this->exactly( 2 * 3 ) )
			->method( 'addQuotes' )
			->willReturnCallback( static function ( $value ) {
				return "'$value'";
			} );
		$mockDb->expects( $this->exactly( 3 ) )
			->method( 'timestamp' )
			->willReturnCallback( static function ( $value ) {
				return 'TS' . $value . 'TS';
			} );
		$mockDb->method( 'makeList' )
			->with(
				$this->isType( 'array' ),
				$this->isType( 'int' )
			)
			->willReturnCallback( static function ( $a, $conj ) {
				$sqlConj = $conj === LIST_AND ? ' AND ' : ' OR ';
				return implode( $sqlConj, array_map( static function ( $s ) {
					return '(' . $s . ')';
				}, $a
				) );
			} );
		$mockDb->expects( $this->once() )
			->method( 'makeWhereFrom2d' )
			->with(
				[ [ 'SomeNotExisitingDbKey' => 1, 'OtherNotExisitingDbKey' => 1 ] ],
				$this->isType( 'string' ),
				$this->isType( 'string' )
			)
			->willReturn( 'makeWhereFrom2d return value' );

		$expectedCond =
			'((wl_namespace = 0) AND (' .
			"(((wl_title = 'SomeDbKey') AND (" .
			"(wl_notificationtimestamp >= 'TS111TS') OR (wl_notificationtimestamp IS NULL)" .
			')) OR (' .
			"(wl_title = 'OtherDbKey') AND (" .
			"(wl_notificationtimestamp >= 'TS111TS') OR (wl_notificationtimestamp IS NULL)" .
			'))))' .
			') OR ((wl_namespace = 1) AND (' .
			"(((wl_title = 'AnotherDbKey') AND (" .
			"(wl_notificationtimestamp >= 'TS123TS') OR (wl_notificationtimestamp IS NULL)" .
			'))))' .
			') OR ' .
			'(makeWhereFrom2d return value)';
		$mockDb->expects( $this->once() )
			->method( 'select' )
			->with(
				[ 'watchlist' ],
				[ 'wl_namespace', 'wl_title', 'watchers' => 'COUNT(*)' ],
				[ $expectedCond ],
				$this->isType( 'string' ),
				[
					'GROUP BY' => [ 'wl_namespace', 'wl_title' ],
				]
			)
			->willReturn( $dbResult );

		$mockCache = $this->getMockCache();
		$mockCache->expects( $this->never() )->method( 'get' );
		$mockCache->expects( $this->never() )->method( 'set' );
		$mockCache->expects( $this->never() )->method( 'delete' );

		$store = $this->newWatchedItemStore( [
				'db' => $mockDb,
				'cache' => $mockCache,
				'expiryEnabled' => false
			] );

		$expected = [
			0 => [
				'SomeDbKey' => 100, 'OtherDbKey' => 300,
				'SomeNotExisitingDbKey' => 100, 'OtherNotExisitingDbKey' => 200
			],
			1 => [ 'AnotherDbKey' => 500 ],
		];
		$this->assertEquals(
			$expected,
			$store->countVisitingWatchersMultiple( $titleValuesWithThresholds )
		);
	}

	/**
	 * @dataProvider provideTestPageFactoryAndIntWithDbUnsafeVersion
	 */
	public function testCountVisitingWatchersMultiple_withMinimumWatchers( $minWatchers, $testPageFactory ) {
		$titleValuesWithThresholds = [
			[ $testPageFactory( 100, 0, 'SomeDbKey' ), '111' ],
			[ $testPageFactory( 101, 0, 'OtherDbKey' ), '111' ],
			[ $testPageFactory( 102, 1, 'AnotherDbKey' ), '123' ],
		];

		$mockDb = $this->getMockDb();
		$mockDb->method( 'makeList' )
			->willReturn( 'makeList return value' );
		$mockDb->expects( $this->once() )
			->method( 'select' )
			->with(
				[ 'watchlist' ],
				[ 'wl_namespace', 'wl_title', 'watchers' => 'COUNT(*)' ],
				[ 'makeList return value' ],
				$this->isType( 'string' ),
				[
					'GROUP BY' => [ 'wl_namespace', 'wl_title' ],
					'HAVING' => 'COUNT(*) >= 50',
				]
			)
			->willReturn( [] );

		$mockCache = $this->getMockCache();
		$mockCache->expects( $this->never() )->method( 'get' );
		$mockCache->expects( $this->never() )->method( 'set' );
		$mockCache->expects( $this->never() )->method( 'delete' );

		$store = $this->newWatchedItemStore( [
			'db' => $mockDb,
			'cache' => $mockCache,
			'expiryEnabled' => false,
		] );

		$expected = [
			0 => [ 'SomeDbKey' => 0, 'OtherDbKey' => 0 ],
			1 => [ 'AnotherDbKey' => 0 ],
		];
		$this->assertEquals(
			$expected,
			$store->countVisitingWatchersMultiple( $titleValuesWithThresholds, $minWatchers )
		);
	}

	public function testCountUnreadNotifications() {
		$user = new UserIdentityValue( 1, 'MockUser' );

		$mockDb = $this->getMockDb();
		$mockDb->expects( $this->once() )
			->method( 'selectRowCount' )
			->with(
				'watchlist',
				'1',
				[
					"wl_notificationtimestamp IS NOT NULL",
					'wl_user' => 1,
				],
				$this->isType( 'string' )
			)
			->willReturn( '9' );

		$mockCache = $this->getMockCache();
		$mockCache->expects( $this->never() )->method( 'set' );
		$mockCache->expects( $this->never() )->method( 'get' );
		$mockCache->expects( $this->never() )->method( 'delete' );

		$store = $this->newWatchedItemStore( [ 'db' => $mockDb, 'cache' => $mockCache ] );

		$this->assertEquals( 9, $store->countUnreadNotifications( $user ) );
	}

	/**
	 * @dataProvider provideIntWithDbUnsafeVersion
	 */
	public function testCountUnreadNotifications_withUnreadLimit_overLimit( $limit ) {
		$user = new UserIdentityValue( 1, 'MockUser' );

		$mockDb = $this->getMockDb();
		$mockDb->expects( $this->once() )
			->method( 'selectRowCount' )
			->with(
				'watchlist',
				'1',
				[
					"wl_notificationtimestamp IS NOT NULL",
					'wl_user' => 1,
				],
				$this->isType( 'string' ),
				[ 'LIMIT' => 50 ]
			)
			->willReturn( '50' );

		$mockCache = $this->getMockCache();
		$mockCache->expects( $this->never() )->method( 'set' );
		$mockCache->expects( $this->never() )->method( 'get' );
		$mockCache->expects( $this->never() )->method( 'delete' );

		$store = $this->newWatchedItemStore( [ 'db' => $mockDb, 'cache' => $mockCache ] );

		$this->assertSame(
			true,
			$store->countUnreadNotifications( $user, $limit )
		);
	}

	/**
	 * @dataProvider provideIntWithDbUnsafeVersion
	 */
	public function testCountUnreadNotifications_withUnreadLimit_underLimit( $limit ) {
		$user = new UserIdentityValue( 1, 'MockUser' );

		$mockDb = $this->getMockDb();
		$mockDb->expects( $this->once() )
			->method( 'selectRowCount' )
			->with(
				'watchlist',
				'1',
				[
					"wl_notificationtimestamp IS NOT NULL",
					'wl_user' => 1,
				],
				$this->isType( 'string' ),
				[ 'LIMIT' => 50 ]
			)
			->willReturn( '9' );

		$mockCache = $this->getMockCache();
		$mockCache->expects( $this->never() )->method( 'set' );
		$mockCache->expects( $this->never() )->method( 'get' );
		$mockCache->expects( $this->never() )->method( 'delete' );

		$store = $this->newWatchedItemStore( [ 'db' => $mockDb, 'cache' => $mockCache ] );

		$this->assertEquals(
			9,
			$store->countUnreadNotifications( $user, $limit )
		);
	}

	/**
	 * @dataProvider provideTestPageFactory
	 */
	public function testDuplicateEntry_nothingToDuplicate( $testPageFactory ) {
		$mockDb = $this->getMockDb();
		$mockDb->expects( $this->once() )
			->method( 'select' )
			->with(
				[ 'watchlist', 'watchlist_expiry' ],
				[ 'wl_user', 'wl_notificationtimestamp', 'we_expiry' ],
				[
					'wl_namespace' => 0,
					'wl_title' => 'Old_Title',
				],
				'WatchedItemStore::fetchWatchedItemsForPage',
				[ 'FOR UPDATE' ],
				[ 'watchlist_expiry' => [ 'LEFT JOIN', [ 'wl_id = we_item' ] ] ]
			)
			->willReturn( new FakeResultWrapper( [] ) );

		$store = $this->newWatchedItemStore( [ 'db' => $mockDb ] );

		$store->duplicateEntry(
			$testPageFactory( 100, 0, 'Old_Title' ),
			$testPageFactory( 101, 0, 'New_Title' )
		);
	}

	/**
	 * @dataProvider provideTestPageFactory
	 */
	public function testDuplicateEntry_somethingToDuplicate( $testPageFactory ) {
		$fakeRows = [
			(object)[
				'wl_user' => '1',
				'wl_notificationtimestamp' => '20151212010101',
			],
			(object)[
				'wl_user' => '2',
				'wl_notificationtimestamp' => null,
			],
		];

		$mockDb = $this->getMockDb();
		$mockDb->expects( $this->at( 0 ) )
			->method( 'select' )
			->with(
				[ 'watchlist' ],
				[ 'wl_user', 'wl_notificationtimestamp' ],
				[
					'wl_namespace' => 0,
					'wl_title' => 'Old_Title',
				]
			)
			->willReturn( new FakeResultWrapper( $fakeRows ) );
		$mockDb->expects( $this->at( 1 ) )
			->method( 'replace' )
			->with(
				'watchlist',
				[ [ 'wl_user', 'wl_namespace', 'wl_title' ] ],
				[
					[
						'wl_user' => 1,
						'wl_namespace' => 0,
						'wl_title' => 'New_Title',
						'wl_notificationtimestamp' => '20151212010101',
					],
					[
						'wl_user' => 2,
						'wl_namespace' => 0,
						'wl_title' => 'New_Title',
						'wl_notificationtimestamp' => null,
					],
				],
				$this->isType( 'string' )
			);

		$mockCache = $this->getMockCache();
		$mockCache->expects( $this->never() )->method( 'get' );
		$mockCache->expects( $this->never() )->method( 'delete' );

		$store = $this->newWatchedItemStore( [
			'db' => $mockDb,
			'cache' => $mockCache,
			'expiryEnabled' => false,
		] );

		$store->duplicateEntry(
			$testPageFactory( 100, 0, 'Old_Title' ),
			$testPageFactory( 101, 0, 'New_Title' )
		);
	}

	/**
	 * @dataProvider provideTestPageFactory
	 */
	public function testDuplicateAllAssociatedEntries_nothingToDuplicate( $testPageFactory ) {
		$mockDb = $this->getMockDb();
		$mockDb->expects( $this->at( 0 ) )
			->method( 'select' )
			->with(
				[ 'watchlist', 'watchlist_expiry' ],
				[ 'wl_user', 'wl_notificationtimestamp', 'we_expiry' ],
				[
					'wl_namespace' => 0,
					'wl_title' => 'Old_Title',
				]
			)
			->willReturn( new FakeResultWrapper( [] ) );
		$mockDb->expects( $this->at( 1 ) )
			->method( 'select' )
			->with(
				[ 'watchlist', 'watchlist_expiry' ],
				[ 'wl_user', 'wl_notificationtimestamp', 'we_expiry' ],
				[
					'wl_namespace' => 1,
					'wl_title' => 'Old_Title',
				]
			)
			->willReturn( new FakeResultWrapper( [] ) );

		$mockCache = $this->getMockCache();
		$mockCache->expects( $this->never() )->method( 'get' );
		$mockCache->expects( $this->never() )->method( 'delete' );

		$store = $this->newWatchedItemStore( [ 'db' => $mockDb, 'cache' => $mockCache ] );

		$store->duplicateAllAssociatedEntries(
			$testPageFactory( 100, 0, 'Old_Title' ),
			$testPageFactory( 101, 0, 'New_Title' )
		);
	}

	public function provideLinkTargetPairs() {
		foreach ( $this->provideTestPageFactory() as $testPageFactoryArray ) {
			$testPageFactory = $testPageFactoryArray[0];
			yield [ $testPageFactory( 100, 0, 'Old_Title' ), $testPageFactory( 101, 0, 'New_Title' ) ];
		}
	}

	/**
	 * @param LinkTarget|PageIdentity $oldTarget
	 * @param LinkTarget|PageIdentity $newTarget
	 * @dataProvider provideLinkTargetPairs
	 */
	public function testDuplicateAllAssociatedEntries_somethingToDuplicate(
		$oldTarget,
		$newTarget
	) {
		$fakeRows = [
			(object)[
				'wl_user' => '1',
				'wl_notificationtimestamp' => '20151212010101',
				'we_expiry' => null,
			],
		];

		$mockDb = $this->getMockDb();
		$mockDb->expects( $this->at( 0 ) )
			->method( 'select' )
			->with(
				[ 'watchlist' ],
				[ 'wl_user', 'wl_notificationtimestamp' ],
				[
					'wl_namespace' => $oldTarget->getNamespace(),
					'wl_title' => $oldTarget->getDBkey(),
				]
			)
			->willReturn( new FakeResultWrapper( $fakeRows ) );
		$mockDb->expects( $this->at( 1 ) )
			->method( 'replace' )
			->with(
				'watchlist',
				[ [ 'wl_user', 'wl_namespace', 'wl_title' ] ],
				[
					[
						'wl_user' => 1,
						'wl_namespace' => $newTarget->getNamespace(),
						'wl_title' => $newTarget->getDBkey(),
						'wl_notificationtimestamp' => '20151212010101',
					],
				],
				$this->isType( 'string' )
			);
		$mockDb->expects( $this->at( 2 ) )
			->method( 'select' )
			->with(
				[ 'watchlist' ],
				[ 'wl_user', 'wl_notificationtimestamp' ],
				[
					'wl_namespace' => $oldTarget->getNamespace() + 1,
					'wl_title' => $oldTarget->getDBkey(),
				]
			)
			->willReturn( new FakeResultWrapper( $fakeRows ) );
		$mockDb->expects( $this->at( 3 ) )
			->method( 'replace' )
			->with(
				'watchlist',
				[ [ 'wl_user', 'wl_namespace', 'wl_title' ] ],
				[
					[
						'wl_user' => 1,
						'wl_namespace' => $newTarget->getNamespace() + 1,
						'wl_title' => $newTarget->getDBkey(),
						'wl_notificationtimestamp' => '20151212010101',
					],
				],
				$this->isType( 'string' )
			);

		$mockCache = $this->getMockCache();
		$mockCache->expects( $this->never() )->method( 'get' );
		$mockCache->expects( $this->never() )->method( 'delete' );

		$store = $this->newWatchedItemStore( [
			'db' => $mockDb,
			'cache' => $mockCache,
			'expiryEnabled' => false,
		] );

		$store->duplicateAllAssociatedEntries(
			$oldTarget,
			$newTarget
		);
	}

	/**
	 * @dataProvider provideTestPageFactory
	 */
	public function testAddWatch_nonAnonymousUser( $testPageFactory ) {
		$mockDb = $this->getMockDb();
		$mockDb->expects( $this->once() )
			->method( 'insert' )
			->with(
				'watchlist',
				[
					[
						'wl_user' => 1,
						'wl_namespace' => 0,
						'wl_title' => 'Some_Page',
						'wl_notificationtimestamp' => null,
					]
				]
			);

		$mockCache = $this->getMockCache();
		$mockCache->expects( $this->once() )
			->method( 'delete' )
			->with( '0:Some_Page:1' );

		$store = $this->newWatchedItemStore( [ 'db' => $mockDb, 'cache' => $mockCache ] );

		$store->addWatch(
			new UserIdentityValue( 1, 'MockUser' ),
			$testPageFactory( 100, 0, 'Some_Page' )
		);
	}

	/**
	 * @dataProvider provideTestPageFactory
	 */
	public function testAddWatch_anonymousUser( $testPageFactory ) {
		$mockDb = $this->getMockDb();
		$mockDb->expects( $this->never() )
			->method( 'insert' );

		$mockCache = $this->getMockCache();
		$mockCache->expects( $this->never() )
			->method( 'delete' );

		$store = $this->newWatchedItemStore( [ 'db' => $mockDb, 'cache' => $mockCache ] );

		$store->addWatch(
			new UserIdentityValue( 0, 'AnonUser' ),
			$testPageFactory( 100, 0, 'Some_Page' )
		);
	}

	/**
	 * @dataProvider provideTestPageFactory
	 */
	public function testAddWatchBatchForUser_readOnlyDBReturnsFalse( $testPageFactory ) {
		$store = $this->newWatchedItemStore(
			[ 'readOnlyMode' => $this->getDummyReadOnlyMode( true ) ]
		);

		$this->assertFalse(
			$store->addWatchBatchForUser(
				new UserIdentityValue( 1, 'MockUser' ),
				[ $testPageFactory( 100, 0, 'Some_Page' ), $testPageFactory( 101, 1, 'Some_Page' ) ]
			)
		);
	}

	/**
	 * @dataProvider provideTestPageFactory
	 */
	public function testAddWatchBatchForUser_nonAnonymousUser( $testPageFactory ) {
		$mockDb = $this->getMockDb();
		$mockDb->expects( $this->once() )
			->method( 'insert' )
			->with(
				'watchlist',
				[
					[
						'wl_user' => 1,
						'wl_namespace' => 0,
						'wl_title' => 'Some_Page',
						'wl_notificationtimestamp' => null,
					],
					[
						'wl_user' => 1,
						'wl_namespace' => 1,
						'wl_title' => 'Some_Page',
						'wl_notificationtimestamp' => null,
					]
				]
			);

		$mockDb->expects( $this->once() )
			->method( 'affectedRows' )
			->willReturn( 2 );

		$mockCache = $this->getMockCache();
		$mockCache->expects( $this->exactly( 2 ) )
			->method( 'delete' );
		$mockCache->expects( $this->at( 1 ) )
			->method( 'delete' )
			->with( '0:Some_Page:1' );
		$mockCache->expects( $this->at( 3 ) )
			->method( 'delete' )
			->with( '1:Some_Page:1' );

		$store = $this->newWatchedItemStore( [ 'db' => $mockDb, 'cache' => $mockCache ] );

		$mockUser = new UserIdentityValue( 1, 'MockUser' );

		$this->assertTrue(
			$store->addWatchBatchForUser(
				$mockUser,
				[ $testPageFactory( 100, 0, 'Some_Page' ), $testPageFactory( 101, 1, 'Some_Page' ) ]
			)
		);
	}

	/**
	 * @dataProvider provideTestPageFactory
	 */
	public function testAddWatchBatchForUser_anonymousUsersAreSkipped( $testPageFactory ) {
		$mockDb = $this->getMockDb();
		$mockDb->expects( $this->never() )
			->method( 'insert' );

		$mockCache = $this->getMockCache();
		$mockCache->expects( $this->never() )
			->method( 'delete' );

		$store = $this->newWatchedItemStore( [ 'db' => $mockDb, 'cache' => $mockCache ] );

		$this->assertFalse(
			$store->addWatchBatchForUser(
				new UserIdentityValue( 0, 'AnonUser' ),
				[ $testPageFactory( 100, 0, 'Other_Page' ) ]
			)
		);
	}

	public function testAddWatchBatchReturnsTrue_whenGivenEmptyList() {
		$user = new UserIdentityValue( 1, 'MockUser' );
		$mockDb = $this->getMockDb();
		$mockDb->expects( $this->never() )
			->method( 'insert' );

		$mockCache = $this->getMockCache();
		$mockCache->expects( $this->never() )
			->method( 'delete' );

		$store = $this->newWatchedItemStore( [ 'db' => $mockDb, 'cache' => $mockCache ] );

		$this->assertTrue(
			$store->addWatchBatchForUser( $user, [] )
		);
	}

	/**
	 * @dataProvider provideTestPageFactory
	 */
	public function testLoadWatchedItem_existingItem( $testPageFactory ) {
		$mockDb = $this->getMockDb();
		$mockDb->expects( $this->once() )
			->method( 'addQuotes' )
			->willReturn( '20200101000000' );
		$makeListSql = "wl_namespace = 0 AND wl_title = 'SomeDbKey'";
		$mockDb->expects( $this->exactly( 2 ) )
			->method( 'makeList' )
			->willReturnOnConsecutiveCalls( $makeListSql, $makeListSql );
		$mockDb->expects( $this->once() )
			->method( 'select' )
			->with(
				[ 'watchlist', 'watchlist_expiry' ],
				[ 'wl_namespace', 'wl_title', 'wl_notificationtimestamp', 'we_expiry' ],
				[
					'wl_user' => 1,
					$makeListSql,
					'we_expiry IS NULL OR we_expiry > 20200101000000'
				]
			)
			->willReturn( [
				(object)[
					'wl_namespace' => 0,
					'wl_title' => 'SomeDbKey',
					'wl_notificationtimestamp' => '20151212010101',
					'we_expiry' => '20300101000000'
				]
			] );

		$mockCache = $this->getMockCache();
		$mockCache->expects( $this->once() )
			->method( 'set' )
			->with(
				'0:SomeDbKey:1'
			);

		$store = $this->newWatchedItemStore( [ 'db' => $mockDb, 'cache' => $mockCache ] );

		$watchedItem = $store->loadWatchedItem(
			new UserIdentityValue( 1, 'MockUser' ),
			$testPageFactory( 100, 0, 'SomeDbKey' )
		);
		$this->assertInstanceOf( WatchedItem::class, $watchedItem );
		$this->assertSame( 1, $watchedItem->getUserIdentity()->getId() );
		$this->assertEquals( 'SomeDbKey', $watchedItem->getTarget()->getDBkey() );
		$this->assertSame( '20300101000000', $watchedItem->getExpiry() );
		$this->assertSame( 0, $watchedItem->getTarget()->getNamespace() );
	}

	/**
	 * @dataProvider provideTestPageFactory
	 */
	public function testLoadWatchedItem_noItem( $testPageFactory ) {
		$mockDb = $this->getMockDb();
		$mockDb->expects( $this->once() )
			->method( 'addQuotes' )
			->willReturn( '20200101000000' );
		$mockDb->expects( $this->once() )
			->method( 'select' )
			->willReturn( [] );

		$mockCache = $this->getMockCache();
		$mockCache->expects( $this->never() )->method( 'get' );
		$mockCache->expects( $this->never() )->method( 'delete' );

		$store = $this->newWatchedItemStore( [ 'db' => $mockDb, 'cache' => $mockCache ] );

		$this->assertFalse(
			$store->loadWatchedItem(
				new UserIdentityValue( 1, 'MockUser' ),
				$testPageFactory( 100, 0, 'SomeDbKey' )
			)
		);
	}

	/**
	 * @dataProvider provideTestPageFactory
	 */
	public function testLoadWatchedItem_anonymousUser( $testPageFactory ) {
		$mockDb = $this->getMockDb();
		$mockDb->expects( $this->never() )
			->method( 'select' );

		$mockCache = $this->getMockCache();
		$mockCache->expects( $this->never() )->method( 'get' );
		$mockCache->expects( $this->never() )->method( 'delete' );

		$store = $this->newWatchedItemStore( [ 'db' => $mockDb, 'cache' => $mockCache ] );

		$this->assertFalse(
			$store->loadWatchedItem(
				new UserIdentityValue( 0, 'AnonUser' ),
				$testPageFactory( 100, 0, 'SomeDbKey' )
			)
		);
	}

	/**
	 * @dataProvider provideTestPageFactory
	 */
	public function testRemoveWatch_existingItem( $testPageFactory ) {
		$mockDb = $this->getMockDb();
		$mockDb->expects( $this->once() )
			->method( 'selectFieldValues' )
			->willReturn( [ 1, 2 ] );
		$mockDb->expects( $this->exactly( 2 ) )
			->method( 'delete' )
			->withConsecutive(
				[
					'watchlist',
					[ 'wl_id' => [ 1, 2 ] ]
				],
				[
					'watchlist_expiry',
					[ 'we_item' => [ 1, 2 ] ]
				]
			);
		$mockDb->expects( $this->exactly( 2 ) )
			->method( 'affectedRows' )
			->willReturn( 2 );

		$mockCache = $this->getMockCache();
		$mockCache->expects( $this->never() )->method( 'get' );
		$mockCache->expects( $this->once() )
			->method( 'delete' )
			->withConsecutive(
				[ '0:SomeDbKey:1' ],
				[ '1:SomeDbKey:1' ]
			);

		$store = $this->newWatchedItemStore( [ 'db' => $mockDb, 'cache' => $mockCache ] );

		$this->assertTrue(
			$store->removeWatch(
				new UserIdentityValue( 1, 'MockUser' ),
				$testPageFactory( 100, 0, 'SomeDbKey' )
			)
		);
	}

	/**
	 * @dataProvider provideTestPageFactory
	 */
	public function testRemoveWatch_noItem( $testPageFactory ) {
		$mockDb = $this->getMockDb();
		$mockDb->expects( $this->once() )
			->method( 'selectFieldValues' )
			->willReturn( [] );
		$mockDb->expects( $this->never() )
			->method( 'delete' );
		$mockDb->expects( $this->never() )
			->method( 'affectedRows' );

		$mockCache = $this->getMockCache();
		$mockCache->expects( $this->never() )->method( 'get' );
		$mockCache->expects( $this->once() )
			->method( 'delete' )
			->withConsecutive(
				[ '0:SomeDbKey:1' ],
				[ '1:SomeDbKey:1' ]
			);

		$store = $this->newWatchedItemStore( [ 'db' => $mockDb, 'cache' => $mockCache ] );

		$this->assertFalse(
			$store->removeWatch(
				new UserIdentityValue( 1, 'MockUser' ),
				$testPageFactory( 100, 0, 'SomeDbKey' )
			)
		);
	}

	/**
	 * @dataProvider provideTestPageFactory
	 */
	public function testRemoveWatch_anonymousUser( $testPageFactory ) {
		$mockDb = $this->getMockDb();
		$mockDb->expects( $this->never() )
			->method( 'delete' );

		$mockCache = $this->getMockCache();
		$mockCache->expects( $this->never() )->method( 'get' );
		$mockCache->expects( $this->never() )
			->method( 'delete' );

		$store = $this->newWatchedItemStore( [ 'db' => $mockDb, 'cache' => $mockCache ] );

		$this->assertFalse(
			$store->removeWatch(
				new UserIdentityValue( 0, 'AnonUser' ),
				$testPageFactory( 100, 0, 'SomeDbKey' )
			)
		);
	}

	/**
	 * @dataProvider provideTestPageFactory
	 */
	public function testGetWatchedItem_existingItem( $testPageFactory ) {
		$mockDb = $this->getMockDb();
		$mockDb->expects( $this->once() )
			->method( 'addQuotes' )
			->willReturn( '20200101000000' );
		$makeListSql = "wl_namespace = 0 AND wl_title = 'SomeDbKey'";
		$mockDb->expects( $this->exactly( 2 ) )
			->method( 'makeList' )
			->willReturnOnConsecutiveCalls( $makeListSql, $makeListSql );
		$mockDb->expects( $this->once() )
			->method( 'select' )
			->with(
				[ 'watchlist', 'watchlist_expiry' ],
				[ 'wl_namespace', 'wl_title', 'wl_notificationtimestamp', 'we_expiry' ],
				[
					'wl_user' => 1,
					$makeListSql,
					'we_expiry IS NULL OR we_expiry > 20200101000000'
				]
			)
			->willReturn( [
				(object)[
					'wl_namespace' => 0,
					'wl_title' => 'SomeDbKey',
					'wl_notificationtimestamp' => '20151212010101',
					'we_expiry' => '20300101000000'
				]
			] );

		$mockCache = $this->getMockCache();
		$mockCache->expects( $this->never() )->method( 'delete' );
		$mockCache->expects( $this->once() )
			->method( 'get' )
			->with(
				'0:SomeDbKey:1'
			)
			->willReturn( null );
		$mockCache->expects( $this->once() )
			->method( 'set' )
			->with(
				'0:SomeDbKey:1'
			);

		$store = $this->newWatchedItemStore( [ 'db' => $mockDb, 'cache' => $mockCache ] );

		$watchedItem = $store->getWatchedItem(
			new UserIdentityValue( 1, 'MockUser' ),
			$testPageFactory( 100, 0, 'SomeDbKey' )
		);
		$this->assertInstanceOf( WatchedItem::class, $watchedItem );
		$this->assertSame( 1, $watchedItem->getUserIdentity()->getId() );
		$this->assertEquals( 'SomeDbKey', $watchedItem->getTarget()->getDBkey() );
		$this->assertSame( '20300101000000', $watchedItem->getExpiry() );
		$this->assertSame( 0, $watchedItem->getTarget()->getNamespace() );
	}

	/**
	 * @dataProvider provideTestPageFactory
	 */
	public function testGetWatchedItem_cachedItem( $testPageFactory ) {
		$mockDb = $this->getMockDb();
		$mockDb->expects( $this->never() )
			->method( 'selectRow' );

		$mockUser = new UserIdentityValue( 1, 'MockUser' );
		$linkTarget = $testPageFactory( 100, 0, 'SomeDbKey' );
		$cachedItem = new WatchedItem( $mockUser, $linkTarget, '20151212010101' );

		$mockCache = $this->getMockCache();
		$mockCache->expects( $this->never() )->method( 'delete' );
		$mockCache->expects( $this->never() )->method( 'set' );
		$mockCache->expects( $this->once() )
			->method( 'get' )
			->with(
				'0:SomeDbKey:1'
			)
			->willReturn( $cachedItem );

		$store = $this->newWatchedItemStore( [ 'db' => $mockDb, 'cache' => $mockCache ] );

		$this->assertEquals(
			$cachedItem,
			$store->getWatchedItem(
				$mockUser,
				$linkTarget
			)
		);
	}

	/**
	 * @dataProvider provideTestPageFactory
	 */
	public function testGetWatchedItem_noItem( $testPageFactory ) {
		$mockDb = $this->getMockDb();
		$mockDb->expects( $this->once() )
			->method( 'addQuotes' )
			->willReturn( '20200101000000' );
		$makeListSql = "wl_namespace = 0 AND wl_title = 'SomeDbKey'";
		$mockDb->expects( $this->exactly( 2 ) )
			->method( 'makeList' )
			->willReturnOnConsecutiveCalls( $makeListSql, $makeListSql );
		$mockDb->expects( $this->once() )
			->method( 'select' )
			->with(
				[ 'watchlist', 'watchlist_expiry' ],
				[ 'wl_namespace', 'wl_title', 'wl_notificationtimestamp', 'we_expiry' ],
				[
					'wl_user' => 1,
					$makeListSql,
					'we_expiry IS NULL OR we_expiry > 20200101000000'
				]
			)
			->willReturn( [] );

		$mockCache = $this->getMockCache();
		$mockCache->expects( $this->never() )->method( 'set' );
		$mockCache->expects( $this->never() )->method( 'delete' );
		$mockCache->expects( $this->once() )
			->method( 'get' )
			->with( '0:SomeDbKey:1' )
			->willReturn( false );

		$store = $this->newWatchedItemStore( [ 'db' => $mockDb, 'cache' => $mockCache ] );

		$this->assertFalse(
			$store->getWatchedItem(
				new UserIdentityValue( 1, 'MockUser' ),
				$testPageFactory( 100, 0, 'SomeDbKey' )
			)
		);
	}

	/**
	 * @dataProvider provideTestPageFactory
	 */
	public function testGetWatchedItem_anonymousUser( $testPageFactory ) {
		$mockDb = $this->getMockDb();
		$mockDb->expects( $this->never() )
			->method( 'selectRow' );

		$mockCache = $this->getMockCache();
		$mockCache->expects( $this->never() )->method( 'set' );
		$mockCache->expects( $this->never() )->method( 'get' );
		$mockCache->expects( $this->never() )->method( 'delete' );

		$store = $this->newWatchedItemStore( [ 'db' => $mockDb, 'cache' => $mockCache ] );

		$this->assertFalse(
			$store->getWatchedItem(
				new UserIdentityValue( 0, 'AnonUser' ),
				$testPageFactory( 100, 0, 'SomeDbKey' )
			)
		);
	}

	public function testGetWatchedItemsForUser() {
		$mockDb = $this->getMockDb();
		$mockDb->expects( $this->once() )
			->method( 'addQuotes' )
			->willReturn( '20200101000000' );
		$mockDb->expects( $this->once() )
			->method( 'select' )
			->with(
				[ 'watchlist', 'watchlist_expiry' ],
				[ 'wl_namespace', 'wl_title', 'wl_notificationtimestamp', 'we_expiry' ],
				[ 'wl_user' => 1, 'we_expiry IS NULL OR we_expiry > 20200101000000' ]
			)
			->willReturn( [
				(object)[
					'wl_namespace' => 0,
					'wl_title' => 'Foo1',
					'wl_notificationtimestamp' => '20151212010101',
					'we_expiry' => '20300101000000'
				],
				(object)[
					'wl_namespace' => 1,
					'wl_title' => 'Foo2',
					'wl_notificationtimestamp' => null,
				],
			] );

		$mockCache = $this->getMockCache();
		$mockCache->expects( $this->never() )->method( 'delete' );
		$mockCache->expects( $this->never() )->method( 'get' );
		$mockCache->expects( $this->never() )->method( 'set' );

		$store = $this->newWatchedItemStore( [ 'db' => $mockDb, 'cache' => $mockCache ] );
		$user = new UserIdentityValue( 1, 'MockUser' );

		$watchedItems = $store->getWatchedItemsForUser( $user );

		$this->assertIsArray( $watchedItems );
		$this->assertCount( 2, $watchedItems );
		foreach ( $watchedItems as $watchedItem ) {
			$this->assertInstanceOf( WatchedItem::class, $watchedItem );
		}
		$this->assertEquals(
			new WatchedItem(
				$user,
				new TitleValue( 0, 'Foo1' ),
				'20151212010101',
				'20300101000000'
			),
			$watchedItems[0]
		);
		$this->assertEquals(
			new WatchedItem( $user, new TitleValue( 1, 'Foo2' ), null ),
			$watchedItems[1]
		);
	}

	public function provideDbTypes() {
		return [
			[ false, DB_REPLICA ],
			[ true, DB_PRIMARY ],
		];
	}

	/**
	 * @dataProvider provideDbTypes
	 */
	public function testGetWatchedItemsForUser_optionsAndEmptyResult( $forWrite, $dbType ) {
		$mockDb = $this->getMockDb();
		$mockCache = $this->getMockCache();
		$mockLoadBalancer = $this->getMockLBFactory( $mockDb, $dbType );
		$user = new UserIdentityValue( 1, 'MockUser' );

		$mockDb->expects( $this->once() )
			->method( 'addQuotes' )
			->willReturn( '20200101000000' );
		$mockDb->expects( $this->once() )
			->method( 'select' )
			->with(
				[ 'watchlist', 'watchlist_expiry' ],
				[ 'wl_namespace', 'wl_title', 'wl_notificationtimestamp', 'we_expiry' ],
				[ 'wl_user' => 1, 'we_expiry IS NULL OR we_expiry > 20200101000000' ],
				$this->isType( 'string' ),
				[ 'ORDER BY' => [ 'wl_namespace ASC', 'wl_title ASC' ] ]
			)
			->willReturn( [] );

		$store = $this->newWatchedItemStore(
			[ 'lbFactory' => $mockLoadBalancer, 'cache' => $mockCache ] );

		$watchedItems = $store->getWatchedItemsForUser(
			$user,
			[ 'forWrite' => $forWrite, 'sort' => WatchedItemStore::SORT_ASC ]
		);
		$this->assertEquals( [], $watchedItems );
	}

	public function testGetWatchedItemsForUser_sortByExpiry() {
		$mockDb = $this->getMockDb();
		$mockDb->expects( $this->once() )
			->method( 'addQuotes' )
			->willReturn( '20200101000000' );
		$mockDb->expects( $this->once() )
			->method( 'select' )
			->with(
				[ 'watchlist', 'watchlist_expiry' ],
				[
					'wl_namespace',
					'wl_title',
					'wl_notificationtimestamp',
					'we_expiry',
					'wl_has_expiry' => null
				],
				[ 'wl_user' => 1, 'we_expiry IS NULL OR we_expiry > 20200101000000' ]
			)
			->willReturn( [
				(object)[
					'wl_namespace' => 0,
					'wl_title' => 'Foo1',
					'wl_notificationtimestamp' => '20151212010101',
					'we_expiry' => '20300101000000'
				],
				(object)[
					'wl_namespace' => 0,
					'wl_title' => 'Foo2',
					'wl_notificationtimestamp' => '20151212010101',
					'we_expiry' => '20300701000000'
				],
				(object)[
					'wl_namespace' => 1,
					'wl_title' => 'Foo3',
					'wl_notificationtimestamp' => null,
				],
			] );

		$mockCache = $this->getMockCache();
		$mockCache->expects( $this->never() )->method( 'delete' );
		$mockCache->expects( $this->never() )->method( 'get' );
		$mockCache->expects( $this->never() )->method( 'set' );

		$store = $this->newWatchedItemStore( [ 'db' => $mockDb, 'cache' => $mockCache ] );
		$user = new UserIdentityValue( 1, 'MockUser' );

		$watchedItems = $store->getWatchedItemsForUser(
			$user,
			[ 'sortByExpiry' => true, 'sort' => WatchedItemStore::SORT_ASC ]
		);

		$this->assertIsArray( $watchedItems );
		$this->assertCount( 3, $watchedItems );
		foreach ( $watchedItems as $watchedItem ) {
			$this->assertInstanceOf( WatchedItem::class, $watchedItem );
		}
		$this->assertEquals(
			new WatchedItem(
				$user,
				new TitleValue( 0, 'Foo1' ),
				'20151212010101',
				'20300101000000'
			),
			$watchedItems[0]
		);
		$this->assertEquals(
			new WatchedItem( $user, new TitleValue( 1, 'Foo3' ), null ),
			$watchedItems[2]
		);
	}

	public function testGetWatchedItemsForUser_badSortOptionThrowsException() {
		$store = $this->newWatchedItemStore();

		$this->expectException( InvalidArgumentException::class );
		$store->getWatchedItemsForUser(
			new UserIdentityValue( 1, 'MockUser' ),
			[ 'sort' => 'foo' ]
		);
	}

	/**
	 * @dataProvider provideTestPageFactory
	 */
	public function testIsWatchedItem_existingItem( $testPageFactory ) {
		$mockDb = $this->getMockDb();
		$mockDb->expects( $this->once() )
			->method( 'addQuotes' )
			->willReturn( '20200101000000' );
		$makeListSql = "wl_namespace = 0 AND wl_title = 'SomeDbKey'";
		$mockDb->expects( $this->exactly( 2 ) )
			->method( 'makeList' )
			->willReturnOnConsecutiveCalls( $makeListSql, $makeListSql );
		$mockDb->expects( $this->once() )
			->method( 'select' )
			->with(
				[ 'watchlist', 'watchlist_expiry' ],
				[ 'wl_namespace', 'wl_title', 'wl_notificationtimestamp', 'we_expiry' ],
				[
					'wl_user' => 1,
					$makeListSql,
					'we_expiry IS NULL OR we_expiry > 20200101000000'
				]
			)
			->willReturn( [
				(object)[
					'wl_namespace' => 0,
					'wl_title' => 'SomeDbKey',
					'wl_notificationtimestamp' => '20151212010101',
				]
			] );

		$mockCache = $this->getMockCache();
		$mockCache->expects( $this->never() )->method( 'delete' );
		$mockCache->expects( $this->once() )
			->method( 'get' )
			->with( '0:SomeDbKey:1' )
			->willReturn( false );
		$mockCache->expects( $this->once() )
			->method( 'set' )
			->with(
				'0:SomeDbKey:1'
			);

		$store = $this->newWatchedItemStore( [ 'db' => $mockDb, 'cache' => $mockCache ] );

		$this->assertTrue(
			$store->isWatched(
				new UserIdentityValue( 1, 'MockUser' ),
				$testPageFactory( 100, 0, 'SomeDbKey' )
			)
		);
	}

	/**
	 * @dataProvider provideTestPageFactory
	 */
	public function testIsWatchedItem_noItem( $testPageFactory ) {
		$mockDb = $this->getMockDb();
		$mockDb->expects( $this->once() )
			->method( 'addQuotes' )
			->willReturn( '20200101000000' );
		$makeListSql = "wl_namespace = 0 AND wl_title = 'SomeDbKey'";
		$mockDb->expects( $this->exactly( 2 ) )
			->method( 'makeList' )
			->willReturnOnConsecutiveCalls( $makeListSql, $makeListSql );
		$mockDb->expects( $this->once() )
			->method( 'select' )
			->with(
				[ 'watchlist', 'watchlist_expiry' ],
				[ 'wl_namespace', 'wl_title', 'wl_notificationtimestamp', 'we_expiry' ],
				[
					'wl_user' => 1,
					$makeListSql,
					'we_expiry IS NULL OR we_expiry > 20200101000000'
				]
			)
			->willReturn( [] );

		$mockCache = $this->getMockCache();
		$mockCache->expects( $this->never() )->method( 'set' );
		$mockCache->expects( $this->never() )->method( 'delete' );
		$mockCache->expects( $this->once() )
			->method( 'get' )
			->with( '0:SomeDbKey:1' )
			->willReturn( false );

		$store = $this->newWatchedItemStore( [ 'db' => $mockDb, 'cache' => $mockCache ] );

		$this->assertFalse(
			$store->isWatched(
				new UserIdentityValue( 1, 'MockUser' ),
				$testPageFactory( 100, 0, 'SomeDbKey' )
			)
		);
	}

	/**
	 * @dataProvider provideTestPageFactory
	 */
	public function testIsWatchedItem_anonymousUser( $testPageFactory ) {
		$mockDb = $this->getMockDb();
		$mockDb->expects( $this->never() )
			->method( 'selectRow' );

		$mockCache = $this->getMockCache();
		$mockCache->expects( $this->never() )->method( 'set' );
		$mockCache->expects( $this->never() )->method( 'get' );
		$mockCache->expects( $this->never() )->method( 'delete' );

		$store = $this->newWatchedItemStore( [ 'db' => $mockDb, 'cache' => $mockCache ] );

		$this->assertFalse(
			$store->isWatched(
				new UserIdentityValue( 0, 'AnonUser' ),
				$testPageFactory( 100, 0, 'SomeDbKey' )
			)
		);
	}

	/**
	 * @dataProvider provideTestPageFactory
	 */
	public function testGetNotificationTimestampsBatch( $testPageFactory ) {
		$targets = [
			$testPageFactory( 100, 0, 'SomeDbKey' ),
			$testPageFactory( 101, 1, 'AnotherDbKey' ),
		];

		$mockDb = $this->getMockDb();
		$dbResult = [
			(object)[
				'wl_namespace' => '0',
				'wl_title' => 'SomeDbKey',
				'wl_notificationtimestamp' => '20151212010101',
			],
			(object)[
				'wl_namespace' => '1',
				'wl_title' => 'AnotherDbKey',
				'wl_notificationtimestamp' => null,
			],
		];

		$mockDb->expects( $this->once() )
			->method( 'makeWhereFrom2d' )
			->with(
				[ [ 'SomeDbKey' => 1 ], [ 'AnotherDbKey' => 1 ] ],
				$this->isType( 'string' ),
				$this->isType( 'string' )
			)
			->willReturn( 'makeWhereFrom2d return value' );
		$mockDb->expects( $this->once() )
			->method( 'select' )
			->with(
				'watchlist',
				[ 'wl_namespace', 'wl_title', 'wl_notificationtimestamp' ],
				[
					'makeWhereFrom2d return value',
					'wl_user' => 1
				],
				$this->isType( 'string' )
			)
			->willReturn( $dbResult );

		$mockCache = $this->getMockCache();
		$mockCache->expects( $this->exactly( 2 ) )
			->method( 'get' )
			->withConsecutive(
				[ '0:SomeDbKey:1' ],
				[ '1:AnotherDbKey:1' ]
			)
			->willReturn( null );
		$mockCache->expects( $this->never() )->method( 'set' );
		$mockCache->expects( $this->never() )->method( 'delete' );

		$store = $this->newWatchedItemStore( [ 'db' => $mockDb, 'cache' => $mockCache ] );

		$this->assertEquals(
			[
				0 => [ 'SomeDbKey' => '20151212010101', ],
				1 => [ 'AnotherDbKey' => null, ],
			],
			$store->getNotificationTimestampsBatch(
				new UserIdentityValue( 1, 'MockUser' ), $targets )
		);
	}

	/**
	 * @dataProvider provideTestPageFactory
	 */
	public function testGetNotificationTimestampsBatch_notWatchedTarget( $testPageFactory ) {
		$targets = [
			$testPageFactory( 100, 0, 'OtherDbKey' ),
		];

		$mockDb = $this->getMockDb();

		$mockDb->expects( $this->once() )
			->method( 'makeWhereFrom2d' )
			->with(
				[ [ 'OtherDbKey' => 1 ] ],
				$this->isType( 'string' ),
				$this->isType( 'string' )
			)
			->willReturn( 'makeWhereFrom2d return value' );
		$mockDb->expects( $this->once() )
			->method( 'select' )
			->with(
				'watchlist',
				[ 'wl_namespace', 'wl_title', 'wl_notificationtimestamp' ],
				[
					'makeWhereFrom2d return value',
					'wl_user' => 1
				],
				$this->isType( 'string' )
			)
			->willReturn( (object)[] );

		$mockCache = $this->getMockCache();
		$mockCache->expects( $this->once() )
			->method( 'get' )
			->with( '0:OtherDbKey:1' )
			->willReturn( null );
		$mockCache->expects( $this->never() )->method( 'set' );
		$mockCache->expects( $this->never() )->method( 'delete' );

		$store = $this->newWatchedItemStore( [ 'db' => $mockDb, 'cache' => $mockCache ] );

		$this->assertEquals(
			[
				0 => [ 'OtherDbKey' => false, ],
			],
			$store->getNotificationTimestampsBatch(
				new UserIdentityValue( 1, 'MockUser' ), $targets )
		);
	}

	/**
	 * @dataProvider provideTestPageFactory
	 */
	public function testGetNotificationTimestampsBatch_cachedItem( $testPageFactory ) {
		$targets = [
			$testPageFactory( 100, 0, 'SomeDbKey' ),
			$testPageFactory( 101, 1, 'AnotherDbKey' ),
		];

		$user = new UserIdentityValue( 1, 'MockUser' );
		$cachedItem = new WatchedItem( $user, $targets[0], '20151212010101' );

		$mockDb = $this->getMockDb();

		$mockDb->expects( $this->once() )
			->method( 'makeWhereFrom2d' )
			->with(
				[ 1 => [ 'AnotherDbKey' => 1 ] ],
				$this->isType( 'string' ),
				$this->isType( 'string' )
			)
			->willReturn( 'makeWhereFrom2d return value' );
		$mockDb->expects( $this->once() )
			->method( 'select' )
			->with(
				'watchlist',
				[ 'wl_namespace', 'wl_title', 'wl_notificationtimestamp' ],
				[
					'makeWhereFrom2d return value',
					'wl_user' => 1
				],
				$this->isType( 'string' )
			)
			->willReturn( [
				(object)[ 'wl_namespace' => '1', 'wl_title' => 'AnotherDbKey', 'wl_notificationtimestamp' => null, ]
			] );

		$mockCache = $this->getMockCache();
		$mockCache->expects( $this->at( 1 ) )
			->method( 'get' )
			->with( '0:SomeDbKey:1' )
			->willReturn( $cachedItem );
		$mockCache->expects( $this->at( 3 ) )
			->method( 'get' )
			->with( '1:AnotherDbKey:1' )
			->willReturn( null );
		$mockCache->expects( $this->never() )->method( 'set' );
		$mockCache->expects( $this->never() )->method( 'delete' );

		$store = $this->newWatchedItemStore( [ 'db' => $mockDb, 'cache' => $mockCache ] );

		$this->assertEquals(
			[
				0 => [ 'SomeDbKey' => '20151212010101', ],
				1 => [ 'AnotherDbKey' => null, ],
			],
			$store->getNotificationTimestampsBatch( $user, $targets )
		);
	}

	/**
	 * @dataProvider provideTestPageFactory
	 */
	public function testGetNotificationTimestampsBatch_allItemsCached( $testPageFactory ) {
		$targets = [
			$testPageFactory( 100, 0, 'SomeDbKey' ),
			$testPageFactory( 101, 1, 'AnotherDbKey' ),
		];

		$user = new UserIdentityValue( 1, 'MockUser' );
		$cachedItems = [
			new WatchedItem( $user, $targets[0], '20151212010101' ),
			new WatchedItem( $user, $targets[1], null ),
		];
		$mockDb = $this->createNoOpMock( IDatabase::class );

		$mockCache = $this->getMockCache();
		$mockCache->expects( $this->at( 1 ) )
			->method( 'get' )
			->with( '0:SomeDbKey:1' )
			->willReturn( $cachedItems[0] );
		$mockCache->expects( $this->at( 3 ) )
			->method( 'get' )
			->with( '1:AnotherDbKey:1' )
			->willReturn( $cachedItems[1] );
		$mockCache->expects( $this->never() )->method( 'set' );
		$mockCache->expects( $this->never() )->method( 'delete' );

		$store = $this->newWatchedItemStore( [ 'db' => $mockDb, 'cache' => $mockCache ] );

		$this->assertEquals(
			[
				0 => [ 'SomeDbKey' => '20151212010101', ],
				1 => [ 'AnotherDbKey' => null, ],
			],
			$store->getNotificationTimestampsBatch( $user, $targets )
		);
	}

	/**
	 * @dataProvider provideTestPageFactory
	 */
	public function testGetNotificationTimestampsBatch_anonymousUser( $testPageFactory ) {
		$targets = [
			$testPageFactory( 100, 0, 'SomeDbKey' ),
			$testPageFactory( 101, 1, 'AnotherDbKey' ),
		];

		$mockDb = $this->createNoOpMock( IDatabase::class );

		$mockCache = $this->createNoOpMock( HashBagOStuff::class );

		$store = $this->newWatchedItemStore( [ 'db' => $mockDb, 'cache' => $mockCache ] );

		$this->assertEquals(
			[
				0 => [ 'SomeDbKey' => false, ],
				1 => [ 'AnotherDbKey' => false, ],
			],
			$store->getNotificationTimestampsBatch(
				new UserIdentityValue( 0, 'AnonUser' ), $targets )
		);
	}

	/**
	 * @dataProvider provideTestPageFactory
	 */
	public function testResetNotificationTimestamp_anonymousUser( $testPageFactory ) {
		$mockDb = $this->getMockDb();
		$mockDb->expects( $this->never() )
			->method( 'selectRow' );

		$mockCache = $this->getMockCache();
		$mockCache->expects( $this->never() )->method( 'get' );
		$mockCache->expects( $this->never() )->method( 'set' );
		$mockCache->expects( $this->never() )->method( 'delete' );

		$store = $this->newWatchedItemStore( [ 'db' => $mockDb, 'cache' => $mockCache ] );

		$this->assertFalse(
			$store->resetNotificationTimestamp(
				new UserIdentityValue( 0, 'AnonUser' ),
				$testPageFactory( 100, 0, 'SomeDbKey' )
			)
		);
	}

	/**
	 * @dataProvider provideTestPageFactory
	 */
	public function testResetNotificationTimestamp_noItem( $testPageFactory ) {
		$mockDb = $this->getMockDb();
		$mockDb->expects( $this->once() )
			->method( 'addQuotes' )
			->willReturn( '20200101000000' );
		$makeListSql = "wl_namespace = 0 AND wl_title = 'SomeDbKey'";
		$mockDb->expects( $this->exactly( 2 ) )
			->method( 'makeList' )
			->willReturnOnConsecutiveCalls( $makeListSql, $makeListSql );
		$mockDb->expects( $this->once() )
			->method( 'select' )
			->with(
				[ 'watchlist', 'watchlist_expiry' ],
				[ 'wl_namespace', 'wl_title', 'wl_notificationtimestamp', 'we_expiry' ],
				[
					'wl_user' => 1,
					$makeListSql,
					'we_expiry IS NULL OR we_expiry > 20200101000000'
				]
			)
			->willReturn( [] );

		$mockCache = $this->getMockCache();
		$mockCache->expects( $this->never() )->method( 'get' );
		$mockCache->expects( $this->never() )->method( 'set' );
		$mockCache->expects( $this->never() )->method( 'delete' );

		$user = new UserIdentityValue( 1, 'MockUser' );
<<<<<<< HEAD
		$userFactory = $this->getUserFactory(
			[ $this->getMockUser( $user ) ]
		);
=======
>>>>>>> ea72c9b6

		$title = $testPageFactory( 100, 0, 'SomeDbKey' );
		$titleFactory = $this->getTitleFactory( $title );

		$store = $this->newWatchedItemStore( [
			'db' => $mockDb,
			'cache' => $mockCache,
			'titleFactory' => $titleFactory,
		] );

		$this->assertFalse(
			$store->resetNotificationTimestamp(
				$user,
				$title
			)
		);
	}

	/**
	 * @dataProvider provideTestPageFactory
	 */
	public function testResetNotificationTimestamp_item( $testPageFactory ) {
		$user = new UserIdentityValue( 1, 'MockUser' );
		$title = $testPageFactory( 100, 0, 'SomeDbKey' );

		$mockDb = $this->getMockDb();
		$mockDb->expects( $this->once() )
			->method( 'addQuotes' )
			->willReturn( '20200101000000' );
		$makeListSql = "wl_namespace = 0 AND wl_title = 'SomeDbKey'";
		$mockDb->expects( $this->exactly( 2 ) )
			->method( 'makeList' )
			->willReturnOnConsecutiveCalls( $makeListSql, $makeListSql );
		$mockDb->expects( $this->once() )
			->method( 'select' )
			->with(
				[ 'watchlist', 'watchlist_expiry' ],
				[ 'wl_namespace', 'wl_title', 'wl_notificationtimestamp', 'we_expiry' ],
				[
					'wl_user' => 1,
					$makeListSql,
					'we_expiry IS NULL OR we_expiry > 20200101000000'
				]
			)
			->willReturn( [
				(object)[
					'wl_namespace' => 0,
					'wl_title' => 'SomeDbKey',
					'wl_notificationtimestamp' => '20151212010101',
				]
			] );

		$mockCache = $this->getMockCache();
		$mockCache->expects( $this->never() )->method( 'get' );
		$mockCache->expects( $this->once() )
			->method( 'set' )
			->with(
				'0:SomeDbKey:1',
				$this->isInstanceOf( WatchedItem::class )
			);
		$mockCache->expects( $this->once() )
			->method( 'delete' )
			->with( '0:SomeDbKey:1' );

		$mockQueueGroup = $this->getMockJobQueueGroup( false );
		$mockQueueGroup->expects( $this->once() )
			->method( 'lazyPush' )
			->willReturnCallback( static function ( ActivityUpdateJob $job ) {
				// don't run
			} );

		// We don't care if these methods actually do anything here
		$mockRevisionLookup = $this->getMockRevisionLookup( [
			'getRevisionByTitle' => static function () {
				return null;
			},
			'getTimestampFromId' => static function () {
				return '00000000000000';
			},
		] );

		$titleFactory = $this->getTitleFactory( $title );

		$store = $this->newWatchedItemStore( [
			'db' => $mockDb,
			'queueGroup' => $mockQueueGroup,
			'cache' => $mockCache,
			'revisionLookup' => $mockRevisionLookup,
			'titleFactory' => $titleFactory,
		] );

		$this->assertTrue(
			$store->resetNotificationTimestamp(
				$user,
				$title
			)
		);
	}

	/**
	 * @dataProvider provideTestPageFactory
	 */
	public function testResetNotificationTimestamp_noItemForced( $testPageFactory ) {
		$user = new UserIdentityValue( 1, 'MockUser' );
		$title = $testPageFactory( 100, 0, 'SomeDbKey' );

		$mockDb = $this->getMockDb();
		$mockDb->expects( $this->never() )
			->method( 'selectRow' );

		$mockCache = $this->getMockCache();
		$mockCache->expects( $this->never() )->method( 'get' );
		$mockCache->expects( $this->never() )->method( 'set' );
		$mockCache->expects( $this->once() )
			->method( 'delete' )
			->with( '0:SomeDbKey:1' );

		$mockQueueGroup = $this->getMockJobQueueGroup( false );

		// We don't care if these methods actually do anything here
		$mockRevisionLookup = $this->getMockRevisionLookup( [
			'getRevisionByTitle' => static function () {
				return null;
			},
			'getTimestampFromId' => static function () {
				return '00000000000000';
			},
		] );

		$titleFactory = $this->getTitleFactory( $title );

		$store = $this->newWatchedItemStore( [
			'db' => $mockDb,
			'queueGroup' => $mockQueueGroup,
			'cache' => $mockCache,
			'revisionLookup' => $mockRevisionLookup,
			'titleFactory' => $titleFactory,
		] );

		$mockQueueGroup->method( 'lazyPush' )
			->willReturnCallback( static function ( ActivityUpdateJob $job ) {
				// don't run
			} );

		$this->assertTrue(
			$store->resetNotificationTimestamp(
				$user,
				$title,
				'force'
			)
		);
	}

	/**
	 * @param ActivityUpdateJob $job
	 * @param LinkTarget|PageIdentity $expectedTitle
	 * @param string $expectedUserId
	 * @param callable $notificationTimestampCondition
	 */
	private function verifyCallbackJob(
		ActivityUpdateJob $job,
		$expectedTitle,
		$expectedUserId,
		callable $notificationTimestampCondition
	) {
		$this->assertEquals( $expectedTitle->getDBkey(), $job->getTitle()->getDBkey() );
		$this->assertEquals( $expectedTitle->getNamespace(), $job->getTitle()->getNamespace() );

		$jobParams = $job->getParams();
		$this->assertArrayHasKey( 'type', $jobParams );
		$this->assertEquals( 'updateWatchlistNotification', $jobParams['type'] );
		$this->assertArrayHasKey( 'userid', $jobParams );
		$this->assertEquals( $expectedUserId, $jobParams['userid'] );
		$this->assertArrayHasKey( 'notifTime', $jobParams );
		$this->assertTrue( $notificationTimestampCondition( $jobParams['notifTime'] ) );
	}

	/**
	 * @dataProvider provideTestPageFactory
	 */
	public function testResetNotificationTimestamp_oldidSpecifiedLatestRevisionForced( $testPageFactory ) {
		$user = new UserIdentityValue( 1, 'MockUser' );
		$oldid = 22;
		$title = $testPageFactory( 100, 0, 'SomeTitle' );

		$mockDb = $this->getMockDb();
		$mockDb->expects( $this->never() )
			->method( 'selectRow' );

		$mockCache = $this->getMockCache();
		$mockCache->expects( $this->never() )->method( 'get' );
		$mockCache->expects( $this->never() )->method( 'set' );
		$mockCache->expects( $this->once() )
			->method( 'delete' )
			->with( '0:SomeTitle:1' );

		$mockQueueGroup = $this->getMockJobQueueGroup( false );

		$mockRevisionRecord = $this->createNoOpMock( RevisionRecord::class );

		$mockRevisionLookup = $this->getMockRevisionLookup( [
			'getTimestampFromId' => static function () {
				return '00000000000000';
			},
			'getRevisionById' => function ( $id, $flags ) use ( $oldid, $mockRevisionRecord ) {
				$this->assertSame( $oldid, $id );
				$this->assertSame( 0, $flags );
				return $mockRevisionRecord;
			},
			'getNextRevision' =>
			function ( $oldRev ) use ( $mockRevisionRecord ) {
				$this->assertSame( $mockRevisionRecord, $oldRev );
				return false;
			},
		], [
			'getNextRevision' => 1,
		] );

		$titleFactory = $this->getTitleFactory( $title );

		$store = $this->newWatchedItemStore( [
			'db' => $mockDb,
			'queueGroup' => $mockQueueGroup,
			'cache' => $mockCache,
			'revisionLookup' => $mockRevisionLookup,
			'titleFactory' => $titleFactory,
		] );

		$mockQueueGroup->method( 'lazyPush' )
			->willReturnCallback(
				function ( ActivityUpdateJob $job ) use ( $title, $user ) {
					$this->verifyCallbackJob(
						$job,
						$title,
						$user->getId(),
						static function ( $time ) {
							return $time === null;
						}
					);
				}
			);

		$this->assertTrue(
			$store->resetNotificationTimestamp(
				$user,
				$title,
				'force',
				$oldid
			)
		);
	}

	/**
	 * @dataProvider provideTestPageFactory
	 */
	public function testResetNotificationTimestamp_oldidSpecifiedNotLatestRevisionForced( $testPageFactory ) {
		$user = new UserIdentityValue( 1, 'MockUser' );
		$oldid = 22;
		$title = $testPageFactory( 100, 0, 'SomeDbKey' );

		$mockRevision = $this->createNoOpMock( RevisionRecord::class );
		$mockNextRevision = $this->createNoOpMock( RevisionRecord::class );

		$mockDb = $this->getMockDb();
		$mockDb->expects( $this->once() )
			->method( 'addQuotes' )
			->willReturn( '20200101000000' );
		$makeListSql = "wl_namespace = 0 AND wl_title = 'SomeDbKey'";
		$mockDb->expects( $this->exactly( 2 ) )
			->method( 'makeList' )
			->willReturnOnConsecutiveCalls( $makeListSql, $makeListSql );
		$mockDb->expects( $this->once() )
			->method( 'select' )
			->with(
				[ 'watchlist', 'watchlist_expiry' ],
				[ 'wl_namespace', 'wl_title', 'wl_notificationtimestamp', 'we_expiry' ],
				[
					'wl_user' => 1,
					$makeListSql,
					'we_expiry IS NULL OR we_expiry > 20200101000000'
				]
			)
			->willReturn( [
				(object)[
					'wl_namespace' => 0,
					'wl_title' => 'SomeDbKey',
					'wl_notificationtimestamp' => '20151212010101',
				]
			] );

		$mockCache = $this->getMockCache();
		$mockCache->expects( $this->never() )->method( 'get' );
		$mockCache->expects( $this->once() )
			->method( 'set' )
			->with( '0:SomeDbKey:1', $this->isType( 'object' ) );
		$mockCache->expects( $this->once() )
			->method( 'delete' )
			->with( '0:SomeDbKey:1' );

		$mockQueueGroup = $this->getMockJobQueueGroup( false );

		$mockRevisionLookup = $this->getMockRevisionLookup(
			[
				'getTimestampFromId' => function ( $oldidParam ) use ( $oldid ) {
					$this->assertSame( $oldid, $oldidParam );
				},
				'getRevisionById' => function ( $id ) use ( $oldid, $mockRevision ) {
					$this->assertSame( $oldid, $id );
					return $mockRevision;
				},
				'getNextRevision' =>
				function ( RevisionRecord $rev ) use ( $mockRevision, $mockNextRevision ) {
					$this->assertSame( $mockRevision, $rev );
					return $mockNextRevision;
				},
			],
			[
				'getTimestampFromId' => 2,
				'getRevisionById' => 1,
				'getNextRevision' => 1,
			]
		);

		$titleFactory = $this->getTitleFactory( $title );

		$store = $this->newWatchedItemStore( [
			'db' => $mockDb,
			'queueGroup' => $mockQueueGroup,
			'cache' => $mockCache,
			'revisionLookup' => $mockRevisionLookup,
			'titleFactory' => $titleFactory,
		] );

		$mockQueueGroup->method( 'lazyPush' )
			->willReturnCallback(
				function ( ActivityUpdateJob $job ) use ( $title, $user ) {
					$this->verifyCallbackJob(
						$job,
						$title,
						$user->getId(),
						static function ( $time ) {
							return $time !== null && $time > '20151212010101';
						}
					);
				}
			);

		$this->assertTrue(
			$store->resetNotificationTimestamp(
				$user,
				$title,
				'force',
				$oldid
			)
		);
	}

	/**
	 * @dataProvider provideTestPageFactory
	 */
	public function testResetNotificationTimestamp_notWatchedPageForced( $testPageFactory ) {
		$user = new UserIdentityValue( 1, 'MockUser' );
		$oldid = 22;
		$title = $testPageFactory( 100, 0, 'SomeDbKey' );

		$mockDb = $this->getMockDb();
		$mockDb->expects( $this->once() )
			->method( 'addQuotes' )
			->willReturn( '20200101000000' );
		$makeListSql = "wl_namespace = 0 AND wl_title = 'SomeDbKey'";
		$mockDb->expects( $this->exactly( 2 ) )
			->method( 'makeList' )
			->willReturnOnConsecutiveCalls( $makeListSql, $makeListSql );
		$mockDb->expects( $this->once() )
			->method( 'select' )
			->with(
				[ 'watchlist', 'watchlist_expiry' ],
				[ 'wl_namespace', 'wl_title', 'wl_notificationtimestamp', 'we_expiry' ],
				[
					'wl_user' => 1,
					$makeListSql,
					'we_expiry IS NULL OR we_expiry > 20200101000000'
				]
			)
			->willReturn( false );

		$mockCache = $this->getMockCache();
		$mockCache->expects( $this->never() )->method( 'get' );
		$mockCache->expects( $this->never() )->method( 'set' );
		$mockCache->expects( $this->once() )
			->method( 'delete' )
			->with( '0:SomeDbKey:1' );

		$mockQueueGroup = $this->getMockJobQueueGroup( false );

		$mockRevision = $this->createNoOpMock( RevisionRecord::class );
		$mockNextRevision = $this->createNoOpMock( RevisionRecord::class );

		$mockRevisionLookup = $this->getMockRevisionLookup(
			[
				'getTimestampFromId' => function ( $oldidParam ) use ( $oldid ) {
					$this->assertSame( $oldid, $oldidParam );
				},
				'getRevisionById' => function ( $id ) use ( $oldid, $mockRevision ) {
					$this->assertSame( $oldid, $id );
					return $mockRevision;
				},
				'getNextRevision' =>
				function ( RevisionRecord $rev ) use ( $mockRevision, $mockNextRevision ) {
					$this->assertSame( $mockRevision, $rev );
					return $mockNextRevision;
				},
			],
			[
				'getTimestampFromId' => 1,
				'getRevisionById' => 1,
				'getNextRevision' => 1,
			]
		);

		$titleFactory = $this->getTitleFactory( $title );

		$store = $this->newWatchedItemStore( [
			'db' => $mockDb,
			'queueGroup' => $mockQueueGroup,
			'cache' => $mockCache,
			'revisionLookup' => $mockRevisionLookup,
			'titleFactory' => $titleFactory,
		] );

		$mockQueueGroup->method( 'lazyPush' )
			->willReturnCallback(
				function ( ActivityUpdateJob $job ) use ( $title, $user ) {
					$this->verifyCallbackJob(
						$job,
						$title,
						$user->getId(),
						static function ( $time ) {
							return $time === null;
						}
					);
				}
			);

		$this->assertTrue(
			$store->resetNotificationTimestamp(
				$user,
				$title,
				'force',
				$oldid
			)
		);
	}

	/**
	 * @dataProvider provideTestPageFactory
	 */
	public function testResetNotificationTimestamp_futureNotificationTimestampForced( $testPageFactory ) {
		$user = new UserIdentityValue( 1, 'MockUser' );
		$oldid = 22;
		$title = $testPageFactory( 100, 0, 'SomeDbKey' );

		$mockDb = $this->getMockDb();
		$mockDb->expects( $this->once() )
			->method( 'addQuotes' )
			->willReturn( '20200101000000' );
		$makeListSql = "wl_namespace = 0 AND wl_title = 'SomeDbKey'";
		$mockDb->expects( $this->exactly( 2 ) )
			->method( 'makeList' )
			->willReturnOnConsecutiveCalls( $makeListSql, $makeListSql );
		$mockDb->expects( $this->once() )
			->method( 'select' )
			->with(
				[ 'watchlist', 'watchlist_expiry' ],
				[ 'wl_namespace', 'wl_title', 'wl_notificationtimestamp', 'we_expiry' ],
				[
					'wl_user' => 1,
					$makeListSql,
					'we_expiry IS NULL OR we_expiry > 20200101000000'
				]
			)
			->willReturn( [
				(object)[
					'wl_namespace' => 0,
					'wl_title' => 'SomeDbKey',
					'wl_notificationtimestamp' => '30151212010101',
				]
			] );

		$mockCache = $this->getMockCache();
		$mockCache->expects( $this->never() )->method( 'get' );
		$mockCache->expects( $this->once() )
			->method( 'set' )
			->with( '0:SomeDbKey:1', $this->isType( 'object' ) );
		$mockCache->expects( $this->once() )
			->method( 'delete' )
			->with( '0:SomeDbKey:1' );

		$mockQueueGroup = $this->getMockJobQueueGroup( false );

		$mockRevision = $this->createNoOpMock( RevisionRecord::class );
		$mockNextRevision = $this->createNoOpMock( RevisionRecord::class );

		$mockRevisionLookup = $this->getMockRevisionLookup(
			[
				'getTimestampFromId' => function ( $oldidParam ) use ( $oldid ) {
					$this->assertEquals( $oldid, $oldidParam );
				},
				'getRevisionById' => function ( $id ) use ( $oldid, $mockRevision ) {
					$this->assertSame( $oldid, $id );
					return $mockRevision;
				},
				'getNextRevision' =>
				function ( RevisionRecord $rev ) use ( $mockRevision, $mockNextRevision ) {
					$this->assertSame( $mockRevision, $rev );
					return $mockNextRevision;
				},
			],
			[
				'getTimestampFromId' => 2,
				'getRevisionById' => 1,
				'getNextRevision' => 1,
			]
		);

		$titleFactory = $this->getTitleFactory( $title );

		$store = $this->newWatchedItemStore( [
			'db' => $mockDb,
			'queueGroup' => $mockQueueGroup,
			'cache' => $mockCache,
			'revisionLookup' => $mockRevisionLookup,
			'titleFactory' => $titleFactory,
		] );

		$mockQueueGroup->method( 'lazyPush' )
			->willReturnCallback(
				function ( ActivityUpdateJob $job ) use ( $title, $user ) {
					$this->verifyCallbackJob(
						$job,
						$title,
						$user->getId(),
						static function ( $time ) {
							return $time === '30151212010101';
						}
					);
				}
			);

		$this->assertTrue(
			$store->resetNotificationTimestamp(
				$user,
				$title,
				'force',
				$oldid
			)
		);
	}

	/**
	 * @dataProvider provideTestPageFactory
	 */
	public function testResetNotificationTimestamp_futureNotificationTimestampNotForced( $testPageFactory ) {
		$user = new UserIdentityValue( 1, 'MockUser' );
		$oldid = 22;
		$title = $testPageFactory( 100, 0, 'SomeDbKey' );

		$mockDb = $this->getMockDb();
		$mockDb->expects( $this->once() )
			->method( 'addQuotes' )
			->willReturn( '20200101000000' );
		$makeListSql = "wl_namespace = 0 AND wl_title = 'SomeDbKey'";
		$mockDb->expects( $this->exactly( 2 ) )
			->method( 'makeList' )
			->willReturnOnConsecutiveCalls( $makeListSql, $makeListSql );
		$mockDb->expects( $this->once() )
			->method( 'select' )
			->with(
				[ 'watchlist', 'watchlist_expiry' ],
				[ 'wl_namespace', 'wl_title', 'wl_notificationtimestamp', 'we_expiry' ],
				[
					'wl_user' => 1,
					$makeListSql,
					'we_expiry IS NULL OR we_expiry > 20200101000000',
				]
			)
			->willReturn( [
				(object)[
					'wl_namespace' => 0,
					'wl_title' => 'SomeDbKey',
					'wl_notificationtimestamp' => '30151212010101',
				]
			] );

		$mockCache = $this->getMockCache();
		$mockCache->expects( $this->never() )->method( 'get' );
		$mockCache->expects( $this->once() )
			->method( 'set' )
			->with( '0:SomeDbKey:1', $this->isType( 'object' ) );
		$mockCache->expects( $this->once() )
			->method( 'delete' )
			->with( '0:SomeDbKey:1' );

		$mockQueueGroup = $this->getMockJobQueueGroup( false );

		$mockRevision = $this->createNoOpMock( RevisionRecord::class );
		$mockNextRevision = $this->createNoOpMock( RevisionRecord::class );

		$mockRevisionLookup = $this->getMockRevisionLookup(
			[
				'getTimestampFromId' => function ( $oldidParam ) use ( $oldid ) {
					$this->assertEquals( $oldid, $oldidParam );
				},
				'getRevisionById' => function ( $id ) use ( $oldid, $mockRevision ) {
					$this->assertSame( $oldid, $id );
					return $mockRevision;
				},
				'getNextRevision' =>
				function ( RevisionRecord $rev ) use ( $mockRevision, $mockNextRevision ) {
					$this->assertSame( $mockRevision, $rev );
					return $mockNextRevision;
				},
			],
			[
				'getTimestampFromId' => 2,
				'getRevisionById' => 1,
				'getNextRevision' => 1,
			]
		);

		$titleFactory = $this->getTitleFactory( $title );

		$store = $this->newWatchedItemStore( [
			'db' => $mockDb,
			'queueGroup' => $mockQueueGroup,
			'cache' => $mockCache,
			'revisionLookup' => $mockRevisionLookup,
			'titleFactory' => $titleFactory,
		] );

		$mockQueueGroup->method( 'lazyPush' )
			->willReturnCallback(
				function ( ActivityUpdateJob $job ) use ( $title, $user ) {
					$this->verifyCallbackJob(
						$job,
						$title,
						$user->getId(),
						static function ( $time ) {
							return $time === false;
						}
					);
				}
			);

		$this->assertTrue(
			$store->resetNotificationTimestamp(
				$user,
				$title,
				'',
				$oldid
			)
		);
	}

	public function testSetNotificationTimestampsForUser_anonUser() {
		$store = $this->newWatchedItemStore();
		$this->assertFalse( $store->setNotificationTimestampsForUser(
			new UserIdentityValue( 0, 'AnonUser' ), '' ) );
	}

	public function testSetNotificationTimestampsForUser_allRows() {
		$user = new UserIdentityValue( 1, 'MockUser' );
		$timestamp = '20100101010101';

		$store = $this->newWatchedItemStore();

		// Note: This does not actually assert the job is correct
		$callableCallCounter = 0;
		$mockCallback = function ( $callable ) use ( &$callableCallCounter ) {
			$callableCallCounter++;
			$this->assertIsCallable( $callable );
		};
		$scopedOverride = $store->overrideDeferredUpdatesAddCallableUpdateCallback( $mockCallback );

		$this->assertTrue(
			$store->setNotificationTimestampsForUser( $user, $timestamp )
		);
		$this->assertSame( 1, $callableCallCounter );
	}

	public function testSetNotificationTimestampsForUser_nullTimestamp() {
		$user = new UserIdentityValue( 1, 'MockUser' );
		$timestamp = null;

		$store = $this->newWatchedItemStore();

		// Note: This does not actually assert the job is correct
		$callableCallCounter = 0;
		$mockCallback = function ( $callable ) use ( &$callableCallCounter ) {
			$callableCallCounter++;
			$this->assertIsCallable( $callable );
		};
		$scopedOverride = $store->overrideDeferredUpdatesAddCallableUpdateCallback( $mockCallback );

		$this->assertTrue(
			$store->setNotificationTimestampsForUser( $user, $timestamp )
		);
	}

	/**
	 * @dataProvider provideTestPageFactory
	 */
	public function testSetNotificationTimestampsForUser_specificTargets( $testPageFactory ) {
		$user = new UserIdentityValue( 1, 'MockUser' );
		$timestamp = '20100101010101';
		$targets = [ $testPageFactory( 100, 0, 'Foo' ), $testPageFactory( 101, 0, 'Bar' ) ];

		$mockDb = $this->getMockDb();
		$mockDb->expects( $this->once() )
			->method( 'update' )
			->with(
				'watchlist',
				[ 'wl_notificationtimestamp' => 'TS' . $timestamp . 'TS' ],
				[ 'wl_user' => 1, 'wl_namespace' => 0, 'wl_title' => [ 'Foo', 'Bar' ] ]
			)
			->willReturn( true );
		$mockDb->expects( $this->once() )
			->method( 'timestamp' )
			->willReturnCallback( static function ( $value ) {
				return 'TS' . $value . 'TS';
			} );
		$mockDb->expects( $this->once() )
			->method( 'affectedRows' )
			->willReturn( 2 );

		$store = $this->newWatchedItemStore( [ 'db' => $mockDb ] );

		$this->assertTrue(
			$store->setNotificationTimestampsForUser( $user, $timestamp, $targets )
		);
	}

	/**
	 * @dataProvider provideTestPageFactory
	 */
	public function testUpdateNotificationTimestamp_watchersExist( $testPageFactory ) {
		$mockDb = $this->getMockDb();
		$mockDb->expects( $this->once() )
			->method( 'addQuotes' )
			->willReturn( '20200101000000' );
		$mockDb->expects( $this->once() )
			->method( 'selectFieldValues' )
			->with(
				[ 'watchlist', 'watchlist_expiry' ],
				'wl_user',
				[
					'wl_user != 1',
					'wl_namespace' => 0,
					'wl_title' => 'SomeDbKey',
					'wl_notificationtimestamp IS NULL',
					'we_expiry IS NULL OR we_expiry > 20200101000000',
				]
			)
			->willReturn( [ '2', '3' ] );
		$mockDb->expects( $this->once() )
			->method( 'update' )
			->with(
				'watchlist',
				[ 'wl_notificationtimestamp' => null ],
				[
					'wl_user' => [ 2, 3 ],
					'wl_namespace' => 0,
					'wl_title' => 'SomeDbKey',
				]
			);

		$mockCache = $this->getMockCache();
		$mockCache->expects( $this->never() )->method( 'set' );
		$mockCache->expects( $this->never() )->method( 'get' );
		$mockCache->expects( $this->never() )->method( 'delete' );

		$store = $this->newWatchedItemStore( [ 'db' => $mockDb, 'cache' => $mockCache ] );

		// updateNotificationTimestamp calls DeferredUpdates::addCallableUpdate
		// in normal operation, but we want to test that update actually running, so
		// override it
		$mockCallback = function ( $callable, $stage, $dbw ) use ( $mockDb ) {
			$this->assertIsCallable( $callable );
			$this->assertSame( DeferredUpdates::POSTSEND, $stage );
			$this->assertSame( $mockDb, $dbw );
			( $callable )();
		};
		$scopedOverride = $store->overrideDeferredUpdatesAddCallableUpdateCallback( $mockCallback );

		$this->assertEquals(
			[ 2, 3 ],
			$store->updateNotificationTimestamp(
				new UserIdentityValue( 1, 'MockUser' ),
				$testPageFactory( 100, 0, 'SomeDbKey' ),
				'20151212010101'
			)
		);
	}

	/**
	 * @dataProvider provideTestPageFactory
	 */
	public function testUpdateNotificationTimestamp_noWatchers( $testPageFactory ) {
		$mockDb = $this->getMockDb();
		$mockDb->expects( $this->once() )
			->method( 'addQuotes' )
			->willReturn( '20200101000000' );
		$mockDb->expects( $this->once() )
			->method( 'selectFieldValues' )
			->with(
				[ 'watchlist', 'watchlist_expiry' ],
				'wl_user',
				[
					'wl_user != 1',
					'wl_namespace' => 0,
					'wl_title' => 'SomeDbKey',
					'wl_notificationtimestamp IS NULL',
					'we_expiry IS NULL OR we_expiry > 20200101000000',
				],
				'WatchedItemStore::updateNotificationTimestamp',
				[],
				[ 'watchlist_expiry' => [ 'LEFT JOIN', 'wl_id = we_item' ] ]
			)
			->willReturn( [] );
		$mockDb->expects( $this->never() )
			->method( 'update' );

		$mockCache = $this->getMockCache();
		$mockCache->expects( $this->never() )->method( 'set' );
		$mockCache->expects( $this->never() )->method( 'get' );
		$mockCache->expects( $this->never() )->method( 'delete' );

		$store = $this->newWatchedItemStore( [ 'db' => $mockDb, 'cache' => $mockCache ] );

		$watchers = $store->updateNotificationTimestamp(
			new UserIdentityValue( 1, 'MockUser' ),
			$testPageFactory( 100, 0, 'SomeDbKey' ),
			'20151212010101'
		);
		$this->assertSame( [], $watchers );
	}

	/**
	 * @dataProvider provideTestPageFactory
	 */
	public function testUpdateNotificationTimestamp_clearsCachedItems( $testPageFactory ) {
		$user = new UserIdentityValue( 1, 'MockUser' );
		$titleValue = $testPageFactory( 100, 0, 'SomeDbKey' );

		$mockDb = $this->getMockDb();
		$mockDb->expects( $this->once() )
			->method( 'select' )
			->willReturn( [
				(object)[
					'wl_namespace' => 0,
					'wl_title' => 'SomeDbKey',
					'wl_notificationtimestamp' => '20151212010101'
				]
			] );
		$mockDb->expects( $this->once() )
			->method( 'selectFieldValues' )
			->willReturn( [ '2', '3' ] );
		$mockDb->expects( $this->once() )
			->method( 'update' );

		$mockCache = $this->getMockCache();
		$mockCache->expects( $this->once() )
			->method( 'set' )
			->with( '0:SomeDbKey:1', $this->isType( 'object' ) );
		$mockCache->expects( $this->once() )
			->method( 'get' )
			->with( '0:SomeDbKey:1' );
		$mockCache->expects( $this->once() )
			->method( 'delete' )
			->with( '0:SomeDbKey:1' );

		$store = $this->newWatchedItemStore( [ 'db' => $mockDb, 'cache' => $mockCache ] );

		// This will add the item to the cache
		$store->getWatchedItem( $user, $titleValue );

		// updateNotificationTimestamp calls DeferredUpdates::addCallableUpdate
		// in normal operation, but we want to test that update actually running, so
		// override it
		$mockCallback = function ( $callable, $stage, $dbw ) use ( $mockDb ) {
			$this->assertIsCallable( $callable );
			$this->assertSame( DeferredUpdates::POSTSEND, $stage );
			$this->assertSame( $mockDb, $dbw );
			( $callable )();
		};
		$scopedOverride = $store->overrideDeferredUpdatesAddCallableUpdateCallback( $mockCallback );

		$store->updateNotificationTimestamp(
			new UserIdentityValue( 1, 'MockUser' ),
			$titleValue,
			'20151212010101'
		);
	}

	public function testRemoveExpired() {
		$mockDb = $this->getMockDb();

		// addQuotes is used for the expiry value.
		$mockDb->expects( $this->once() )
			->method( 'addQuotes' )
			->willReturn( '20200101000000' );

		// Select watchlist IDs.
		$mockDb->expects( $this->exactly( 2 ) )
			->method( 'selectFieldValues' )
			->withConsecutive(
				// Select expired items.
				[
					'watchlist_expiry',
					'we_item',
					[ 'we_expiry <= 20200101000000' ],
					'WatchedItemStore::removeExpired',
					[ 'LIMIT' => 2 ]
				],
				// Select orphaned items.
				[
					[ 'watchlist_expiry', 'watchlist' ],
					'we_item',
					[ 'wl_id' => null, 'we_expiry' => null ],
					'WatchedItemStore::removeExpired',
					[],
					[ 'watchlist' => [ 'LEFT JOIN', 'wl_id = we_item' ] ]
				]
			)
			->willReturnOnConsecutiveCalls(
				[ 1, 2 ],
				[ 3 ]
			);

		// Return whatever is passed to makeList, to be tested below.
		$mockDb->expects( $this->once() )
			->method( 'makeList' )
			->willReturnArgument( 0 );

		// Delete from watchlist and watchlist_expiry.
		$mockDb->expects( $this->exactly( 3 ) )
			->method( 'delete' )
			->withConsecutive(
				// Delete expired items from watchlist
				[
					'watchlist',
					[ 'wl_id' => [ 1, 2 ] ],
					'WatchedItemStore::removeExpired'
				],
				// Delete expired items from watchlist_expiry
				[
					'watchlist_expiry',
					[ 'we_item' => [ 1, 2 ] ],
					'WatchedItemStore::removeExpired'
				],
				// Delete orphaned items
				[
					'watchlist_expiry',
					[ 'we_item' => [ 3 ] ],
					'WatchedItemStore::removeExpired'
				]
			);

		$mockCache = $this->getMockCache();
		$store = $this->newWatchedItemStore( [ 'db' => $mockDb, 'cache' => $mockCache ] );
		$store->removeExpired( 2, true );
	}
}<|MERGE_RESOLUTION|>--- conflicted
+++ resolved
@@ -2324,12 +2324,6 @@
 		$mockCache->expects( $this->never() )->method( 'delete' );
 
 		$user = new UserIdentityValue( 1, 'MockUser' );
-<<<<<<< HEAD
-		$userFactory = $this->getUserFactory(
-			[ $this->getMockUser( $user ) ]
-		);
-=======
->>>>>>> ea72c9b6
 
 		$title = $testPageFactory( 100, 0, 'SomeDbKey' );
 		$titleFactory = $this->getTitleFactory( $title );
