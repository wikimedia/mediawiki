--- conflicted
+++ resolved
@@ -12,14 +12,6 @@
  * @since 1.32
  * @author Addshore
  */
-<<<<<<< HEAD
-class SpecialPageFatalTest extends MediaWikiTestCase {
-
-	public function setUp() : void {
-		parent::setUp();
-		// FIXME: Acknowledge known non-fatal query (T248191)
-		$this->setMwGlobals( 'wgDBerrorLog', false );
-=======
 class SpecialPageFatalTest extends MediaWikiIntegrationTestCase {
 
 	protected function setUp() : void {
@@ -29,7 +21,6 @@
 		// Deprecations don't matter for what this test cares about. This made browser tests fail
 		// on many occasions already. (T236809)
 		$this->filterDeprecated( '//' );
->>>>>>> 9b8a1684
 	}
 
 	public function provideSpecialPages() {
