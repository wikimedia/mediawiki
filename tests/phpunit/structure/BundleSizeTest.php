<?php

namespace MediaWiki\Tests\Structure;

use FauxRequest;
use MediaWiki\MainConfigNames;
use MediaWiki\MediaWikiServices;
use MediaWiki\ResourceLoader\Context;
use MediaWiki\ResourceLoader\DerivativeContext;
use MediaWiki\ResourceLoader\Module;
use MediaWikiIntegrationTestCase;

/**
 * Compare bundle sizes from each skin/extension bundlesize.config.json with ResourceLoader output.
 *
 * Extensions and skins can subclass this and override getTestCases with just their own bundlesize
 * file. This allows one to run that test suite by its own, for faster CLI feedback.
 */
abstract class BundleSizeTest extends MediaWikiIntegrationTestCase {

	/**
	 * @coversNothing
	 */
	public function testBundleSize() {
		$bundleSizeConfig = json_decode( file_get_contents( $this->getBundleSizeConfig() ), true );
		foreach ( $bundleSizeConfig as $testCase ) {
			$maxSize = $testCase['maxSize'];
			$projectName = $testCase['projectName'] ?? '';
			$moduleName = $testCase['resourceModule'];
			if ( is_string( $maxSize ) ) {
				if ( strpos( $maxSize, 'KB' ) !== false || strpos( $maxSize, 'kB' ) !== false ) {
					$maxSize = (float)str_replace( [ 'KB', 'kB', ' KB', ' kB' ], '', $maxSize );
					$maxSize = $maxSize * 1024;
				} elseif ( strpos( $maxSize, 'B' ) !== false ) {
					$maxSize = (float)str_replace( [ ' B', 'B' ], '', $maxSize );
				}
			}
			$resourceLoader = MediaWikiServices::getInstance()->getResourceLoader();
			$request = new FauxRequest(
				[
					'lang' => 'en',
					'modules' => $moduleName,
					'skin' => $this->getSkinName(),
				]
			);

			$context = new Context( $resourceLoader, $request );
			$module = $resourceLoader->getModule( $moduleName );
			$contentContext = new DerivativeContext( $context );
			$contentContext->setOnly(
				$module->getType() === Module::LOAD_STYLES
					? Module::TYPE_STYLES
					: Module::TYPE_COMBINED
			);
			$content = $resourceLoader->makeModuleResponse( $context, [ $moduleName => $module ] );
			$contentTransferSize = strlen( gzencode( $content, 9 ) );
			$message = $projectName ?
				"$projectName: $moduleName is less than $maxSize" :
				"$moduleName is less than $maxSize";
			$this->assertLessThan( $maxSize, $contentTransferSize, $message );
		}
	}

	/**
	 * @return string Path to bundlesize.config.json
	 */
	abstract public function getBundleSizeConfig(): string;

	/**
	 * @return string Skin name
	 */
	public function getSkinName(): string {
<<<<<<< HEAD
		return MediaWikiServices::getInstance()->getMainConfig()->get( 'DefaultSkin' );
=======
		return MediaWikiServices::getInstance()->getMainConfig()->get( MainConfigNames::DefaultSkin );
>>>>>>> 3d0ae94b
	}

}<|MERGE_RESOLUTION|>--- conflicted
+++ resolved
@@ -70,11 +70,7 @@
 	 * @return string Skin name
 	 */
 	public function getSkinName(): string {
-<<<<<<< HEAD
-		return MediaWikiServices::getInstance()->getMainConfig()->get( 'DefaultSkin' );
-=======
 		return MediaWikiServices::getInstance()->getMainConfig()->get( MainConfigNames::DefaultSkin );
->>>>>>> 3d0ae94b
 	}
 
 }