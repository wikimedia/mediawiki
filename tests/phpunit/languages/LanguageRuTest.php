<?php
/**
 * @author Amir E. Aharoni
 * based on LanguageBe_tarask.php
 * @copyright Copyright © 2012, Amir E. Aharoni
 * @file
 */

/** Tests for MediaWiki languages/classes/LanguageRu.php */
class LanguageRuTest extends LanguageClassesTestCase {
	/**
	 * @dataProvider providePlural
	 * @covers Language::convertPlural
	 */
	public function testPlural( $result, $value ) {
		$forms = array( 'one', 'many', 'other' );
		$this->assertEquals( $result, $this->getLang()->convertPlural( $value, $forms ) );
	}

	/**
	 * Test explicit plural forms - n=FormN forms
	 * @covers Language::convertPlural
	 */
	public function testExplicitPlural() {
<<<<<<< HEAD
		$forms = array( 'one','many', 'other', '12=dozen' );
=======
		$forms = array( 'one', 'many', 'other', '12=dozen' );
>>>>>>> f3d821de
		$this->assertEquals( 'dozen', $this->getLang()->convertPlural( 12, $forms ) );
		$forms = array( 'one', 'many', '100=hundred', 'other', '12=dozen' );
		$this->assertEquals( 'hundred', $this->getLang()->convertPlural( 100, $forms ) );
	}

	/**
	 * @dataProvider providePlural
	 * @covers Language::getPluralRuleType
	 */
	public function testGetPluralRuleType( $result, $value ) {
		$this->assertEquals( $result, $this->getLang()->getPluralRuleType( $value ) );
	}

	public static function providePlural() {
		return array(
			array( 'one', 1 ),
			array( 'many', 11 ),
			array( 'one', 91 ),
			array( 'one', 121 ),
			array( 'other', 2 ),
			array( 'other', 3 ),
			array( 'other', 4 ),
			array( 'other', 334 ),
			array( 'many', 5 ),
			array( 'many', 15 ),
			array( 'many', 120 ),
		);
	}

	/**
	 * @dataProvider providePluralTwoForms
	 * @covers Language::convertPlural
	 */
	public function testPluralTwoForms( $result, $value ) {
		$forms = array( '1=one', 'other' );
		$this->assertEquals( $result, $this->getLang()->convertPlural( $value, $forms ) );
	}

	public static function providePluralTwoForms() {
		return array(
			array( 'one', 1 ),
			array( 'other', 11 ),
			array( 'other', 91 ),
			array( 'other', 121 ),
		);
	}

	/**
	 * @dataProvider providerGrammar
	 * @covers Language::convertGrammar
	 */
	public function testGrammar( $result, $word, $case ) {
		$this->assertEquals( $result, $this->getLang()->convertGrammar( $word, $case ) );
	}

	public static function providerGrammar() {
		return array(
			array(
				'Википедии',
				'Википедия',
				'genitive',
			),
			array(
				'Викитеки',
				'Викитека',
				'genitive',
			),
			array(
				'Викитеке',
				'Викитека',
				'prepositional',
			),
			array(
				'Викиданных',
				'Викиданные',
				'prepositional',
			),
		);
	}
}<|MERGE_RESOLUTION|>--- conflicted
+++ resolved
@@ -22,11 +22,7 @@
 	 * @covers Language::convertPlural
 	 */
 	public function testExplicitPlural() {
-<<<<<<< HEAD
-		$forms = array( 'one','many', 'other', '12=dozen' );
-=======
 		$forms = array( 'one', 'many', 'other', '12=dozen' );
->>>>>>> f3d821de
 		$this->assertEquals( 'dozen', $this->getLang()->convertPlural( 12, $forms ) );
 		$forms = array( 'one', 'many', '100=hundred', 'other', '12=dozen' );
 		$this->assertEquals( 'hundred', $this->getLang()->convertPlural( 100, $forms ) );
