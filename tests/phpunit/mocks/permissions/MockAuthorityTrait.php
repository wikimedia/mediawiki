<?php

namespace MediaWiki\Tests\Unit\Permissions;

use MediaWiki\Block\Block;
use MediaWiki\Permissions\Authority;
use MediaWiki\Permissions\SimpleAuthority;
use MediaWiki\Permissions\UltimateAuthority;
use MediaWiki\User\UserIdentity;
use MediaWiki\User\UserIdentityValue;

/**
 * Various useful Authority mocks.
 * @stable to use (since 1.37)
 */
trait MockAuthorityTrait {

	/**
	 * Create mock ultimate Authority for anon user.
	 *
	 * @return Authority
	 */
	private function mockAnonUltimateAuthority(): Authority {
		return new UltimateAuthority( new UserIdentityValue( 0, '127.0.0.1' ) );
	}

	/**
	 * Create mock ultimate Authority for registered user.
	 *
	 * @return Authority
	 */
	private function mockRegisteredUltimateAuthority(): Authority {
<<<<<<< HEAD
		return new UltimateAuthority( new UserIdentityValue( 42, 'Petr' ) );
=======
		return new UltimateAuthority( new UserIdentityValue( 9999, 'Petr' ) );
>>>>>>> ea72c9b6
	}

	/**
	 * Create mock Authority for anon user with no permissions.
	 *
	 * @return Authority
	 */
	private function mockAnonNullAuthority(): Authority {
		return new SimpleAuthority( new UserIdentityValue( 0, '127.0.0.1' ), [] );
	}

	/**
	 * Create mock Authority for a registered user with no permissions.
	 *
	 * @return Authority
	 */
	private function mockRegisteredNullAuthority(): Authority {
<<<<<<< HEAD
		return new SimpleAuthority( new UserIdentityValue( 42, 'Petr' ), [] );
=======
		return new SimpleAuthority( new UserIdentityValue( 9999, 'Petr' ), [] );
>>>>>>> ea72c9b6
	}

	/**
	 * Create a mock Authority for anon user with $permissions.
	 *
	 * @param array $permissions
	 * @return Authority
	 */
	private function mockAnonAuthorityWithPermissions( array $permissions ): Authority {
		return new SimpleAuthority( new UserIdentityValue( 0, '127.0.0.1' ), $permissions );
	}

	/**
	 * Create a mock Authority for a registered user with $permissions.
	 *
	 * @param array $permissions
	 * @return Authority
	 */
	private function mockRegisteredAuthorityWithPermissions( array $permissions ): Authority {
<<<<<<< HEAD
		return new SimpleAuthority( new UserIdentityValue( 42, 'Petr' ), $permissions );
=======
		return new SimpleAuthority( new UserIdentityValue( 9999, 'Petr' ), $permissions );
>>>>>>> ea72c9b6
	}

	/**
	 * Create a mock Authority for a $user with $permissions.
	 *
	 * @param UserIdentity $user
	 * @param array $permissions
	 * @return Authority
	 */
	private function mockUserAuthorityWithPermissions(
		UserIdentity $user,
		array $permissions
	): Authority {
		return new SimpleAuthority( $user, $permissions );
	}

	/**
	 * Create a mock Authority for $user with $block and $permissions.
	 *
	 * @param UserIdentity $user
	 * @param Block $block
	 * @param array $permissions
	 *
	 * @return Authority
	 */
	private function mockUserAuthorityWithBlock(
		UserIdentity $user,
		Block $block,
		array $permissions = []
	): Authority {
		return $this->mockAuthority(
			$user,
			static function ( $permission ) use ( $permissions ) {
				return in_array( $permission, $permissions );
			},
			$block
		);
	}

	/**
	 * Create a mock Authority for an anon user with all but $permissions
	 * @param array $permissions
	 * @return Authority
	 */
	private function mockAnonAuthorityWithoutPermissions( array $permissions ): Authority {
		return $this->mockUserAuthorityWithoutPermissions(
			new UserIdentityValue( 0, '127.0.0.1' ),
			$permissions
		);
	}

	/**
	 * Create a mock Authority for a registered user with all but $permissions
	 * @param array $permissions
	 * @return Authority
	 */
	private function mockRegisteredAuthorityWithoutPermissions( array $permissions ): Authority {
		return $this->mockUserAuthorityWithoutPermissions(
<<<<<<< HEAD
			new UserIdentityValue( 42, 'Petr' ),
=======
			new UserIdentityValue( 9999, 'Petr' ),
>>>>>>> ea72c9b6
			$permissions
		);
	}

	/**
	 * Create a mock Authority for a $user with all but $permissions
	 * @param UserIdentity $user
	 * @param array $permissions
	 * @return Authority
	 */
	private function mockUserAuthorityWithoutPermissions(
		UserIdentity $user,
		array $permissions
	): Authority {
		return $this->mockAuthority(
			$user,
			static function ( $permission ) use ( $permissions ) {
				return !in_array( $permission, $permissions );
			}
		);
	}

	/**
	 * Create mock Authority for anon user where permissions are determined by $callback.
	 *
	 * @param callable $permissionCallback
	 * @return Authority
	 */
	private function mockAnonAuthority( callable $permissionCallback ): Authority {
		return $this->mockAuthority(
			new UserIdentityValue( 0, '127.0.0.1' ),
			$permissionCallback
		);
	}

	/**
	 * Create mock Authority for registered user where permissions are determined by $callback.
	 *
	 * @param callable $permissionCallback
	 * @return Authority
	 */
	private function mockRegisteredAuthority( callable $permissionCallback ): Authority {
		return $this->mockAuthority(
<<<<<<< HEAD
			new UserIdentityValue( 42, 'Petr' ),
=======
			new UserIdentityValue( 9999, 'Petr' ),
>>>>>>> ea72c9b6
			$permissionCallback
		);
	}

	/**
	 * Create mock Authority for $user where permissions are determined by $callback.
	 *
	 * @param UserIdentity $user
	 * @param callable $permissionCallback ( string $permission, ?PageIdentity $page )
	 * @param Block|null $block
	 *
	 * @return Authority
	 */
	private function mockAuthority(
		UserIdentity $user,
		callable $permissionCallback,
		Block $block = null
	): Authority {
		$mock = $this->createMock( Authority::class );
		$mock->method( 'getUser' )->willReturn( $user );
		$methods = [ 'isAllowed', 'probablyCan', 'definitelyCan', 'authorizeRead', 'authorizeWrite' ];
		foreach ( $methods as $method ) {
			$mock->method( $method )->willReturnCallback( $permissionCallback );
		}
		$mock->method( 'isAllowedAny' )
			->willReturnCallback( static function ( ...$permissions ) use ( $permissionCallback ) {
				foreach ( $permissions as $permission ) {
					if ( $permissionCallback( $permission ) ) {
						return true;
					}
				}
				return false;
			} );
		$mock->method( 'isAllowedAll' )
			->willReturnCallback( static function ( ...$permissions ) use ( $permissionCallback ) {
				foreach ( $permissions as $permission ) {
					if ( !$permissionCallback( $permission ) ) {
						return false;
					}
				}
				return true;
			} );
		$mock->method( 'getBlock' )->willReturn( $block );
		return $mock;
	}
}<|MERGE_RESOLUTION|>--- conflicted
+++ resolved
@@ -30,11 +30,7 @@
 	 * @return Authority
 	 */
 	private function mockRegisteredUltimateAuthority(): Authority {
-<<<<<<< HEAD
-		return new UltimateAuthority( new UserIdentityValue( 42, 'Petr' ) );
-=======
 		return new UltimateAuthority( new UserIdentityValue( 9999, 'Petr' ) );
->>>>>>> ea72c9b6
 	}
 
 	/**
@@ -52,11 +48,7 @@
 	 * @return Authority
 	 */
 	private function mockRegisteredNullAuthority(): Authority {
-<<<<<<< HEAD
-		return new SimpleAuthority( new UserIdentityValue( 42, 'Petr' ), [] );
-=======
 		return new SimpleAuthority( new UserIdentityValue( 9999, 'Petr' ), [] );
->>>>>>> ea72c9b6
 	}
 
 	/**
@@ -76,11 +68,7 @@
 	 * @return Authority
 	 */
 	private function mockRegisteredAuthorityWithPermissions( array $permissions ): Authority {
-<<<<<<< HEAD
-		return new SimpleAuthority( new UserIdentityValue( 42, 'Petr' ), $permissions );
-=======
 		return new SimpleAuthority( new UserIdentityValue( 9999, 'Petr' ), $permissions );
->>>>>>> ea72c9b6
 	}
 
 	/**
@@ -139,11 +127,7 @@
 	 */
 	private function mockRegisteredAuthorityWithoutPermissions( array $permissions ): Authority {
 		return $this->mockUserAuthorityWithoutPermissions(
-<<<<<<< HEAD
-			new UserIdentityValue( 42, 'Petr' ),
-=======
 			new UserIdentityValue( 9999, 'Petr' ),
->>>>>>> ea72c9b6
 			$permissions
 		);
 	}
@@ -187,11 +171,7 @@
 	 */
 	private function mockRegisteredAuthority( callable $permissionCallback ): Authority {
 		return $this->mockAuthority(
-<<<<<<< HEAD
-			new UserIdentityValue( 42, 'Petr' ),
-=======
 			new UserIdentityValue( 9999, 'Petr' ),
->>>>>>> ea72c9b6
 			$permissionCallback
 		);
 	}
