<?php
/**
 * Holds tests for LBFactory abstract MediaWiki class.
 *
 * This program is free software; you can redistribute it and/or modify
 * it under the terms of the GNU General Public License as published by
 * the Free Software Foundation; either version 2 of the License, or
 * (at your option) any later version.
 *
 * This program is distributed in the hope that it will be useful,
 * but WITHOUT ANY WARRANTY; without even the implied warranty of
 * MERCHANTABILITY or FITNESS FOR A PARTICULAR PURPOSE. See the
 * GNU General Public License for more details.
 *
 * You should have received a copy of the GNU General Public License along
 * with this program; if not, write to the Free Software Foundation, Inc.,
 * 51 Franklin Street, Fifth Floor, Boston, MA 02110-1301, USA.
 * http://www.gnu.org/copyleft/gpl.html
 *
 * @file
 * @author Antoine Musso
 * @copyright © 2013 Antoine Musso
 * @copyright © 2013 Wikimedia Foundation Inc.
 */

use Wikimedia\Rdbms\IDatabase;
use Wikimedia\Rdbms\IMaintainableDatabase;
use Wikimedia\Rdbms\LBFactory;
use Wikimedia\Rdbms\LBFactorySimple;
use Wikimedia\Rdbms\LBFactoryMulti;
use Wikimedia\Rdbms\LoadBalancer;
use Wikimedia\Rdbms\ChronologyProtector;
use Wikimedia\Rdbms\DatabaseMysqli;
use Wikimedia\Rdbms\MySQLMasterPos;
use Wikimedia\Rdbms\DatabaseDomain;

/**
 * @group Database
 * @covers \Wikimedia\Rdbms\LBFactory
 * @covers \Wikimedia\Rdbms\LBFactorySimple
 * @covers \Wikimedia\Rdbms\LBFactoryMulti
 */
class LBFactoryTest extends MediaWikiTestCase {

	/**
	 * @covers MWLBFactory::getLBFactoryClass()
	 * @dataProvider getLBFactoryClassProvider
	 */
	public function testGetLBFactoryClass( $expected, $deprecated ) {
		$mockDB = $this->getMockBuilder( DatabaseMysqli::class )
			->disableOriginalConstructor()
			->getMock();

		$config = [
			'class'          => $deprecated,
			'connection'     => $mockDB,
			# Various other parameters required:
			'sectionsByDB'   => [],
			'sectionLoads'   => [],
			'serverTemplate' => [],
		];

		$this->hideDeprecated( '$wgLBFactoryConf must be updated. See RELEASE-NOTES for details' );
		$result = MWLBFactory::getLBFactoryClass( $config );

		$this->assertEquals( $expected, $result );
	}

	public function getLBFactoryClassProvider() {
		return [
			# Format: new class, old class
			[ Wikimedia\Rdbms\LBFactorySimple::class, 'LBFactory_Simple' ],
			[ Wikimedia\Rdbms\LBFactorySingle::class, 'LBFactory_Single' ],
			[ Wikimedia\Rdbms\LBFactoryMulti::class, 'LBFactory_Multi' ],
			[ Wikimedia\Rdbms\LBFactorySimple::class, 'LBFactorySimple' ],
			[ Wikimedia\Rdbms\LBFactorySingle::class, 'LBFactorySingle' ],
			[ Wikimedia\Rdbms\LBFactoryMulti::class, 'LBFactoryMulti' ],
		];
	}

	/**
	 * @covers \Wikimedia\Rdbms\LBFactory::getLocalDomainID()
	 * @covers \Wikimedia\Rdbms\LBFactory::resolveDomainID()
	 */
	public function testLBFactorySimpleServer() {
		global $wgDBserver, $wgDBname, $wgDBuser, $wgDBpassword, $wgDBtype, $wgSQLiteDataDir;

		$servers = [
			[
				'host'        => $wgDBserver,
				'dbname'      => $wgDBname,
				'user'        => $wgDBuser,
				'password'    => $wgDBpassword,
				'type'        => $wgDBtype,
				'dbDirectory' => $wgSQLiteDataDir,
				'load'        => 0,
				'flags'       => DBO_TRX // REPEATABLE-READ for consistency
			],
		];

		$factory = new LBFactorySimple( [ 'servers' => $servers ] );
		$lb = $factory->getMainLB();

		$dbw = $lb->getConnection( DB_MASTER );
		$this->assertTrue( $dbw->getLBInfo( 'master' ), 'master shows as master' );

		$dbr = $lb->getConnection( DB_REPLICA );
		$this->assertTrue( $dbr->getLBInfo( 'master' ), 'DB_REPLICA also gets the master' );

		$this->assertSame( 'my_test_wiki', $factory->resolveDomainID( 'my_test_wiki' ) );
		$this->assertSame( $factory->getLocalDomainID(), $factory->resolveDomainID( false ) );

		$factory->shutdown();
		$lb->closeAll();
	}

	public function testLBFactorySimpleServers() {
		global $wgDBserver, $wgDBname, $wgDBuser, $wgDBpassword, $wgDBtype, $wgSQLiteDataDir;

		$servers = [
			[ // master
				'host'        => $wgDBserver,
				'dbname'      => $wgDBname,
				'user'        => $wgDBuser,
				'password'    => $wgDBpassword,
				'type'        => $wgDBtype,
				'dbDirectory' => $wgSQLiteDataDir,
				'load'        => 0,
				'flags'       => DBO_TRX // REPEATABLE-READ for consistency
			],
			[ // emulated replica
				'host'        => $wgDBserver,
				'dbname'      => $wgDBname,
				'user'        => $wgDBuser,
				'password'    => $wgDBpassword,
				'type'        => $wgDBtype,
				'dbDirectory' => $wgSQLiteDataDir,
				'load'        => 100,
				'flags'       => DBO_TRX // REPEATABLE-READ for consistency
			]
		];

		$factory = new LBFactorySimple( [
			'servers' => $servers,
			'loadMonitorClass' => LoadMonitorNull::class
		] );
		$lb = $factory->getMainLB();

		$dbw = $lb->getConnection( DB_MASTER );
		$this->assertTrue( $dbw->getLBInfo( 'master' ), 'master shows as master' );
		$this->assertEquals(
			( $wgDBserver != '' ) ? $wgDBserver : 'localhost',
			$dbw->getLBInfo( 'clusterMasterHost' ),
			'cluster master set' );

		$dbr = $lb->getConnection( DB_REPLICA );
		$this->assertTrue( $dbr->getLBInfo( 'replica' ), 'replica shows as replica' );
		$this->assertEquals(
			( $wgDBserver != '' ) ? $wgDBserver : 'localhost',
			$dbr->getLBInfo( 'clusterMasterHost' ),
			'cluster master set' );

		$factory->shutdown();
		$lb->closeAll();
	}

	public function testLBFactoryMultiConns() {
		$factory = $this->newLBFactoryMultiLBs();

		$dbw = $factory->getMainLB()->getConnection( DB_MASTER );
		$this->assertTrue( $dbw->getLBInfo( 'master' ), 'master shows as master' );

		$dbr = $factory->getMainLB()->getConnection( DB_REPLICA );
		$this->assertTrue( $dbr->getLBInfo( 'replica' ), 'replica shows as replica' );

		// Destructor should trigger without round stage errors
		unset( $factory );
	}

	public function testLBFactoryMultiRoundCallbacks() {
		$called = 0;
		$countLBsFunc = function ( LBFactoryMulti $factory ) {
			$count = 0;
			$factory->forEachLB( function () use ( &$count ) {
				++$count;
			} );

			return $count;
		};

		$factory = $this->newLBFactoryMultiLBs();
		$this->assertEquals( 0, $countLBsFunc( $factory ) );
		$dbw = $factory->getMainLB()->getConnection( DB_MASTER );
		$this->assertEquals( 1, $countLBsFunc( $factory ) );
		// Test that LoadBalancer instances made during pre-commit callbacks in do not
		// throw DBTransactionError due to transaction ROUND_* stages being mismatched.
		$factory->beginMasterChanges( __METHOD__ );
		$dbw->onTransactionPreCommitOrIdle( function () use ( $factory, &$called ) {
			++$called;
			// Trigger s1 LoadBalancer instantiation during "finalize" stage.
			// There is no s1wiki DB to select so it is not in getConnection(),
			// but this fools getMainLB() at least.
			$factory->getMainLB( 's1wiki' )->getConnection( DB_MASTER );
		} );
		$factory->commitMasterChanges( __METHOD__ );
		$this->assertEquals( 1, $called );
		$this->assertEquals( 2, $countLBsFunc( $factory ) );
		$factory->shutdown();
		$factory->closeAll();

		$called = 0;
		$factory = $this->newLBFactoryMultiLBs();
		$this->assertEquals( 0, $countLBsFunc( $factory ) );
		$dbw = $factory->getMainLB()->getConnection( DB_MASTER );
		$this->assertEquals( 1, $countLBsFunc( $factory ) );
		// Test that LoadBalancer instances made during pre-commit callbacks in do not
		// throw DBTransactionError due to transaction ROUND_* stages being mismatched.hrow
		// DBTransactionError due to transaction ROUND_* stages being mismatched.
		$factory->beginMasterChanges( __METHOD__ );
		$dbw->query( "SELECT 1 as t", __METHOD__ );
		$dbw->onTransactionResolution( function () use ( $factory, &$called ) {
			++$called;
			// Trigger s1 LoadBalancer instantiation during "finalize" stage.
			// There is no s1wiki DB to select so it is not in getConnection(),
			// but this fools getMainLB() at least.
			$factory->getMainLB( 's1wiki' )->getConnection( DB_MASTER );
		} );
		$factory->commitMasterChanges( __METHOD__ );
		$this->assertEquals( 1, $called );
		$this->assertEquals( 2, $countLBsFunc( $factory ) );
		$factory->shutdown();
		$factory->closeAll();

		$factory = $this->newLBFactoryMultiLBs();
		$dbw = $factory->getMainLB()->getConnection( DB_MASTER );
		// DBTransactionError should not be thrown
		$ran = 0;
		$dbw->onTransactionPreCommitOrIdle( function () use ( &$ran ) {
			++$ran;
		} );
		$factory->commitAll( __METHOD__ );
		$this->assertEquals( 1, $ran );

		$factory->shutdown();
		$factory->closeAll();
	}

	private function newLBFactoryMultiLBs() {
		global $wgDBserver, $wgDBname, $wgDBuser, $wgDBpassword, $wgDBtype, $wgSQLiteDataDir;

		return new LBFactoryMulti( [
			'sectionsByDB' => [
				's1wiki' => 's1',
			],
			'sectionLoads' => [
				's1' => [
					'test-db3' => 0,
					'test-db4' => 100,
				],
				'DEFAULT' => [
					'test-db1' => 0,
					'test-db2' => 100,
				]
			],
			'serverTemplate' => [
				'dbname' => $wgDBname,
				'user' => $wgDBuser,
				'password' => $wgDBpassword,
				'type' => $wgDBtype,
				'dbDirectory' => $wgSQLiteDataDir,
				'flags' => DBO_DEFAULT
			],
			'hostsByName' => [
				'test-db1' => $wgDBserver,
				'test-db2' => $wgDBserver,
				'test-db3' => $wgDBserver,
				'test-db4' => $wgDBserver
			],
			'loadMonitorClass' => LoadMonitorNull::class
		] );
	}

	/**
	 * @covers \Wikimedia\Rdbms\ChronologyProtector
	 */
	public function testChronologyProtector() {
		$now = microtime( true );

		// (a) First HTTP request
		$m1Pos = new MySQLMasterPos( 'db1034-bin.000976/843431247', $now );
		$m2Pos = new MySQLMasterPos( 'db1064-bin.002400/794074907', $now );

		// Master DB 1
		$mockDB1 = $this->getMockBuilder( DatabaseMysqli::class )
			->disableOriginalConstructor()
			->getMock();
		$mockDB1->method( 'writesOrCallbacksPending' )->willReturn( true );
		$mockDB1->method( 'lastDoneWrites' )->willReturn( $now );
		$mockDB1->method( 'getMasterPos' )->willReturn( $m1Pos );
		// Load balancer for master DB 1
		$lb1 = $this->getMockBuilder( LoadBalancer::class )
			->disableOriginalConstructor()
			->getMock();
		$lb1->method( 'getConnection' )->willReturn( $mockDB1 );
		$lb1->method( 'getServerCount' )->willReturn( 2 );
		$lb1->method( 'getAnyOpenConnection' )->willReturn( $mockDB1 );
		$lb1->method( 'hasOrMadeRecentMasterChanges' )->will( $this->returnCallback(
				function () use ( $mockDB1 ) {
					$p = 0;
					$p |= call_user_func( [ $mockDB1, 'writesOrCallbacksPending' ] );
					$p |= call_user_func( [ $mockDB1, 'lastDoneWrites' ] );

					return (bool)$p;
				}
			) );
		$lb1->method( 'getMasterPos' )->willReturn( $m1Pos );
		$lb1->method( 'getServerName' )->with( 0 )->willReturn( 'master1' );
		// Master DB 2
		$mockDB2 = $this->getMockBuilder( DatabaseMysqli::class )
			->disableOriginalConstructor()
			->getMock();
		$mockDB2->method( 'writesOrCallbacksPending' )->willReturn( true );
		$mockDB2->method( 'lastDoneWrites' )->willReturn( $now );
		$mockDB2->method( 'getMasterPos' )->willReturn( $m2Pos );
		// Load balancer for master DB 2
		$lb2 = $this->getMockBuilder( LoadBalancer::class )
			->disableOriginalConstructor()
			->getMock();
		$lb2->method( 'getConnection' )->willReturn( $mockDB2 );
		$lb2->method( 'getServerCount' )->willReturn( 2 );
		$lb2->method( 'getAnyOpenConnection' )->willReturn( $mockDB2 );
		$lb2->method( 'hasOrMadeRecentMasterChanges' )->will( $this->returnCallback(
			function () use ( $mockDB2 ) {
				$p = 0;
				$p |= call_user_func( [ $mockDB2, 'writesOrCallbacksPending' ] );
				$p |= call_user_func( [ $mockDB2, 'lastDoneWrites' ] );

				return (bool)$p;
			}
		) );
		$lb2->method( 'getMasterPos' )->willReturn( $m2Pos );
		$lb2->method( 'getServerName' )->with( 0 )->willReturn( 'master2' );

		$bag = new HashBagOStuff();
		$cp = new ChronologyProtector(
			$bag,
			[
				'ip' => '127.0.0.1',
				'agent' => "Totally-Not-FireFox"
			]
		);

		$mockDB1->expects( $this->exactly( 1 ) )->method( 'writesOrCallbacksPending' );
		$mockDB1->expects( $this->exactly( 1 ) )->method( 'lastDoneWrites' );
		$mockDB2->expects( $this->exactly( 1 ) )->method( 'writesOrCallbacksPending' );
		$mockDB2->expects( $this->exactly( 1 ) )->method( 'lastDoneWrites' );

		// Nothing to wait for on first HTTP request start
		$cp->initLB( $lb1 );
		$cp->initLB( $lb2 );
		// Record positions in stash on first HTTP request end
		$cp->shutdownLB( $lb1 );
		$cp->shutdownLB( $lb2 );
		$cpIndex = null;
		$cp->shutdown( null, 'sync', $cpIndex );

		$this->assertEquals( 1, $cpIndex, "CP write index set" );

		// (b) Second HTTP request

		// Load balancer for master DB 1
		$lb1 = $this->getMockBuilder( LoadBalancer::class )
			->disableOriginalConstructor()
			->getMock();
		$lb1->method( 'getServerCount' )->willReturn( 2 );
		$lb1->method( 'getServerName' )->with( 0 )->willReturn( 'master1' );
		$lb1->expects( $this->once() )
			->method( 'waitFor' )->with( $this->equalTo( $m1Pos ) );
		// Load balancer for master DB 2
		$lb2 = $this->getMockBuilder( LoadBalancer::class )
			->disableOriginalConstructor()
			->getMock();
		$lb2->method( 'getServerCount' )->willReturn( 2 );
		$lb2->method( 'getServerName' )->with( 0 )->willReturn( 'master2' );
		$lb2->expects( $this->once() )
			->method( 'waitFor' )->with( $this->equalTo( $m2Pos ) );

		$cp = new ChronologyProtector(
			$bag,
			[
				'ip' => '127.0.0.1',
				'agent' => "Totally-Not-FireFox"
			],
			$cpIndex
		);

		// Wait for last positions to be reached on second HTTP request start
		$cp->initLB( $lb1 );
		$cp->initLB( $lb2 );
		// Shutdown (nothing to record)
		$cp->shutdownLB( $lb1 );
		$cp->shutdownLB( $lb2 );
		$cpIndex = null;
		$cp->shutdown( null, 'sync', $cpIndex );

		$this->assertEquals( null, $cpIndex, "CP write index retained" );

		$this->assertEquals( '45e93a9c215c031d38b7c42d8e4700ca', $cp->getClientId() );
	}

	private function newLBFactoryMulti( array $baseOverride = [], array $serverOverride = [] ) {
		global $wgDBserver, $wgDBuser, $wgDBpassword, $wgDBname, $wgDBprefix, $wgDBtype;
		global $wgSQLiteDataDir;

		return new LBFactoryMulti( $baseOverride + [
			'sectionsByDB' => [],
			'sectionLoads' => [
				'DEFAULT' => [
					'test-db1' => 1,
				],
			],
			'serverTemplate' => $serverOverride + [
				'dbname' => $wgDBname,
				'tablePrefix' => $wgDBprefix,
				'user' => $wgDBuser,
				'password' => $wgDBpassword,
				'type' => $wgDBtype,
				'dbDirectory' => $wgSQLiteDataDir,
				'flags' => DBO_DEFAULT
			],
			'hostsByName' => [
				'test-db1' => $wgDBserver,
			],
			'loadMonitorClass' => LoadMonitorNull::class,
			'localDomain' => new DatabaseDomain( $wgDBname, null, $wgDBprefix ),
			'agent' => 'MW-UNIT-TESTS'
		] );
	}

	/**
	 * @covers \Wikimedia\Rdbms\LoadBalancer::getConnection
	 * @covers \Wikimedia\Rdbms\DatabaseMysqlBase::doSelectDomain
	 * @covers \Wikimedia\Rdbms\DatabaseMysqlBase::selectDB
	 * @covers \Wikimedia\Rdbms\DatabaseMssql::selectDB
	 * @covers DatabaseOracle::selectDB
	 */
	public function testNiceDomains() {
		global $wgDBname;

		if ( wfGetDB( DB_MASTER )->databasesAreIndependent() ) {
			self::markTestSkipped( "Skipping tests about selecting DBs: not applicable" );
			return;
		}

		$factory = $this->newLBFactoryMulti(
			[],
			[]
		);
		$lb = $factory->getMainLB();

		$db = $lb->getConnectionRef( DB_MASTER );
		$this->assertEquals(
			wfWikiID(),
			$db->getDomainID()
		);
		unset( $db );

		/** @var IMaintainableDatabase $db */
		$db = $lb->getConnection( DB_MASTER, [], '' );

		$this->assertEquals(
			'',
			$db->getDomainId(),
			'Null domain ID handle used'
		);
		$this->assertEquals(
			'',
			$db->getDBname(),
			'Null domain ID handle used'
		);
		$this->assertEquals(
			'',
			$db->tablePrefix(),
			'Main domain ID handle used; prefix is empty though'
		);
		$this->assertEquals(
			$this->quoteTable( $db, 'page' ),
			$db->tableName( 'page' ),
			"Correct full table name"
		);
		$this->assertEquals(
			$this->quoteTable( $db, $wgDBname ) . '.' . $this->quoteTable( $db, 'page' ),
			$db->tableName( "$wgDBname.page" ),
			"Correct full table name"
		);
		$this->assertEquals(
			$this->quoteTable( $db, 'nice_db' ) . '.' . $this->quoteTable( $db, 'page' ),
			$db->tableName( 'nice_db.page' ),
			"Correct full table name"
		);

		$lb->reuseConnection( $db ); // don't care

		$db = $lb->getConnection( DB_MASTER ); // local domain connection
		$factory->setLocalDomainPrefix( 'my_' );

		$this->assertEquals( $wgDBname, $db->getDBname() );
		$this->assertEquals(
			"$wgDBname-my_",
			$db->getDomainID()
		);
		$this->assertEquals(
			$this->quoteTable( $db, 'my_page' ),
			$db->tableName( 'page' ),
			"Correct full table name"
		);
		$this->assertEquals(
			$this->quoteTable( $db, 'other_nice_db' ) . '.' . $this->quoteTable( $db, 'page' ),
			$db->tableName( 'other_nice_db.page' ),
			"Correct full table name"
		);

		$factory->closeAll();
		$factory->destroy();
	}

	/**
	 * @covers \Wikimedia\Rdbms\LoadBalancer::getConnection
	 * @covers \Wikimedia\Rdbms\DatabaseMysqlBase::doSelectDomain
	 * @covers \Wikimedia\Rdbms\DatabaseMysqlBase::selectDB
	 * @covers \Wikimedia\Rdbms\DatabaseMssql::selectDB
	 * @covers DatabaseOracle::selectDB
	 */
	public function testTrickyDomain() {
		global $wgDBname;

		if ( wfGetDB( DB_MASTER )->databasesAreIndependent() ) {
			self::markTestSkipped( "Skipping tests about selecting DBs: not applicable" );
			return;
		}

		$dbname = 'unittest-domain'; // explodes if DB is selected
		$factory = $this->newLBFactoryMulti(
			[ 'localDomain' => ( new DatabaseDomain( $dbname, null, '' ) )->getId() ],
			[
				'dbname' => 'do_not_select_me' // explodes if DB is selected
			]
		);
		$lb = $factory->getMainLB();
		/** @var IMaintainableDatabase $db */
		$db = $lb->getConnection( DB_MASTER, [], '' );

		$this->assertEquals( '', $db->getDomainID(), "Null domain used" );

		$this->assertEquals(
			$this->quoteTable( $db, 'page' ),
			$db->tableName( 'page' ),
			"Correct full table name"
		);

		$this->assertEquals(
			$this->quoteTable( $db, $dbname ) . '.' . $this->quoteTable( $db, 'page' ),
			$db->tableName( "$dbname.page" ),
			"Correct full table name"
		);

		$this->assertEquals(
			$this->quoteTable( $db, 'nice_db' ) . '.' . $this->quoteTable( $db, 'page' ),
			$db->tableName( 'nice_db.page' ),
			"Correct full table name"
		);

		$lb->reuseConnection( $db ); // don't care

		$factory->setLocalDomainPrefix( 'my_' );
		$db = $lb->getConnection( DB_MASTER, [], "$wgDBname-my_" );

		$this->assertEquals(
			$this->quoteTable( $db, 'my_page' ),
			$db->tableName( 'page' ),
			"Correct full table name"
		);
		$this->assertEquals(
			$this->quoteTable( $db, 'other_nice_db' ) . '.' . $this->quoteTable( $db, 'page' ),
			$db->tableName( 'other_nice_db.page' ),
			"Correct full table name"
		);
		$this->assertEquals(
			$this->quoteTable( $db, 'garbage-db' ) . '.' . $this->quoteTable( $db, 'page' ),
			$db->tableName( 'garbage-db.page' ),
			"Correct full table name"
		);

		$lb->reuseConnection( $db ); // don't care

		$factory->closeAll();
		$factory->destroy();
	}

	/**
	 * @covers \Wikimedia\Rdbms\LoadBalancer::getConnection
	 * @covers \Wikimedia\Rdbms\DatabaseMysqlBase::doSelectDomain
	 * @covers \Wikimedia\Rdbms\DatabaseMysqlBase::selectDB
	 * @covers \Wikimedia\Rdbms\DatabaseMssql::selectDB
	 * @covers DatabaseOracle::selectDB
	 */
	public function testInvalidSelectDB() {
		if ( wfGetDB( DB_MASTER )->databasesAreIndependent() ) {
			$this->markTestSkipped( "Not applicable per databasesAreIndependent()" );
		}

		$dbname = 'unittest-domain'; // explodes if DB is selected
		$factory = $this->newLBFactoryMulti(
			[ 'localDomain' => ( new DatabaseDomain( $dbname, null, '' ) )->getId() ],
			[
				'dbname' => 'do_not_select_me' // explodes if DB is selected
			]
		);
		$lb = $factory->getMainLB();
		/** @var IDatabase $db */
		$db = $lb->getConnection( DB_MASTER, [], '' );

		\Wikimedia\suppressWarnings();
		try {
			$this->assertFalse( $db->selectDB( 'garbage-db' ) );
			$this->fail( "No error thrown." );
		} catch ( \Wikimedia\Rdbms\DBQueryError $e ) {
			$this->assertRegExp( '/[\'"]garbage-db[\'"]/', $e->getMessage() );
		}
		\Wikimedia\restoreWarnings();
	}

	/**
	 * @covers \Wikimedia\Rdbms\DatabaseSqlite::selectDB
	 * @covers \Wikimedia\Rdbms\DatabasePostgres::selectDB
	 * @expectedException \Wikimedia\Rdbms\DBConnectionError
	 */
	public function testInvalidSelectDBIndependant() {
		$dbname = 'unittest-domain'; // explodes if DB is selected
		$factory = $this->newLBFactoryMulti(
			[ 'localDomain' => ( new DatabaseDomain( $dbname, null, '' ) )->getId() ],
			[
				'dbname' => 'do_not_select_me' // explodes if DB is selected
			]
		);
		$lb = $factory->getMainLB();

		if ( !wfGetDB( DB_MASTER )->databasesAreIndependent() ) {
			$this->markTestSkipped( "Not applicable per databasesAreIndependent()" );
		}

		/** @var IDatabase $db */
		$lb->getConnection( DB_MASTER, [], '' );
	}

	/**
	 * @covers \Wikimedia\Rdbms\DatabaseSqlite::selectDB
	 * @covers \Wikimedia\Rdbms\DatabasePostgres::selectDB
	 * @expectedException \Wikimedia\Rdbms\DBConnectionError
	 */
	public function testInvalidSelectDBIndependant2() {
		$dbname = 'unittest-domain'; // explodes if DB is selected
		$factory = $this->newLBFactoryMulti(
			[ 'localDomain' => ( new DatabaseDomain( $dbname, null, '' ) )->getId() ],
			[
				'dbname' => 'do_not_select_me' // explodes if DB is selected
			]
		);
		$lb = $factory->getMainLB();

		if ( !wfGetDB( DB_MASTER )->databasesAreIndependent() ) {
			$this->markTestSkipped( "Not applicable per databasesAreIndependent()" );
		}

		$db = $lb->getConnection( DB_MASTER );
		\Wikimedia\suppressWarnings();
		$db->selectDB( 'garbage-db' );
		\Wikimedia\restoreWarnings();
	}

	/**
	 * @covers \Wikimedia\Rdbms\LoadBalancer::getConnection
	 * @covers \Wikimedia\Rdbms\LoadBalancer::redefineLocalDomain
	 * @covers \Wikimedia\Rdbms\DatabaseMysqlBase::selectDB
	 * @covers \Wikimedia\Rdbms\DatabaseMssql::selectDB
	 * @covers DatabaseOracle::selectDB
	 */
	public function testRedefineLocalDomain() {
		global $wgDBname;

		if ( wfGetDB( DB_MASTER )->databasesAreIndependent() ) {
			self::markTestSkipped( "Skipping tests about selecting DBs: not applicable" );
			return;
		}

		$factory = $this->newLBFactoryMulti(
			[],
			[]
		);
		$lb = $factory->getMainLB();

		$conn1 = $lb->getConnectionRef( DB_MASTER );
		$this->assertEquals(
			wfWikiID(),
			$conn1->getDomainID()
		);
		unset( $conn1 );

		$factory->redefineLocalDomain( 'somedb-prefix_' );
		$this->assertEquals( 'somedb-prefix_', $factory->getLocalDomainID() );

		$domain = new DatabaseDomain( $wgDBname, null, 'pref_' );
		$factory->redefineLocalDomain( $domain );

		$n = 0;
		$lb->forEachOpenConnection( function () use ( &$n ) {
			++$n;
		} );
		$this->assertEquals( 0, $n, "Connections closed" );

		$conn2 = $lb->getConnectionRef( DB_MASTER );
		$this->assertEquals(
			$domain->getId(),
			$conn2->getDomainID()
		);
		unset( $conn2 );

		$factory->closeAll();
		$factory->destroy();
	}

<<<<<<< HEAD
	public function testRedefineLocalDomain() {
		global $wgDBname;

		if ( wfGetDB( DB_MASTER )->databasesAreIndependent() ) {
			self::markTestSkipped( "Skipping tests about selecting DBs: not applicable" );
			return;
		}

		$factory = $this->newLBFactoryMulti(
			[],
			[]
		);
		$lb = $factory->getMainLB();

		$conn1 = $lb->getConnectionRef( DB_MASTER );
		$this->assertEquals(
			wfWikiID(),
			$conn1->getDomainID()
		);
		unset( $conn1 );

		$factory->redefineLocalDomain( 'somedb-prefix' );
		$this->assertEquals( 'somedb-prefix', $factory->getLocalDomainID() );

		$domain = new DatabaseDomain( $wgDBname, null, 'pref' );
		$factory->redefineLocalDomain( $domain );

		$n = 0;
		$lb->forEachOpenConnection( function () use ( &$n ) {
			++$n;
		} );
		$this->assertEquals( 0, $n, "Connections closed" );

		$conn2 = $lb->getConnectionRef( DB_MASTER );
		$this->assertEquals(
			$domain->getId(),
			$conn2->getDomainID()
		);
		unset( $conn2 );

		$factory->closeAll();
		$factory->destroy();
	}

	private function quoteTable( Database $db, $table ) {
=======
	private function quoteTable( IDatabase $db, $table ) {
>>>>>>> c733c855
		if ( $db->getType() === 'sqlite' ) {
			return $table;
		} else {
			return $db->addIdentifierQuotes( $table );
		}
	}

	/**
	 * @covers \Wikimedia\Rdbms\LBFactory::makeCookieValueFromCPIndex()
	 * @covers \Wikimedia\Rdbms\LBFactory::getCPInfoFromCookieValue()
	 */
	public function testCPPosIndexCookieValues() {
		$time = 1526522031;
		$agentId = md5( 'Ramsey\'s Loyal Presa Canario' );

		$this->assertEquals(
			'3@542#c47dcfb0566e7d7bc110a6128a45c93a',
			LBFactory::makeCookieValueFromCPIndex( 3, 542, $agentId )
		);

		$lbFactory = $this->newLBFactoryMulti();
		$lbFactory->setRequestInfo( [ 'IPAddress' => '10.64.24.52', 'UserAgent' => 'meow' ] );
		$this->assertEquals(
			'1@542#c47dcfb0566e7d7bc110a6128a45c93a',
			LBFactory::makeCookieValueFromCPIndex( 1, 542, $agentId )
		);

		$this->assertSame(
			null,
			LBFactory::getCPInfoFromCookieValue( "5#$agentId", $time - 10 )['index'],
			'No time set'
		);
		$this->assertSame(
			null,
			LBFactory::getCPInfoFromCookieValue( "5@$time", $time - 10 )['index'],
			'No agent set'
		);
		$this->assertSame(
			null,
			LBFactory::getCPInfoFromCookieValue( "0@$time#$agentId", $time - 10 )['index'],
			'Bad index'
		);

		$this->assertSame(
			2,
			LBFactory::getCPInfoFromCookieValue( "2@$time#$agentId", $time - 10 )['index'],
			'Fresh'
		);
		$this->assertSame(
			2,
			LBFactory::getCPInfoFromCookieValue( "2@$time#$agentId", $time + 9 - 10 )['index'],
			'Almost stale'
		);
		$this->assertSame(
			null,
			LBFactory::getCPInfoFromCookieValue( "0@$time#$agentId", $time + 9 - 10 )['index'],
			'Almost stale; bad index'
		);
		$this->assertSame(
			null,
			LBFactory::getCPInfoFromCookieValue( "2@$time#$agentId", $time + 11 - 10 )['index'],
			'Stale'
		);

		$this->assertSame(
			$agentId,
			LBFactory::getCPInfoFromCookieValue( "5@$time#$agentId", $time - 10 )['clientId'],
			'Live (client ID)'
		);
		$this->assertSame(
			null,
			LBFactory::getCPInfoFromCookieValue( "5@$time#$agentId", $time + 11 - 10 )['clientId'],
			'Stale (client ID)'
		);
	}
}<|MERGE_RESOLUTION|>--- conflicted
+++ resolved
@@ -729,55 +729,7 @@
 		$factory->destroy();
 	}
 
-<<<<<<< HEAD
-	public function testRedefineLocalDomain() {
-		global $wgDBname;
-
-		if ( wfGetDB( DB_MASTER )->databasesAreIndependent() ) {
-			self::markTestSkipped( "Skipping tests about selecting DBs: not applicable" );
-			return;
-		}
-
-		$factory = $this->newLBFactoryMulti(
-			[],
-			[]
-		);
-		$lb = $factory->getMainLB();
-
-		$conn1 = $lb->getConnectionRef( DB_MASTER );
-		$this->assertEquals(
-			wfWikiID(),
-			$conn1->getDomainID()
-		);
-		unset( $conn1 );
-
-		$factory->redefineLocalDomain( 'somedb-prefix' );
-		$this->assertEquals( 'somedb-prefix', $factory->getLocalDomainID() );
-
-		$domain = new DatabaseDomain( $wgDBname, null, 'pref' );
-		$factory->redefineLocalDomain( $domain );
-
-		$n = 0;
-		$lb->forEachOpenConnection( function () use ( &$n ) {
-			++$n;
-		} );
-		$this->assertEquals( 0, $n, "Connections closed" );
-
-		$conn2 = $lb->getConnectionRef( DB_MASTER );
-		$this->assertEquals(
-			$domain->getId(),
-			$conn2->getDomainID()
-		);
-		unset( $conn2 );
-
-		$factory->closeAll();
-		$factory->destroy();
-	}
-
-	private function quoteTable( Database $db, $table ) {
-=======
 	private function quoteTable( IDatabase $db, $table ) {
->>>>>>> c733c855
 		if ( $db->getType() === 'sqlite' ) {
 			return $table;
 		} else {
