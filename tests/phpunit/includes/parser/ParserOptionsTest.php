--- conflicted
+++ resolved
@@ -9,15 +9,7 @@
  */
 class ParserOptionsTest extends MediaWikiLangTestCase {
 
-<<<<<<< HEAD
-	protected function setUp() : void {
-		if ( PHP_VERSION_ID >= 70400 && PHP_VERSION_ID <= 70408 ) {
-			$this->markTestSkipped( 'Tests broken on PHP 7.4.0 - 7.4.8. See T270228' );
-		}
-
-=======
 	protected function setUp(): void {
->>>>>>> ea72c9b6
 		parent::setUp();
 
 		$this->setMwGlobals( [
