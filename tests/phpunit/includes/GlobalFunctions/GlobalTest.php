<?php

use MediaWiki\Logger\LegacyLogger;

/**
 * @group Database
 * @group GlobalFunctions
 */
class GlobalTest extends MediaWikiTestCase {
	protected function setUp() {
		parent::setUp();

		$readOnlyFile = $this->getNewTempFile();
		unlink( $readOnlyFile );

		$this->setMwGlobals( [
			'wgReadOnly' => null,
			'wgReadOnlyFile' => $readOnlyFile,
			'wgUrlProtocols' => [
				'http://',
				'https://',
				'mailto:',
				'//',
				'file://', # Non-default
			],
		] );
	}

	/**
	 * @dataProvider provideForWfArrayDiff2
	 * @covers ::wfArrayDiff2
	 */
	public function testWfArrayDiff2( $a, $b, $expected ) {
		$this->assertEquals(
			wfArrayDiff2( $a, $b ), $expected
		);
	}

	// @todo Provide more tests
	public static function provideForWfArrayDiff2() {
		// $a $b $expected
		return [
			[
				[ 'a', 'b' ],
				[ 'a', 'b' ],
				[],
			],
			[
				[ [ 'a' ], [ 'a', 'b', 'c' ] ],
				[ [ 'a' ], [ 'a', 'b' ] ],
				[ 1 => [ 'a', 'b', 'c' ] ],
			],
		];
	}

	/*
	 * Test cases for random functions could hypothetically fail,
	 * even though they shouldn't.
	 */

	/**
	 * @covers ::wfRandom
	 */
	public function testRandom() {
		$this->assertFalse(
			wfRandom() == wfRandom()
		);
	}

	/**
	 * @covers ::wfRandomString
	 */
	public function testRandomString() {
		$this->assertFalse(
			wfRandomString() == wfRandomString()
		);
		$this->assertSame( 10, strlen( wfRandomString( 10 ) ), 'length' );
		$this->assertSame( 1, preg_match( '/^[0-9a-f]+$/i', wfRandomString() ), 'pattern' );
	}

	/**
	 * @covers ::wfUrlencode
	 */
	public function testUrlencode() {
		$this->assertEquals(
			"%E7%89%B9%E5%88%A5:Contributions/Foobar",
			wfUrlencode( "\xE7\x89\xB9\xE5\x88\xA5:Contributions/Foobar" ) );
	}

	/**
	 * @covers ::wfExpandIRI
	 */
	public function testExpandIRI() {
		$this->assertEquals(
			"https://te.wikibooks.org/wiki/ఉబుంటు_వాడుకరి_మార్గదర్శని",
			wfExpandIRI( "https://te.wikibooks.org/wiki/"
				. "%E0%B0%89%E0%B0%AC%E0%B1%81%E0%B0%82%E0%B0%9F%E0%B1%81_"
				. "%E0%B0%B5%E0%B0%BE%E0%B0%A1%E0%B1%81%E0%B0%95%E0%B0%B0%E0%B0%BF_"
				. "%E0%B0%AE%E0%B0%BE%E0%B0%B0%E0%B1%8D%E0%B0%97%E0%B0%A6%E0%B0%B0"
				. "%E0%B1%8D%E0%B0%B6%E0%B0%A8%E0%B0%BF" ) );
	}

	/**
	 * Intended to cover the relevant bits of ServiceWiring.php, as well as GlobalFunctions.php
	 * @covers ::wfReadOnly
	 */
	public function testReadOnlyEmpty() {
		$this->assertFalse( wfReadOnly() );
		$this->assertFalse( wfReadOnly() );
	}

	/**
	 * Intended to cover the relevant bits of ServiceWiring.php, as well as GlobalFunctions.php
	 * @covers ::wfReadOnly
	 */
	public function testReadOnlySet() {
		global $wgReadOnlyFile;

		$f = fopen( $wgReadOnlyFile, "wt" );
		fwrite( $f, 'Message' );
		fclose( $f );
<<<<<<< HEAD

		// Reset the service to avoid cached results
		$this->overrideMwServices();
=======
>>>>>>> e2509cbd

		$this->assertTrue( wfReadOnly() );
		$this->assertTrue( wfReadOnly() ); # Check cached
	}

	/**
	 * This behaviour could probably be deprecated. Several extensions rely on it as of 1.29.
	 * @covers ::wfReadOnlyReason
	 */
	public function testReadOnlyGlobalChange() {
		$this->assertFalse( wfReadOnlyReason() );

		$this->setMwGlobals( [
			'wgReadOnly' => 'reason'
		] );
<<<<<<< HEAD
		$this->overrideMwServices();
=======
>>>>>>> e2509cbd

		$this->assertSame( 'reason', wfReadOnlyReason() );
	}

	public static function provideArrayToCGI() {
		return [
			[ [], '' ], // empty
			[ [ 'foo' => 'bar' ], 'foo=bar' ], // string test
			[ [ 'foo' => '' ], 'foo=' ], // empty string test
			[ [ 'foo' => 1 ], 'foo=1' ], // number test
			[ [ 'foo' => true ], 'foo=1' ], // true test
			[ [ 'foo' => false ], '' ], // false test
			[ [ 'foo' => null ], '' ], // null test
			[ [ 'foo' => 'A&B=5+6@!"\'' ], 'foo=A%26B%3D5%2B6%40%21%22%27' ], // urlencoding test
			[
				[ 'foo' => 'bar', 'baz' => 'is', 'asdf' => 'qwerty' ],
				'foo=bar&baz=is&asdf=qwerty'
			], // multi-item test
			[ [ 'foo' => [ 'bar' => 'baz' ] ], 'foo%5Bbar%5D=baz' ],
			[
				[ 'foo' => [ 'bar' => 'baz', 'qwerty' => 'asdf' ] ],
				'foo%5Bbar%5D=baz&foo%5Bqwerty%5D=asdf'
			],
			[ [ 'foo' => [ 'bar', 'baz' ] ], 'foo%5B0%5D=bar&foo%5B1%5D=baz' ],
			[
				[ 'foo' => [ 'bar' => [ 'bar' => 'baz' ] ] ],
				'foo%5Bbar%5D%5Bbar%5D=baz'
			],
		];
	}

	/**
	 * @dataProvider provideArrayToCGI
	 * @covers ::wfArrayToCgi
	 */
	public function testArrayToCGI( $array, $result ) {
		$this->assertEquals( $result, wfArrayToCgi( $array ) );
	}

	/**
	 * @covers ::wfArrayToCgi
	 */
	public function testArrayToCGI2() {
		$this->assertEquals(
			"baz=bar&foo=bar",
			wfArrayToCgi(
				[ 'baz' => 'bar' ],
				[ 'foo' => 'bar', 'baz' => 'overridden value' ] ) );
	}

	public static function provideCgiToArray() {
		return [
			[ '', [] ], // empty
			[ 'foo=bar', [ 'foo' => 'bar' ] ], // string
			[ 'foo=', [ 'foo' => '' ] ], // empty string
			[ 'foo', [ 'foo' => '' ] ], // missing =
			[ 'foo=bar&qwerty=asdf', [ 'foo' => 'bar', 'qwerty' => 'asdf' ] ], // multiple value
			[ 'foo=A%26B%3D5%2B6%40%21%22%27', [ 'foo' => 'A&B=5+6@!"\'' ] ], // urldecoding test
			[ 'foo%5Bbar%5D=baz', [ 'foo' => [ 'bar' => 'baz' ] ] ],
			[
				'foo%5Bbar%5D=baz&foo%5Bqwerty%5D=asdf',
				[ 'foo' => [ 'bar' => 'baz', 'qwerty' => 'asdf' ] ]
			],
			[ 'foo%5B0%5D=bar&foo%5B1%5D=baz', [ 'foo' => [ 0 => 'bar', 1 => 'baz' ] ] ],
			[
				'foo%5Bbar%5D%5Bbar%5D=baz',
				[ 'foo' => [ 'bar' => [ 'bar' => 'baz' ] ] ]
			],
		];
	}

	/**
	 * @dataProvider provideCgiToArray
	 * @covers ::wfCgiToArray
	 */
	public function testCgiToArray( $cgi, $result ) {
		$this->assertEquals( $result, wfCgiToArray( $cgi ) );
	}

	public static function provideCgiRoundTrip() {
		return [
			[ '' ],
			[ 'foo=bar' ],
			[ 'foo=' ],
			[ 'foo=bar&baz=biz' ],
			[ 'foo=A%26B%3D5%2B6%40%21%22%27' ],
			[ 'foo%5Bbar%5D=baz' ],
			[ 'foo%5B0%5D=bar&foo%5B1%5D=baz' ],
			[ 'foo%5Bbar%5D%5Bbar%5D=baz' ],
		];
	}

	/**
	 * @dataProvider provideCgiRoundTrip
	 * @covers ::wfArrayToCgi
	 */
	public function testCgiRoundTrip( $cgi ) {
		$this->assertEquals( $cgi, wfArrayToCgi( wfCgiToArray( $cgi ) ) );
	}

	/**
	 * @covers ::mimeTypeMatch
	 */
	public function testMimeTypeMatch() {
		$this->assertEquals(
			'text/html',
			mimeTypeMatch( 'text/html',
				[ 'application/xhtml+xml' => 1.0,
					'text/html' => 0.7,
					'text/plain' => 0.3 ] ) );
		$this->assertEquals(
			'text/*',
			mimeTypeMatch( 'text/html',
				[ 'image/*' => 1.0,
					'text/*' => 0.5 ] ) );
		$this->assertEquals(
			'*/*',
			mimeTypeMatch( 'text/html',
				[ '*/*' => 1.0 ] ) );
		$this->assertNull(
			mimeTypeMatch( 'text/html',
				[ 'image/png' => 1.0,
					'image/svg+xml' => 0.5 ] ) );
	}

	/**
	 * @covers ::wfNegotiateType
	 */
	public function testNegotiateType() {
		$this->assertEquals(
			'text/html',
			wfNegotiateType(
				[ 'application/xhtml+xml' => 1.0,
					'text/html' => 0.7,
					'text/plain' => 0.5,
					'text/*' => 0.2 ],
				[ 'text/html' => 1.0 ] ) );
		$this->assertEquals(
			'application/xhtml+xml',
			wfNegotiateType(
				[ 'application/xhtml+xml' => 1.0,
					'text/html' => 0.7,
					'text/plain' => 0.5,
					'text/*' => 0.2 ],
				[ 'application/xhtml+xml' => 1.0,
					'text/html' => 0.5 ] ) );
		$this->assertEquals(
			'text/html',
			wfNegotiateType(
				[ 'text/html' => 1.0,
					'text/plain' => 0.5,
					'text/*' => 0.5,
					'application/xhtml+xml' => 0.2 ],
				[ 'application/xhtml+xml' => 1.0,
					'text/html' => 0.5 ] ) );
		$this->assertEquals(
			'text/html',
			wfNegotiateType(
				[ 'text/*' => 1.0,
					'image/*' => 0.7,
					'*/*' => 0.3 ],
				[ 'application/xhtml+xml' => 1.0,
					'text/html' => 0.5 ] ) );
		$this->assertNull(
			wfNegotiateType(
				[ 'text/*' => 1.0 ],
				[ 'application/xhtml+xml' => 1.0 ] ) );
	}

	/**
	 * @covers ::wfDebug
	 * @covers ::wfDebugMem
	 */
	public function testDebugFunctionTest() {
		$debugLogFile = $this->getNewTempFile();

		$this->setMwGlobals( [
			'wgDebugLogFile' => $debugLogFile,
			#  @todo FIXME: $wgDebugTimestamps should be tested
			'wgDebugTimestamps' => false,
		] );
		$this->setLogger( 'wfDebug', new LegacyLogger( 'wfDebug' ) );

		unlink( $debugLogFile );
		wfDebug( "This is a normal string" );
		$this->assertEquals( "This is a normal string\n", file_get_contents( $debugLogFile ) );

		unlink( $debugLogFile );
		wfDebug( "This is nöt an ASCII string" );
		$this->assertEquals( "This is nöt an ASCII string\n", file_get_contents( $debugLogFile ) );

		unlink( $debugLogFile );
		wfDebug( "\00305This has böth UTF and control chars\003" );
		$this->assertEquals(
			" 05This has böth UTF and control chars \n",
			file_get_contents( $debugLogFile )
		);

		unlink( $debugLogFile );
		wfDebugMem();
		$this->assertGreaterThan(
			1000,
			preg_replace( '/\D/', '', file_get_contents( $debugLogFile ) )
		);

		unlink( $debugLogFile );
		wfDebugMem( true );
		$this->assertGreaterThan(
			1000000,
			preg_replace( '/\D/', '', file_get_contents( $debugLogFile ) )
		);

		unlink( $debugLogFile );
	}

	/**
	 * @covers ::wfClientAcceptsGzip
	 */
	public function testClientAcceptsGzipTest() {
		$settings = [
			'gzip' => true,
			'bzip' => false,
			'*' => false,
			'compress, gzip' => true,
			'gzip;q=1.0' => true,
			'foozip' => false,
			'foo*zip' => false,
			'gzip;q=abcde' => true, // is this REALLY valid?
			'gzip;q=12345678.9' => true,
			' gzip' => true,
		];

		if ( isset( $_SERVER['HTTP_ACCEPT_ENCODING'] ) ) {
			$old_server_setting = $_SERVER['HTTP_ACCEPT_ENCODING'];
		}

		foreach ( $settings as $encoding => $expect ) {
			$_SERVER['HTTP_ACCEPT_ENCODING'] = $encoding;

			$this->assertEquals( $expect, wfClientAcceptsGzip( true ),
				"'$encoding' => " . wfBoolToStr( $expect ) );
		}

		if ( isset( $old_server_setting ) ) {
			$_SERVER['HTTP_ACCEPT_ENCODING'] = $old_server_setting;
		}
	}

	/**
	 * @covers ::wfPercent
	 */
	public function testWfPercentTest() {
		$pcts = [
			[ 6 / 7, '0.86%', 2, false ],
			[ 3 / 3, '1%' ],
			[ 22 / 7, '3.14286%', 5 ],
			[ 3 / 6, '0.5%' ],
			[ 1 / 3, '0%', 0 ],
			[ 10 / 3, '0%', -1 ],
			[ 3 / 4 / 5, '0.1%', 1 ],
			[ 6 / 7 * 8, '6.8571428571%', 10 ],
		];

		foreach ( $pcts as $pct ) {
			if ( !isset( $pct[2] ) ) {
				$pct[2] = 2;
			}
			if ( !isset( $pct[3] ) ) {
				$pct[3] = true;
			}

			$this->assertEquals( wfPercent( $pct[0], $pct[2], $pct[3] ), $pct[1], $pct[1] );
		}
	}

	/**
	 * test @see wfShorthandToInteger()
	 * @dataProvider provideShorthand
	 * @covers ::wfShorthandToInteger
	 */
	public function testWfShorthandToInteger( $shorthand, $expected ) {
		$this->assertEquals( $expected,
			wfShorthandToInteger( $shorthand )
		);
	}

	public static function provideShorthand() {
		// Syntax: [ shorthand, expected integer ]
		return [
			# Null, empty ...
			[ '', -1 ],
			[ '  ', -1 ],
			[ null, -1 ],

			# Failures returns 0 :(
			[ 'ABCDEFG', 0 ],
			[ 'Ak', 0 ],

			# Int, strings with spaces
			[ 1, 1 ],
			[ ' 1 ', 1 ],
			[ 1023, 1023 ],
			[ ' 1023 ', 1023 ],

			# kilo, Mega, Giga
			[ '1k', 1024 ],
			[ '1K', 1024 ],
			[ '1m', 1024 * 1024 ],
			[ '1M', 1024 * 1024 ],
			[ '1g', 1024 * 1024 * 1024 ],
			[ '1G', 1024 * 1024 * 1024 ],

			# Negatives
			[ -1, -1 ],
			[ -500, -500 ],
			[ '-500', -500 ],
			[ '-1k', -1024 ],

			# Zeroes
			[ '0', 0 ],
			[ '0k', 0 ],
			[ '0M', 0 ],
			[ '0G', 0 ],
			[ '-0', 0 ],
			[ '-0k', 0 ],
			[ '-0M', 0 ],
			[ '-0G', 0 ],
		];
	}

	/**
	 * @covers ::wfMerge
	 */
	public function testMerge_worksWithLessParameters() {
		$this->markTestSkippedIfNoDiff3();

		$mergedText = null;
		$successfulMerge = wfMerge( "old1\n\nold2", "old1\n\nnew2", "new1\n\nold2", $mergedText );

		$mergedText = null;
		$conflictingMerge = wfMerge( 'old', 'old and mine', 'old and yours', $mergedText );

		$this->assertEquals( true, $successfulMerge );
		$this->assertEquals( false, $conflictingMerge );
	}

	/**
	 * @param string $old Text as it was in the database
	 * @param string $mine Text submitted while user was editing
	 * @param string $yours Text submitted by the user
	 * @param bool $expectedMergeResult Whether the merge should be a success
	 * @param string $expectedText Text after merge has been completed
	 * @param string $expectedMergeAttemptResult Diff3 output if conflicts occur
	 *
	 * @dataProvider provideMerge()
	 * @group medium
	 * @covers ::wfMerge
	 */
	public function testMerge( $old, $mine, $yours, $expectedMergeResult, $expectedText,
							   $expectedMergeAttemptResult ) {
		$this->markTestSkippedIfNoDiff3();

		$mergedText = null;
		$attemptMergeResult = null;
		$isMerged = wfMerge( $old, $mine, $yours, $mergedText, $mergeAttemptResult );

		$msg = 'Merge should be a ';
		$msg .= $expectedMergeResult ? 'success' : 'failure';
		$this->assertEquals( $expectedMergeResult, $isMerged, $msg );
		$this->assertEquals( $expectedMergeAttemptResult, $mergeAttemptResult );

		if ( $isMerged ) {
			// Verify the merged text
			$this->assertEquals( $expectedText, $mergedText,
				'is merged text as expected?' );
		}
	}

	public static function provideMerge() {
		$EXPECT_MERGE_SUCCESS = true;
		$EXPECT_MERGE_FAILURE = false;

		return [
			// #0: clean merge
			[
				// old:
				"one one one\n" . // trimmed
					"\n" .
					"two two two",

				// mine:
				"one one one ONE ONE\n" .
					"\n" .
					"two two two\n", // with tailing whitespace

				// yours:
				"one one one\n" .
					"\n" .
					"two two TWO TWO", // trimmed

				// ok:
				$EXPECT_MERGE_SUCCESS,

				// result:
				"one one one ONE ONE\n" .
					"\n" .
					"two two TWO TWO\n", // note: will always end in a newline

				// mergeAttemptResult:
				"",
			],

			// #1: conflict, fail
			[
				// old:
				"one one one", // trimmed

				// mine:
				"one one one ONE ONE\n" .
					"\n" .
					"bla bla\n" .
					"\n", // with tailing whitespace

				// yours:
				"one one one\n" .
					"\n" .
					"two two", // trimmed

				$EXPECT_MERGE_FAILURE,

				// result:
				null,

				// mergeAttemptResult:
				"1,3c\n" .
				"one one one\n" .
				"\n" .
				"two two\n" .
				".\n",
			],
		];
	}

	/**
	 * @dataProvider provideWfMatchesDomainList
	 * @covers ::wfMatchesDomainList
	 */
	public function testWfMatchesDomainList( $url, $domains, $expected, $description ) {
		$actual = wfMatchesDomainList( $url, $domains );
		$this->assertEquals( $expected, $actual, $description );
	}

	public static function provideWfMatchesDomainList() {
		$a = [];
		$protocols = [ 'HTTP' => 'http:', 'HTTPS' => 'https:', 'protocol-relative' => '' ];
		foreach ( $protocols as $pDesc => $p ) {
			$a = array_merge( $a, [
				[
					"$p//www.example.com",
					[],
					false,
					"No matches for empty domains array, $pDesc URL"
				],
				[
					"$p//www.example.com",
					[ 'www.example.com' ],
					true,
					"Exact match in domains array, $pDesc URL"
				],
				[
					"$p//www.example.com",
					[ 'example.com' ],
					true,
					"Match without subdomain in domains array, $pDesc URL"
				],
				[
					"$p//www.example2.com",
					[ 'www.example.com', 'www.example2.com', 'www.example3.com' ],
					true,
					"Exact match with other domains in array, $pDesc URL"
				],
				[
					"$p//www.example2.com",
					[ 'example.com', 'example2.com', 'example3,com' ],
					true,
					"Match without subdomain with other domains in array, $pDesc URL"
				],
				[
					"$p//www.example4.com",
					[ 'example.com', 'example2.com', 'example3,com' ],
					false,
					"Domain not in array, $pDesc URL"
				],
				[
					"$p//nds-nl.wikipedia.org",
					[ 'nl.wikipedia.org' ],
					false,
					"Non-matching substring of domain, $pDesc URL"
				],
			] );
		}

		return $a;
	}

	/**
	 * @covers ::wfMkdirParents
	 */
	public function testWfMkdirParents() {
		// Should not return true if file exists instead of directory
		$fname = $this->getNewTempFile();
		Wikimedia\suppressWarnings();
		$ok = wfMkdirParents( $fname );
		Wikimedia\restoreWarnings();
		$this->assertFalse( $ok );
	}

	/**
	 * @dataProvider provideWfShellWikiCmdList
	 * @covers ::wfShellWikiCmd
	 */
	public function testWfShellWikiCmd( $script, $parameters, $options,
		$expected, $description
	) {
		if ( wfIsWindows() ) {
			// Approximation that's good enough for our purposes just now
			$expected = str_replace( "'", '"', $expected );
		}
		$actual = wfShellWikiCmd( $script, $parameters, $options );
		$this->assertEquals( $expected, $actual, $description );
	}

	public function wfWikiID() {
		$this->setMwGlobals( [
			'wgDBname' => 'example',
			'wgDBprefix' => '',
		] );
		$this->assertEquals(
			wfWikiID(),
			'example'
		);

		$this->setMwGlobals( [
			'wgDBname' => 'example',
			'wgDBprefix' => 'mw_',
		] );
		$this->assertEquals(
			wfWikiID(),
			'example-mw_'
		);
	}

	/**
	 * @covers ::wfMemcKey
	 */
	public function testWfMemcKey() {
		$cache = ObjectCache::getLocalClusterInstance();
		$this->assertEquals(
			$cache->makeKey( 'foo', 123, 'bar' ),
			wfMemcKey( 'foo', 123, 'bar' )
		);
	}

	/**
	 * @covers ::wfForeignMemcKey
	 */
	public function testWfForeignMemcKey() {
		$cache = ObjectCache::getLocalClusterInstance();
		$keyspace = $this->readAttribute( $cache, 'keyspace' );
		$this->assertEquals(
			wfForeignMemcKey( $keyspace, '', 'foo', 'bar' ),
			$cache->makeKey( 'foo', 'bar' )
		);
	}

	/**
	 * @covers ::wfGlobalCacheKey
	 */
	public function testWfGlobalCacheKey() {
		$cache = ObjectCache::getLocalClusterInstance();
		$this->hideDeprecated( 'wfGlobalCacheKey' );
		$this->assertEquals(
			$cache->makeGlobalKey( 'foo', 123, 'bar' ),
			wfGlobalCacheKey( 'foo', 123, 'bar' )
		);
	}

	public static function provideWfShellWikiCmdList() {
		global $wgPhpCli;

		return [
			[ 'eval.php', [ '--help', '--test' ], [],
				"'$wgPhpCli' 'eval.php' '--help' '--test'",
				"Called eval.php --help --test" ],
			[ 'eval.php', [ '--help', '--test space' ], [ 'php' => 'php5' ],
				"'php5' 'eval.php' '--help' '--test space'",
				"Called eval.php --help --test with php option" ],
			[ 'eval.php', [ '--help', '--test', 'X' ], [ 'wrapper' => 'MWScript.php' ],
				"'$wgPhpCli' 'MWScript.php' 'eval.php' '--help' '--test' 'X'",
				"Called eval.php --help --test with wrapper option" ],
			[
				'eval.php',
				[ '--help', '--test', 'y' ],
				[ 'php' => 'php5', 'wrapper' => 'MWScript.php' ],
				"'php5' 'MWScript.php' 'eval.php' '--help' '--test' 'y'",
				"Called eval.php --help --test with wrapper and php option"
			],
		];
	}
	/* @todo many more! */
}<|MERGE_RESOLUTION|>--- conflicted
+++ resolved
@@ -7,751 +7,741 @@
  * @group GlobalFunctions
  */
 class GlobalTest extends MediaWikiTestCase {
-	protected function setUp() {
-		parent::setUp();
-
-		$readOnlyFile = $this->getNewTempFile();
-		unlink( $readOnlyFile );
-
-		$this->setMwGlobals( [
-			'wgReadOnly' => null,
-			'wgReadOnlyFile' => $readOnlyFile,
-			'wgUrlProtocols' => [
-				'http://',
-				'https://',
-				'mailto:',
-				'//',
-				'file://', # Non-default
-			],
-		] );
-	}
-
-	/**
-	 * @dataProvider provideForWfArrayDiff2
-	 * @covers ::wfArrayDiff2
-	 */
-	public function testWfArrayDiff2( $a, $b, $expected ) {
-		$this->assertEquals(
-			wfArrayDiff2( $a, $b ), $expected
-		);
-	}
-
-	// @todo Provide more tests
-	public static function provideForWfArrayDiff2() {
-		// $a $b $expected
-		return [
-			[
-				[ 'a', 'b' ],
-				[ 'a', 'b' ],
-				[],
-			],
-			[
-				[ [ 'a' ], [ 'a', 'b', 'c' ] ],
-				[ [ 'a' ], [ 'a', 'b' ] ],
-				[ 1 => [ 'a', 'b', 'c' ] ],
-			],
-		];
-	}
-
-	/*
-	 * Test cases for random functions could hypothetically fail,
-	 * even though they shouldn't.
-	 */
-
-	/**
-	 * @covers ::wfRandom
-	 */
-	public function testRandom() {
-		$this->assertFalse(
-			wfRandom() == wfRandom()
-		);
-	}
-
-	/**
-	 * @covers ::wfRandomString
-	 */
-	public function testRandomString() {
-		$this->assertFalse(
-			wfRandomString() == wfRandomString()
-		);
-		$this->assertSame( 10, strlen( wfRandomString( 10 ) ), 'length' );
-		$this->assertSame( 1, preg_match( '/^[0-9a-f]+$/i', wfRandomString() ), 'pattern' );
-	}
-
-	/**
-	 * @covers ::wfUrlencode
-	 */
-	public function testUrlencode() {
-		$this->assertEquals(
-			"%E7%89%B9%E5%88%A5:Contributions/Foobar",
-			wfUrlencode( "\xE7\x89\xB9\xE5\x88\xA5:Contributions/Foobar" ) );
-	}
-
-	/**
-	 * @covers ::wfExpandIRI
-	 */
-	public function testExpandIRI() {
-		$this->assertEquals(
-			"https://te.wikibooks.org/wiki/ఉబుంటు_వాడుకరి_మార్గదర్శని",
-			wfExpandIRI( "https://te.wikibooks.org/wiki/"
-				. "%E0%B0%89%E0%B0%AC%E0%B1%81%E0%B0%82%E0%B0%9F%E0%B1%81_"
-				. "%E0%B0%B5%E0%B0%BE%E0%B0%A1%E0%B1%81%E0%B0%95%E0%B0%B0%E0%B0%BF_"
-				. "%E0%B0%AE%E0%B0%BE%E0%B0%B0%E0%B1%8D%E0%B0%97%E0%B0%A6%E0%B0%B0"
-				. "%E0%B1%8D%E0%B0%B6%E0%B0%A8%E0%B0%BF" ) );
-	}
-
-	/**
-	 * Intended to cover the relevant bits of ServiceWiring.php, as well as GlobalFunctions.php
-	 * @covers ::wfReadOnly
-	 */
-	public function testReadOnlyEmpty() {
-		$this->assertFalse( wfReadOnly() );
-		$this->assertFalse( wfReadOnly() );
-	}
-
-	/**
-	 * Intended to cover the relevant bits of ServiceWiring.php, as well as GlobalFunctions.php
-	 * @covers ::wfReadOnly
-	 */
-	public function testReadOnlySet() {
-		global $wgReadOnlyFile;
-
-		$f = fopen( $wgReadOnlyFile, "wt" );
-		fwrite( $f, 'Message' );
-		fclose( $f );
-<<<<<<< HEAD
-
-		// Reset the service to avoid cached results
-		$this->overrideMwServices();
-=======
->>>>>>> e2509cbd
-
-		$this->assertTrue( wfReadOnly() );
-		$this->assertTrue( wfReadOnly() ); # Check cached
-	}
-
-	/**
-	 * This behaviour could probably be deprecated. Several extensions rely on it as of 1.29.
-	 * @covers ::wfReadOnlyReason
-	 */
-	public function testReadOnlyGlobalChange() {
-		$this->assertFalse( wfReadOnlyReason() );
-
-		$this->setMwGlobals( [
-			'wgReadOnly' => 'reason'
-		] );
-<<<<<<< HEAD
-		$this->overrideMwServices();
-=======
->>>>>>> e2509cbd
-
-		$this->assertSame( 'reason', wfReadOnlyReason() );
-	}
-
-	public static function provideArrayToCGI() {
-		return [
-			[ [], '' ], // empty
-			[ [ 'foo' => 'bar' ], 'foo=bar' ], // string test
-			[ [ 'foo' => '' ], 'foo=' ], // empty string test
-			[ [ 'foo' => 1 ], 'foo=1' ], // number test
-			[ [ 'foo' => true ], 'foo=1' ], // true test
-			[ [ 'foo' => false ], '' ], // false test
-			[ [ 'foo' => null ], '' ], // null test
-			[ [ 'foo' => 'A&B=5+6@!"\'' ], 'foo=A%26B%3D5%2B6%40%21%22%27' ], // urlencoding test
-			[
-				[ 'foo' => 'bar', 'baz' => 'is', 'asdf' => 'qwerty' ],
-				'foo=bar&baz=is&asdf=qwerty'
-			], // multi-item test
-			[ [ 'foo' => [ 'bar' => 'baz' ] ], 'foo%5Bbar%5D=baz' ],
-			[
-				[ 'foo' => [ 'bar' => 'baz', 'qwerty' => 'asdf' ] ],
-				'foo%5Bbar%5D=baz&foo%5Bqwerty%5D=asdf'
-			],
-			[ [ 'foo' => [ 'bar', 'baz' ] ], 'foo%5B0%5D=bar&foo%5B1%5D=baz' ],
-			[
-				[ 'foo' => [ 'bar' => [ 'bar' => 'baz' ] ] ],
-				'foo%5Bbar%5D%5Bbar%5D=baz'
-			],
-		];
-	}
-
-	/**
-	 * @dataProvider provideArrayToCGI
-	 * @covers ::wfArrayToCgi
-	 */
-	public function testArrayToCGI( $array, $result ) {
-		$this->assertEquals( $result, wfArrayToCgi( $array ) );
-	}
-
-	/**
-	 * @covers ::wfArrayToCgi
-	 */
-	public function testArrayToCGI2() {
-		$this->assertEquals(
-			"baz=bar&foo=bar",
-			wfArrayToCgi(
-				[ 'baz' => 'bar' ],
-				[ 'foo' => 'bar', 'baz' => 'overridden value' ] ) );
-	}
-
-	public static function provideCgiToArray() {
-		return [
-			[ '', [] ], // empty
-			[ 'foo=bar', [ 'foo' => 'bar' ] ], // string
-			[ 'foo=', [ 'foo' => '' ] ], // empty string
-			[ 'foo', [ 'foo' => '' ] ], // missing =
-			[ 'foo=bar&qwerty=asdf', [ 'foo' => 'bar', 'qwerty' => 'asdf' ] ], // multiple value
-			[ 'foo=A%26B%3D5%2B6%40%21%22%27', [ 'foo' => 'A&B=5+6@!"\'' ] ], // urldecoding test
-			[ 'foo%5Bbar%5D=baz', [ 'foo' => [ 'bar' => 'baz' ] ] ],
-			[
-				'foo%5Bbar%5D=baz&foo%5Bqwerty%5D=asdf',
-				[ 'foo' => [ 'bar' => 'baz', 'qwerty' => 'asdf' ] ]
-			],
-			[ 'foo%5B0%5D=bar&foo%5B1%5D=baz', [ 'foo' => [ 0 => 'bar', 1 => 'baz' ] ] ],
-			[
-				'foo%5Bbar%5D%5Bbar%5D=baz',
-				[ 'foo' => [ 'bar' => [ 'bar' => 'baz' ] ] ]
-			],
-		];
-	}
-
-	/**
-	 * @dataProvider provideCgiToArray
-	 * @covers ::wfCgiToArray
-	 */
-	public function testCgiToArray( $cgi, $result ) {
-		$this->assertEquals( $result, wfCgiToArray( $cgi ) );
-	}
-
-	public static function provideCgiRoundTrip() {
-		return [
-			[ '' ],
-			[ 'foo=bar' ],
-			[ 'foo=' ],
-			[ 'foo=bar&baz=biz' ],
-			[ 'foo=A%26B%3D5%2B6%40%21%22%27' ],
-			[ 'foo%5Bbar%5D=baz' ],
-			[ 'foo%5B0%5D=bar&foo%5B1%5D=baz' ],
-			[ 'foo%5Bbar%5D%5Bbar%5D=baz' ],
-		];
-	}
-
-	/**
-	 * @dataProvider provideCgiRoundTrip
-	 * @covers ::wfArrayToCgi
-	 */
-	public function testCgiRoundTrip( $cgi ) {
-		$this->assertEquals( $cgi, wfArrayToCgi( wfCgiToArray( $cgi ) ) );
-	}
-
-	/**
-	 * @covers ::mimeTypeMatch
-	 */
-	public function testMimeTypeMatch() {
-		$this->assertEquals(
-			'text/html',
-			mimeTypeMatch( 'text/html',
-				[ 'application/xhtml+xml' => 1.0,
-					'text/html' => 0.7,
-					'text/plain' => 0.3 ] ) );
-		$this->assertEquals(
-			'text/*',
-			mimeTypeMatch( 'text/html',
-				[ 'image/*' => 1.0,
-					'text/*' => 0.5 ] ) );
-		$this->assertEquals(
-			'*/*',
-			mimeTypeMatch( 'text/html',
-				[ '*/*' => 1.0 ] ) );
-		$this->assertNull(
-			mimeTypeMatch( 'text/html',
-				[ 'image/png' => 1.0,
-					'image/svg+xml' => 0.5 ] ) );
-	}
-
-	/**
-	 * @covers ::wfNegotiateType
-	 */
-	public function testNegotiateType() {
-		$this->assertEquals(
-			'text/html',
-			wfNegotiateType(
-				[ 'application/xhtml+xml' => 1.0,
-					'text/html' => 0.7,
-					'text/plain' => 0.5,
-					'text/*' => 0.2 ],
-				[ 'text/html' => 1.0 ] ) );
-		$this->assertEquals(
-			'application/xhtml+xml',
-			wfNegotiateType(
-				[ 'application/xhtml+xml' => 1.0,
-					'text/html' => 0.7,
-					'text/plain' => 0.5,
-					'text/*' => 0.2 ],
-				[ 'application/xhtml+xml' => 1.0,
-					'text/html' => 0.5 ] ) );
-		$this->assertEquals(
-			'text/html',
-			wfNegotiateType(
-				[ 'text/html' => 1.0,
-					'text/plain' => 0.5,
-					'text/*' => 0.5,
-					'application/xhtml+xml' => 0.2 ],
-				[ 'application/xhtml+xml' => 1.0,
-					'text/html' => 0.5 ] ) );
-		$this->assertEquals(
-			'text/html',
-			wfNegotiateType(
-				[ 'text/*' => 1.0,
-					'image/*' => 0.7,
-					'*/*' => 0.3 ],
-				[ 'application/xhtml+xml' => 1.0,
-					'text/html' => 0.5 ] ) );
-		$this->assertNull(
-			wfNegotiateType(
-				[ 'text/*' => 1.0 ],
-				[ 'application/xhtml+xml' => 1.0 ] ) );
-	}
-
-	/**
-	 * @covers ::wfDebug
-	 * @covers ::wfDebugMem
-	 */
-	public function testDebugFunctionTest() {
-		$debugLogFile = $this->getNewTempFile();
-
-		$this->setMwGlobals( [
-			'wgDebugLogFile' => $debugLogFile,
-			#  @todo FIXME: $wgDebugTimestamps should be tested
-			'wgDebugTimestamps' => false,
-		] );
-		$this->setLogger( 'wfDebug', new LegacyLogger( 'wfDebug' ) );
-
-		unlink( $debugLogFile );
-		wfDebug( "This is a normal string" );
-		$this->assertEquals( "This is a normal string\n", file_get_contents( $debugLogFile ) );
-
-		unlink( $debugLogFile );
-		wfDebug( "This is nöt an ASCII string" );
-		$this->assertEquals( "This is nöt an ASCII string\n", file_get_contents( $debugLogFile ) );
-
-		unlink( $debugLogFile );
-		wfDebug( "\00305This has böth UTF and control chars\003" );
-		$this->assertEquals(
-			" 05This has böth UTF and control chars \n",
-			file_get_contents( $debugLogFile )
-		);
-
-		unlink( $debugLogFile );
-		wfDebugMem();
-		$this->assertGreaterThan(
-			1000,
-			preg_replace( '/\D/', '', file_get_contents( $debugLogFile ) )
-		);
-
-		unlink( $debugLogFile );
-		wfDebugMem( true );
-		$this->assertGreaterThan(
-			1000000,
-			preg_replace( '/\D/', '', file_get_contents( $debugLogFile ) )
-		);
-
-		unlink( $debugLogFile );
-	}
-
-	/**
-	 * @covers ::wfClientAcceptsGzip
-	 */
-	public function testClientAcceptsGzipTest() {
-		$settings = [
-			'gzip' => true,
-			'bzip' => false,
-			'*' => false,
-			'compress, gzip' => true,
-			'gzip;q=1.0' => true,
-			'foozip' => false,
-			'foo*zip' => false,
-			'gzip;q=abcde' => true, // is this REALLY valid?
-			'gzip;q=12345678.9' => true,
-			' gzip' => true,
-		];
-
-		if ( isset( $_SERVER['HTTP_ACCEPT_ENCODING'] ) ) {
-			$old_server_setting = $_SERVER['HTTP_ACCEPT_ENCODING'];
-		}
-
-		foreach ( $settings as $encoding => $expect ) {
-			$_SERVER['HTTP_ACCEPT_ENCODING'] = $encoding;
-
-			$this->assertEquals( $expect, wfClientAcceptsGzip( true ),
-				"'$encoding' => " . wfBoolToStr( $expect ) );
-		}
-
-		if ( isset( $old_server_setting ) ) {
-			$_SERVER['HTTP_ACCEPT_ENCODING'] = $old_server_setting;
-		}
-	}
-
-	/**
-	 * @covers ::wfPercent
-	 */
-	public function testWfPercentTest() {
-		$pcts = [
-			[ 6 / 7, '0.86%', 2, false ],
-			[ 3 / 3, '1%' ],
-			[ 22 / 7, '3.14286%', 5 ],
-			[ 3 / 6, '0.5%' ],
-			[ 1 / 3, '0%', 0 ],
-			[ 10 / 3, '0%', -1 ],
-			[ 3 / 4 / 5, '0.1%', 1 ],
-			[ 6 / 7 * 8, '6.8571428571%', 10 ],
-		];
-
-		foreach ( $pcts as $pct ) {
-			if ( !isset( $pct[2] ) ) {
-				$pct[2] = 2;
-			}
-			if ( !isset( $pct[3] ) ) {
-				$pct[3] = true;
-			}
-
-			$this->assertEquals( wfPercent( $pct[0], $pct[2], $pct[3] ), $pct[1], $pct[1] );
-		}
-	}
-
-	/**
-	 * test @see wfShorthandToInteger()
-	 * @dataProvider provideShorthand
-	 * @covers ::wfShorthandToInteger
-	 */
-	public function testWfShorthandToInteger( $shorthand, $expected ) {
-		$this->assertEquals( $expected,
-			wfShorthandToInteger( $shorthand )
-		);
-	}
-
-	public static function provideShorthand() {
-		// Syntax: [ shorthand, expected integer ]
-		return [
-			# Null, empty ...
-			[ '', -1 ],
-			[ '  ', -1 ],
-			[ null, -1 ],
-
-			# Failures returns 0 :(
-			[ 'ABCDEFG', 0 ],
-			[ 'Ak', 0 ],
-
-			# Int, strings with spaces
-			[ 1, 1 ],
-			[ ' 1 ', 1 ],
-			[ 1023, 1023 ],
-			[ ' 1023 ', 1023 ],
-
-			# kilo, Mega, Giga
-			[ '1k', 1024 ],
-			[ '1K', 1024 ],
-			[ '1m', 1024 * 1024 ],
-			[ '1M', 1024 * 1024 ],
-			[ '1g', 1024 * 1024 * 1024 ],
-			[ '1G', 1024 * 1024 * 1024 ],
-
-			# Negatives
-			[ -1, -1 ],
-			[ -500, -500 ],
-			[ '-500', -500 ],
-			[ '-1k', -1024 ],
-
-			# Zeroes
-			[ '0', 0 ],
-			[ '0k', 0 ],
-			[ '0M', 0 ],
-			[ '0G', 0 ],
-			[ '-0', 0 ],
-			[ '-0k', 0 ],
-			[ '-0M', 0 ],
-			[ '-0G', 0 ],
-		];
-	}
-
-	/**
-	 * @covers ::wfMerge
-	 */
-	public function testMerge_worksWithLessParameters() {
-		$this->markTestSkippedIfNoDiff3();
-
-		$mergedText = null;
-		$successfulMerge = wfMerge( "old1\n\nold2", "old1\n\nnew2", "new1\n\nold2", $mergedText );
-
-		$mergedText = null;
-		$conflictingMerge = wfMerge( 'old', 'old and mine', 'old and yours', $mergedText );
-
-		$this->assertEquals( true, $successfulMerge );
-		$this->assertEquals( false, $conflictingMerge );
-	}
-
-	/**
-	 * @param string $old Text as it was in the database
-	 * @param string $mine Text submitted while user was editing
-	 * @param string $yours Text submitted by the user
-	 * @param bool $expectedMergeResult Whether the merge should be a success
-	 * @param string $expectedText Text after merge has been completed
-	 * @param string $expectedMergeAttemptResult Diff3 output if conflicts occur
-	 *
-	 * @dataProvider provideMerge()
-	 * @group medium
-	 * @covers ::wfMerge
-	 */
-	public function testMerge( $old, $mine, $yours, $expectedMergeResult, $expectedText,
-							   $expectedMergeAttemptResult ) {
-		$this->markTestSkippedIfNoDiff3();
-
-		$mergedText = null;
-		$attemptMergeResult = null;
-		$isMerged = wfMerge( $old, $mine, $yours, $mergedText, $mergeAttemptResult );
-
-		$msg = 'Merge should be a ';
-		$msg .= $expectedMergeResult ? 'success' : 'failure';
-		$this->assertEquals( $expectedMergeResult, $isMerged, $msg );
-		$this->assertEquals( $expectedMergeAttemptResult, $mergeAttemptResult );
-
-		if ( $isMerged ) {
-			// Verify the merged text
-			$this->assertEquals( $expectedText, $mergedText,
-				'is merged text as expected?' );
-		}
-	}
-
-	public static function provideMerge() {
-		$EXPECT_MERGE_SUCCESS = true;
-		$EXPECT_MERGE_FAILURE = false;
-
-		return [
-			// #0: clean merge
-			[
-				// old:
-				"one one one\n" . // trimmed
-					"\n" .
-					"two two two",
-
-				// mine:
-				"one one one ONE ONE\n" .
-					"\n" .
-					"two two two\n", // with tailing whitespace
-
-				// yours:
-				"one one one\n" .
-					"\n" .
-					"two two TWO TWO", // trimmed
-
-				// ok:
-				$EXPECT_MERGE_SUCCESS,
-
-				// result:
-				"one one one ONE ONE\n" .
-					"\n" .
-					"two two TWO TWO\n", // note: will always end in a newline
-
-				// mergeAttemptResult:
-				"",
-			],
-
-			// #1: conflict, fail
-			[
-				// old:
-				"one one one", // trimmed
-
-				// mine:
-				"one one one ONE ONE\n" .
-					"\n" .
-					"bla bla\n" .
-					"\n", // with tailing whitespace
-
-				// yours:
-				"one one one\n" .
-					"\n" .
-					"two two", // trimmed
-
-				$EXPECT_MERGE_FAILURE,
-
-				// result:
-				null,
-
-				// mergeAttemptResult:
-				"1,3c\n" .
-				"one one one\n" .
-				"\n" .
-				"two two\n" .
-				".\n",
-			],
-		];
-	}
-
-	/**
-	 * @dataProvider provideWfMatchesDomainList
-	 * @covers ::wfMatchesDomainList
-	 */
-	public function testWfMatchesDomainList( $url, $domains, $expected, $description ) {
-		$actual = wfMatchesDomainList( $url, $domains );
-		$this->assertEquals( $expected, $actual, $description );
-	}
-
-	public static function provideWfMatchesDomainList() {
-		$a = [];
-		$protocols = [ 'HTTP' => 'http:', 'HTTPS' => 'https:', 'protocol-relative' => '' ];
-		foreach ( $protocols as $pDesc => $p ) {
-			$a = array_merge( $a, [
-				[
-					"$p//www.example.com",
-					[],
-					false,
-					"No matches for empty domains array, $pDesc URL"
-				],
-				[
-					"$p//www.example.com",
-					[ 'www.example.com' ],
-					true,
-					"Exact match in domains array, $pDesc URL"
-				],
-				[
-					"$p//www.example.com",
-					[ 'example.com' ],
-					true,
-					"Match without subdomain in domains array, $pDesc URL"
-				],
-				[
-					"$p//www.example2.com",
-					[ 'www.example.com', 'www.example2.com', 'www.example3.com' ],
-					true,
-					"Exact match with other domains in array, $pDesc URL"
-				],
-				[
-					"$p//www.example2.com",
-					[ 'example.com', 'example2.com', 'example3,com' ],
-					true,
-					"Match without subdomain with other domains in array, $pDesc URL"
-				],
-				[
-					"$p//www.example4.com",
-					[ 'example.com', 'example2.com', 'example3,com' ],
-					false,
-					"Domain not in array, $pDesc URL"
-				],
-				[
-					"$p//nds-nl.wikipedia.org",
-					[ 'nl.wikipedia.org' ],
-					false,
-					"Non-matching substring of domain, $pDesc URL"
-				],
-			] );
-		}
-
-		return $a;
-	}
-
-	/**
-	 * @covers ::wfMkdirParents
-	 */
-	public function testWfMkdirParents() {
-		// Should not return true if file exists instead of directory
-		$fname = $this->getNewTempFile();
-		Wikimedia\suppressWarnings();
-		$ok = wfMkdirParents( $fname );
-		Wikimedia\restoreWarnings();
-		$this->assertFalse( $ok );
-	}
-
-	/**
-	 * @dataProvider provideWfShellWikiCmdList
-	 * @covers ::wfShellWikiCmd
-	 */
-	public function testWfShellWikiCmd( $script, $parameters, $options,
-		$expected, $description
-	) {
-		if ( wfIsWindows() ) {
-			// Approximation that's good enough for our purposes just now
-			$expected = str_replace( "'", '"', $expected );
-		}
-		$actual = wfShellWikiCmd( $script, $parameters, $options );
-		$this->assertEquals( $expected, $actual, $description );
-	}
-
-	public function wfWikiID() {
-		$this->setMwGlobals( [
-			'wgDBname' => 'example',
-			'wgDBprefix' => '',
-		] );
-		$this->assertEquals(
-			wfWikiID(),
-			'example'
-		);
-
-		$this->setMwGlobals( [
-			'wgDBname' => 'example',
-			'wgDBprefix' => 'mw_',
-		] );
-		$this->assertEquals(
-			wfWikiID(),
-			'example-mw_'
-		);
-	}
-
-	/**
-	 * @covers ::wfMemcKey
-	 */
-	public function testWfMemcKey() {
-		$cache = ObjectCache::getLocalClusterInstance();
-		$this->assertEquals(
-			$cache->makeKey( 'foo', 123, 'bar' ),
-			wfMemcKey( 'foo', 123, 'bar' )
-		);
-	}
-
-	/**
-	 * @covers ::wfForeignMemcKey
-	 */
-	public function testWfForeignMemcKey() {
-		$cache = ObjectCache::getLocalClusterInstance();
-		$keyspace = $this->readAttribute( $cache, 'keyspace' );
-		$this->assertEquals(
-			wfForeignMemcKey( $keyspace, '', 'foo', 'bar' ),
-			$cache->makeKey( 'foo', 'bar' )
-		);
-	}
-
-	/**
-	 * @covers ::wfGlobalCacheKey
-	 */
-	public function testWfGlobalCacheKey() {
-		$cache = ObjectCache::getLocalClusterInstance();
-		$this->hideDeprecated( 'wfGlobalCacheKey' );
-		$this->assertEquals(
-			$cache->makeGlobalKey( 'foo', 123, 'bar' ),
-			wfGlobalCacheKey( 'foo', 123, 'bar' )
-		);
-	}
-
-	public static function provideWfShellWikiCmdList() {
-		global $wgPhpCli;
-
-		return [
-			[ 'eval.php', [ '--help', '--test' ], [],
-				"'$wgPhpCli' 'eval.php' '--help' '--test'",
-				"Called eval.php --help --test" ],
-			[ 'eval.php', [ '--help', '--test space' ], [ 'php' => 'php5' ],
-				"'php5' 'eval.php' '--help' '--test space'",
-				"Called eval.php --help --test with php option" ],
-			[ 'eval.php', [ '--help', '--test', 'X' ], [ 'wrapper' => 'MWScript.php' ],
-				"'$wgPhpCli' 'MWScript.php' 'eval.php' '--help' '--test' 'X'",
-				"Called eval.php --help --test with wrapper option" ],
-			[
-				'eval.php',
-				[ '--help', '--test', 'y' ],
-				[ 'php' => 'php5', 'wrapper' => 'MWScript.php' ],
-				"'php5' 'MWScript.php' 'eval.php' '--help' '--test' 'y'",
-				"Called eval.php --help --test with wrapper and php option"
-			],
-		];
-	}
-	/* @todo many more! */
+    protected function setUp() {
+        parent::setUp();
+
+        $readOnlyFile = $this->getNewTempFile();
+        unlink( $readOnlyFile );
+
+        $this->setMwGlobals( [
+            'wgReadOnly' => null,
+            'wgReadOnlyFile' => $readOnlyFile,
+            'wgUrlProtocols' => [
+                'http://',
+                'https://',
+                'mailto:',
+                '//',
+                'file://', # Non-default
+            ],
+        ] );
+    }
+
+    /**
+     * @dataProvider provideForWfArrayDiff2
+     * @covers ::wfArrayDiff2
+     */
+    public function testWfArrayDiff2( $a, $b, $expected ) {
+        $this->assertEquals(
+            wfArrayDiff2( $a, $b ), $expected
+        );
+    }
+
+    // @todo Provide more tests
+    public static function provideForWfArrayDiff2() {
+        // $a $b $expected
+        return [
+            [
+                [ 'a', 'b' ],
+                [ 'a', 'b' ],
+                [],
+            ],
+            [
+                [ [ 'a' ], [ 'a', 'b', 'c' ] ],
+                [ [ 'a' ], [ 'a', 'b' ] ],
+                [ 1 => [ 'a', 'b', 'c' ] ],
+            ],
+        ];
+    }
+
+    /*
+     * Test cases for random functions could hypothetically fail,
+     * even though they shouldn't.
+     */
+
+    /**
+     * @covers ::wfRandom
+     */
+    public function testRandom() {
+        $this->assertFalse(
+            wfRandom() == wfRandom()
+        );
+    }
+
+    /**
+     * @covers ::wfRandomString
+     */
+    public function testRandomString() {
+        $this->assertFalse(
+            wfRandomString() == wfRandomString()
+        );
+        $this->assertSame( 10, strlen( wfRandomString( 10 ) ), 'length' );
+        $this->assertSame( 1, preg_match( '/^[0-9a-f]+$/i', wfRandomString() ), 'pattern' );
+    }
+
+    /**
+     * @covers ::wfUrlencode
+     */
+    public function testUrlencode() {
+        $this->assertEquals(
+            "%E7%89%B9%E5%88%A5:Contributions/Foobar",
+            wfUrlencode( "\xE7\x89\xB9\xE5\x88\xA5:Contributions/Foobar" ) );
+    }
+
+    /**
+     * @covers ::wfExpandIRI
+     */
+    public function testExpandIRI() {
+        $this->assertEquals(
+            "https://te.wikibooks.org/wiki/ఉబుంటు_వాడుకరి_మార్గదర్శని",
+            wfExpandIRI( "https://te.wikibooks.org/wiki/"
+                . "%E0%B0%89%E0%B0%AC%E0%B1%81%E0%B0%82%E0%B0%9F%E0%B1%81_"
+                . "%E0%B0%B5%E0%B0%BE%E0%B0%A1%E0%B1%81%E0%B0%95%E0%B0%B0%E0%B0%BF_"
+                . "%E0%B0%AE%E0%B0%BE%E0%B0%B0%E0%B1%8D%E0%B0%97%E0%B0%A6%E0%B0%B0"
+                . "%E0%B1%8D%E0%B0%B6%E0%B0%A8%E0%B0%BF" ) );
+    }
+
+    /**
+     * Intended to cover the relevant bits of ServiceWiring.php, as well as GlobalFunctions.php
+     * @covers ::wfReadOnly
+     */
+    public function testReadOnlyEmpty() {
+        $this->assertFalse( wfReadOnly() );
+        $this->assertFalse( wfReadOnly() );
+    }
+
+    /**
+     * Intended to cover the relevant bits of ServiceWiring.php, as well as GlobalFunctions.php
+     * @covers ::wfReadOnly
+     */
+    public function testReadOnlySet() {
+        global $wgReadOnlyFile;
+
+        $f = fopen( $wgReadOnlyFile, "wt" );
+        fwrite( $f, 'Message' );
+        fclose( $f );
+
+        $this->assertTrue( wfReadOnly() );
+        $this->assertTrue( wfReadOnly() ); # Check cached
+    }
+
+    /**
+     * This behaviour could probably be deprecated. Several extensions rely on it as of 1.29.
+     * @covers ::wfReadOnlyReason
+     */
+    public function testReadOnlyGlobalChange() {
+        $this->assertFalse( wfReadOnlyReason() );
+
+        $this->setMwGlobals( [
+            'wgReadOnly' => 'reason'
+        ] );
+
+        $this->assertSame( 'reason', wfReadOnlyReason() );
+    }
+
+    public static function provideArrayToCGI() {
+        return [
+            [ [], '' ], // empty
+            [ [ 'foo' => 'bar' ], 'foo=bar' ], // string test
+            [ [ 'foo' => '' ], 'foo=' ], // empty string test
+            [ [ 'foo' => 1 ], 'foo=1' ], // number test
+            [ [ 'foo' => true ], 'foo=1' ], // true test
+            [ [ 'foo' => false ], '' ], // false test
+            [ [ 'foo' => null ], '' ], // null test
+            [ [ 'foo' => 'A&B=5+6@!"\'' ], 'foo=A%26B%3D5%2B6%40%21%22%27' ], // urlencoding test
+            [
+                [ 'foo' => 'bar', 'baz' => 'is', 'asdf' => 'qwerty' ],
+                'foo=bar&baz=is&asdf=qwerty'
+            ], // multi-item test
+            [ [ 'foo' => [ 'bar' => 'baz' ] ], 'foo%5Bbar%5D=baz' ],
+            [
+                [ 'foo' => [ 'bar' => 'baz', 'qwerty' => 'asdf' ] ],
+                'foo%5Bbar%5D=baz&foo%5Bqwerty%5D=asdf'
+            ],
+            [ [ 'foo' => [ 'bar', 'baz' ] ], 'foo%5B0%5D=bar&foo%5B1%5D=baz' ],
+            [
+                [ 'foo' => [ 'bar' => [ 'bar' => 'baz' ] ] ],
+                'foo%5Bbar%5D%5Bbar%5D=baz'
+            ],
+        ];
+    }
+
+    /**
+     * @dataProvider provideArrayToCGI
+     * @covers ::wfArrayToCgi
+     */
+    public function testArrayToCGI( $array, $result ) {
+        $this->assertEquals( $result, wfArrayToCgi( $array ) );
+    }
+
+    /**
+     * @covers ::wfArrayToCgi
+     */
+    public function testArrayToCGI2() {
+        $this->assertEquals(
+            "baz=bar&foo=bar",
+            wfArrayToCgi(
+                [ 'baz' => 'bar' ],
+                [ 'foo' => 'bar', 'baz' => 'overridden value' ] ) );
+    }
+
+    public static function provideCgiToArray() {
+        return [
+            [ '', [] ], // empty
+            [ 'foo=bar', [ 'foo' => 'bar' ] ], // string
+            [ 'foo=', [ 'foo' => '' ] ], // empty string
+            [ 'foo', [ 'foo' => '' ] ], // missing =
+            [ 'foo=bar&qwerty=asdf', [ 'foo' => 'bar', 'qwerty' => 'asdf' ] ], // multiple value
+            [ 'foo=A%26B%3D5%2B6%40%21%22%27', [ 'foo' => 'A&B=5+6@!"\'' ] ], // urldecoding test
+            [ 'foo%5Bbar%5D=baz', [ 'foo' => [ 'bar' => 'baz' ] ] ],
+            [
+                'foo%5Bbar%5D=baz&foo%5Bqwerty%5D=asdf',
+                [ 'foo' => [ 'bar' => 'baz', 'qwerty' => 'asdf' ] ]
+            ],
+            [ 'foo%5B0%5D=bar&foo%5B1%5D=baz', [ 'foo' => [ 0 => 'bar', 1 => 'baz' ] ] ],
+            [
+                'foo%5Bbar%5D%5Bbar%5D=baz',
+                [ 'foo' => [ 'bar' => [ 'bar' => 'baz' ] ] ]
+            ],
+        ];
+    }
+
+    /**
+     * @dataProvider provideCgiToArray
+     * @covers ::wfCgiToArray
+     */
+    public function testCgiToArray( $cgi, $result ) {
+        $this->assertEquals( $result, wfCgiToArray( $cgi ) );
+    }
+
+    public static function provideCgiRoundTrip() {
+        return [
+            [ '' ],
+            [ 'foo=bar' ],
+            [ 'foo=' ],
+            [ 'foo=bar&baz=biz' ],
+            [ 'foo=A%26B%3D5%2B6%40%21%22%27' ],
+            [ 'foo%5Bbar%5D=baz' ],
+            [ 'foo%5B0%5D=bar&foo%5B1%5D=baz' ],
+            [ 'foo%5Bbar%5D%5Bbar%5D=baz' ],
+        ];
+    }
+
+    /**
+     * @dataProvider provideCgiRoundTrip
+     * @covers ::wfArrayToCgi
+     */
+    public function testCgiRoundTrip( $cgi ) {
+        $this->assertEquals( $cgi, wfArrayToCgi( wfCgiToArray( $cgi ) ) );
+    }
+
+    /**
+     * @covers ::mimeTypeMatch
+     */
+    public function testMimeTypeMatch() {
+        $this->assertEquals(
+            'text/html',
+            mimeTypeMatch( 'text/html',
+                [ 'application/xhtml+xml' => 1.0,
+                    'text/html' => 0.7,
+                    'text/plain' => 0.3 ] ) );
+        $this->assertEquals(
+            'text/*',
+            mimeTypeMatch( 'text/html',
+                [ 'image/*' => 1.0,
+                    'text/*' => 0.5 ] ) );
+        $this->assertEquals(
+            '*/*',
+            mimeTypeMatch( 'text/html',
+                [ '*/*' => 1.0 ] ) );
+        $this->assertNull(
+            mimeTypeMatch( 'text/html',
+                [ 'image/png' => 1.0,
+                    'image/svg+xml' => 0.5 ] ) );
+    }
+
+    /**
+     * @covers ::wfNegotiateType
+     */
+    public function testNegotiateType() {
+        $this->assertEquals(
+            'text/html',
+            wfNegotiateType(
+                [ 'application/xhtml+xml' => 1.0,
+                    'text/html' => 0.7,
+                    'text/plain' => 0.5,
+                    'text/*' => 0.2 ],
+                [ 'text/html' => 1.0 ] ) );
+        $this->assertEquals(
+            'application/xhtml+xml',
+            wfNegotiateType(
+                [ 'application/xhtml+xml' => 1.0,
+                    'text/html' => 0.7,
+                    'text/plain' => 0.5,
+                    'text/*' => 0.2 ],
+                [ 'application/xhtml+xml' => 1.0,
+                    'text/html' => 0.5 ] ) );
+        $this->assertEquals(
+            'text/html',
+            wfNegotiateType(
+                [ 'text/html' => 1.0,
+                    'text/plain' => 0.5,
+                    'text/*' => 0.5,
+                    'application/xhtml+xml' => 0.2 ],
+                [ 'application/xhtml+xml' => 1.0,
+                    'text/html' => 0.5 ] ) );
+        $this->assertEquals(
+            'text/html',
+            wfNegotiateType(
+                [ 'text/*' => 1.0,
+                    'image/*' => 0.7,
+                    '*/*' => 0.3 ],
+                [ 'application/xhtml+xml' => 1.0,
+                    'text/html' => 0.5 ] ) );
+        $this->assertNull(
+            wfNegotiateType(
+                [ 'text/*' => 1.0 ],
+                [ 'application/xhtml+xml' => 1.0 ] ) );
+    }
+
+    /**
+     * @covers ::wfDebug
+     * @covers ::wfDebugMem
+     */
+    public function testDebugFunctionTest() {
+        $debugLogFile = $this->getNewTempFile();
+
+        $this->setMwGlobals( [
+            'wgDebugLogFile' => $debugLogFile,
+            #  @todo FIXME: $wgDebugTimestamps should be tested
+            'wgDebugTimestamps' => false,
+        ] );
+        $this->setLogger( 'wfDebug', new LegacyLogger( 'wfDebug' ) );
+
+        unlink( $debugLogFile );
+        wfDebug( "This is a normal string" );
+        $this->assertEquals( "This is a normal string\n", file_get_contents( $debugLogFile ) );
+
+        unlink( $debugLogFile );
+        wfDebug( "This is nöt an ASCII string" );
+        $this->assertEquals( "This is nöt an ASCII string\n", file_get_contents( $debugLogFile ) );
+
+        unlink( $debugLogFile );
+        wfDebug( "\00305This has böth UTF and control chars\003" );
+        $this->assertEquals(
+            " 05This has böth UTF and control chars \n",
+            file_get_contents( $debugLogFile )
+        );
+
+        unlink( $debugLogFile );
+        wfDebugMem();
+        $this->assertGreaterThan(
+            1000,
+            preg_replace( '/\D/', '', file_get_contents( $debugLogFile ) )
+        );
+
+        unlink( $debugLogFile );
+        wfDebugMem( true );
+        $this->assertGreaterThan(
+            1000000,
+            preg_replace( '/\D/', '', file_get_contents( $debugLogFile ) )
+        );
+
+        unlink( $debugLogFile );
+    }
+
+    /**
+     * @covers ::wfClientAcceptsGzip
+     */
+    public function testClientAcceptsGzipTest() {
+        $settings = [
+            'gzip' => true,
+            'bzip' => false,
+            '*' => false,
+            'compress, gzip' => true,
+            'gzip;q=1.0' => true,
+            'foozip' => false,
+            'foo*zip' => false,
+            'gzip;q=abcde' => true, // is this REALLY valid?
+            'gzip;q=12345678.9' => true,
+            ' gzip' => true,
+        ];
+
+        if ( isset( $_SERVER['HTTP_ACCEPT_ENCODING'] ) ) {
+            $old_server_setting = $_SERVER['HTTP_ACCEPT_ENCODING'];
+        }
+
+        foreach ( $settings as $encoding => $expect ) {
+            $_SERVER['HTTP_ACCEPT_ENCODING'] = $encoding;
+
+            $this->assertEquals( $expect, wfClientAcceptsGzip( true ),
+                "'$encoding' => " . wfBoolToStr( $expect ) );
+        }
+
+        if ( isset( $old_server_setting ) ) {
+            $_SERVER['HTTP_ACCEPT_ENCODING'] = $old_server_setting;
+        }
+    }
+
+    /**
+     * @covers ::wfPercent
+     */
+    public function testWfPercentTest() {
+        $pcts = [
+            [ 6 / 7, '0.86%', 2, false ],
+            [ 3 / 3, '1%' ],
+            [ 22 / 7, '3.14286%', 5 ],
+            [ 3 / 6, '0.5%' ],
+            [ 1 / 3, '0%', 0 ],
+            [ 10 / 3, '0%', -1 ],
+            [ 3 / 4 / 5, '0.1%', 1 ],
+            [ 6 / 7 * 8, '6.8571428571%', 10 ],
+        ];
+
+        foreach ( $pcts as $pct ) {
+            if ( !isset( $pct[2] ) ) {
+                $pct[2] = 2;
+            }
+            if ( !isset( $pct[3] ) ) {
+                $pct[3] = true;
+            }
+
+            $this->assertEquals( wfPercent( $pct[0], $pct[2], $pct[3] ), $pct[1], $pct[1] );
+        }
+    }
+
+    /**
+     * test @see wfShorthandToInteger()
+     * @dataProvider provideShorthand
+     * @covers ::wfShorthandToInteger
+     */
+    public function testWfShorthandToInteger( $shorthand, $expected ) {
+        $this->assertEquals( $expected,
+            wfShorthandToInteger( $shorthand )
+        );
+    }
+
+    public static function provideShorthand() {
+        // Syntax: [ shorthand, expected integer ]
+        return [
+            # Null, empty ...
+            [ '', -1 ],
+            [ '  ', -1 ],
+            [ null, -1 ],
+
+            # Failures returns 0 :(
+            [ 'ABCDEFG', 0 ],
+            [ 'Ak', 0 ],
+
+            # Int, strings with spaces
+            [ 1, 1 ],
+            [ ' 1 ', 1 ],
+            [ 1023, 1023 ],
+            [ ' 1023 ', 1023 ],
+
+            # kilo, Mega, Giga
+            [ '1k', 1024 ],
+            [ '1K', 1024 ],
+            [ '1m', 1024 * 1024 ],
+            [ '1M', 1024 * 1024 ],
+            [ '1g', 1024 * 1024 * 1024 ],
+            [ '1G', 1024 * 1024 * 1024 ],
+
+            # Negatives
+            [ -1, -1 ],
+            [ -500, -500 ],
+            [ '-500', -500 ],
+            [ '-1k', -1024 ],
+
+            # Zeroes
+            [ '0', 0 ],
+            [ '0k', 0 ],
+            [ '0M', 0 ],
+            [ '0G', 0 ],
+            [ '-0', 0 ],
+            [ '-0k', 0 ],
+            [ '-0M', 0 ],
+            [ '-0G', 0 ],
+        ];
+    }
+
+    /**
+     * @covers ::wfMerge
+     */
+    public function testMerge_worksWithLessParameters() {
+        $this->markTestSkippedIfNoDiff3();
+
+        $mergedText = null;
+        $successfulMerge = wfMerge( "old1\n\nold2", "old1\n\nnew2", "new1\n\nold2", $mergedText );
+
+        $mergedText = null;
+        $conflictingMerge = wfMerge( 'old', 'old and mine', 'old and yours', $mergedText );
+
+        $this->assertEquals( true, $successfulMerge );
+        $this->assertEquals( false, $conflictingMerge );
+    }
+
+    /**
+     * @param string $old Text as it was in the database
+     * @param string $mine Text submitted while user was editing
+     * @param string $yours Text submitted by the user
+     * @param bool $expectedMergeResult Whether the merge should be a success
+     * @param string $expectedText Text after merge has been completed
+     * @param string $expectedMergeAttemptResult Diff3 output if conflicts occur
+     *
+     * @dataProvider provideMerge()
+     * @group medium
+     * @covers ::wfMerge
+     */
+    public function testMerge( $old, $mine, $yours, $expectedMergeResult, $expectedText,
+                               $expectedMergeAttemptResult ) {
+        $this->markTestSkippedIfNoDiff3();
+
+        $mergedText = null;
+        $attemptMergeResult = null;
+        $isMerged = wfMerge( $old, $mine, $yours, $mergedText, $mergeAttemptResult );
+
+        $msg = 'Merge should be a ';
+        $msg .= $expectedMergeResult ? 'success' : 'failure';
+        $this->assertEquals( $expectedMergeResult, $isMerged, $msg );
+        $this->assertEquals( $expectedMergeAttemptResult, $mergeAttemptResult );
+
+        if ( $isMerged ) {
+            // Verify the merged text
+            $this->assertEquals( $expectedText, $mergedText,
+                'is merged text as expected?' );
+        }
+    }
+
+    public static function provideMerge() {
+        $EXPECT_MERGE_SUCCESS = true;
+        $EXPECT_MERGE_FAILURE = false;
+
+        return [
+            // #0: clean merge
+            [
+                // old:
+                "one one one\n" . // trimmed
+                    "\n" .
+                    "two two two",
+
+                // mine:
+                "one one one ONE ONE\n" .
+                    "\n" .
+                    "two two two\n", // with tailing whitespace
+
+                // yours:
+                "one one one\n" .
+                    "\n" .
+                    "two two TWO TWO", // trimmed
+
+                // ok:
+                $EXPECT_MERGE_SUCCESS,
+
+                // result:
+                "one one one ONE ONE\n" .
+                    "\n" .
+                    "two two TWO TWO\n", // note: will always end in a newline
+
+                // mergeAttemptResult:
+                "",
+            ],
+
+            // #1: conflict, fail
+            [
+                // old:
+                "one one one", // trimmed
+
+                // mine:
+                "one one one ONE ONE\n" .
+                    "\n" .
+                    "bla bla\n" .
+                    "\n", // with tailing whitespace
+
+                // yours:
+                "one one one\n" .
+                    "\n" .
+                    "two two", // trimmed
+
+                $EXPECT_MERGE_FAILURE,
+
+                // result:
+                null,
+
+                // mergeAttemptResult:
+                "1,3c\n" .
+                "one one one\n" .
+                "\n" .
+                "two two\n" .
+                ".\n",
+            ],
+        ];
+    }
+
+    /**
+     * @dataProvider provideWfMatchesDomainList
+     * @covers ::wfMatchesDomainList
+     */
+    public function testWfMatchesDomainList( $url, $domains, $expected, $description ) {
+        $actual = wfMatchesDomainList( $url, $domains );
+        $this->assertEquals( $expected, $actual, $description );
+    }
+
+    public static function provideWfMatchesDomainList() {
+        $a = [];
+        $protocols = [ 'HTTP' => 'http:', 'HTTPS' => 'https:', 'protocol-relative' => '' ];
+        foreach ( $protocols as $pDesc => $p ) {
+            $a = array_merge( $a, [
+                [
+                    "$p//www.example.com",
+                    [],
+                    false,
+                    "No matches for empty domains array, $pDesc URL"
+                ],
+                [
+                    "$p//www.example.com",
+                    [ 'www.example.com' ],
+                    true,
+                    "Exact match in domains array, $pDesc URL"
+                ],
+                [
+                    "$p//www.example.com",
+                    [ 'example.com' ],
+                    true,
+                    "Match without subdomain in domains array, $pDesc URL"
+                ],
+                [
+                    "$p//www.example2.com",
+                    [ 'www.example.com', 'www.example2.com', 'www.example3.com' ],
+                    true,
+                    "Exact match with other domains in array, $pDesc URL"
+                ],
+                [
+                    "$p//www.example2.com",
+                    [ 'example.com', 'example2.com', 'example3,com' ],
+                    true,
+                    "Match without subdomain with other domains in array, $pDesc URL"
+                ],
+                [
+                    "$p//www.example4.com",
+                    [ 'example.com', 'example2.com', 'example3,com' ],
+                    false,
+                    "Domain not in array, $pDesc URL"
+                ],
+                [
+                    "$p//nds-nl.wikipedia.org",
+                    [ 'nl.wikipedia.org' ],
+                    false,
+                    "Non-matching substring of domain, $pDesc URL"
+                ],
+            ] );
+        }
+
+        return $a;
+    }
+
+    /**
+     * @covers ::wfMkdirParents
+     */
+    public function testWfMkdirParents() {
+        // Should not return true if file exists instead of directory
+        $fname = $this->getNewTempFile();
+        Wikimedia\suppressWarnings();
+        $ok = wfMkdirParents( $fname );
+        Wikimedia\restoreWarnings();
+        $this->assertFalse( $ok );
+    }
+
+    /**
+     * @dataProvider provideWfShellWikiCmdList
+     * @covers ::wfShellWikiCmd
+     */
+    public function testWfShellWikiCmd( $script, $parameters, $options,
+        $expected, $description
+    ) {
+        if ( wfIsWindows() ) {
+            // Approximation that's good enough for our purposes just now
+            $expected = str_replace( "'", '"', $expected );
+        }
+        $actual = wfShellWikiCmd( $script, $parameters, $options );
+        $this->assertEquals( $expected, $actual, $description );
+    }
+
+    public function wfWikiID() {
+        $this->setMwGlobals( [
+            'wgDBname' => 'example',
+            'wgDBprefix' => '',
+        ] );
+        $this->assertEquals(
+            wfWikiID(),
+            'example'
+        );
+
+        $this->setMwGlobals( [
+            'wgDBname' => 'example',
+            'wgDBprefix' => 'mw_',
+        ] );
+        $this->assertEquals(
+            wfWikiID(),
+            'example-mw_'
+        );
+    }
+
+    /**
+     * @covers ::wfMemcKey
+     */
+    public function testWfMemcKey() {
+        $cache = ObjectCache::getLocalClusterInstance();
+        $this->assertEquals(
+            $cache->makeKey( 'foo', 123, 'bar' ),
+            wfMemcKey( 'foo', 123, 'bar' )
+        );
+    }
+
+    /**
+     * @covers ::wfForeignMemcKey
+     */
+    public function testWfForeignMemcKey() {
+        $cache = ObjectCache::getLocalClusterInstance();
+        $keyspace = $this->readAttribute( $cache, 'keyspace' );
+        $this->assertEquals(
+            wfForeignMemcKey( $keyspace, '', 'foo', 'bar' ),
+            $cache->makeKey( 'foo', 'bar' )
+        );
+    }
+
+    /**
+     * @covers ::wfGlobalCacheKey
+     */
+    public function testWfGlobalCacheKey() {
+        $cache = ObjectCache::getLocalClusterInstance();
+        $this->hideDeprecated( 'wfGlobalCacheKey' );
+        $this->assertEquals(
+            $cache->makeGlobalKey( 'foo', 123, 'bar' ),
+            wfGlobalCacheKey( 'foo', 123, 'bar' )
+        );
+    }
+
+    public static function provideWfShellWikiCmdList() {
+        global $wgPhpCli;
+
+        return [
+            [ 'eval.php', [ '--help', '--test' ], [],
+                "'$wgPhpCli' 'eval.php' '--help' '--test'",
+                "Called eval.php --help --test" ],
+            [ 'eval.php', [ '--help', '--test space' ], [ 'php' => 'php5' ],
+                "'php5' 'eval.php' '--help' '--test space'",
+                "Called eval.php --help --test with php option" ],
+            [ 'eval.php', [ '--help', '--test', 'X' ], [ 'wrapper' => 'MWScript.php' ],
+                "'$wgPhpCli' 'MWScript.php' 'eval.php' '--help' '--test' 'X'",
+                "Called eval.php --help --test with wrapper option" ],
+            [
+                'eval.php',
+                [ '--help', '--test', 'y' ],
+                [ 'php' => 'php5', 'wrapper' => 'MWScript.php' ],
+                "'php5' 'MWScript.php' 'eval.php' '--help' '--test' 'y'",
+                "Called eval.php --help --test with wrapper and php option"
+            ],
+        ];
+    }
+    /* @todo many more! */
 }