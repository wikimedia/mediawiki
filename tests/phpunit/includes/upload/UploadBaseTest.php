<?php

/**
 * @group Upload
 */
class UploadBaseTest extends MediaWikiTestCase {

	/** @var UploadTestHandler */
	protected $upload;

	protected function setUp() {
		parent::setUp();

		$this->upload = new UploadTestHandler;

		$this->setMwGlobals( 'wgHooks', [
			'InterwikiLoadPrefix' => [
				function ( $prefix, &$data ) {
					return false;
				}
			],
		] );
	}

	/**
	 * First checks the return code
	 * of UploadBase::getTitle() and then the actual returned title
	 *
	 * @dataProvider provideTestTitleValidation
	 * @covers UploadBase::getTitle
	 */
	public function testTitleValidation( $srcFilename, $dstFilename, $code, $msg ) {
		/* Check the result code */
		$this->assertEquals( $code,
			$this->upload->testTitleValidation( $srcFilename ),
			"$msg code" );

		/* If we expect a valid title, check the title itself. */
		if ( $code == UploadBase::OK ) {
			$this->assertEquals( $dstFilename,
				$this->upload->getTitle()->getText(),
				"$msg text" );
		}
	}

	/**
	 * Test various forms of valid and invalid titles that can be supplied.
	 */
	public static function provideTestTitleValidation() {
		return [
			/* Test a valid title */
			[ 'ValidTitle.jpg', 'ValidTitle.jpg', UploadBase::OK,
				'upload valid title' ],
			/* A title with a slash */
			[ 'A/B.jpg', 'B.jpg', UploadBase::OK,
				'upload title with slash' ],
			/* A title with illegal char */
			[ 'A:B.jpg', 'A-B.jpg', UploadBase::OK,
				'upload title with colon' ],
			/* Stripping leading File: prefix */
			[ 'File:C.jpg', 'C.jpg', UploadBase::OK,
				'upload title with File prefix' ],
			/* Test illegal suggested title (r94601) */
			[ '%281%29.JPG', null, UploadBase::ILLEGAL_FILENAME,
				'illegal title for upload' ],
			/* A title without extension */
			[ 'A', null, UploadBase::FILETYPE_MISSING,
				'upload title without extension' ],
			/* A title with no basename */
			[ '.jpg', null, UploadBase::MIN_LENGTH_PARTNAME,
				'upload title without basename' ],
			/* A title that is longer than 255 bytes */
			[ str_repeat( 'a', 255 ) . '.jpg', null, UploadBase::FILENAME_TOO_LONG,
				'upload title longer than 255 bytes' ],
			/* A title that is longer than 240 bytes */
			[ str_repeat( 'a', 240 ) . '.jpg', null, UploadBase::FILENAME_TOO_LONG,
				'upload title longer than 240 bytes' ],
		];
	}

	/**
	 * Test the upload verification functions
	 * @covers UploadBase::verifyUpload
	 */
	public function testVerifyUpload() {
		/* Setup with zero file size */
		$this->upload->initializePathInfo( '', '', 0 );
		$result = $this->upload->verifyUpload();
		$this->assertEquals( UploadBase::EMPTY_FILE,
			$result['status'],
			'upload empty file' );
	}

	// Helper used to create an empty file of size $size.
	private function createFileOfSize( $size ) {
		$filename = $this->getNewTempFile();

		$fh = fopen( $filename, 'w' );
		ftruncate( $fh, $size );
		fclose( $fh );

		return $filename;
	}

	/**
	 * test uploading a 100 bytes file with $wgMaxUploadSize = 100
	 *
	 * This method should be abstracted so we can test different settings.
	 */
	public function testMaxUploadSize() {
		$this->setMwGlobals( [
			'wgMaxUploadSize' => 100,
			'wgFileExtensions' => [
				'txt',
			],
		] );

		$filename = $this->createFileOfSize( 100 );
		$this->upload->initializePathInfo( basename( $filename ) . '.txt', $filename, 100 );
		$result = $this->upload->verifyUpload();

		$this->assertEquals(
			[ 'status' => UploadBase::OK ],
			$result
		);
	}

	/**
	 * @dataProvider provideCheckSvgScriptCallback
	 */
	public function testCheckSvgScriptCallback( $svg, $wellFormed, $filterMatch, $message ) {
		list( $formed, $match ) = $this->upload->checkSvgString( $svg );
		$this->assertSame( $wellFormed, $formed, $message );
		$this->assertSame( $filterMatch, $match, $message );
	}

	public static function provideCheckSvgScriptCallback() {
		// @codingStandardsIgnoreStart Generic.Files.LineLength
		return [
			// html5sec SVG vectors
			[
				'<svg xmlns="http://www.w3.org/2000/svg"><script>alert(1)</script></svg>',
				true,
				true,
				'Script tag in svg (http://html5sec.org/#47)'
			],
			[
				'<svg xmlns="http://www.w3.org/2000/svg"><g onload="javascript:alert(1)"></g></svg>',
				true,
				true,
				'SVG with onload property (http://html5sec.org/#11)'
			],
			[
				'<svg onload="javascript:alert(1)" xmlns="http://www.w3.org/2000/svg"></svg>',
				true,
				true,
				'SVG with onload property (http://html5sec.org/#65)'
			],
			[
				'<svg xmlns="http://www.w3.org/2000/svg"> <a xmlns:xlink="http://www.w3.org/1999/xlink" xlink:href="javascript:alert(1)"><rect width="1000" height="1000" fill="white"/></a> </svg>',
				true,
				true,
				'SVG with javascript xlink (http://html5sec.org/#87)'
			],
			[
				'<svg xmlns="http://www.w3.org/2000/svg" xmlns:xlink="http://www.w3.org/1999/xlink"><use xlink:href="data:application/xml;base64,PHN2ZyB4bWxucz0iaHR0cDovL3d3dy53My5vcmcvMjAwMC9zdmciIHhtbG5zOnhsaW5rPSJodHRwOi8vd3d3LnczLm9yZy8xOTk5L3hsaW5rIj4KPGRlZnM+CjxjaXJjbGUgaWQ9InRlc3QiIHI9IjUwIiBjeD0iMTAwIiBjeT0iMTAwIiBzdHlsZT0iZmlsbDogI0YwMCI+CjxzZXQgYXR0cmlidXRlTmFtZT0iZmlsbCIgYXR0cmlidXRlVHlwZT0iQ1NTIiBvbmJlZ2luPSdhbGVydChkb2N1bWVudC5jb29raWUpJwpvbmVuZD0nYWxlcnQoIm9uZW5kIiknIHRvPSIjMDBGIiBiZWdpbj0iMXMiIGR1cj0iNXMiIC8+CjwvY2lyY2xlPgo8L2RlZnM+Cjx1c2UgeGxpbms6aHJlZj0iI3Rlc3QiLz4KPC9zdmc+#test"/> </svg>',
				true,
				true,
				'SVG with Opera image xlink (http://html5sec.org/#88 - c)'
			],
			[
				'<svg xmlns="http://www.w3.org/2000/svg" xmlns:xlink="http://www.w3.org/1999/xlink">  <animation xlink:href="javascript:alert(1)"/> </svg>',
				true,
				true,
				'SVG with Opera animation xlink (http://html5sec.org/#88 - a)'
			],
			[
				'<svg xmlns="http://www.w3.org/2000/svg" xmlns:xlink="http://www.w3.org/1999/xlink">  <animation xlink:href="data:text/xml,%3Csvg xmlns=\'http://www.w3.org/2000/svg\' onload=\'alert(1)\'%3E%3C/svg%3E"/> </svg>',
				true,
				true,
				'SVG with Opera animation xlink (http://html5sec.org/#88 - b)'
			],
			[
				'<svg xmlns="http://www.w3.org/2000/svg" xmlns:xlink="http://www.w3.org/1999/xlink">  <image xlink:href="data:image/svg+xml,%3Csvg xmlns=\'http://www.w3.org/2000/svg\' onload=\'alert(1)\'%3E%3C/svg%3E"/> </svg>',
				true,
				true,
				'SVG with Opera image xlink (http://html5sec.org/#88 - c)'
			],
			[
				'<svg xmlns="http://www.w3.org/2000/svg" xmlns:xlink="http://www.w3.org/1999/xlink">  <foreignObject xlink:href="javascript:alert(1)"/> </svg>',
				true,
				true,
				'SVG with Opera foreignObject xlink (http://html5sec.org/#88 - d)'
			],
			[
				'<svg xmlns="http://www.w3.org/2000/svg" xmlns:xlink="http://www.w3.org/1999/xlink">  <foreignObject xlink:href="data:text/xml,%3Cscript xmlns=\'http://www.w3.org/1999/xhtml\'%3Ealert(1)%3C/script%3E"/> </svg>',
				true,
				true,
				'SVG with Opera foreignObject xlink (http://html5sec.org/#88 - e)'
			],
			[
				'<svg xmlns="http://www.w3.org/2000/svg"> <set attributeName="onmouseover" to="alert(1)"/> </svg>',
				true,
				true,
				'SVG with event handler set (http://html5sec.org/#89 - a)'
			],
			[
				'<svg xmlns="http://www.w3.org/2000/svg"> <animate attributeName="onunload" to="alert(1)"/> </svg>',
				true,
				true,
				'SVG with event handler animate (http://html5sec.org/#89 - a)'
			],
			[
				'<svg xmlns="http://www.w3.org/2000/svg"> <handler xmlns:ev="http://www.w3.org/2001/xml-events" ev:event="load">alert(1)</handler> </svg>',
				true,
				true,
				'SVG with element handler (http://html5sec.org/#94)'
			],
			[
				'<svg xmlns="http://www.w3.org/2000/svg" xmlns:xlink="http://www.w3.org/1999/xlink"> <feImage> <set attributeName="xlink:href" to="data:image/svg+xml;charset=utf-8;base64, PHN2ZyB4bWxucz0iaHR0cDovL3d3dy53My5vcmcvMjAwMC9zdmciPjxzY3JpcHQ%2BYWxlcnQoMSk8L3NjcmlwdD48L3N2Zz4NCg%3D%3D"/> </feImage> </svg>',
				true,
				true,
				'SVG with href to data: url (http://html5sec.org/#95)'
			],
			[
				'<svg xmlns="http://www.w3.org/2000/svg" id="foo"> <x xmlns="http://www.w3.org/2001/xml-events" event="load" observer="foo" handler="data:image/svg+xml,%3Csvg%20xmlns%3D%22http%3A%2F%2Fwww.w3.org%2F2000%2Fsvg%22%3E%0A%3Chandler%20xml%3Aid%3D%22bar%22%20type%3D%22application%2Fecmascript%22%3E alert(1) %3C%2Fhandler%3E%0A%3C%2Fsvg%3E%0A#bar"/> </svg>',
				true,
				true,
				'SVG with Tiny handler (http://html5sec.org/#104)'
			],
			[
				'<svg xmlns="http://www.w3.org/2000/svg"> <a id="x"><rect fill="white" width="1000" height="1000"/></a> <rect fill="white" style="clip-path:url(test3.svg#a);fill:url(#b);filter:url(#c);marker:url(#d);mask:url(#e);stroke:url(#f);"/> </svg>',
				true,
				true,
				'SVG with new CSS styles properties (http://html5sec.org/#109)'
			],
			[
				'<svg xmlns="http://www.w3.org/2000/svg"> <a id="x"><rect fill="white" width="1000" height="1000"/></a> <rect clip-path="url(test3.svg#a)" /> </svg>',
				true,
				true,
				'SVG with new CSS styles properties as attributes'
			],
			[
				'<svg xmlns="http://www.w3.org/2000/svg"> <a id="x"> <rect fill="white" width="1000" height="1000"/> </a> <rect fill="url(http://html5sec.org/test3.svg#a)" /> </svg>',
				true,
				true,
				'SVG with new CSS styles properties as attributes (2)'
			],
			[
				'<svg xmlns="http://www.w3.org/2000/svg"> <path d="M0,0" style="marker-start:url(test4.svg#a)"/> </svg>',
				true,
				true,
				'SVG with path marker-start (http://html5sec.org/#110)'
			],
			[
				'<?xml version="1.0"?> <?xml-stylesheet type="text/xml" href="#stylesheet"?> <!DOCTYPE doc [ <!ATTLIST xsl:stylesheet id ID #REQUIRED>]> <svg xmlns="http://www.w3.org/2000/svg"> <xsl:stylesheet id="stylesheet" version="1.0" xmlns:xsl="http://www.w3.org/1999/XSL/Transform"> <xsl:template match="/"> <iframe xmlns="http://www.w3.org/1999/xhtml" src="javascript:alert(1)"></iframe> </xsl:template> </xsl:stylesheet> <circle fill="red" r="40"></circle> </svg>',
				true,
				true,
				'SVG with embedded stylesheet (http://html5sec.org/#125)'
			],
			[
				'<svg xmlns="http://www.w3.org/2000/svg" id="x"> <listener event="load" handler="#y" xmlns="http://www.w3.org/2001/xml-events" observer="x"/> <handler id="y">alert(1)</handler> </svg>',
				true,
				true,
				'SVG with handler attribute (http://html5sec.org/#127)'
			],
			[
				// Haven't found a browser that accepts this particular example, but we
				// don't want to allow embeded svgs, ever
				'<svg> <image style=\'filter:url("data:image/svg+xml;charset=utf-8;base64, PHN2ZyB4bWxucz0iaHR0cDovL3d3dy53My5vcmcvMjAwMC9zdmciPjxzY3JpcHQ/YWxlcnQoMSk8L3NjcmlwdD48L3N2Zz4NCg==")\' /> </svg>',
				true,
				true,
				'SVG with image filter via style (http://html5sec.org/#129)'
			],
			[
				// This doesn't seem possible without embedding the svg, but just in case
				'<svg> <a xmlns:xlink="http://www.w3.org/1999/xlink" xlink:href="?"> <circle r="400"></circle> <animate attributeName="xlink:href" begin="0" from="javascript:alert(1)" to="" /> </a></svg>',
				true,
				true,
				'SVG with animate from (http://html5sec.org/#137)'
			],
			[
				'<svg xmlns="http://www.w3.org/2000/svg" xmlns:xlink="http://www.w3.org/1999/xlink"> <a><text y="1em">Click me</text> <animate attributeName="xlink:href" values="javascript:alert(\'Bang!\')" begin="0s" dur="0.1s" fill="freeze" /> </a></svg>',
				true,
				true,
				'SVG with animate xlink:href (http://html5sec.org/#137)'
			],
			[
				'<svg xmlns="http://www.w3.org/2000/svg" xmlns:y="http://www.w3.org/1999/xlink"> <a y:href="#"> <text y="1em">Click me</text> <animate attributeName="y:href" values="javascript:alert(\'Bang!\')" begin="0s" dur="0.1s" fill="freeze" /> </a> </svg>',
				true,
				true,
				'SVG with animate y:href (http://html5sec.org/#137)'
			],

			// Other hostile SVG's
			[
				'<?xml version="1.0" encoding="UTF-8" standalone="no"?> <svg xmlns:xlink="http://www.w3.org/1999/xlink"> <image xlink:href="https://upload.wikimedia.org/wikipedia/commons/3/34/Bahnstrecke_Zeitz-Camburg_1930.png" /> </svg>',
				true,
				true,
				'SVG with non-local image href (bug 65839)'
			],
			[
				'<?xml version="1.0" ?> <?xml-stylesheet type="text/xsl" href="/w/index.php?title=User:Jeeves/test.xsl&amp;action=raw&amp;format=xml" ?> <svg> <height>50</height> <width>100</width> </svg>',
				true,
				true,
				'SVG with remote stylesheet (bug 57550)'
			],
			[
				'<svg xmlns="http://www.w3.org/2000/svg" viewbox="-1 -1 15 15"> <rect y="0" height="13" width="12" stroke="#179" rx="1" fill="#2ac"/> <text x="1.5" y="11" font-family="courier" stroke="white" font-size="16"><![CDATA[B]]></text> <iframe xmlns="http://www.w3.org/1999/xhtml" srcdoc="&#x3C;&#x73;&#x63;&#x72;&#x69;&#x70;&#x74;&#x3E;&#x61;&#x6C;&#x65;&#x72;&#x74;&#x28;&#x27;&#x58;&#x53;&#x53;&#x45;&#x44;&#x20;&#x3D;&#x3E;&#x20;&#x44;&#x6F;&#x6D;&#x61;&#x69;&#x6E;&#x28;&#x27;&#x2B;&#x74;&#x6F;&#x70;&#x2E;&#x64;&#x6F;&#x63;&#x75;&#x6D;&#x65;&#x6E;&#x74;&#x2E;&#x64;&#x6F;&#x6D;&#x61;&#x69;&#x6E;&#x2B;&#x27;&#x29;&#x27;&#x29;&#x3B;&#x3C;&#x2F;&#x73;&#x63;&#x72;&#x69;&#x70;&#x74;&#x3E;"></iframe> </svg>',
				true,
				true,
				'SVG with rembeded iframe (bug 60771)'
			],
			[
				'<svg xmlns="http://www.w3.org/2000/svg" viewBox="6 3 177 153" xmlns:xlink="http://www.w3.org/1999/xlink"> <style>@import url("https://fonts.googleapis.com/css?family=Bitter:700&amp;text=WebPlatform.org");</style> <g transform="translate(-.5,-.5)"> <text fill="#474747" x="95" y="150" text-anchor="middle" font-family="Bitter" font-size="20" font-weight="bold">WebPlatform.org</text> </g> </svg>',
				true,
				true,
				'SVG with @import in style element (bug 69008)'
			],
			[
				'<svg xmlns="http://www.w3.org/2000/svg" viewBox="6 3 177 153" xmlns:xlink="http://www.w3.org/1999/xlink"> <style>@import url("https://fonts.googleapis.com/css?family=Bitter:700&amp;text=WebPlatform.org");<foo/></style> <g transform="translate(-.5,-.5)"> <text fill="#474747" x="95" y="150" text-anchor="middle" font-family="Bitter" font-size="20" font-weight="bold">WebPlatform.org</text> </g> </svg>',
				true,
				true,
				'SVG with @import in style element and child element (bug 69008#c11)'
			],
			[
				'<svg xmlns="http://www.w3.org/2000/svg" viewBox="6 3 177 153" xmlns:xlink="http://www.w3.org/1999/xlink"> <style>@imporT "https://fonts.googleapis.com/css?family=Bitter:700&amp;text=WebPlatform.org";</style> <g transform="translate(-.5,-.5)"> <text fill="#474747" x="95" y="150" text-anchor="middle" font-family="Bitter" font-size="20" font-weight="bold">WebPlatform.org</text> </g> </svg>',
				true,
				true,
				'SVG with case-insensitive @import in style element (bug T85349)'
			],
			[
				'<svg xmlns="http://www.w3.org/2000/svg"> <rect width="100" height="100" style="background-image:url(https://www.google.com/images/srpr/logo11w.png)"/> </svg>',
				true,
				true,
				'SVG with remote background image (bug 69008)'
			],
			[
				'<svg xmlns="http://www.w3.org/2000/svg"> <rect width="100" height="100" style="background-image:\55rl(https://www.google.com/images/srpr/logo11w.png)"/> </svg>',
				true,
				true,
				'SVG with remote background image, encoded (bug 69008)'
			],
			[
				'<svg xmlns="http://www.w3.org/2000/svg"> <style> #a { background-image:\55rl(\'https://www.google.com/images/srpr/logo11w.png\'); } </style> <rect width="100" height="100" id="a"/> </svg>',
				true,
				true,
				'SVG with remote background image, in style element (bug 69008)'
			],
			[
				// This currently doesn't seem to work in any browsers, but in case
				// http://www.w3.org/TR/css3-images/ is implemented for SVG files
				'<svg xmlns="http://www.w3.org/2000/svg"> <rect width="100" height="100" style="background-image:image(\'sprites.svg#xywh=40,0,20,20\')"/> </svg>',
				true,
				true,
				'SVG with remote background image using image() (bug 69008)'
			],
			[
				// As reported by Cure53
				'<svg xmlns="http://www.w3.org/2000/svg" xmlns:xlink="http://www.w3.org/1999/xlink"> <a xlink:href="data:text/html;charset=utf-8;base64, PHNjcmlwdD5hbGVydChkb2N1bWVudC5kb21haW4pPC9zY3JpcHQ%2BDQo%3D"> <circle r="400" fill="red"></circle> </a> </svg>',
				true,
				true,
				'SVG with data:text/html link target (firefox only)'
			],
			[
				'<?xml version="1.0" encoding="UTF-8" standalone="no"?> <!DOCTYPE svg PUBLIC "-//W3C//DTD SVG 1.1//EN" "http://www.w3.org/Graphics/SVG/1.1/DTD/svg11.dtd" [ <!ENTITY lol "lol"> <!ENTITY lol2 "&#x3C;&#x73;&#x63;&#x72;&#x69;&#x70;&#x74;&#x3E;&#x61;&#x6C;&#x65;&#x72;&#x74;&#x28;&#x27;&#x58;&#x53;&#x53;&#x45;&#x44;&#x20;&#x3D;&#x3E;&#x20;&#x27;&#x2B;&#x64;&#x6F;&#x63;&#x75;&#x6D;&#x65;&#x6E;&#x74;&#x2E;&#x64;&#x6F;&#x6D;&#x61;&#x69;&#x6E;&#x29;&#x3B;&#x3C;&#x2F;&#x73;&#x63;&#x72;&#x69;&#x70;&#x74;&#x3E;"> ]> <svg xmlns="http://www.w3.org/2000/svg" width="68" height="68" viewBox="-34 -34 68 68" version="1.1"> <circle cx="0" cy="0" r="24" fill="#c8c8c8"/> <text x="0" y="0" fill="black">&lol2;</text> </svg>',
				true,
				true,
				'SVG with encoded script tag in internal entity (reported by Beyond Security)'
			],
			[
				'<?xml version="1.0"?> <!DOCTYPE svg [ <!ENTITY foo SYSTEM "file:///etc/passwd"> ]> <svg xmlns="http://www.w3.org/2000/svg" version="1.1"> <desc>&foo;</desc> <rect width="300" height="100" style="fill:rgb(0,0,255);stroke-width:1;stroke:rgb(0,0,2)" /> </svg>',
				false,
				false,
				'SVG with external entity'
<<<<<<< HEAD
			),
			array(
=======
			],
			[
>>>>>>> a51acbb6
				"<svg xmlns=\"http://www.w3.org/2000/svg\" xmlns:xlink=\"http://www.w3.org/1999/xlink\"> <g> <a xlink:href=\"javascript:alert('1&#10;https://google.com')\"> <rect width=\"300\" height=\"100\" style=\"fill:rgb(0,0,255);stroke-width:1;stroke:rgb(0,0,2)\" /> </a> </g> </svg>",
				true,
				true,
				'SVG with javascript <a> link with newline (T122653)'
<<<<<<< HEAD
			),

=======
			],
>>>>>>> a51acbb6
			// Test good, but strange files that we want to allow
			[
				'<svg xmlns="http://www.w3.org/2000/svg" xmlns:xlink="http://www.w3.org/1999/xlink"> <g> <a xlink:href="http://en.wikipedia.org/wiki/Main_Page"> <path transform="translate(0,496)" id="path6706" d="m 112.09375,107.6875 -5.0625,3.625 -4.3125,5.03125 -0.46875,0.5 -4.09375,3.34375 -9.125,5.28125 -8.625,-3.375 z" style="fill:#cccccc;fill-opacity:1;stroke:#6e6e6e;stroke-width:0.69999999;stroke-linecap:round;stroke-linejoin:round;stroke-miterlimit:4;stroke-dasharray:none;display:inline" /> </a> </g> </svg>',
				true,
				false,
				'SVG with <a> link to a remote site'
			],
			[
				'<svg> <defs> <filter id="filter6226" x="-0.93243687" width="2.8648737" y="-0.24250539" height="1.4850108"> <feGaussianBlur stdDeviation="3.2344681" id="feGaussianBlur6228" /> </filter> <clipPath id="clipPath2436"> <path d="M 0,0 L 0,0 L 0,0 L 0,0 z" id="path2438" /> </clipPath> </defs> <g clip-path="url(#clipPath2436)" id="g2460"> <text id="text2466"> <tspan>12345</tspan> </text> </g> <path style="fill:#346733;fill-rule:evenodd;stroke:#000000;stroke-width:1;stroke-linecap:round;stroke-linejoin:bevel;stroke-opacity:1;stroke-miterlimit:4;stroke-dasharray:1, 1;stroke-dashoffset:0;filter:url(\'#filter6226\');fill-opacity:1;opacity:0.79807692" d="M 236.82371,332.63732 C 236.92217,332.63732 z" id="path5618" /> </svg>',
				true,
				false,
				'SVG with local urls, including filter: in style'
			],
		];
		// @codingStandardsIgnoreEnd
	}
}

class UploadTestHandler extends UploadBase {
	public function initializeFromRequest( &$request ) {
	}

	public function testTitleValidation( $name ) {
		$this->mTitle = false;
		$this->mDesiredDestName = $name;
		$this->mTitleError = UploadBase::OK;
		$this->getTitle();

		return $this->mTitleError;
	}

	/**
	 * Almost the same as UploadBase::detectScriptInSvg, except it's
	 * public, works on an xml string instead of filename, and returns
	 * the result instead of interpreting them.
	 */
	public function checkSvgString( $svg ) {
		$check = new XmlTypeCheck(
			$svg,
			[ $this, 'checkSvgScriptCallback' ],
			false,
			[ 'processing_instruction_handler' => 'UploadBase::checkSvgPICallback' ]
		);
		return [ $check->wellFormed, $check->filterMatch ];
	}
}<|MERGE_RESOLUTION|>--- conflicted
+++ resolved
@@ -373,23 +373,13 @@
 				false,
 				false,
 				'SVG with external entity'
-<<<<<<< HEAD
-			),
-			array(
-=======
-			],
-			[
->>>>>>> a51acbb6
+			],
+			[
 				"<svg xmlns=\"http://www.w3.org/2000/svg\" xmlns:xlink=\"http://www.w3.org/1999/xlink\"> <g> <a xlink:href=\"javascript:alert('1&#10;https://google.com')\"> <rect width=\"300\" height=\"100\" style=\"fill:rgb(0,0,255);stroke-width:1;stroke:rgb(0,0,2)\" /> </a> </g> </svg>",
 				true,
 				true,
 				'SVG with javascript <a> link with newline (T122653)'
-<<<<<<< HEAD
-			),
-
-=======
-			],
->>>>>>> a51acbb6
+			],
 			// Test good, but strange files that we want to allow
 			[
 				'<svg xmlns="http://www.w3.org/2000/svg" xmlns:xlink="http://www.w3.org/1999/xlink"> <g> <a xlink:href="http://en.wikipedia.org/wiki/Main_Page"> <path transform="translate(0,496)" id="path6706" d="m 112.09375,107.6875 -5.0625,3.625 -4.3125,5.03125 -0.46875,0.5 -4.09375,3.34375 -9.125,5.28125 -8.625,-3.375 z" style="fill:#cccccc;fill-opacity:1;stroke:#6e6e6e;stroke-width:0.69999999;stroke-linecap:round;stroke-linejoin:round;stroke-miterlimit:4;stroke-dasharray:none;display:inline" /> </a> </g> </svg>',
