--- conflicted
+++ resolved
@@ -1771,183 +1771,6 @@
 		];
 	}
 
-<<<<<<< HEAD
-	public function provideEquals() {
-		yield '(newFromText) same text' => [
-			Title::newFromText( 'Main Page' ),
-			Title::newFromText( 'Main Page' ),
-			true
-		];
-		yield '(newFromText) different text' => [
-			Title::newFromText( 'Main Page' ),
-			Title::newFromText( 'Not The Main Page' ),
-			false
-		];
-		yield '(newFromText) different namespace, same text' => [
-			Title::newFromText( 'Main Page' ),
-			Title::newFromText( 'Project:Main Page' ),
-			false
-		];
-		yield '(newFromText) namespace alias' => [
-			Title::newFromText( 'File:Example.png' ),
-			Title::newFromText( 'Image:Example.png' ),
-			true
-		];
-		yield '(newFromText) same special page' => [
-			Title::newFromText( 'Special:Version' ),
-			Title::newFromText( 'Special:Version' ),
-			true
-		];
-		yield '(newFromText) different special page' => [
-			Title::newFromText( 'Special:Version' ),
-			Title::newFromText( 'Special:Recentchanges' ),
-			false
-		];
-		yield '(newFromText) compare special and normal page' => [
-			Title::newFromText( 'Special:Version' ),
-			Title::newFromText( 'Main Page' ),
-			false
-		];
-		yield '(makeTitle) same text' => [
-			Title::makeTitle( NS_MAIN, 'Foo', '', '' ),
-			Title::makeTitle( NS_MAIN, 'Foo', '', '' ),
-			true
-		];
-		yield '(makeTitle) different text' => [
-			Title::makeTitle( NS_MAIN, 'Foo', '', '' ),
-			Title::makeTitle( NS_MAIN, 'Bar', '', '' ),
-			false
-		];
-		yield '(makeTitle) different namespace, same text' => [
-			Title::makeTitle( NS_MAIN, 'Foo', '', '' ),
-			Title::makeTitle( NS_TALK, 'Foo', '', '' ),
-			false
-		];
-		yield '(makeTitle) same fragment' => [
-			Title::makeTitle( NS_MAIN, 'Foo', 'Bar', '' ),
-			Title::makeTitle( NS_MAIN, 'Foo', 'Bar', '' ),
-			true
-		];
-		yield '(makeTitle) different fragment (ignored)' => [
-			Title::makeTitle( NS_MAIN, 'Foo', 'Bar', '' ),
-			Title::makeTitle( NS_MAIN, 'Foo', 'Baz', '' ),
-			true
-		];
-		yield '(makeTitle) fragment vs no fragment (ignored)' => [
-			Title::makeTitle( NS_MAIN, 'Foo', 'Bar', '' ),
-			Title::makeTitle( NS_MAIN, 'Foo', '', '' ),
-			true
-		];
-		yield '(makeTitle) same interwiki' => [
-			Title::makeTitle( NS_MAIN, 'Foo', '', 'baz' ),
-			Title::makeTitle( NS_MAIN, 'Foo', '', 'baz' ),
-			true
-		];
-		yield '(makeTitle) different interwiki' => [
-			Title::makeTitle( NS_MAIN, 'Foo', '', '' ),
-			Title::makeTitle( NS_MAIN, 'Foo', '', 'baz' ),
-			false
-		];
-
-		// Wrong type
-		yield '(makeTitle vs PageIdentityValue) name text' => [
-			Title::makeTitle( NS_MAIN, 'Foo' ),
-			new PageIdentityValue( 0, NS_MAIN, 'Foo', PageIdentity::LOCAL ),
-			false
-		];
-		yield '(makeTitle vs TitleValue) name text' => [
-			Title::makeTitle( NS_MAIN, 'Foo' ),
-			new TitleValue( NS_MAIN, 'Foo' ),
-			false
-		];
-		yield '(makeTitle vs UserIdentityValue) name text' => [
-			Title::makeTitle( NS_MAIN, 'Foo' ),
-			new UserIdentityValue( 7, 'Foo' ),
-			false
-		];
-	}
-
-	/**
-	 * @covers Title::getPreviousRevisionID
-	 * @covers MediaWiki\Revision\RevisionStore::getRelativeRevision
-	 */
-	public function testGetPreviousRevisionID_deprecated() {
-		$this->expectDeprecation();
-		Title::makeTitle( NS_MAIN, 'Foo' )->getPreviousRevisionID( 2233 );
-	}
-
-	/**
-	 * @covers Title::getNextRevisionID
-	 * @covers Title::getRelativeRevisionID
-	 */
-	public function testGetNextRevisionID_deprecated() {
-		$this->expectDeprecation();
-		Title::makeTitle( NS_MAIN, 'Foo' )->getNextRevisionID( 123456789 );
-	}
-
-	/**
-	 * @covers Title::equals
-	 * @dataProvider provideEquals
-	 */
-	public function testEquals( Title $firstValue, $secondValue, $expectedSame ) {
-		$this->assertSame(
-			$expectedSame,
-			$firstValue->equals( $secondValue )
-		);
-	}
-
-	public function provideIsSamePageAs() {
-		$title = Title::makeTitle( 0, 'Foo' );
-		$title->resetArticleID( 1 );
-		yield '(PageIdentityValue) same text, title has ID 0' => [
-			$title,
-			new PageIdentityValue( 1, 0, 'Foo', PageIdentity::LOCAL ),
-			true
-		];
-
-		$title = Title::makeTitle( 1, 'Bar_Baz' );
-		$title->resetArticleID( 0 );
-		yield '(PageIdentityValue) same text, PageIdentityValue has ID 0' => [
-			$title,
-			new PageIdentityValue( 0, 1, 'Bar_Baz', PageIdentity::LOCAL ),
-			true
-		];
-
-		$title = Title::makeTitle( 0, 'Foo' );
-		$title->resetArticleID( 0 );
-		yield '(PageIdentityValue) different text, both IDs are 0' => [
-			$title,
-			new PageIdentityValue( 0, 0, 'Foozz', PageIdentity::LOCAL ),
-			false
-		];
-
-		$title = Title::makeTitle( 0, 'Foo' );
-		$title->resetArticleID( 0 );
-		yield '(PageIdentityValue) different namespace' => [
-			$title,
-			new PageIdentityValue( 0, 1, 'Foo', PageIdentity::LOCAL ),
-			false
-		];
-
-		$title = Title::makeTitle( 0, 'Foo', '' );
-		$title->resetArticleID( 1 );
-		yield '(PageIdentityValue) different wiki, different ID' => [
-			$title,
-			new PageIdentityValue( 1, 0, 'Foo', 'bar' ),
-			false
-		];
-
-		$title = Title::makeTitle( 0, 'Foo', '' );
-		$title->resetArticleID( 0 );
-		yield '(PageIdentityValue) different wiki, both IDs are 0' => [
-			$title,
-			new PageIdentityValue( 0, 0, 'Foo', 'bar' ),
-			false
-		];
-	}
-
-=======
->>>>>>> ea72c9b6
 	/**
 	 * @covers Title::isRawHtmlMessage
 	 * @dataProvider provideIsRawHtmlMessage
