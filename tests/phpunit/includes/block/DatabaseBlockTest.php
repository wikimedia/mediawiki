<?php

use MediaWiki\Block\BlockRestrictionStore;
use MediaWiki\Block\DatabaseBlock;
use MediaWiki\Block\Restriction\NamespaceRestriction;
use MediaWiki\Block\Restriction\PageRestriction;
use MediaWiki\MediaWikiServices;
use Wikimedia\IPUtils;

/**
 * @group Database
 * @group Blocking
 * @coversDefaultClass \MediaWiki\Block\DatabaseBlock
 */
class DatabaseBlockTest extends MediaWikiLangTestCase {

<<<<<<< HEAD
    /**
     * @return User
     */
    private function getUserForBlocking() {
        $testUser = $this->getMutableTestUser();
        $user = $testUser->getUser();
        $user->addToDatabase();
        TestUser::setPasswordForUser( $user, 'UTBlockeePassword' );
        $user->saveSettings();
        return $user;
    }

    /**
     * @param User $user
     *
     * @return DatabaseBlock
     * @throws MWException
     */
    private function addBlockForUser( User $user ) {
        // Delete the last round's block if it's still there
        $oldBlock = DatabaseBlock::newFromTarget( $user->getName() );
        if ( $oldBlock ) {
            // An old block will prevent our new one from saving.
            $oldBlock->delete();
        }

        $blockOptions = [
            'address' => $user->getName(),
            'user' => $user->getId(),
            'by' => $this->getTestSysop()->getUser()->getId(),
            'reason' => 'Parce que',
            'expiry' => time() + 100500,
        ];
        $block = new DatabaseBlock( $blockOptions );

        $block->insert();
        // save up ID for use in assertion. Since ID is an autoincrement,
        // its value might change depending on the order the tests are run.
        // ApiBlockTest insert its own blocks!
        if ( !$block->getId() ) {
            throw new MWException( "Failed to insert block for BlockTest; old leftover block remaining?" );
        }

        $this->addXffBlocks();

        return $block;
    }

    /**
     * @covers ::newFromTarget
     */
    public function testINewFromTargetReturnsCorrectBlock() {
        $user = $this->getUserForBlocking();
        $block = $this->addBlockForUser( $user );

        $this->assertTrue(
            $block->equals( DatabaseBlock::newFromTarget( $user->getName() ) ),
            "newFromTarget() returns the same block as the one that was made"
        );
    }

    /**
     * @covers ::newFromID
     */
    public function testINewFromIDReturnsCorrectBlock() {
        $user = $this->getUserForBlocking();
        $block = $this->addBlockForUser( $user );

        $this->assertTrue(
            $block->equals( DatabaseBlock::newFromID( $block->getId() ) ),
            "newFromID() returns the same block as the one that was made"
        );
    }

    /**
     * per T28425
     * @covers ::__construct
     */
    public function testT28425BlockTimestampDefaultsToTime() {
        $user = $this->getUserForBlocking();
        $block = $this->addBlockForUser( $user );
        $madeAt = wfTimestamp( TS_MW );

        // delta to stop one-off errors when things happen to go over a second mark.
        $delta = abs( $madeAt - $block->getTimestamp() );
        $this->assertLessThan(
            2,
            $delta,
            "If no timestamp is specified, the block is recorded as time()"
        );
    }

    /**
     * CheckUser since being changed to use DatabaseBlock::newFromTarget started failing
     * because the new function didn't accept empty strings like DatabaseBlock::load()
     * had. Regression T31116.
     *
     * @dataProvider provideT31116Data
     * @covers ::newFromTarget
     */
    public function testT31116NewFromTargetWithEmptyIp( $vagueTarget ) {
        $user = $this->getUserForBlocking();
        $initialBlock = $this->addBlockForUser( $user );
        $block = DatabaseBlock::newFromTarget( $user->getName(), $vagueTarget );

        $this->assertTrue(
            $initialBlock->equals( $block ),
            "newFromTarget() returns the same block as the one that was made when "
                . "given empty vagueTarget param " . var_export( $vagueTarget, true )
        );
    }

    public static function provideT31116Data() {
        return [
            [ null ],
            [ '' ],
            [ false ]
        ];
    }

    /**
     * @dataProvider provideNewFromTargetRangeBlocks
     * @covers ::newFromTarget
     */
    public function testNewFromTargetRangeBlocks( $targets, $ip, $expectedTarget ) {
        $blocker = $this->getTestSysop()->getUser();

        foreach ( $targets as $target ) {
            $block = new DatabaseBlock();
            $block->setTarget( $target );
            $block->setBlocker( $blocker );
            $block->insert();
        }

        // Should find the block with the narrowest range
        $blockTarget = DatabaseBlock::newFromTarget( $this->getTestUser()->getUser(), $ip )->getTarget();
        $this->assertSame(
            $blockTarget instanceof User ? $blockTarget->getName() : $blockTarget,
            $expectedTarget
        );

        foreach ( $targets as $target ) {
            $block = DatabaseBlock::newFromTarget( $target );
            $block->delete();
        }
    }

    function provideNewFromTargetRangeBlocks() {
        return [
            'Blocks to IPv4 ranges' => [
                [ '0.0.0.0/20', '0.0.0.0/30', '0.0.0.0/25' ],
                '0.0.0.0',
                '0.0.0.0/30'
            ],
            'Blocks to IPv6 ranges' => [
                [ '0:0:0:0:0:0:0:0/20', '0:0:0:0:0:0:0:0/30', '0:0:0:0:0:0:0:0/25' ],
                '0:0:0:0:0:0:0:0',
                '0:0:0:0:0:0:0:0/30'
            ],
            'Blocks to wide IPv4 range and IP' => [
                [ '0.0.0.0/16', '0.0.0.0' ],
                '0.0.0.0',
                '0.0.0.0'
            ],
            'Blocks to narrow IPv4 range and IP' => [
                [ '0.0.0.0/31', '0.0.0.0' ],
                '0.0.0.0',
                '0.0.0.0'
            ],
            'Blocks to wide IPv6 range and IP' => [
                [ '0:0:0:0:0:0:0:0/19', '0:0:0:0:0:0:0:0' ],
                '0:0:0:0:0:0:0:0',
                '0:0:0:0:0:0:0:0'
            ],
            'Blocks to narrow IPv6 range and IP' => [
                [ '0:0:0:0:0:0:0:0/127', '0:0:0:0:0:0:0:0' ],
                '0:0:0:0:0:0:0:0',
                '0:0:0:0:0:0:0:0'
            ],
            'Blocks to wide IPv6 range and IP, large numbers' => [
                [ '2000:DEAD:BEEF:A:0:0:0:0/19', '2000:DEAD:BEEF:A:0:0:0:0' ],
                '2000:DEAD:BEEF:A:0:0:0:0',
                '2000:DEAD:BEEF:A:0:0:0:0'
            ],
            'Blocks to narrow IPv6 range and IP, large numbers' => [
                [ '2000:DEAD:BEEF:A:0:0:0:0/127', '2000:DEAD:BEEF:A:0:0:0:0' ],
                '2000:DEAD:BEEF:A:0:0:0:0',
                '2000:DEAD:BEEF:A:0:0:0:0'
            ],
        ];
    }

    /**
     * @covers ::appliesToRight
     */
    public function testBlockedUserCanNotCreateAccount() {
        $username = 'BlockedUserToCreateAccountWith';
        $u = User::newFromName( $username );
        $u->addToDatabase();
        $userId = $u->getId();
        $this->assertNotEquals( 0, $userId, 'sanity' );
        TestUser::setPasswordForUser( $u, 'NotRandomPass' );
        unset( $u );

        // Sanity check
        $this->assertNull(
            DatabaseBlock::newFromTarget( $username ),
            "$username should not be blocked"
        );

        // Reload user
        $u = User::newFromName( $username );
        $this->assertFalse(
            $u->isBlockedFromCreateAccount(),
            "Our sandbox user should be able to create account before being blocked"
        );

        // Foreign perspective (blockee not on current wiki)...
        $blockOptions = [
            'address' => $username,
            'user' => $userId,
            'reason' => 'crosswiki block...',
            'timestamp' => wfTimestampNow(),
            'expiry' => $this->db->getInfinity(),
            'createAccount' => true,
            'enableAutoblock' => true,
            'hideName' => true,
            'blockEmail' => true,
            'byText' => 'm>MetaWikiUser',
        ];
        $block = new DatabaseBlock( $blockOptions );
        $block->insert();

        // Reload block from DB
        $userBlock = DatabaseBlock::newFromTarget( $username );
        $this->assertTrue(
            (bool)$block->appliesToRight( 'createaccount' ),
            "Block object in DB should block right 'createaccount'"
        );

        $this->assertInstanceOf(
            DatabaseBlock::class,
            $userBlock,
            "'$username' block block object should be existent"
        );

        // Reload user
        $u = User::newFromName( $username );
        $this->assertTrue(
            (bool)$u->isBlockedFromCreateAccount(),
            "Our sandbox user '$username' should NOT be able to create account"
        );
    }

    /**
     * @covers ::insert
     */
    public function testCrappyCrossWikiBlocks() {
        // Delete the last round's block if it's still there
        $oldBlock = DatabaseBlock::newFromTarget( 'UserOnForeignWiki' );
        if ( $oldBlock ) {
            // An old block will prevent our new one from saving.
            $oldBlock->delete();
        }

        // Local perspective (blockee on current wiki)...
        $user = User::newFromName( 'UserOnForeignWiki' );
        $user->addToDatabase();
        $userId = $user->getId();
        $this->assertNotEquals( 0, $userId, 'sanity' );

        // Foreign perspective (blockee not on current wiki)...
        $blockOptions = [
            'address' => 'UserOnForeignWiki',
            'user' => $user->getId(),
            'reason' => 'crosswiki block...',
            'timestamp' => wfTimestampNow(),
            'expiry' => $this->db->getInfinity(),
            'createAccount' => true,
            'enableAutoblock' => true,
            'hideName' => true,
            'blockEmail' => true,
            'byText' => 'Meta>MetaWikiUser',
        ];
        $block = new DatabaseBlock( $blockOptions );

        $res = $block->insert( $this->db );
        $this->assertTrue( (bool)$res['id'], 'Block succeeded' );

        $user = null; // clear

        $block = DatabaseBlock::newFromID( $res['id'] );
        $this->assertEquals(
            'UserOnForeignWiki',
            $block->getTarget()->getName(),
            'Correct blockee name'
        );
        $this->assertEquals( $userId, $block->getTarget()->getId(), 'Correct blockee id' );
        $this->assertEquals( 'Meta>MetaWikiUser', $block->getBlocker()->getName(),
            'Correct blocker name' );
        $this->assertEquals( 'Meta>MetaWikiUser', $block->getByName(), 'Correct blocker name' );
        $this->assertSame( 0, $block->getBy(), 'Correct blocker id' );
    }

    protected function addXffBlocks() {
        static $inited = false;

        if ( $inited ) {
            return;
        }

        $inited = true;

        $blockList = [
            [ 'target' => '70.2.0.0/16',
                'type' => DatabaseBlock::TYPE_RANGE,
                'desc' => 'Range Hardblock',
                'ACDisable' => false,
                'isHardblock' => true,
                'isAutoBlocking' => false,
            ],
            [ 'target' => '2001:4860:4001::/48',
                'type' => DatabaseBlock::TYPE_RANGE,
                'desc' => 'Range6 Hardblock',
                'ACDisable' => false,
                'isHardblock' => true,
                'isAutoBlocking' => false,
            ],
            [ 'target' => '60.2.0.0/16',
                'type' => DatabaseBlock::TYPE_RANGE,
                'desc' => 'Range Softblock with AC Disabled',
                'ACDisable' => true,
                'isHardblock' => false,
                'isAutoBlocking' => false,
            ],
            [ 'target' => '50.2.0.0/16',
                'type' => DatabaseBlock::TYPE_RANGE,
                'desc' => 'Range Softblock',
                'ACDisable' => false,
                'isHardblock' => false,
                'isAutoBlocking' => false,
            ],
            [ 'target' => '50.1.1.1',
                'type' => DatabaseBlock::TYPE_IP,
                'desc' => 'Exact Softblock',
                'ACDisable' => false,
                'isHardblock' => false,
                'isAutoBlocking' => false,
            ],
        ];

        $blocker = $this->getTestUser()->getUser();
        foreach ( $blockList as $insBlock ) {
            $target = $insBlock['target'];

            if ( $insBlock['type'] === DatabaseBlock::TYPE_IP ) {
                $target = User::newFromName( IP::sanitizeIP( $target ), false )->getName();
            } elseif ( $insBlock['type'] === DatabaseBlock::TYPE_RANGE ) {
                $target = IP::sanitizeRange( $target );
            }

            $block = new DatabaseBlock();
            $block->setTarget( $target );
            $block->setBlocker( $blocker );
            $block->setReason( $insBlock['desc'] );
            $block->setExpiry( 'infinity' );
            $block->isCreateAccountBlocked( $insBlock['ACDisable'] );
            $block->isHardblock( $insBlock['isHardblock'] );
            $block->isAutoblocking( $insBlock['isAutoBlocking'] );
            $block->insert();
        }
    }

    public static function providerXff() {
        return [
            [ 'xff' => '1.2.3.4, 70.2.1.1, 60.2.1.1, 2.3.4.5',
                'count' => 2,
                'result' => 'Range Hardblock'
            ],
            [ 'xff' => '1.2.3.4, 50.2.1.1, 60.2.1.1, 2.3.4.5',
                'count' => 2,
                'result' => 'Range Softblock with AC Disabled'
            ],
            [ 'xff' => '1.2.3.4, 70.2.1.1, 50.1.1.1, 2.3.4.5',
                'count' => 2,
                'result' => 'Exact Softblock'
            ],
            [ 'xff' => '1.2.3.4, 70.2.1.1, 50.2.1.1, 50.1.1.1, 2.3.4.5',
                'count' => 3,
                'result' => 'Exact Softblock'
            ],
            [ 'xff' => '1.2.3.4, 70.2.1.1, 50.2.1.1, 2.3.4.5',
                'count' => 2,
                'result' => 'Range Hardblock'
            ],
            [ 'xff' => '1.2.3.4, 70.2.1.1, 60.2.1.1, 2.3.4.5',
                'count' => 2,
                'result' => 'Range Hardblock'
            ],
            [ 'xff' => '50.2.1.1, 60.2.1.1, 2.3.4.5',
                'count' => 2,
                'result' => 'Range Softblock with AC Disabled'
            ],
            [ 'xff' => '1.2.3.4, 50.1.1.1, 60.2.1.1, 2.3.4.5',
                'count' => 2,
                'result' => 'Exact Softblock'
            ],
            [ 'xff' => '1.2.3.4, <$A_BUNCH-OF{INVALID}TEXT\>, 60.2.1.1, 2.3.4.5',
                'count' => 1,
                'result' => 'Range Softblock with AC Disabled'
            ],
            [ 'xff' => '1.2.3.4, 50.2.1.1, 2001:4860:4001:802::1003, 2.3.4.5',
                'count' => 2,
                'result' => 'Range6 Hardblock'
            ],
        ];
    }

    /**
     * @dataProvider providerXff
     * @covers ::getBlocksForIPList
     * @covers ::chooseBlock
     */
    public function testBlocksOnXff( $xff, $exCount, $exResult ) {
        $user = $this->getUserForBlocking();
        $this->addBlockForUser( $user );

        $list = array_map( 'trim', explode( ',', $xff ) );
        $xffblocks = DatabaseBlock::getBlocksForIPList( $list, true );
        $this->assertEquals( $exCount, count( $xffblocks ), 'Number of blocks for ' . $xff );
        $block = DatabaseBlock::chooseBlock( $xffblocks, $list );
        $this->assertEquals(
            $exResult, $block->getReason(), 'Correct block type for XFF header ' . $xff
        );
    }

    /**
     * @covers ::newFromRow
     */
    public function testNewFromRow() {
        $badActor = $this->getTestUser()->getUser();
        $sysop = $this->getTestSysop()->getUser();

        $block = new DatabaseBlock( [
            'address' => $badActor->getName(),
            'user' => $badActor->getId(),
            'by' => $sysop->getId(),
            'expiry' => 'infinity',
        ] );
        $block->insert();

        $blockQuery = DatabaseBlock::getQueryInfo();
        $row = $this->db->select(
            $blockQuery['tables'],
            $blockQuery['fields'],
            [
                'ipb_id' => $block->getId(),
            ],
            __METHOD__,
            [],
            $blockQuery['joins']
        )->fetchObject();

        $block = DatabaseBlock::newFromRow( $row );
        $this->assertInstanceOf( DatabaseBlock::class, $block );
        $this->assertEquals( $block->getBy(), $sysop->getId() );
        $this->assertEquals( $block->getTarget()->getName(), $badActor->getName() );
        $block->delete();
    }

    /**
     * @covers ::equals
     */
    public function testEquals() {
        $block = new DatabaseBlock();

        $this->assertTrue( $block->equals( $block ) );

        $partial = new DatabaseBlock( [
            'sitewide' => false,
        ] );
        $this->assertFalse( $block->equals( $partial ) );
    }

    /**
     * @covers ::isSitewide
     */
    public function testIsSitewide() {
        $block = new DatabaseBlock();
        $this->assertTrue( $block->isSitewide() );

        $block = new DatabaseBlock( [
            'sitewide' => true,
        ] );
        $this->assertTrue( $block->isSitewide() );

        $block = new DatabaseBlock( [
            'sitewide' => false,
        ] );
        $this->assertFalse( $block->isSitewide() );

        $block = new DatabaseBlock( [
            'sitewide' => false,
        ] );
        $block->isSitewide( true );
        $this->assertTrue( $block->isSitewide() );
    }

    /**
     * @covers ::getRestrictions
     * @covers ::setRestrictions
     */
    public function testRestrictions() {
        $block = new DatabaseBlock();
        $restrictions = [
            new PageRestriction( 0, 1 )
        ];
        $block->setRestrictions( $restrictions );

        $this->assertSame( $restrictions, $block->getRestrictions() );
    }

    /**
     * @covers ::getRestrictions
     * @covers ::insert
     */
    public function testRestrictionsFromDatabase() {
        $badActor = $this->getTestUser()->getUser();
        $sysop = $this->getTestSysop()->getUser();

        $block = new DatabaseBlock( [
            'address' => $badActor->getName(),
            'user' => $badActor->getId(),
            'by' => $sysop->getId(),
            'expiry' => 'infinity',
        ] );
        $page = $this->getExistingTestPage( 'Foo' );
        $restriction = new PageRestriction( 0, $page->getId() );
        $block->setRestrictions( [ $restriction ] );
        $block->insert();

        // Refresh the block from the database.
        $block = DatabaseBlock::newFromID( $block->getId() );
        $restrictions = $block->getRestrictions();
        $this->assertCount( 1, $restrictions );
        $this->assertTrue( $restriction->equals( $restrictions[0] ) );
        $block->delete();
    }

    /**
     * @covers ::insert
     */
    public function testInsertExistingBlock() {
        $badActor = $this->getTestUser()->getUser();
        $sysop = $this->getTestSysop()->getUser();

        $block = new DatabaseBlock( [
            'address' => $badActor->getName(),
            'user' => $badActor->getId(),
            'by' => $sysop->getId(),
            'expiry' => 'infinity',
        ] );
        $page = $this->getExistingTestPage( 'Foo' );
        $restriction = new PageRestriction( 0, $page->getId() );
        $block->setRestrictions( [ $restriction ] );
        $block->insert();

        // Insert the block again, which should result in a failur
        $result = $block->insert();

        $this->assertFalse( $result );

        // Ensure that there are no restrictions where the blockId is 0.
        $count = $this->db->selectRowCount(
            'ipblocks_restrictions',
            '*',
            [ 'ir_ipb_id' => 0 ],
            __METHOD__
        );
        $this->assertSame( 0, $count );

        $block->delete();
    }

    /**
     * @covers ::appliesToTitle
     */
    public function testAppliesToTitleReturnsTrueOnSitewideBlock() {
        $this->setMwGlobals( [
            'wgBlockDisablesLogin' => false,
        ] );
        $user = $this->getTestUser()->getUser();
        $block = new DatabaseBlock( [
            'expiry' => wfTimestamp( TS_MW, wfTimestamp() + ( 40 * 60 * 60 ) ),
            'allowUsertalk' => true,
            'sitewide' => true
        ] );

        $block->setTarget( $user );
        $block->setBlocker( $this->getTestSysop()->getUser() );
        $block->insert();

        $title = $this->getExistingTestPage( 'Foo' )->getTitle();

        $this->assertTrue( $block->appliesToTitle( $title ) );

        // appliesToTitle() ignores allowUsertalk
        $title = $user->getTalkPage();
        $this->assertTrue( $block->appliesToTitle( $title ) );

        $block->delete();
    }

    /**
     * @covers ::appliesToTitle
     */
    public function testAppliesToTitleOnPartialBlock() {
        $this->setMwGlobals( [
            'wgBlockDisablesLogin' => false,
        ] );
        $user = $this->getTestUser()->getUser();
        $block = new DatabaseBlock( [
            'expiry' => wfTimestamp( TS_MW, wfTimestamp() + ( 40 * 60 * 60 ) ),
            'allowUsertalk' => true,
            'sitewide' => false
        ] );

        $block->setTarget( $user );
        $block->setBlocker( $this->getTestSysop()->getUser() );
        $block->insert();

        $pageFoo = $this->getExistingTestPage( 'Foo' );
        $pageBar = $this->getExistingTestPage( 'Bar' );
        $pageJohn = $this->getExistingTestPage( 'User:John' );

        $pageRestriction = new PageRestriction( $block->getId(), $pageFoo->getId() );
        $namespaceRestriction = new NamespaceRestriction( $block->getId(), NS_USER );
        $this->getBlockRestrictionStore()->insert( [ $pageRestriction, $namespaceRestriction ] );

        $this->assertTrue( $block->appliesToTitle( $pageFoo->getTitle() ) );
        $this->assertFalse( $block->appliesToTitle( $pageBar->getTitle() ) );
        $this->assertTrue( $block->appliesToTitle( $pageJohn->getTitle() ) );

        $block->delete();
    }

    /**
     * @covers ::appliesToNamespace
     * @covers ::appliesToPage
     */
    public function testAppliesToReturnsTrueOnSitewideBlock() {
        $this->setMwGlobals( [
            'wgBlockDisablesLogin' => false,
        ] );
        $user = $this->getTestUser()->getUser();
        $block = new DatabaseBlock( [
            'expiry' => wfTimestamp( TS_MW, wfTimestamp() + ( 40 * 60 * 60 ) ),
            'allowUsertalk' => true,
            'sitewide' => true
        ] );

        $block->setTarget( $user );
        $block->setBlocker( $this->getTestSysop()->getUser() );
        $block->insert();

        $title = $this->getExistingTestPage()->getTitle();

        $this->assertTrue( $block->appliesToPage( $title->getArticleID() ) );
        $this->assertTrue( $block->appliesToNamespace( NS_MAIN ) );
        $this->assertTrue( $block->appliesToNamespace( NS_USER_TALK ) );

        $block->delete();
    }

    /**
     * @covers ::appliesToPage
     */
    public function testAppliesToPageOnPartialPageBlock() {
        $this->setMwGlobals( [
            'wgBlockDisablesLogin' => false,
        ] );
        $user = $this->getTestUser()->getUser();
        $block = new DatabaseBlock( [
            'expiry' => wfTimestamp( TS_MW, wfTimestamp() + ( 40 * 60 * 60 ) ),
            'allowUsertalk' => true,
            'sitewide' => false
        ] );

        $block->setTarget( $user );
        $block->setBlocker( $this->getTestSysop()->getUser() );
        $block->insert();

        $title = $this->getExistingTestPage()->getTitle();

        $pageRestriction = new PageRestriction(
            $block->getId(),
            $title->getArticleID()
        );
        $this->getBlockRestrictionStore()->insert( [ $pageRestriction ] );

        $this->assertTrue( $block->appliesToPage( $title->getArticleID() ) );

        $block->delete();
    }

    /**
     * @covers ::appliesToNamespace
     */
    public function testAppliesToNamespaceOnPartialNamespaceBlock() {
        $this->setMwGlobals( [
            'wgBlockDisablesLogin' => false,
        ] );
        $user = $this->getTestUser()->getUser();
        $block = new DatabaseBlock( [
            'expiry' => wfTimestamp( TS_MW, wfTimestamp() + ( 40 * 60 * 60 ) ),
            'allowUsertalk' => true,
            'sitewide' => false
        ] );

        $block->setTarget( $user );
        $block->setBlocker( $this->getTestSysop()->getUser() );
        $block->insert();

        $namespaceRestriction = new NamespaceRestriction( $block->getId(), NS_MAIN );
        $this->getBlockRestrictionStore()->insert( [ $namespaceRestriction ] );

        $this->assertTrue( $block->appliesToNamespace( NS_MAIN ) );
        $this->assertFalse( $block->appliesToNamespace( NS_USER ) );

        $block->delete();
    }

    /**
     * @covers ::appliesToRight
     */
    public function testBlockAllowsPurge() {
        $this->setMwGlobals( [
            'wgBlockDisablesLogin' => false,
        ] );
        $block = new DatabaseBlock();
        $this->assertFalse( $block->appliesToRight( 'purge' ) );
    }

    /**
     * Get an instance of BlockRestrictionStore
     *
     * @return BlockRestrictionStore
     */
    protected function getBlockRestrictionStore() : BlockRestrictionStore {
        return MediaWikiServices::getInstance()->getBlockRestrictionStore();
    }
=======
	/**
	 * @return User
	 */
	private function getUserForBlocking() {
		$testUser = $this->getMutableTestUser();
		$user = $testUser->getUser();
		$user->addToDatabase();
		TestUser::setPasswordForUser( $user, 'UTBlockeePassword' );
		$user->saveSettings();
		return $user;
	}

	/**
	 * @param User $user
	 *
	 * @return DatabaseBlock
	 * @throws MWException
	 */
	private function addBlockForUser( User $user ) {
		// Delete the last round's block if it's still there
		$oldBlock = DatabaseBlock::newFromTarget( $user->getName() );
		if ( $oldBlock ) {
			// An old block will prevent our new one from saving.
			$oldBlock->delete();
		}

		$blockOptions = [
			'address' => $user->getName(),
			'user' => $user->getId(),
			'by' => $this->getTestSysop()->getUser()->getId(),
			'reason' => 'Parce que',
			'expiry' => time() + 100500,
		];
		$block = new DatabaseBlock( $blockOptions );

		$block->insert();
		// save up ID for use in assertion. Since ID is an autoincrement,
		// its value might change depending on the order the tests are run.
		// ApiBlockTest insert its own blocks!
		if ( !$block->getId() ) {
			throw new MWException( "Failed to insert block for BlockTest; old leftover block remaining?" );
		}

		$this->addXffBlocks();

		return $block;
	}

	/**
	 * @covers ::newFromTarget
	 */
	public function testINewFromTargetReturnsCorrectBlock() {
		$user = $this->getUserForBlocking();
		$block = $this->addBlockForUser( $user );

		$this->assertTrue(
			$block->equals( DatabaseBlock::newFromTarget( $user->getName() ) ),
			"newFromTarget() returns the same block as the one that was made"
		);
	}

	/**
	 * @covers ::newFromID
	 */
	public function testINewFromIDReturnsCorrectBlock() {
		$user = $this->getUserForBlocking();
		$block = $this->addBlockForUser( $user );

		$this->assertTrue(
			$block->equals( DatabaseBlock::newFromID( $block->getId() ) ),
			"newFromID() returns the same block as the one that was made"
		);
	}

	/**
	 * per T28425
	 * @covers ::__construct
	 */
	public function testT28425BlockTimestampDefaultsToTime() {
		$user = $this->getUserForBlocking();
		$block = $this->addBlockForUser( $user );
		$madeAt = wfTimestamp( TS_MW );

		// delta to stop one-off errors when things happen to go over a second mark.
		$delta = abs( $madeAt - $block->getTimestamp() );
		$this->assertLessThan(
			2,
			$delta,
			"If no timestamp is specified, the block is recorded as time()"
		);
	}

	/**
	 * CheckUser since being changed to use DatabaseBlock::newFromTarget started failing
	 * because the new function didn't accept empty strings like DatabaseBlock::load()
	 * had. Regression T31116.
	 *
	 * @dataProvider provideT31116Data
	 * @covers ::newFromTarget
	 */
	public function testT31116NewFromTargetWithEmptyIp( $vagueTarget ) {
		$user = $this->getUserForBlocking();
		$initialBlock = $this->addBlockForUser( $user );
		$block = DatabaseBlock::newFromTarget( $user->getName(), $vagueTarget );

		$this->assertTrue(
			$initialBlock->equals( $block ),
			"newFromTarget() returns the same block as the one that was made when "
				. "given empty vagueTarget param " . var_export( $vagueTarget, true )
		);
	}

	public static function provideT31116Data() {
		return [
			[ null ],
			[ '' ],
			[ false ]
		];
	}

	/**
	 * @dataProvider provideNewFromTargetRangeBlocks
	 * @covers ::newFromTarget
	 */
	public function testNewFromTargetRangeBlocks( $targets, $ip, $expectedTarget ) {
		$blocker = $this->getTestSysop()->getUser();

		foreach ( $targets as $target ) {
			$block = new DatabaseBlock();
			$block->setTarget( $target );
			$block->setBlocker( $blocker );
			$block->insert();
		}

		// Should find the block with the narrowest range
		$blockTarget = DatabaseBlock::newFromTarget( $this->getTestUser()->getUser(), $ip )->getTarget();
		$this->assertSame(
			$blockTarget instanceof User ? $blockTarget->getName() : $blockTarget,
			$expectedTarget
		);

		foreach ( $targets as $target ) {
			$block = DatabaseBlock::newFromTarget( $target );
			$block->delete();
		}
	}

	public function provideNewFromTargetRangeBlocks() {
		return [
			'Blocks to IPv4 ranges' => [
				[ '0.0.0.0/20', '0.0.0.0/30', '0.0.0.0/25' ],
				'0.0.0.0',
				'0.0.0.0/30'
			],
			'Blocks to IPv6 ranges' => [
				[ '0:0:0:0:0:0:0:0/20', '0:0:0:0:0:0:0:0/30', '0:0:0:0:0:0:0:0/25' ],
				'0:0:0:0:0:0:0:0',
				'0:0:0:0:0:0:0:0/30'
			],
			'Blocks to wide IPv4 range and IP' => [
				[ '0.0.0.0/16', '0.0.0.0' ],
				'0.0.0.0',
				'0.0.0.0'
			],
			'Blocks to narrow IPv4 range and IP' => [
				[ '0.0.0.0/31', '0.0.0.0' ],
				'0.0.0.0',
				'0.0.0.0'
			],
			'Blocks to wide IPv6 range and IP' => [
				[ '0:0:0:0:0:0:0:0/19', '0:0:0:0:0:0:0:0' ],
				'0:0:0:0:0:0:0:0',
				'0:0:0:0:0:0:0:0'
			],
			'Blocks to narrow IPv6 range and IP' => [
				[ '0:0:0:0:0:0:0:0/127', '0:0:0:0:0:0:0:0' ],
				'0:0:0:0:0:0:0:0',
				'0:0:0:0:0:0:0:0'
			],
			'Blocks to wide IPv6 range and IP, large numbers' => [
				[ '2000:DEAD:BEEF:A:0:0:0:0/19', '2000:DEAD:BEEF:A:0:0:0:0' ],
				'2000:DEAD:BEEF:A:0:0:0:0',
				'2000:DEAD:BEEF:A:0:0:0:0'
			],
			'Blocks to narrow IPv6 range and IP, large numbers' => [
				[ '2000:DEAD:BEEF:A:0:0:0:0/127', '2000:DEAD:BEEF:A:0:0:0:0' ],
				'2000:DEAD:BEEF:A:0:0:0:0',
				'2000:DEAD:BEEF:A:0:0:0:0'
			],
		];
	}

	/**
	 * @covers ::appliesToRight
	 */
	public function testBlockedUserCanNotCreateAccount() {
		$username = 'BlockedUserToCreateAccountWith';
		$u = User::newFromName( $username );
		$u->addToDatabase();
		$userId = $u->getId();
		$this->assertNotEquals( 0, $userId, 'sanity' );
		TestUser::setPasswordForUser( $u, 'NotRandomPass' );
		unset( $u );

		// Sanity check
		$this->assertNull(
			DatabaseBlock::newFromTarget( $username ),
			"$username should not be blocked"
		);

		// Reload user
		$u = User::newFromName( $username );
		$this->assertFalse(
			$u->isBlockedFromCreateAccount(),
			"Our sandbox user should be able to create account before being blocked"
		);

		// Foreign perspective (blockee not on current wiki)...
		$blockOptions = [
			'address' => $username,
			'user' => $userId,
			'reason' => 'crosswiki block...',
			'timestamp' => wfTimestampNow(),
			'expiry' => $this->db->getInfinity(),
			'createAccount' => true,
			'enableAutoblock' => true,
			'hideName' => true,
			'blockEmail' => true,
			'byText' => 'm>MetaWikiUser',
		];
		$block = new DatabaseBlock( $blockOptions );
		$block->insert();

		// Reload block from DB
		$userBlock = DatabaseBlock::newFromTarget( $username );
		$this->assertTrue(
			(bool)$block->appliesToRight( 'createaccount' ),
			"Block object in DB should block right 'createaccount'"
		);

		$this->assertInstanceOf(
			DatabaseBlock::class,
			$userBlock,
			"'$username' block block object should be existent"
		);

		// Reload user
		$u = User::newFromName( $username );
		$this->assertTrue(
			(bool)$u->isBlockedFromCreateAccount(),
			"Our sandbox user '$username' should NOT be able to create account"
		);
	}

	/**
	 * @covers ::insert
	 */
	public function testCrappyCrossWikiBlocks() {
		// Delete the last round's block if it's still there
		$oldBlock = DatabaseBlock::newFromTarget( 'UserOnForeignWiki' );
		if ( $oldBlock ) {
			// An old block will prevent our new one from saving.
			$oldBlock->delete();
		}

		// Local perspective (blockee on current wiki)...
		$user = User::newFromName( 'UserOnForeignWiki' );
		$user->addToDatabase();
		$userId = $user->getId();
		$this->assertNotEquals( 0, $userId, 'sanity' );

		// Foreign perspective (blockee not on current wiki)...
		$blockOptions = [
			'address' => 'UserOnForeignWiki',
			'user' => $user->getId(),
			'reason' => 'crosswiki block...',
			'timestamp' => wfTimestampNow(),
			'expiry' => $this->db->getInfinity(),
			'createAccount' => true,
			'enableAutoblock' => true,
			'hideName' => true,
			'blockEmail' => true,
			'byText' => 'Meta>MetaWikiUser',
		];
		$block = new DatabaseBlock( $blockOptions );

		$res = $block->insert( $this->db );
		$this->assertTrue( (bool)$res['id'], 'Block succeeded' );

		$user = null; // clear

		$block = DatabaseBlock::newFromID( $res['id'] );
		$this->assertEquals(
			'UserOnForeignWiki',
			$block->getTarget()->getName(),
			'Correct blockee name'
		);
		$this->assertEquals( $userId, $block->getTarget()->getId(), 'Correct blockee id' );
		$this->assertEquals( 'Meta>MetaWikiUser', $block->getBlocker()->getName(),
			'Correct blocker name' );
		$this->assertEquals( 'Meta>MetaWikiUser', $block->getByName(), 'Correct blocker name' );
		$this->assertSame( 0, $block->getBy(), 'Correct blocker id' );
	}

	protected function addXffBlocks() {
		static $inited = false;

		if ( $inited ) {
			return;
		}

		$inited = true;

		$blockList = [
			[ 'target' => '70.2.0.0/16',
				'type' => DatabaseBlock::TYPE_RANGE,
				'desc' => 'Range Hardblock',
				'ACDisable' => false,
				'isHardblock' => true,
				'isAutoBlocking' => false,
			],
			[ 'target' => '2001:4860:4001::/48',
				'type' => DatabaseBlock::TYPE_RANGE,
				'desc' => 'Range6 Hardblock',
				'ACDisable' => false,
				'isHardblock' => true,
				'isAutoBlocking' => false,
			],
			[ 'target' => '60.2.0.0/16',
				'type' => DatabaseBlock::TYPE_RANGE,
				'desc' => 'Range Softblock with AC Disabled',
				'ACDisable' => true,
				'isHardblock' => false,
				'isAutoBlocking' => false,
			],
			[ 'target' => '50.2.0.0/16',
				'type' => DatabaseBlock::TYPE_RANGE,
				'desc' => 'Range Softblock',
				'ACDisable' => false,
				'isHardblock' => false,
				'isAutoBlocking' => false,
			],
			[ 'target' => '50.1.1.1',
				'type' => DatabaseBlock::TYPE_IP,
				'desc' => 'Exact Softblock',
				'ACDisable' => false,
				'isHardblock' => false,
				'isAutoBlocking' => false,
			],
		];

		$blocker = $this->getTestUser()->getUser();
		foreach ( $blockList as $insBlock ) {
			$target = $insBlock['target'];

			if ( $insBlock['type'] === DatabaseBlock::TYPE_IP ) {
				$target = User::newFromName( IPUtils::sanitizeIP( $target ), false )->getName();
			} elseif ( $insBlock['type'] === DatabaseBlock::TYPE_RANGE ) {
				$target = IPUtils::sanitizeRange( $target );
			}

			$block = new DatabaseBlock();
			$block->setTarget( $target );
			$block->setBlocker( $blocker );
			$block->setReason( $insBlock['desc'] );
			$block->setExpiry( 'infinity' );
			$block->isCreateAccountBlocked( $insBlock['ACDisable'] );
			$block->isHardblock( $insBlock['isHardblock'] );
			$block->isAutoblocking( $insBlock['isAutoBlocking'] );
			$block->insert();
		}
	}

	public static function providerXff() {
		return [
			[ 'xff' => '1.2.3.4, 70.2.1.1, 60.2.1.1, 2.3.4.5',
				'count' => 2,
				'result' => 'Range Hardblock'
			],
			[ 'xff' => '1.2.3.4, 50.2.1.1, 60.2.1.1, 2.3.4.5',
				'count' => 2,
				'result' => 'Range Softblock with AC Disabled'
			],
			[ 'xff' => '1.2.3.4, 70.2.1.1, 50.1.1.1, 2.3.4.5',
				'count' => 2,
				'result' => 'Exact Softblock'
			],
			[ 'xff' => '1.2.3.4, 70.2.1.1, 50.2.1.1, 50.1.1.1, 2.3.4.5',
				'count' => 3,
				'result' => 'Exact Softblock'
			],
			[ 'xff' => '1.2.3.4, 70.2.1.1, 50.2.1.1, 2.3.4.5',
				'count' => 2,
				'result' => 'Range Hardblock'
			],
			[ 'xff' => '1.2.3.4, 70.2.1.1, 60.2.1.1, 2.3.4.5',
				'count' => 2,
				'result' => 'Range Hardblock'
			],
			[ 'xff' => '50.2.1.1, 60.2.1.1, 2.3.4.5',
				'count' => 2,
				'result' => 'Range Softblock with AC Disabled'
			],
			[ 'xff' => '1.2.3.4, 50.1.1.1, 60.2.1.1, 2.3.4.5',
				'count' => 2,
				'result' => 'Exact Softblock'
			],
			[ 'xff' => '1.2.3.4, <$A_BUNCH-OF{INVALID}TEXT\>, 60.2.1.1, 2.3.4.5',
				'count' => 1,
				'result' => 'Range Softblock with AC Disabled'
			],
			[ 'xff' => '1.2.3.4, 50.2.1.1, 2001:4860:4001:802::1003, 2.3.4.5',
				'count' => 2,
				'result' => 'Range6 Hardblock'
			],
		];
	}

	/**
	 * @dataProvider providerXff
	 * @covers ::getBlocksForIPList
	 */
	public function testBlocksOnXff( $xff, $exCount, $exResult ) {
		$user = $this->getUserForBlocking();
		$this->addBlockForUser( $user );

		$list = array_map( 'trim', explode( ',', $xff ) );
		$xffblocks = DatabaseBlock::getBlocksForIPList( $list, true );
		$this->assertCount( $exCount, $xffblocks, 'Number of blocks for ' . $xff );
	}

	/**
	 * @covers ::newFromRow
	 */
	public function testNewFromRow() {
		$badActor = $this->getTestUser()->getUser();
		$sysop = $this->getTestSysop()->getUser();

		$block = new DatabaseBlock( [
			'address' => $badActor->getName(),
			'user' => $badActor->getId(),
			'by' => $sysop->getId(),
			'expiry' => 'infinity',
		] );
		$block->insert();

		$blockQuery = DatabaseBlock::getQueryInfo();
		$row = $this->db->select(
			$blockQuery['tables'],
			$blockQuery['fields'],
			[
				'ipb_id' => $block->getId(),
			],
			__METHOD__,
			[],
			$blockQuery['joins']
		)->fetchObject();

		$block = DatabaseBlock::newFromRow( $row );
		$this->assertInstanceOf( DatabaseBlock::class, $block );
		$this->assertEquals( $block->getBy(), $sysop->getId() );
		$this->assertEquals( $block->getTarget()->getName(), $badActor->getName() );
		$block->delete();
	}

	/**
	 * @covers ::equals
	 */
	public function testEquals() {
		$block = new DatabaseBlock();

		$this->assertTrue( $block->equals( $block ) );

		$partial = new DatabaseBlock( [
			'sitewide' => false,
		] );
		$this->assertFalse( $block->equals( $partial ) );
	}

	/**
	 * @covers ::isSitewide
	 */
	public function testIsSitewide() {
		$block = new DatabaseBlock();
		$this->assertTrue( $block->isSitewide() );

		$block = new DatabaseBlock( [
			'sitewide' => true,
		] );
		$this->assertTrue( $block->isSitewide() );

		$block = new DatabaseBlock( [
			'sitewide' => false,
		] );
		$this->assertFalse( $block->isSitewide() );

		$block = new DatabaseBlock( [
			'sitewide' => false,
		] );
		$block->isSitewide( true );
		$this->assertTrue( $block->isSitewide() );
	}

	/**
	 * @covers ::getRestrictions
	 * @covers ::setRestrictions
	 */
	public function testRestrictions() {
		$block = new DatabaseBlock();
		$restrictions = [
			new PageRestriction( 0, 1 )
		];
		$block->setRestrictions( $restrictions );

		$this->assertSame( $restrictions, $block->getRestrictions() );
	}

	/**
	 * @covers ::getRestrictions
	 * @covers ::insert
	 */
	public function testRestrictionsFromDatabase() {
		$badActor = $this->getTestUser()->getUser();
		$sysop = $this->getTestSysop()->getUser();

		$block = new DatabaseBlock( [
			'address' => $badActor->getName(),
			'user' => $badActor->getId(),
			'by' => $sysop->getId(),
			'expiry' => 'infinity',
		] );
		$page = $this->getExistingTestPage( 'Foo' );
		$restriction = new PageRestriction( 0, $page->getId() );
		$block->setRestrictions( [ $restriction ] );
		$block->insert();

		// Refresh the block from the database.
		$block = DatabaseBlock::newFromID( $block->getId() );
		$restrictions = $block->getRestrictions();
		$this->assertCount( 1, $restrictions );
		$this->assertTrue( $restriction->equals( $restrictions[0] ) );
		$block->delete();
	}

	/**
	 * @covers ::insert
	 */
	public function testInsertExistingBlock() {
		$badActor = $this->getTestUser()->getUser();
		$sysop = $this->getTestSysop()->getUser();

		$block = new DatabaseBlock( [
			'address' => $badActor->getName(),
			'user' => $badActor->getId(),
			'by' => $sysop->getId(),
			'expiry' => 'infinity',
		] );
		$page = $this->getExistingTestPage( 'Foo' );
		$restriction = new PageRestriction( 0, $page->getId() );
		$block->setRestrictions( [ $restriction ] );
		$block->insert();

		// Insert the block again, which should result in a failur
		$result = $block->insert();

		$this->assertFalse( $result );

		// Ensure that there are no restrictions where the blockId is 0.
		$count = $this->db->selectRowCount(
			'ipblocks_restrictions',
			'*',
			[ 'ir_ipb_id' => 0 ],
			__METHOD__
		);
		$this->assertSame( 0, $count );

		$block->delete();
	}

	/**
	 * @covers ::appliesToTitle
	 */
	public function testAppliesToTitleReturnsTrueOnSitewideBlock() {
		$this->setMwGlobals( [
			'wgBlockDisablesLogin' => false,
		] );
		$user = $this->getTestUser()->getUser();
		$block = new DatabaseBlock( [
			'expiry' => wfTimestamp( TS_MW, wfTimestamp() + ( 40 * 60 * 60 ) ),
			'allowUsertalk' => true,
			'sitewide' => true
		] );

		$block->setTarget( $user );
		$block->setBlocker( $this->getTestSysop()->getUser() );
		$block->insert();

		$title = $this->getExistingTestPage( 'Foo' )->getTitle();

		$this->assertTrue( $block->appliesToTitle( $title ) );

		// appliesToTitle() ignores allowUsertalk
		$title = $user->getTalkPage();
		$this->assertTrue( $block->appliesToTitle( $title ) );

		$block->delete();
	}

	/**
	 * @covers ::appliesToTitle
	 */
	public function testAppliesToTitleOnPartialBlock() {
		$this->setMwGlobals( [
			'wgBlockDisablesLogin' => false,
		] );
		$user = $this->getTestUser()->getUser();
		$block = new DatabaseBlock( [
			'expiry' => wfTimestamp( TS_MW, wfTimestamp() + ( 40 * 60 * 60 ) ),
			'allowUsertalk' => true,
			'sitewide' => false
		] );

		$block->setTarget( $user );
		$block->setBlocker( $this->getTestSysop()->getUser() );
		$block->insert();

		$pageFoo = $this->getExistingTestPage( 'Foo' );
		$pageBar = $this->getExistingTestPage( 'Bar' );
		$pageJohn = $this->getExistingTestPage( 'User:John' );

		$pageRestriction = new PageRestriction( $block->getId(), $pageFoo->getId() );
		$namespaceRestriction = new NamespaceRestriction( $block->getId(), NS_USER );
		$this->getBlockRestrictionStore()->insert( [ $pageRestriction, $namespaceRestriction ] );

		$this->assertTrue( $block->appliesToTitle( $pageFoo->getTitle() ) );
		$this->assertFalse( $block->appliesToTitle( $pageBar->getTitle() ) );
		$this->assertTrue( $block->appliesToTitle( $pageJohn->getTitle() ) );

		$block->delete();
	}

	/**
	 * @covers ::appliesToNamespace
	 * @covers ::appliesToPage
	 */
	public function testAppliesToReturnsTrueOnSitewideBlock() {
		$this->setMwGlobals( [
			'wgBlockDisablesLogin' => false,
		] );
		$user = $this->getTestUser()->getUser();
		$block = new DatabaseBlock( [
			'expiry' => wfTimestamp( TS_MW, wfTimestamp() + ( 40 * 60 * 60 ) ),
			'allowUsertalk' => true,
			'sitewide' => true
		] );

		$block->setTarget( $user );
		$block->setBlocker( $this->getTestSysop()->getUser() );
		$block->insert();

		$title = $this->getExistingTestPage()->getTitle();

		$this->assertTrue( $block->appliesToPage( $title->getArticleID() ) );
		$this->assertTrue( $block->appliesToNamespace( NS_MAIN ) );
		$this->assertTrue( $block->appliesToNamespace( NS_USER_TALK ) );

		$block->delete();
	}

	/**
	 * @covers ::appliesToPage
	 */
	public function testAppliesToPageOnPartialPageBlock() {
		$this->setMwGlobals( [
			'wgBlockDisablesLogin' => false,
		] );
		$user = $this->getTestUser()->getUser();
		$block = new DatabaseBlock( [
			'expiry' => wfTimestamp( TS_MW, wfTimestamp() + ( 40 * 60 * 60 ) ),
			'allowUsertalk' => true,
			'sitewide' => false
		] );

		$block->setTarget( $user );
		$block->setBlocker( $this->getTestSysop()->getUser() );
		$block->insert();

		$title = $this->getExistingTestPage()->getTitle();

		$pageRestriction = new PageRestriction(
			$block->getId(),
			$title->getArticleID()
		);
		$this->getBlockRestrictionStore()->insert( [ $pageRestriction ] );

		$this->assertTrue( $block->appliesToPage( $title->getArticleID() ) );

		$block->delete();
	}

	/**
	 * @covers ::appliesToNamespace
	 */
	public function testAppliesToNamespaceOnPartialNamespaceBlock() {
		$this->setMwGlobals( [
			'wgBlockDisablesLogin' => false,
		] );
		$user = $this->getTestUser()->getUser();
		$block = new DatabaseBlock( [
			'expiry' => wfTimestamp( TS_MW, wfTimestamp() + ( 40 * 60 * 60 ) ),
			'allowUsertalk' => true,
			'sitewide' => false
		] );

		$block->setTarget( $user );
		$block->setBlocker( $this->getTestSysop()->getUser() );
		$block->insert();

		$namespaceRestriction = new NamespaceRestriction( $block->getId(), NS_MAIN );
		$this->getBlockRestrictionStore()->insert( [ $namespaceRestriction ] );

		$this->assertTrue( $block->appliesToNamespace( NS_MAIN ) );
		$this->assertFalse( $block->appliesToNamespace( NS_USER ) );

		$block->delete();
	}

	/**
	 * @covers ::appliesToRight
	 */
	public function testBlockAllowsPurge() {
		$this->setMwGlobals( [
			'wgBlockDisablesLogin' => false,
		] );
		$block = new DatabaseBlock();
		$this->assertFalse( $block->appliesToRight( 'purge' ) );
	}

	/**
	 * Get an instance of BlockRestrictionStore
	 *
	 * @return BlockRestrictionStore
	 */
	protected function getBlockRestrictionStore() : BlockRestrictionStore {
		return MediaWikiServices::getInstance()->getBlockRestrictionStore();
	}
>>>>>>> 9b8a1684
}<|MERGE_RESOLUTION|>--- conflicted
+++ resolved
@@ -14,759 +14,6 @@
  */
 class DatabaseBlockTest extends MediaWikiLangTestCase {
 
-<<<<<<< HEAD
-    /**
-     * @return User
-     */
-    private function getUserForBlocking() {
-        $testUser = $this->getMutableTestUser();
-        $user = $testUser->getUser();
-        $user->addToDatabase();
-        TestUser::setPasswordForUser( $user, 'UTBlockeePassword' );
-        $user->saveSettings();
-        return $user;
-    }
-
-    /**
-     * @param User $user
-     *
-     * @return DatabaseBlock
-     * @throws MWException
-     */
-    private function addBlockForUser( User $user ) {
-        // Delete the last round's block if it's still there
-        $oldBlock = DatabaseBlock::newFromTarget( $user->getName() );
-        if ( $oldBlock ) {
-            // An old block will prevent our new one from saving.
-            $oldBlock->delete();
-        }
-
-        $blockOptions = [
-            'address' => $user->getName(),
-            'user' => $user->getId(),
-            'by' => $this->getTestSysop()->getUser()->getId(),
-            'reason' => 'Parce que',
-            'expiry' => time() + 100500,
-        ];
-        $block = new DatabaseBlock( $blockOptions );
-
-        $block->insert();
-        // save up ID for use in assertion. Since ID is an autoincrement,
-        // its value might change depending on the order the tests are run.
-        // ApiBlockTest insert its own blocks!
-        if ( !$block->getId() ) {
-            throw new MWException( "Failed to insert block for BlockTest; old leftover block remaining?" );
-        }
-
-        $this->addXffBlocks();
-
-        return $block;
-    }
-
-    /**
-     * @covers ::newFromTarget
-     */
-    public function testINewFromTargetReturnsCorrectBlock() {
-        $user = $this->getUserForBlocking();
-        $block = $this->addBlockForUser( $user );
-
-        $this->assertTrue(
-            $block->equals( DatabaseBlock::newFromTarget( $user->getName() ) ),
-            "newFromTarget() returns the same block as the one that was made"
-        );
-    }
-
-    /**
-     * @covers ::newFromID
-     */
-    public function testINewFromIDReturnsCorrectBlock() {
-        $user = $this->getUserForBlocking();
-        $block = $this->addBlockForUser( $user );
-
-        $this->assertTrue(
-            $block->equals( DatabaseBlock::newFromID( $block->getId() ) ),
-            "newFromID() returns the same block as the one that was made"
-        );
-    }
-
-    /**
-     * per T28425
-     * @covers ::__construct
-     */
-    public function testT28425BlockTimestampDefaultsToTime() {
-        $user = $this->getUserForBlocking();
-        $block = $this->addBlockForUser( $user );
-        $madeAt = wfTimestamp( TS_MW );
-
-        // delta to stop one-off errors when things happen to go over a second mark.
-        $delta = abs( $madeAt - $block->getTimestamp() );
-        $this->assertLessThan(
-            2,
-            $delta,
-            "If no timestamp is specified, the block is recorded as time()"
-        );
-    }
-
-    /**
-     * CheckUser since being changed to use DatabaseBlock::newFromTarget started failing
-     * because the new function didn't accept empty strings like DatabaseBlock::load()
-     * had. Regression T31116.
-     *
-     * @dataProvider provideT31116Data
-     * @covers ::newFromTarget
-     */
-    public function testT31116NewFromTargetWithEmptyIp( $vagueTarget ) {
-        $user = $this->getUserForBlocking();
-        $initialBlock = $this->addBlockForUser( $user );
-        $block = DatabaseBlock::newFromTarget( $user->getName(), $vagueTarget );
-
-        $this->assertTrue(
-            $initialBlock->equals( $block ),
-            "newFromTarget() returns the same block as the one that was made when "
-                . "given empty vagueTarget param " . var_export( $vagueTarget, true )
-        );
-    }
-
-    public static function provideT31116Data() {
-        return [
-            [ null ],
-            [ '' ],
-            [ false ]
-        ];
-    }
-
-    /**
-     * @dataProvider provideNewFromTargetRangeBlocks
-     * @covers ::newFromTarget
-     */
-    public function testNewFromTargetRangeBlocks( $targets, $ip, $expectedTarget ) {
-        $blocker = $this->getTestSysop()->getUser();
-
-        foreach ( $targets as $target ) {
-            $block = new DatabaseBlock();
-            $block->setTarget( $target );
-            $block->setBlocker( $blocker );
-            $block->insert();
-        }
-
-        // Should find the block with the narrowest range
-        $blockTarget = DatabaseBlock::newFromTarget( $this->getTestUser()->getUser(), $ip )->getTarget();
-        $this->assertSame(
-            $blockTarget instanceof User ? $blockTarget->getName() : $blockTarget,
-            $expectedTarget
-        );
-
-        foreach ( $targets as $target ) {
-            $block = DatabaseBlock::newFromTarget( $target );
-            $block->delete();
-        }
-    }
-
-    function provideNewFromTargetRangeBlocks() {
-        return [
-            'Blocks to IPv4 ranges' => [
-                [ '0.0.0.0/20', '0.0.0.0/30', '0.0.0.0/25' ],
-                '0.0.0.0',
-                '0.0.0.0/30'
-            ],
-            'Blocks to IPv6 ranges' => [
-                [ '0:0:0:0:0:0:0:0/20', '0:0:0:0:0:0:0:0/30', '0:0:0:0:0:0:0:0/25' ],
-                '0:0:0:0:0:0:0:0',
-                '0:0:0:0:0:0:0:0/30'
-            ],
-            'Blocks to wide IPv4 range and IP' => [
-                [ '0.0.0.0/16', '0.0.0.0' ],
-                '0.0.0.0',
-                '0.0.0.0'
-            ],
-            'Blocks to narrow IPv4 range and IP' => [
-                [ '0.0.0.0/31', '0.0.0.0' ],
-                '0.0.0.0',
-                '0.0.0.0'
-            ],
-            'Blocks to wide IPv6 range and IP' => [
-                [ '0:0:0:0:0:0:0:0/19', '0:0:0:0:0:0:0:0' ],
-                '0:0:0:0:0:0:0:0',
-                '0:0:0:0:0:0:0:0'
-            ],
-            'Blocks to narrow IPv6 range and IP' => [
-                [ '0:0:0:0:0:0:0:0/127', '0:0:0:0:0:0:0:0' ],
-                '0:0:0:0:0:0:0:0',
-                '0:0:0:0:0:0:0:0'
-            ],
-            'Blocks to wide IPv6 range and IP, large numbers' => [
-                [ '2000:DEAD:BEEF:A:0:0:0:0/19', '2000:DEAD:BEEF:A:0:0:0:0' ],
-                '2000:DEAD:BEEF:A:0:0:0:0',
-                '2000:DEAD:BEEF:A:0:0:0:0'
-            ],
-            'Blocks to narrow IPv6 range and IP, large numbers' => [
-                [ '2000:DEAD:BEEF:A:0:0:0:0/127', '2000:DEAD:BEEF:A:0:0:0:0' ],
-                '2000:DEAD:BEEF:A:0:0:0:0',
-                '2000:DEAD:BEEF:A:0:0:0:0'
-            ],
-        ];
-    }
-
-    /**
-     * @covers ::appliesToRight
-     */
-    public function testBlockedUserCanNotCreateAccount() {
-        $username = 'BlockedUserToCreateAccountWith';
-        $u = User::newFromName( $username );
-        $u->addToDatabase();
-        $userId = $u->getId();
-        $this->assertNotEquals( 0, $userId, 'sanity' );
-        TestUser::setPasswordForUser( $u, 'NotRandomPass' );
-        unset( $u );
-
-        // Sanity check
-        $this->assertNull(
-            DatabaseBlock::newFromTarget( $username ),
-            "$username should not be blocked"
-        );
-
-        // Reload user
-        $u = User::newFromName( $username );
-        $this->assertFalse(
-            $u->isBlockedFromCreateAccount(),
-            "Our sandbox user should be able to create account before being blocked"
-        );
-
-        // Foreign perspective (blockee not on current wiki)...
-        $blockOptions = [
-            'address' => $username,
-            'user' => $userId,
-            'reason' => 'crosswiki block...',
-            'timestamp' => wfTimestampNow(),
-            'expiry' => $this->db->getInfinity(),
-            'createAccount' => true,
-            'enableAutoblock' => true,
-            'hideName' => true,
-            'blockEmail' => true,
-            'byText' => 'm>MetaWikiUser',
-        ];
-        $block = new DatabaseBlock( $blockOptions );
-        $block->insert();
-
-        // Reload block from DB
-        $userBlock = DatabaseBlock::newFromTarget( $username );
-        $this->assertTrue(
-            (bool)$block->appliesToRight( 'createaccount' ),
-            "Block object in DB should block right 'createaccount'"
-        );
-
-        $this->assertInstanceOf(
-            DatabaseBlock::class,
-            $userBlock,
-            "'$username' block block object should be existent"
-        );
-
-        // Reload user
-        $u = User::newFromName( $username );
-        $this->assertTrue(
-            (bool)$u->isBlockedFromCreateAccount(),
-            "Our sandbox user '$username' should NOT be able to create account"
-        );
-    }
-
-    /**
-     * @covers ::insert
-     */
-    public function testCrappyCrossWikiBlocks() {
-        // Delete the last round's block if it's still there
-        $oldBlock = DatabaseBlock::newFromTarget( 'UserOnForeignWiki' );
-        if ( $oldBlock ) {
-            // An old block will prevent our new one from saving.
-            $oldBlock->delete();
-        }
-
-        // Local perspective (blockee on current wiki)...
-        $user = User::newFromName( 'UserOnForeignWiki' );
-        $user->addToDatabase();
-        $userId = $user->getId();
-        $this->assertNotEquals( 0, $userId, 'sanity' );
-
-        // Foreign perspective (blockee not on current wiki)...
-        $blockOptions = [
-            'address' => 'UserOnForeignWiki',
-            'user' => $user->getId(),
-            'reason' => 'crosswiki block...',
-            'timestamp' => wfTimestampNow(),
-            'expiry' => $this->db->getInfinity(),
-            'createAccount' => true,
-            'enableAutoblock' => true,
-            'hideName' => true,
-            'blockEmail' => true,
-            'byText' => 'Meta>MetaWikiUser',
-        ];
-        $block = new DatabaseBlock( $blockOptions );
-
-        $res = $block->insert( $this->db );
-        $this->assertTrue( (bool)$res['id'], 'Block succeeded' );
-
-        $user = null; // clear
-
-        $block = DatabaseBlock::newFromID( $res['id'] );
-        $this->assertEquals(
-            'UserOnForeignWiki',
-            $block->getTarget()->getName(),
-            'Correct blockee name'
-        );
-        $this->assertEquals( $userId, $block->getTarget()->getId(), 'Correct blockee id' );
-        $this->assertEquals( 'Meta>MetaWikiUser', $block->getBlocker()->getName(),
-            'Correct blocker name' );
-        $this->assertEquals( 'Meta>MetaWikiUser', $block->getByName(), 'Correct blocker name' );
-        $this->assertSame( 0, $block->getBy(), 'Correct blocker id' );
-    }
-
-    protected function addXffBlocks() {
-        static $inited = false;
-
-        if ( $inited ) {
-            return;
-        }
-
-        $inited = true;
-
-        $blockList = [
-            [ 'target' => '70.2.0.0/16',
-                'type' => DatabaseBlock::TYPE_RANGE,
-                'desc' => 'Range Hardblock',
-                'ACDisable' => false,
-                'isHardblock' => true,
-                'isAutoBlocking' => false,
-            ],
-            [ 'target' => '2001:4860:4001::/48',
-                'type' => DatabaseBlock::TYPE_RANGE,
-                'desc' => 'Range6 Hardblock',
-                'ACDisable' => false,
-                'isHardblock' => true,
-                'isAutoBlocking' => false,
-            ],
-            [ 'target' => '60.2.0.0/16',
-                'type' => DatabaseBlock::TYPE_RANGE,
-                'desc' => 'Range Softblock with AC Disabled',
-                'ACDisable' => true,
-                'isHardblock' => false,
-                'isAutoBlocking' => false,
-            ],
-            [ 'target' => '50.2.0.0/16',
-                'type' => DatabaseBlock::TYPE_RANGE,
-                'desc' => 'Range Softblock',
-                'ACDisable' => false,
-                'isHardblock' => false,
-                'isAutoBlocking' => false,
-            ],
-            [ 'target' => '50.1.1.1',
-                'type' => DatabaseBlock::TYPE_IP,
-                'desc' => 'Exact Softblock',
-                'ACDisable' => false,
-                'isHardblock' => false,
-                'isAutoBlocking' => false,
-            ],
-        ];
-
-        $blocker = $this->getTestUser()->getUser();
-        foreach ( $blockList as $insBlock ) {
-            $target = $insBlock['target'];
-
-            if ( $insBlock['type'] === DatabaseBlock::TYPE_IP ) {
-                $target = User::newFromName( IP::sanitizeIP( $target ), false )->getName();
-            } elseif ( $insBlock['type'] === DatabaseBlock::TYPE_RANGE ) {
-                $target = IP::sanitizeRange( $target );
-            }
-
-            $block = new DatabaseBlock();
-            $block->setTarget( $target );
-            $block->setBlocker( $blocker );
-            $block->setReason( $insBlock['desc'] );
-            $block->setExpiry( 'infinity' );
-            $block->isCreateAccountBlocked( $insBlock['ACDisable'] );
-            $block->isHardblock( $insBlock['isHardblock'] );
-            $block->isAutoblocking( $insBlock['isAutoBlocking'] );
-            $block->insert();
-        }
-    }
-
-    public static function providerXff() {
-        return [
-            [ 'xff' => '1.2.3.4, 70.2.1.1, 60.2.1.1, 2.3.4.5',
-                'count' => 2,
-                'result' => 'Range Hardblock'
-            ],
-            [ 'xff' => '1.2.3.4, 50.2.1.1, 60.2.1.1, 2.3.4.5',
-                'count' => 2,
-                'result' => 'Range Softblock with AC Disabled'
-            ],
-            [ 'xff' => '1.2.3.4, 70.2.1.1, 50.1.1.1, 2.3.4.5',
-                'count' => 2,
-                'result' => 'Exact Softblock'
-            ],
-            [ 'xff' => '1.2.3.4, 70.2.1.1, 50.2.1.1, 50.1.1.1, 2.3.4.5',
-                'count' => 3,
-                'result' => 'Exact Softblock'
-            ],
-            [ 'xff' => '1.2.3.4, 70.2.1.1, 50.2.1.1, 2.3.4.5',
-                'count' => 2,
-                'result' => 'Range Hardblock'
-            ],
-            [ 'xff' => '1.2.3.4, 70.2.1.1, 60.2.1.1, 2.3.4.5',
-                'count' => 2,
-                'result' => 'Range Hardblock'
-            ],
-            [ 'xff' => '50.2.1.1, 60.2.1.1, 2.3.4.5',
-                'count' => 2,
-                'result' => 'Range Softblock with AC Disabled'
-            ],
-            [ 'xff' => '1.2.3.4, 50.1.1.1, 60.2.1.1, 2.3.4.5',
-                'count' => 2,
-                'result' => 'Exact Softblock'
-            ],
-            [ 'xff' => '1.2.3.4, <$A_BUNCH-OF{INVALID}TEXT\>, 60.2.1.1, 2.3.4.5',
-                'count' => 1,
-                'result' => 'Range Softblock with AC Disabled'
-            ],
-            [ 'xff' => '1.2.3.4, 50.2.1.1, 2001:4860:4001:802::1003, 2.3.4.5',
-                'count' => 2,
-                'result' => 'Range6 Hardblock'
-            ],
-        ];
-    }
-
-    /**
-     * @dataProvider providerXff
-     * @covers ::getBlocksForIPList
-     * @covers ::chooseBlock
-     */
-    public function testBlocksOnXff( $xff, $exCount, $exResult ) {
-        $user = $this->getUserForBlocking();
-        $this->addBlockForUser( $user );
-
-        $list = array_map( 'trim', explode( ',', $xff ) );
-        $xffblocks = DatabaseBlock::getBlocksForIPList( $list, true );
-        $this->assertEquals( $exCount, count( $xffblocks ), 'Number of blocks for ' . $xff );
-        $block = DatabaseBlock::chooseBlock( $xffblocks, $list );
-        $this->assertEquals(
-            $exResult, $block->getReason(), 'Correct block type for XFF header ' . $xff
-        );
-    }
-
-    /**
-     * @covers ::newFromRow
-     */
-    public function testNewFromRow() {
-        $badActor = $this->getTestUser()->getUser();
-        $sysop = $this->getTestSysop()->getUser();
-
-        $block = new DatabaseBlock( [
-            'address' => $badActor->getName(),
-            'user' => $badActor->getId(),
-            'by' => $sysop->getId(),
-            'expiry' => 'infinity',
-        ] );
-        $block->insert();
-
-        $blockQuery = DatabaseBlock::getQueryInfo();
-        $row = $this->db->select(
-            $blockQuery['tables'],
-            $blockQuery['fields'],
-            [
-                'ipb_id' => $block->getId(),
-            ],
-            __METHOD__,
-            [],
-            $blockQuery['joins']
-        )->fetchObject();
-
-        $block = DatabaseBlock::newFromRow( $row );
-        $this->assertInstanceOf( DatabaseBlock::class, $block );
-        $this->assertEquals( $block->getBy(), $sysop->getId() );
-        $this->assertEquals( $block->getTarget()->getName(), $badActor->getName() );
-        $block->delete();
-    }
-
-    /**
-     * @covers ::equals
-     */
-    public function testEquals() {
-        $block = new DatabaseBlock();
-
-        $this->assertTrue( $block->equals( $block ) );
-
-        $partial = new DatabaseBlock( [
-            'sitewide' => false,
-        ] );
-        $this->assertFalse( $block->equals( $partial ) );
-    }
-
-    /**
-     * @covers ::isSitewide
-     */
-    public function testIsSitewide() {
-        $block = new DatabaseBlock();
-        $this->assertTrue( $block->isSitewide() );
-
-        $block = new DatabaseBlock( [
-            'sitewide' => true,
-        ] );
-        $this->assertTrue( $block->isSitewide() );
-
-        $block = new DatabaseBlock( [
-            'sitewide' => false,
-        ] );
-        $this->assertFalse( $block->isSitewide() );
-
-        $block = new DatabaseBlock( [
-            'sitewide' => false,
-        ] );
-        $block->isSitewide( true );
-        $this->assertTrue( $block->isSitewide() );
-    }
-
-    /**
-     * @covers ::getRestrictions
-     * @covers ::setRestrictions
-     */
-    public function testRestrictions() {
-        $block = new DatabaseBlock();
-        $restrictions = [
-            new PageRestriction( 0, 1 )
-        ];
-        $block->setRestrictions( $restrictions );
-
-        $this->assertSame( $restrictions, $block->getRestrictions() );
-    }
-
-    /**
-     * @covers ::getRestrictions
-     * @covers ::insert
-     */
-    public function testRestrictionsFromDatabase() {
-        $badActor = $this->getTestUser()->getUser();
-        $sysop = $this->getTestSysop()->getUser();
-
-        $block = new DatabaseBlock( [
-            'address' => $badActor->getName(),
-            'user' => $badActor->getId(),
-            'by' => $sysop->getId(),
-            'expiry' => 'infinity',
-        ] );
-        $page = $this->getExistingTestPage( 'Foo' );
-        $restriction = new PageRestriction( 0, $page->getId() );
-        $block->setRestrictions( [ $restriction ] );
-        $block->insert();
-
-        // Refresh the block from the database.
-        $block = DatabaseBlock::newFromID( $block->getId() );
-        $restrictions = $block->getRestrictions();
-        $this->assertCount( 1, $restrictions );
-        $this->assertTrue( $restriction->equals( $restrictions[0] ) );
-        $block->delete();
-    }
-
-    /**
-     * @covers ::insert
-     */
-    public function testInsertExistingBlock() {
-        $badActor = $this->getTestUser()->getUser();
-        $sysop = $this->getTestSysop()->getUser();
-
-        $block = new DatabaseBlock( [
-            'address' => $badActor->getName(),
-            'user' => $badActor->getId(),
-            'by' => $sysop->getId(),
-            'expiry' => 'infinity',
-        ] );
-        $page = $this->getExistingTestPage( 'Foo' );
-        $restriction = new PageRestriction( 0, $page->getId() );
-        $block->setRestrictions( [ $restriction ] );
-        $block->insert();
-
-        // Insert the block again, which should result in a failur
-        $result = $block->insert();
-
-        $this->assertFalse( $result );
-
-        // Ensure that there are no restrictions where the blockId is 0.
-        $count = $this->db->selectRowCount(
-            'ipblocks_restrictions',
-            '*',
-            [ 'ir_ipb_id' => 0 ],
-            __METHOD__
-        );
-        $this->assertSame( 0, $count );
-
-        $block->delete();
-    }
-
-    /**
-     * @covers ::appliesToTitle
-     */
-    public function testAppliesToTitleReturnsTrueOnSitewideBlock() {
-        $this->setMwGlobals( [
-            'wgBlockDisablesLogin' => false,
-        ] );
-        $user = $this->getTestUser()->getUser();
-        $block = new DatabaseBlock( [
-            'expiry' => wfTimestamp( TS_MW, wfTimestamp() + ( 40 * 60 * 60 ) ),
-            'allowUsertalk' => true,
-            'sitewide' => true
-        ] );
-
-        $block->setTarget( $user );
-        $block->setBlocker( $this->getTestSysop()->getUser() );
-        $block->insert();
-
-        $title = $this->getExistingTestPage( 'Foo' )->getTitle();
-
-        $this->assertTrue( $block->appliesToTitle( $title ) );
-
-        // appliesToTitle() ignores allowUsertalk
-        $title = $user->getTalkPage();
-        $this->assertTrue( $block->appliesToTitle( $title ) );
-
-        $block->delete();
-    }
-
-    /**
-     * @covers ::appliesToTitle
-     */
-    public function testAppliesToTitleOnPartialBlock() {
-        $this->setMwGlobals( [
-            'wgBlockDisablesLogin' => false,
-        ] );
-        $user = $this->getTestUser()->getUser();
-        $block = new DatabaseBlock( [
-            'expiry' => wfTimestamp( TS_MW, wfTimestamp() + ( 40 * 60 * 60 ) ),
-            'allowUsertalk' => true,
-            'sitewide' => false
-        ] );
-
-        $block->setTarget( $user );
-        $block->setBlocker( $this->getTestSysop()->getUser() );
-        $block->insert();
-
-        $pageFoo = $this->getExistingTestPage( 'Foo' );
-        $pageBar = $this->getExistingTestPage( 'Bar' );
-        $pageJohn = $this->getExistingTestPage( 'User:John' );
-
-        $pageRestriction = new PageRestriction( $block->getId(), $pageFoo->getId() );
-        $namespaceRestriction = new NamespaceRestriction( $block->getId(), NS_USER );
-        $this->getBlockRestrictionStore()->insert( [ $pageRestriction, $namespaceRestriction ] );
-
-        $this->assertTrue( $block->appliesToTitle( $pageFoo->getTitle() ) );
-        $this->assertFalse( $block->appliesToTitle( $pageBar->getTitle() ) );
-        $this->assertTrue( $block->appliesToTitle( $pageJohn->getTitle() ) );
-
-        $block->delete();
-    }
-
-    /**
-     * @covers ::appliesToNamespace
-     * @covers ::appliesToPage
-     */
-    public function testAppliesToReturnsTrueOnSitewideBlock() {
-        $this->setMwGlobals( [
-            'wgBlockDisablesLogin' => false,
-        ] );
-        $user = $this->getTestUser()->getUser();
-        $block = new DatabaseBlock( [
-            'expiry' => wfTimestamp( TS_MW, wfTimestamp() + ( 40 * 60 * 60 ) ),
-            'allowUsertalk' => true,
-            'sitewide' => true
-        ] );
-
-        $block->setTarget( $user );
-        $block->setBlocker( $this->getTestSysop()->getUser() );
-        $block->insert();
-
-        $title = $this->getExistingTestPage()->getTitle();
-
-        $this->assertTrue( $block->appliesToPage( $title->getArticleID() ) );
-        $this->assertTrue( $block->appliesToNamespace( NS_MAIN ) );
-        $this->assertTrue( $block->appliesToNamespace( NS_USER_TALK ) );
-
-        $block->delete();
-    }
-
-    /**
-     * @covers ::appliesToPage
-     */
-    public function testAppliesToPageOnPartialPageBlock() {
-        $this->setMwGlobals( [
-            'wgBlockDisablesLogin' => false,
-        ] );
-        $user = $this->getTestUser()->getUser();
-        $block = new DatabaseBlock( [
-            'expiry' => wfTimestamp( TS_MW, wfTimestamp() + ( 40 * 60 * 60 ) ),
-            'allowUsertalk' => true,
-            'sitewide' => false
-        ] );
-
-        $block->setTarget( $user );
-        $block->setBlocker( $this->getTestSysop()->getUser() );
-        $block->insert();
-
-        $title = $this->getExistingTestPage()->getTitle();
-
-        $pageRestriction = new PageRestriction(
-            $block->getId(),
-            $title->getArticleID()
-        );
-        $this->getBlockRestrictionStore()->insert( [ $pageRestriction ] );
-
-        $this->assertTrue( $block->appliesToPage( $title->getArticleID() ) );
-
-        $block->delete();
-    }
-
-    /**
-     * @covers ::appliesToNamespace
-     */
-    public function testAppliesToNamespaceOnPartialNamespaceBlock() {
-        $this->setMwGlobals( [
-            'wgBlockDisablesLogin' => false,
-        ] );
-        $user = $this->getTestUser()->getUser();
-        $block = new DatabaseBlock( [
-            'expiry' => wfTimestamp( TS_MW, wfTimestamp() + ( 40 * 60 * 60 ) ),
-            'allowUsertalk' => true,
-            'sitewide' => false
-        ] );
-
-        $block->setTarget( $user );
-        $block->setBlocker( $this->getTestSysop()->getUser() );
-        $block->insert();
-
-        $namespaceRestriction = new NamespaceRestriction( $block->getId(), NS_MAIN );
-        $this->getBlockRestrictionStore()->insert( [ $namespaceRestriction ] );
-
-        $this->assertTrue( $block->appliesToNamespace( NS_MAIN ) );
-        $this->assertFalse( $block->appliesToNamespace( NS_USER ) );
-
-        $block->delete();
-    }
-
-    /**
-     * @covers ::appliesToRight
-     */
-    public function testBlockAllowsPurge() {
-        $this->setMwGlobals( [
-            'wgBlockDisablesLogin' => false,
-        ] );
-        $block = new DatabaseBlock();
-        $this->assertFalse( $block->appliesToRight( 'purge' ) );
-    }
-
-    /**
-     * Get an instance of BlockRestrictionStore
-     *
-     * @return BlockRestrictionStore
-     */
-    protected function getBlockRestrictionStore() : BlockRestrictionStore {
-        return MediaWikiServices::getInstance()->getBlockRestrictionStore();
-    }
-=======
 	/**
 	 * @return User
 	 */
@@ -1513,5 +760,4 @@
 	protected function getBlockRestrictionStore() : BlockRestrictionStore {
 		return MediaWikiServices::getInstance()->getBlockRestrictionStore();
 	}
->>>>>>> 9b8a1684
 }