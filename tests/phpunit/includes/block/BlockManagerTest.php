<?php

use MediaWiki\Block\BlockManager;
use MediaWiki\Block\CompositeBlock;
use MediaWiki\Block\DatabaseBlock;
use MediaWiki\Block\SystemBlock;
use MediaWiki\MediaWikiServices;
use Psr\Log\LoggerInterface;
use Wikimedia\TestingAccessWrapper;

/**
 * @group Blocking
 * @group Database
 * @coversDefaultClass \MediaWiki\Block\BlockManager
 */
class BlockManagerTest extends MediaWikiIntegrationTestCase {
	use TestAllServiceOptionsUsed;

	/** @var User */
	protected $user;

	/** @var int */
	protected $sysopId;

	protected function setUp() : void {
		parent::setUp();

		$this->user = $this->getTestUser()->getUser();
		$this->sysopId = $this->getTestSysop()->getUser()->getId();
		$this->blockManagerConfig = [
			'wgApplyIpBlocksToXff' => true,
			'wgCookieSetOnAutoblock' => true,
			'wgCookieSetOnIpBlock' => true,
			'wgDnsBlacklistUrls' => [],
			'wgEnableDnsBlacklist' => true,
			'wgProxyList' => [],
			'wgProxyWhitelist' => [],
			'wgSecretKey' => false,
			'wgSoftBlockRanges' => [],
		];
	}

	private function getBlockManager( $overrideConfig ) {
		return new BlockManager(
			...$this->getBlockManagerConstructorArgs( $overrideConfig )
		);
	}

	private function getBlockManagerConstructorArgs( $overrideConfig ) {
		$blockManagerConfig = array_merge( $this->blockManagerConfig, $overrideConfig );
		$this->setMwGlobals( $blockManagerConfig );
		$logger = $this->getMockBuilder( LoggerInterface::class )->getMock();
		$services = MediaWikiServices::getInstance();
		return [
			new LoggedServiceOptions(
				self::$serviceOptionsAccessLog,
				BlockManager::CONSTRUCTOR_OPTIONS,
				$services->getMainConfig()
			),
			$services->getPermissionManager(),
			$logger,
			$services->getHookContainer()
		];
	}

	/**
	 * @covers ::getUserBlock
	 */
	public function testGetBlock() {
		// Reset so that hooks are called
		$permissionManager = MediaWikiServices::getInstance()->getPermissionManager();
		$permissionManager->invalidateUsersRightsCache();

		// Ensure that the `UserGetRights` hook in PermissionManager is triggerred
		// when checking if the user has `ipblock-exempt`, so that CentralAuth can
		// grant `ipblock-exempt` via global groups. We also assert that, since the
		// user should have `ipblock-exempt`, that the `GetUserBlock` hook is called
		// with `$ip` as `null` since the ip should be ignored
		$onUserGetRightsCalled = false;
		$this->setTemporaryHook(
			'UserGetRights',
<<<<<<< HEAD
			function ( $user, &$rights ) use ( &$onUserGetRightsCalled ) {
=======
			static function ( $user, &$rights ) use ( &$onUserGetRightsCalled ) {
>>>>>>> 30164539
				$onUserGetRightsCalled = true;
				$rights[] = 'ipblock-exempt';
				return true;
			}
		);
		$onGetUserBlockCalled = false;
		$onGetUserBlockIP = false;
		$this->setTemporaryHook(
			'GetUserBlock',
<<<<<<< HEAD
			function ( $user, $ip, &$block ) use ( &$onGetUserBlockCalled, &$onGetUserBlockIP ) {
=======
			static function ( $user, $ip, &$block ) use ( &$onGetUserBlockCalled, &$onGetUserBlockIP ) {
>>>>>>> 30164539
				$onGetUserBlockCalled = true;
				$onGetUserBlockIP = $ip;
				return true;
			}
		);

		$blockManager = $this->getBlockManager( [] );
		$block = $blockManager->getUserBlock(
			$this->user,
			$this->createMock( WebRequest::class ),
			false
		);

		// We don't actually care about the block, just whether or not the right hooks were called
		$this->assertTrue( $onUserGetRightsCalled, 'Extensions should be able to grant rights' );
		$this->assertTrue(
			$onGetUserBlockCalled,
			'Sanity check: HookRunner::onGetUserBlock should have been called'
		);
		$this->assertNull(
			$onGetUserBlockIP,
			'The `GetUserBlock` hook should have been called with null since the user' .
				' was granted `ipblock-exempt` via the `UserGetRights` hook'
		);
	}

	/**
	 * @dataProvider provideBlocksForShouldApplyCookieBlock
	 * @covers ::getBlockFromCookieValue
	 * @covers ::shouldApplyCookieBlock
	 */
	public function testGetBlockFromCookieValue( $options, $expected ) {
		/** @var BlockManager $blockManager */
		$blockManager = TestingAccessWrapper::newFromObject(
			$this->getBlockManager( [
				'wgCookieSetOnAutoblock' => true,
				'wgCookieSetOnIpBlock' => true,
			] )
		);

		$blockStore = MediaWikiServices::getInstance()->getDatabaseBlockStore();
		$block = new DatabaseBlock( array_merge( [
			'address' => $options['target'] ?: $this->user,
			'by' => $this->sysopId,
		], $options['blockOptions'] ) );
		$blockStore->insertBlock( $block );

		$user = $options['registered'] ? $this->user : new User();
		$user->getRequest()->setCookie( 'BlockID', $blockManager->getCookieValue( $block ) );

		$this->assertSame( $expected, (bool)$blockManager->getBlockFromCookieValue(
			$user,
			$user->getRequest()
		) );

		$blockStore->deleteBlock( $block );
	}

	/**
	 * @dataProvider provideBlocksForShouldApplyCookieBlock
	 * @covers ::trackBlockWithCookie
	 * @covers ::shouldApplyCookieBlock
	 */
	public function testTrackBlockWithCookieRemovesBlocks( $options, $expectKeepCookie ) {
		/** @var BlockManager $blockManager */
		$blockManager = TestingAccessWrapper::newFromObject(
			$this->getBlockManager( [
				'wgCookieSetOnAutoblock' => true,
				'wgCookieSetOnIpBlock' => true,
			] )
		);

		$blockStore = MediaWikiServices::getInstance()->getDatabaseBlockStore();
		$block = new DatabaseBlock( array_merge( [
			'address' => $options['target'] ?: $this->user,
			'by' => $this->sysopId,
		], $options['blockOptions'] ) );
		$blockStore->insertBlock( $block );

		$user = $options['registered'] ? $this->user : new User();
		$user->getRequest()->setCookie( 'BlockID', $blockManager->getCookieValue( $block ) );

		$response = new FauxResponse;

		$blockManager->trackBlockWithCookie(
			$user,
			$response
		);

		$this->assertCount(
			$expectKeepCookie ? 0 : 1,
			$response->getCookies()
		);

		$blockStore->deleteBlock( $block );
	}

	public static function provideBlocksForShouldApplyCookieBlock() {
		return [
			'Autoblocking user block' => [
				[
					'target' => '',
					'registered' => true,
					'blockOptions' => [
						'enableAutoblock' => true
					],
				],
				true,
			],
			'Autoblocking user block for anonymous user' => [
				[
					'target' => '',
					'registered' => false,
					'blockOptions' => [
						'enableAutoblock' => true
					],
				],
				true,
			],
			'Non-autoblocking user block' => [
				[
					'target' => '',
					'registered' => true,
					'blockOptions' => [],
				],
				false,
			],
			'IP block for anonymous user' => [
				[
					'target' => '127.0.0.1',
					'registered' => false,
					'blockOptions' => [],
				],
				true,
			],
			'IP block for logged in user' => [
				[
					'target' => '127.0.0.1',
					'registered' => true,
					'blockOptions' => [],
				],
				false,
			],
			'IP range block for anonymous user' => [
				[
					'target' => '127.0.0.0/8',
					'registered' => false,
					'blockOptions' => [],
				],
				true,
			],
		];
	}

	/**
	 * @dataProvider provideIsLocallyBlockedProxy
	 * @covers ::isLocallyBlockedProxy
	 */
	public function testIsLocallyBlockedProxy( $proxyList, $expected ) {
		/** @var BlockManager $blockManager */
		$blockManager = TestingAccessWrapper::newFromObject(
			$this->getBlockManager( [
				'wgProxyList' => $proxyList
			] )
		);

		$ip = '1.2.3.4';
		$this->assertSame( $expected, $blockManager->isLocallyBlockedProxy( $ip ) );
	}

	public static function provideIsLocallyBlockedProxy() {
		return [
			'Proxy list is empty' => [ [], false ],
			'Proxy list contains IP' => [ [ '1.2.3.4' ], true ],
			'Proxy list contains IP as value' => [ [ 'test' => '1.2.3.4' ], true ],
			'Proxy list contains range that covers IP' => [ [ '1.2.3.0/16' ], true ],
		];
	}

	/**
	 * @dataProvider provideIsDnsBlacklisted
	 * @covers ::isDnsBlacklisted
	 * @covers ::inDnsBlacklist
	 */
	public function testIsDnsBlacklisted( $options, $expected ) {
		$blockManagerConfig = [
			'wgEnableDnsBlacklist' => true,
			'wgDnsBlacklistUrls' => $options['blacklist'],
			'wgProxyWhitelist' => $options['whitelist'],
		];

		$blockManager = $this->getMockBuilder( BlockManager::class )
			->setConstructorArgs( $this->getBlockManagerConstructorArgs( $blockManagerConfig ) )
			->setMethods( [ 'checkHost' ] )
			->getMock();
		$blockManager->method( 'checkHost' )
			->will( $this->returnValueMap( [ [
				$options['dnsblQuery'],
				$options['dnsblResponse'],
			] ] ) );

		$this->assertSame(
			$expected,
			$blockManager->isDnsBlacklisted( $options['ip'], $options['checkWhitelist'] )
		);
	}

	public static function provideIsDnsBlacklisted() {
		$dnsblFound = [ '127.0.0.2' ];
		$dnsblNotFound = false;
		return [
			'IP is blacklisted' => [
				[
					'blacklist' => [ 'dnsbl.test' ],
					'ip' => '127.0.0.1',
					'dnsblQuery' => '1.0.0.127.dnsbl.test',
					'dnsblResponse' => $dnsblFound,
					'whitelist' => [],
					'checkWhitelist' => false,
				],
				true,
			],
			'IP is blacklisted; blacklist has key' => [
				[
					'blacklist' => [ [ 'dnsbl.test', 'key' ] ],
					'ip' => '127.0.0.1',
					'dnsblQuery' => 'key.1.0.0.127.dnsbl.test',
					'dnsblResponse' => $dnsblFound,
					'whitelist' => [],
					'checkWhitelist' => false,
				],
				true,
			],
			'IP is blacklisted; blacklist is array' => [
				[
					'blacklist' => [ [ 'dnsbl.test' ] ],
					'ip' => '127.0.0.1',
					'dnsblQuery' => '1.0.0.127.dnsbl.test',
					'dnsblResponse' => $dnsblFound,
					'whitelist' => [],
					'checkWhitelist' => false,
				],
				true,
			],
			'IP is not blacklisted' => [
				[
					'blacklist' => [ 'dnsbl.test' ],
					'ip' => '1.2.3.4',
					'dnsblQuery' => '4.3.2.1.dnsbl.test',
					'dnsblResponse' => $dnsblNotFound,
					'whitelist' => [],
					'checkWhitelist' => false,
				],
				false,
			],
			'Blacklist is empty' => [
				[
					'blacklist' => [],
					'ip' => '127.0.0.1',
					'dnsblQuery' => '1.0.0.127.dnsbl.test',
					'dnsblResponse' => $dnsblFound,
					'whitelist' => [],
					'checkWhitelist' => false,
				],
				false,
			],
			'IP is blacklisted and whitelisted; whitelist is not checked' => [
				[
					'blacklist' => [ 'dnsbl.test' ],
					'ip' => '127.0.0.1',
					'dnsblQuery' => '1.0.0.127.dnsbl.test',
					'dnsblResponse' => $dnsblFound,
					'whitelist' => [ '127.0.0.1' ],
					'checkWhitelist' => false,
				],
				true,
			],
			'IP is blacklisted and whitelisted; whitelist is checked' => [
				[
					'blacklist' => [ 'dnsbl.test' ],
					'ip' => '127.0.0.1',
					'dnsblQuery' => '1.0.0.127.dnsbl.test',
					'dnsblResponse' => $dnsblFound,
					'whitelist' => [ '127.0.0.1' ],
					'checkWhitelist' => true,
				],
				false,
			],
		];
	}

	/**
	 * @covers ::getUniqueBlocks
	 */
	public function testGetUniqueBlocks() {
		$blockId = 100;

		/** @var BlockManager $blockManager */
		$blockManager = TestingAccessWrapper::newFromObject( $this->getBlockManager( [] ) );

		$block = $this->getMockBuilder( DatabaseBlock::class )
			->setMethods( [ 'getId' ] )
			->getMock();
		$block->method( 'getId' )
			->willReturn( $blockId );

		$autoblock = $this->getMockBuilder( DatabaseBlock::class )
			->setMethods( [ 'getParentBlockId', 'getType' ] )
			->getMock();
		$autoblock->method( 'getParentBlockId' )
			->willReturn( $blockId );
		$autoblock->method( 'getType' )
			->willReturn( DatabaseBlock::TYPE_AUTO );

		$blocks = [ $block, $block, $autoblock, new SystemBlock() ];

		$this->assertCount( 2, $blockManager->getUniqueBlocks( $blocks ) );
	}

	/**
	 * @dataProvider provideTrackBlockWithCookie
	 * @covers ::trackBlockWithCookie
	 */
	public function testTrackBlockWithCookie( $options, $expected ) {
		$this->setMwGlobals( 'wgCookiePrefix', '' );

		$request = new FauxRequest();
		if ( $options['cookieSet'] ) {
			$request->setCookie( 'BlockID', 'the value does not matter' );
		}
		/** @var FauxResponse $response */
		$response = $request->response();

		$user = $this->getMockBuilder( User::class )
			->setMethods( [ 'getBlock', 'getRequest' ] )
			->getMock();
		$user->method( 'getBlock' )
			->willReturn( $options['block'] );
		$user->method( 'getRequest' )
			->willReturn( $request );

		// Although the block cookie is set via DeferredUpdates, in command line mode updates are
		// processed immediately
		$blockManager = $this->getBlockManager( [
			'wgSecretKey' => '',
			'wgCookieSetOnIpBlock' => true,
		] );
		$blockManager->trackBlockWithCookie( $user, $response );

		$this->assertCount( $expected['count'], $response->getCookies() );
		$this->assertEquals( $expected['value'], $response->getCookie( 'BlockID' ) );
	}

	public function provideTrackBlockWithCookie() {
		$blockId = 123;
		return [
			'Block cookie is already set; there is a trackable block' => [
				[
					'cookieSet' => true,
					'block' => $this->getTrackableBlock( $blockId ),
				],
				[
					'count' => 1,
					'value' => $blockId,
				]
			],
			'Block cookie is already set; there is no block' => [
				[
					'cookieSet' => true,
					'block' => null,
				],
				[
					// Cookie is cleared by setting it to empty value
					'count' => 1,
					'value' => '',
				]
			],
			'Block cookie is not yet set; there is no block' => [
				[
					'cookieSet' => false,
					'block' => null,
				],
				[
					'count' => 0,
					'value' => null,
				]
			],
			'Block cookie is not yet set; there is a trackable block' => [
				[
					'cookieSet' => false,
					'block' => $this->getTrackableBlock( $blockId ),
				],
				[
					'count' => 1,
					'value' => $blockId,
				]
			],
			'Block cookie is not yet set; there is a composite block with a trackable block' => [
				[
					'cookieSet' => false,
					'block' => new CompositeBlock( [
						'originalBlocks' => [
							new SystemBlock(),
							$this->getTrackableBlock( $blockId ),
						]
					] ),
				],
				[
					'count' => 1,
					'value' => $blockId,
				]
			],
			'Block cookie is not yet set; there is a composite block but no trackable block' => [
				[
					'cookieSet' => false,
					'block' => new CompositeBlock( [
						'originalBlocks' => [
							new SystemBlock(),
							new SystemBlock(),
						]
					] ),
				],
				[
					'count' => 0,
					'value' => null,
				]
			],
		];
	}

	private function getTrackableBlock( $blockId ) {
		$block = $this->getMockBuilder( DatabaseBlock::class )
			->setMethods( [ 'getType', 'getId' ] )
			->getMock();
		$block->method( 'getType' )
			->willReturn( DatabaseBlock::TYPE_IP );
		$block->method( 'getId' )
			->willReturn( $blockId );
		return $block;
	}

	/**
	 * @dataProvider provideSetBlockCookie
	 * @covers ::setBlockCookie
	 */
	public function testSetBlockCookie( $expiryDelta, $expectedExpiryDelta ) {
		$this->setMwGlobals( [
			'wgCookiePrefix' => '',
		] );

		$request = new FauxRequest();
		$response = $request->response();

		$blockManager = $this->getBlockManager( [
			'wgSecretKey' => '',
			'wgCookieSetOnIpBlock' => true,
		] );

		$now = wfTimestamp();

		$block = new DatabaseBlock( [
			'expiry' => $expiryDelta === '' ? '' : $now + $expiryDelta
		] );
		$blockManager->setBlockCookie( $block, $response );
		$cookies = $response->getCookies();

		$this->assertEqualsWithDelta(
			$now + $expectedExpiryDelta,
			$cookies['BlockID']['expire'],
			60 // Allow actual to be up to 60 seconds later than expected
		);
	}

	public static function provideSetBlockCookie() {
		// Maximum length of a block cookie, defined in BlockManager::setBlockCookie
		$maxExpiryDelta = ( 24 * 60 * 60 );

		$longExpiryDelta = ( 48 * 60 * 60 );
		$shortExpiryDelta = ( 12 * 60 * 60 );

		return [
			'Block has indefinite expiry' => [
				'',
				$maxExpiryDelta,
			],
			'Block expiry is later than maximum cookie block expiry' => [
				$longExpiryDelta,
				$maxExpiryDelta,
			],
			'Block expiry is sooner than maximum cookie block expiry' => [
				$shortExpiryDelta,
				$shortExpiryDelta,
			],
		];
	}

	/**
	 * @covers ::shouldTrackBlockWithCookie
	 */
	public function testShouldTrackBlockWithCookieSystemBlock() {
		/** @var BlockManager $blockManager */
		$blockManager = TestingAccessWrapper::newFromObject( $this->getBlockManager( [] ) );
		$this->assertFalse( $blockManager->shouldTrackBlockWithCookie(
			new SystemBlock(),
			true
		) );
	}

	/**
	 * @dataProvider provideShouldTrackBlockWithCookie
	 * @covers ::shouldTrackBlockWithCookie
	 */
	public function testShouldTrackBlockWithCookie( $options, $expected ) {
		$block = $this->getMockBuilder( DatabaseBlock::class )
			->setMethods( [ 'getType', 'isAutoblocking' ] )
			->getMock();
		$block->method( 'getType' )
			->willReturn( $options['type'] );
		if ( isset( $options['autoblocking'] ) ) {
			$block->method( 'isAutoblocking' )
				->willReturn( $options['autoblocking'] );
		}

		/** @var BlockManager $blockManager */
		$blockManager = TestingAccessWrapper::newFromObject(
			$this->getBlockManager( $options['blockManagerConfig'] )
		);

		$this->assertSame(
			$expected,
			$blockManager->shouldTrackBlockWithCookie( $block, $options['isAnon'] )
		);
	}

	public static function provideShouldTrackBlockWithCookie() {
		return [
			'IP block, anonymous user, IP block cookies enabled' => [
				[
					'type' => DatabaseBlock::TYPE_IP,
					'isAnon' => true,
					'blockManagerConfig' => [ 'wgCookieSetOnIpBlock' => true ],
				],
				true
			],
			'IP range block, anonymous user, IP block cookies enabled' => [
				[
					'type' => DatabaseBlock::TYPE_RANGE,
					'isAnon' => true,
					'blockManagerConfig' => [ 'wgCookieSetOnIpBlock' => true ],
				],
				true
			],
			'IP block, anonymous user, IP block cookies disabled' => [
				[
					'type' => DatabaseBlock::TYPE_IP,
					'isAnon' => true,
					'blockManagerConfig' => [ 'wgCookieSetOnIpBlock' => false ],
				],
				false
			],
			'IP block, logged in user, IP block cookies enabled' => [
				[
					'type' => DatabaseBlock::TYPE_IP,
					'isAnon' => false,
					'blockManagerConfig' => [ 'wgCookieSetOnIpBlock' => true ],
				],
				false
			],
			'User block, anonymous, autoblock cookies enabled, block is autoblocking' => [
				[
					'type' => DatabaseBlock::TYPE_USER,
					'isAnon' => true,
					'blockManagerConfig' => [ 'wgCookieSetOnAutoblock' => true ],
					'autoblocking' => true,
				],
				false
			],
			'User block, logged in, autoblock cookies enabled, block is autoblocking' => [
				[
					'type' => DatabaseBlock::TYPE_USER,
					'isAnon' => false,
					'blockManagerConfig' => [ 'wgCookieSetOnAutoblock' => true ],
					'autoblocking' => true,
				],
				true
			],
			'User block, logged in, autoblock cookies disabled, block is autoblocking' => [
				[
					'type' => DatabaseBlock::TYPE_USER,
					'isAnon' => false,
					'blockManagerConfig' => [ 'wgCookieSetOnAutoblock' => false ],
					'autoblocking' => true,
				],
				false
			],
			'User block, logged in, autoblock cookies enabled, block is not autoblocking' => [
				[
					'type' => DatabaseBlock::TYPE_USER,
					'isAnon' => false,
					'blockManagerConfig' => [ 'wgCookieSetOnAutoblock' => true ],
					'autoblocking' => false,
				],
				false
			],
			'Block type is autoblock' => [
				[
					'type' => DatabaseBlock::TYPE_AUTO,
					'isAnon' => true,
					'blockManagerConfig' => [],
				],
				false
			]
		];
	}

	/**
	 * @covers ::clearBlockCookie
	 */
	public function testClearBlockCookie() {
		$this->setMwGlobals( [
			'wgCookiePrefix' => '',
		] );

		$request = new FauxRequest();
		$response = $request->response();
		$response->setCookie( 'BlockID', '100' );
		$this->assertSame( '100', $response->getCookie( 'BlockID' ) );

		BlockManager::clearBlockCookie( $response );
		$this->assertSame( '', $response->getCookie( 'BlockID' ) );
	}

	/**
	 * @dataProvider provideGetIdFromCookieValue
	 * @covers ::getIdFromCookieValue
	 */
	public function testGetIdFromCookieValue( $options, $expected ) {
		$blockManager = $this->getBlockManager( [
			'wgSecretKey' => $options['secretKey']
		] );
		$this->assertEquals(
			$expected,
			$blockManager->getIdFromCookieValue( $options['cookieValue'] )
		);
	}

	public static function provideGetIdFromCookieValue() {
		$blockId = 100;
		$secretKey = '123';
		$hmac = MWCryptHash::hmac( $blockId, $secretKey, false );
		return [
			'No secret key is set' => [
				[
					'secretKey' => '',
					'cookieValue' => $blockId,
					'calculatedHmac' => MWCryptHash::hmac( $blockId, '', false ),
				],
				$blockId,
			],
			'Secret key is set and stored hmac is correct' => [
				[
					'secretKey' => $secretKey,
					'cookieValue' => $blockId . '!' . $hmac,
					'calculatedHmac' => $hmac,
				],
				$blockId,
			],
			'Secret key is set and stored hmac is incorrect' => [
				[
					'secretKey' => $secretKey,
					'cookieValue' => $blockId . '!xyz',
					'calculatedHmac' => $hmac,
				],
				null,
			],
		];
	}

	/**
	 * @dataProvider provideGetCookieValue
	 * @covers ::getCookieValue
	 */
	public function testGetCookieValue( $options, $expected ) {
		$blockManager = $this->getBlockManager( [
			'wgSecretKey' => $options['secretKey']
		] );

		$block = $this->getMockBuilder( DatabaseBlock::class )
			->setMethods( [ 'getId' ] )
			->getMock();
		$block->method( 'getId' )
			->willReturn( $options['blockId'] );

		$this->assertEquals(
			$expected,
			$blockManager->getCookieValue( $block )
		);
	}

	public static function provideGetCookieValue() {
		$blockId = 100;
		return [
			'Secret key not set' => [
				[
					'secretKey' => '',
					'blockId' => $blockId,
					'hmac' => MWCryptHash::hmac( $blockId, '', false ),
				],
				$blockId,
			],
			'Secret key set' => [
				[
					'secretKey' => '123',
					'blockId' => $blockId,
					'hmac' => MWCryptHash::hmac( $blockId, '123', false ),
				],
				$blockId . '!' . MWCryptHash::hmac( $blockId, '123', false ) ],
		];
	}

	/**
	 * @coversNothing
	 */
	public function testAllServiceOptionsUsed() {
		$this->assertAllServiceOptionsUsed( [ 'ApplyIpBlocksToXff', 'SoftBlockRanges' ] );
	}
}<|MERGE_RESOLUTION|>--- conflicted
+++ resolved
@@ -79,11 +79,7 @@
 		$onUserGetRightsCalled = false;
 		$this->setTemporaryHook(
 			'UserGetRights',
-<<<<<<< HEAD
-			function ( $user, &$rights ) use ( &$onUserGetRightsCalled ) {
-=======
 			static function ( $user, &$rights ) use ( &$onUserGetRightsCalled ) {
->>>>>>> 30164539
 				$onUserGetRightsCalled = true;
 				$rights[] = 'ipblock-exempt';
 				return true;
@@ -93,11 +89,7 @@
 		$onGetUserBlockIP = false;
 		$this->setTemporaryHook(
 			'GetUserBlock',
-<<<<<<< HEAD
-			function ( $user, $ip, &$block ) use ( &$onGetUserBlockCalled, &$onGetUserBlockIP ) {
-=======
 			static function ( $user, $ip, &$block ) use ( &$onGetUserBlockCalled, &$onGetUserBlockIP ) {
->>>>>>> 30164539
 				$onGetUserBlockCalled = true;
 				$onGetUserBlockIP = $ip;
 				return true;
