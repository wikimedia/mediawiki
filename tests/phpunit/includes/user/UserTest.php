--- conflicted
+++ resolved
@@ -110,11 +110,7 @@
 		// Add a hook manipluating the rights
 		$this->mergeMwGlobalArrayValue( 'wgHooks', [ 'UserGetRights' => [ function ( $user, &$rights ) {
 			$rights[] = 'nukeworld';
-<<<<<<< HEAD
-			$rights = array_diff( $rights, array( 'writetest' ) );
-=======
 			$rights = array_diff( $rights, [ 'writetest' ] );
->>>>>>> 1c409c54
 		} ] ] );
 
 		$userWrapper->mRights = null;
