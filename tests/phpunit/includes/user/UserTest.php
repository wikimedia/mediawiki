<?php

define( 'NS_UNITTEST', 5600 );
define( 'NS_UNITTEST_TALK', 5601 );

use MediaWiki\Block\DatabaseBlock;
use MediaWiki\Block\CompositeBlock;
use MediaWiki\Block\Restriction\PageRestriction;
use MediaWiki\Block\Restriction\NamespaceRestriction;
use MediaWiki\Block\SystemBlock;
use MediaWiki\MediaWikiServices;
use MediaWiki\User\UserIdentityValue;
use Wikimedia\TestingAccessWrapper;

/**
 * @group Database
 */
class UserTest extends MediaWikiTestCase {

	/** Constant for self::testIsBlockedFrom */
	const USER_TALK_PAGE = '<user talk page>';

	/**
	 * @var User
	 */
	protected $user;

	protected function setUp() {
		parent::setUp();

		$this->setMwGlobals( [
			'wgGroupPermissions' => [],
			'wgRevokePermissions' => [],
<<<<<<< HEAD
			'wgActorTableSchemaMigrationStage' => SCHEMA_COMPAT_NEW,
=======
>>>>>>> e2509cbd
		] );

		$this->setUpPermissionGlobals();

		$this->user = $this->getTestUser( [ 'unittesters' ] )->getUser();
	}

	private function setUpPermissionGlobals() {
		global $wgGroupPermissions, $wgRevokePermissions;

		# Data for regular $wgGroupPermissions test
		$wgGroupPermissions['unittesters'] = [
			'test' => true,
			'runtest' => true,
			'writetest' => false,
			'nukeworld' => false,
		];
		$wgGroupPermissions['testwriters'] = [
			'test' => true,
			'writetest' => true,
			'modifytest' => true,
		];

		# Data for regular $wgRevokePermissions test
		$wgRevokePermissions['formertesters'] = [
			'runtest' => true,
		];

		# For the options test
		$wgGroupPermissions['*'] = [
			'editmyoptions' => true,
		];
	}

	private function setSessionUser( User $user, WebRequest $request ) {
		$this->setMwGlobals( 'wgUser', $user );
		RequestContext::getMain()->setUser( $user );
		RequestContext::getMain()->setRequest( $request );
		TestingAccessWrapper::newFromObject( $user )->mRequest = $request;
		$request->getSession()->setUser( $user );
	}

	/**
	 * @covers User::getGroupPermissions
	 */
	public function testGroupPermissions() {
		$rights = User::getGroupPermissions( [ 'unittesters' ] );
		$this->assertContains( 'runtest', $rights );
		$this->assertNotContains( 'writetest', $rights );
		$this->assertNotContains( 'modifytest', $rights );
		$this->assertNotContains( 'nukeworld', $rights );

		$rights = User::getGroupPermissions( [ 'unittesters', 'testwriters' ] );
		$this->assertContains( 'runtest', $rights );
		$this->assertContains( 'writetest', $rights );
		$this->assertContains( 'modifytest', $rights );
		$this->assertNotContains( 'nukeworld', $rights );
	}

	/**
	 * @covers User::getGroupPermissions
	 */
	public function testRevokePermissions() {
		$rights = User::getGroupPermissions( [ 'unittesters', 'formertesters' ] );
		$this->assertNotContains( 'runtest', $rights );
		$this->assertNotContains( 'writetest', $rights );
		$this->assertNotContains( 'modifytest', $rights );
		$this->assertNotContains( 'nukeworld', $rights );
	}

	/**
	 * TODO: Remove. This is the same as PermissionManagerTest::testGetUserPermissions
	 * @covers User::getRights
	 */
	public function testUserPermissions() {
		$rights = $this->user->getRights();
		$this->assertContains( 'runtest', $rights );
		$this->assertNotContains( 'writetest', $rights );
		$this->assertNotContains( 'modifytest', $rights );
		$this->assertNotContains( 'nukeworld', $rights );
	}

	/**
	 * TODO: Remove. This is the same as PermissionManagerTest::testGetUserPermissionsHooks
	 * @covers User::getRights
	 */
	public function testUserGetRightsHooks() {
		$user = $this->getTestUser( [ 'unittesters', 'testwriters' ] )->getUser();
		$userWrapper = TestingAccessWrapper::newFromObject( $user );

		$rights = $user->getRights();
		$this->assertContains( 'test', $rights, 'sanity check' );
		$this->assertContains( 'runtest', $rights, 'sanity check' );
		$this->assertContains( 'writetest', $rights, 'sanity check' );
		$this->assertNotContains( 'nukeworld', $rights, 'sanity check' );

		// Add a hook manipluating the rights
		$this->setTemporaryHook( 'UserGetRights', function ( $user, &$rights ) {
			$rights[] = 'nukeworld';
			$rights = array_diff( $rights, [ 'writetest' ] );
		} );

		$rights = $user->getRights();
		$this->assertContains( 'test', $rights );
		$this->assertContains( 'runtest', $rights );
		$this->assertNotContains( 'writetest', $rights );
		$this->assertContains( 'nukeworld', $rights );

		// Add a Session that limits rights
		$mock = $this->getMockBuilder( stdClass::class )
			->setMethods( [ 'getAllowedUserRights', 'deregisterSession', 'getSessionId' ] )
			->getMock();
		$mock->method( 'getAllowedUserRights' )->willReturn( [ 'test', 'writetest' ] );
		$mock->method( 'getSessionId' )->willReturn(
			new MediaWiki\Session\SessionId( str_repeat( 'X', 32 ) )
		);
		$session = MediaWiki\Session\TestUtils::getDummySession( $mock );
		$mockRequest = $this->getMockBuilder( FauxRequest::class )
			->setMethods( [ 'getSession' ] )
			->getMock();
		$mockRequest->method( 'getSession' )->willReturn( $session );
		$userWrapper->mRequest = $mockRequest;

		$this->resetServices();
		$rights = $user->getRights();
		$this->assertContains( 'test', $rights );
		$this->assertNotContains( 'runtest', $rights );
		$this->assertNotContains( 'writetest', $rights );
		$this->assertNotContains( 'nukeworld', $rights );
	}

	/**
	 * @dataProvider provideGetGroupsWithPermission
	 * @covers User::getGroupsWithPermission
	 */
	public function testGetGroupsWithPermission( $expected, $right ) {
		$result = User::getGroupsWithPermission( $right );
		sort( $result );
		sort( $expected );

		$this->assertEquals( $expected, $result, "Groups with permission $right" );
	}

	public static function provideGetGroupsWithPermission() {
		return [
			[
				[ 'unittesters', 'testwriters' ],
				'test'
			],
			[
				[ 'unittesters' ],
				'runtest'
			],
			[
				[ 'testwriters' ],
				'writetest'
			],
			[
				[ 'testwriters' ],
				'modifytest'
			],
		];
	}

	/**
	 * @dataProvider provideIPs
	 * @covers User::isIP
	 */
	public function testIsIP( $value, $result, $message ) {
		$this->assertEquals( $this->user->isIP( $value ), $result, $message );
	}

	public static function provideIPs() {
		return [
			[ '', false, 'Empty string' ],
			[ ' ', false, 'Blank space' ],
			[ '10.0.0.0', true, 'IPv4 private 10/8' ],
			[ '10.255.255.255', true, 'IPv4 private 10/8' ],
			[ '192.168.1.1', true, 'IPv4 private 192.168/16' ],
			[ '203.0.113.0', true, 'IPv4 example' ],
			[ '2002:ffff:ffff:ffff:ffff:ffff:ffff:ffff', true, 'IPv6 example' ],
			// Not valid IPs but classified as such by MediaWiki for negated asserting
			// of whether this might be the identifier of a logged-out user or whether
			// to allow usernames like it.
			[ '300.300.300.300', true, 'Looks too much like an IPv4 address' ],
			[ '203.0.113.xxx', true, 'Assigned by UseMod to cloaked logged-out users' ],
		];
	}

	/**
	 * @dataProvider provideUserNames
	 * @covers User::isValidUserName
	 */
	public function testIsValidUserName( $username, $result, $message ) {
		$this->assertEquals( $this->user->isValidUserName( $username ), $result, $message );
	}

	public static function provideUserNames() {
		return [
			[ '', false, 'Empty string' ],
			[ ' ', false, 'Blank space' ],
			[ 'abcd', false, 'Starts with small letter' ],
			[ 'Ab/cd', false, 'Contains slash' ],
			[ 'Ab cd', true, 'Whitespace' ],
			[ '192.168.1.1', false, 'IP' ],
			[ '116.17.184.5/32', false, 'IP range' ],
			[ '::e:f:2001/96', false, 'IPv6 range' ],
			[ 'User:Abcd', false, 'Reserved Namespace' ],
			[ '12abcd232', true, 'Starts with Numbers' ],
			[ '?abcd', true, 'Start with ? mark' ],
			[ '#abcd', false, 'Start with #' ],
			[ 'Abcdകഖഗഘ', true, ' Mixed scripts' ],
			[ 'ജോസ്‌തോമസ്', false, 'ZWNJ- Format control character' ],
			[ 'Ab　cd', false, ' Ideographic space' ],
			[ '300.300.300.300', false, 'Looks too much like an IPv4 address' ],
			[ '302.113.311.900', false, 'Looks too much like an IPv4 address' ],
			[ '203.0.113.xxx', false, 'Reserved for usage by UseMod for cloaked logged-out users' ],
		];
	}

	/**
	 * Test User::editCount
	 * @group medium
	 * @covers User::getEditCount
	 */
	public function testGetEditCount() {
		$user = $this->getMutableTestUser()->getUser();

		// let the user have a few (3) edits
		$page = WikiPage::factory( Title::newFromText( 'Help:UserTest_EditCount' ) );
		for ( $i = 0; $i < 3; $i++ ) {
			$page->doEditContent(
				ContentHandler::makeContent( (string)$i, $page->getTitle() ),
				'test',
				0,
				false,
				$user
			);
		}

		$this->assertEquals(
			3,
			$user->getEditCount(),
			'After three edits, the user edit count should be 3'
		);

		// increase the edit count
		$user->incEditCount();
		$user->clearInstanceCache();

		$this->assertEquals(
			4,
			$user->getEditCount(),
			'After increasing the edit count manually, the user edit count should be 4'
		);
	}

	/**
	 * Test User::editCount
	 * @group medium
	 * @covers User::getEditCount
	 */
	public function testGetEditCountForAnons() {
		$user = User::newFromName( 'Anonymous' );

		$this->assertNull(
			$user->getEditCount(),
			'Edit count starts null for anonymous users.'
		);

		$user->incEditCount();

		$this->assertNull(
			$user->getEditCount(),
			'Edit count remains null for anonymous users despite calls to increase it.'
		);
	}

	/**
	 * Test User::editCount
	 * @group medium
	 * @covers User::incEditCount
	 */
	public function testIncEditCount() {
		$user = $this->getMutableTestUser()->getUser();
		$user->incEditCount();

		$reloadedUser = User::newFromId( $user->getId() );
		$reloadedUser->incEditCount();

		$this->assertEquals(
			2,
			$reloadedUser->getEditCount(),
			'Increasing the edit count after a fresh load leaves the object up to date.'
		);
	}

	/**
	 * Test changing user options.
	 * @covers User::setOption
	 * @covers User::getOption
	 */
	public function testOptions() {
		$user = $this->getMutableTestUser()->getUser();

		$user->setOption( 'userjs-someoption', 'test' );
		$user->setOption( 'rclimit', 200 );
		$user->setOption( 'wpwatchlistdays', '0' );
		$user->saveSettings();

		$user = User::newFromName( $user->getName() );
		$user->load( User::READ_LATEST );
		$this->assertEquals( 'test', $user->getOption( 'userjs-someoption' ) );
		$this->assertEquals( 200, $user->getOption( 'rclimit' ) );

		$user = User::newFromName( $user->getName() );
		MediaWikiServices::getInstance()->getMainWANObjectCache()->clearProcessCache();
		$this->assertEquals( 'test', $user->getOption( 'userjs-someoption' ) );
		$this->assertEquals( 200, $user->getOption( 'rclimit' ) );

		// Check that an option saved as a string '0' is returned as an integer.
		$user = User::newFromName( $user->getName() );
		$user->load( User::READ_LATEST );
		$this->assertSame( 0, $user->getOption( 'wpwatchlistdays' ) );
	}

	/**
	 * T39963
	 * Make sure defaults are loaded when setOption is called.
	 * @covers User::loadOptions
	 */
	public function testAnonOptions() {
		global $wgDefaultUserOptions;
		$this->user->setOption( 'userjs-someoption', 'test' );
		$this->assertEquals( $wgDefaultUserOptions['rclimit'], $this->user->getOption( 'rclimit' ) );
		$this->assertEquals( 'test', $this->user->getOption( 'userjs-someoption' ) );
	}

	/**
	 * Test password validity checks. There are 3 checks in core,
	 *	- ensure the password meets the minimal length
	 *	- ensure the password is not the same as the username
	 *	- ensure the username/password combo isn't forbidden
	 * @covers User::checkPasswordValidity()
	 * @covers User::isValidPassword()
	 */
	public function testCheckPasswordValidity() {
		$this->setMwGlobals( [
			'wgPasswordPolicy' => [
				'policies' => [
					'sysop' => [
						'MinimalPasswordLength' => 8,
						'MinimumPasswordLengthToLogin' => 1,
						'PasswordCannotMatchUsername' => 1,
					],
					'default' => [
						'MinimalPasswordLength' => 6,
						'PasswordCannotMatchUsername' => true,
						'PasswordCannotMatchBlacklist' => true,
						'MaximalPasswordLength' => 40,
					],
				],
				'checks' => [
					'MinimalPasswordLength' => 'PasswordPolicyChecks::checkMinimalPasswordLength',
					'MinimumPasswordLengthToLogin' => 'PasswordPolicyChecks::checkMinimumPasswordLengthToLogin',
					'PasswordCannotMatchUsername' => 'PasswordPolicyChecks::checkPasswordCannotMatchUsername',
					'PasswordCannotMatchBlacklist' => 'PasswordPolicyChecks::checkPasswordCannotMatchBlacklist',
					'MaximalPasswordLength' => 'PasswordPolicyChecks::checkMaximalPasswordLength',
				],
			],
		] );

		$user = static::getTestUser()->getUser();

		// Sanity
		$this->assertTrue( $user->isValidPassword( 'Password1234' ) );

		// Minimum length
		$this->assertFalse( $user->isValidPassword( 'a' ) );
		$this->assertFalse( $user->checkPasswordValidity( 'a' )->isGood() );
		$this->assertTrue( $user->checkPasswordValidity( 'a' )->isOK() );

		// Maximum length
		$longPass = str_repeat( 'a', 41 );
		$this->assertFalse( $user->isValidPassword( $longPass ) );
		$this->assertFalse( $user->checkPasswordValidity( $longPass )->isGood() );
		$this->assertFalse( $user->checkPasswordValidity( $longPass )->isOK() );

		// Matches username
		$this->assertFalse( $user->checkPasswordValidity( $user->getName() )->isGood() );
		$this->assertTrue( $user->checkPasswordValidity( $user->getName() )->isOK() );

		// On the forbidden list
		$user = User::newFromName( 'Useruser' );
		$this->assertFalse( $user->checkPasswordValidity( 'Passpass' )->isGood() );
	}

	/**
	 * @covers User::getCanonicalName()
	 * @dataProvider provideGetCanonicalName
	 */
	public function testGetCanonicalName( $name, $expectedArray ) {
		// fake interwiki map for the 'Interwiki prefix' testcase
		$this->mergeMwGlobalArrayValue( 'wgHooks', [
			'InterwikiLoadPrefix' => [
				function ( $prefix, &$iwdata ) {
					if ( $prefix === 'interwiki' ) {
						$iwdata = [
							'iw_url' => 'http://example.com/',
							'iw_local' => 0,
							'iw_trans' => 0,
						];
						return false;
					}
				},
			],
		] );

		foreach ( $expectedArray as $validate => $expected ) {
			$this->assertEquals(
				$expected,
				User::getCanonicalName( $name, $validate === 'false' ? false : $validate ), $validate );
		}
	}

	public static function provideGetCanonicalName() {
		return [
			'Leading space' => [ ' Leading space', [ 'creatable' => 'Leading space' ] ],
			'Trailing space ' => [ 'Trailing space ', [ 'creatable' => 'Trailing space' ] ],
			'Namespace prefix' => [ 'Talk:Username', [ 'creatable' => false, 'usable' => false,
				'valid' => false, 'false' => 'Talk:Username' ] ],
			'Interwiki prefix' => [ 'interwiki:Username', [ 'creatable' => false, 'usable' => false,
				'valid' => false, 'false' => 'Interwiki:Username' ] ],
			'With hash' => [ 'name with # hash', [ 'creatable' => false, 'usable' => false ] ],
			'Multi spaces' => [ 'Multi  spaces', [ 'creatable' => 'Multi spaces',
				'usable' => 'Multi spaces' ] ],
			'Lowercase' => [ 'lowercase', [ 'creatable' => 'Lowercase' ] ],
			'Invalid character' => [ 'in[]valid', [ 'creatable' => false, 'usable' => false,
				'valid' => false, 'false' => 'In[]valid' ] ],
			'With slash' => [ 'with / slash', [ 'creatable' => false, 'usable' => false, 'valid' => false,
				'false' => 'With / slash' ] ],
		];
	}

	/**
	 * @covers User::equals
	 */
	public function testEquals() {
		$first = $this->getMutableTestUser()->getUser();
		$second = User::newFromName( $first->getName() );

		$this->assertTrue( $first->equals( $first ) );
		$this->assertTrue( $first->equals( $second ) );
		$this->assertTrue( $second->equals( $first ) );

		$third = $this->getMutableTestUser()->getUser();
		$fourth = $this->getMutableTestUser()->getUser();

		$this->assertFalse( $third->equals( $fourth ) );
		$this->assertFalse( $fourth->equals( $third ) );

		// Test users loaded from db with id
		$user = $this->getMutableTestUser()->getUser();
		$fifth = User::newFromId( $user->getId() );
		$sixth = User::newFromName( $user->getName() );
		$this->assertTrue( $fifth->equals( $sixth ) );
	}

	/**
	 * @covers User::getId
	 */
	public function testGetId() {
		$user = static::getTestUser()->getUser();
		$this->assertTrue( $user->getId() > 0 );
	}

	/**
	 * @covers User::isRegistered
	 * @covers User::isLoggedIn
	 * @covers User::isAnon
	 */
	public function testLoggedIn() {
		$user = $this->getMutableTestUser()->getUser();
		$this->assertTrue( $user->isRegistered() );
		$this->assertTrue( $user->isLoggedIn() );
		$this->assertFalse( $user->isAnon() );

		// Non-existent users are perceived as anonymous
		$user = User::newFromName( 'UTNonexistent' );
		$this->assertFalse( $user->isRegistered() );
		$this->assertFalse( $user->isLoggedIn() );
		$this->assertTrue( $user->isAnon() );

		$user = new User;
		$this->assertFalse( $user->isRegistered() );
		$this->assertFalse( $user->isLoggedIn() );
		$this->assertTrue( $user->isAnon() );
	}

	/**
	 * @covers User::checkAndSetTouched
	 */
	public function testCheckAndSetTouched() {
		$user = $this->getMutableTestUser()->getUser();
		$user = TestingAccessWrapper::newFromObject( $user );
		$this->assertTrue( $user->isLoggedIn() );

		$touched = $user->getDBTouched();
		$this->assertTrue(
			$user->checkAndSetTouched(), "checkAndSetTouched() succedeed" );
		$this->assertGreaterThan(
			$touched, $user->getDBTouched(), "user_touched increased with casOnTouched()" );

		$touched = $user->getDBTouched();
		$this->assertTrue(
			$user->checkAndSetTouched(), "checkAndSetTouched() succedeed #2" );
		$this->assertGreaterThan(
			$touched, $user->getDBTouched(), "user_touched increased with casOnTouched() #2" );
	}

	/**
	 * @covers User::findUsersByGroup
	 */
	public function testFindUsersByGroup() {
		// FIXME: fails under postgres
		$this->markTestSkippedIfDbType( 'postgres' );

		$users = User::findUsersByGroup( [] );
		$this->assertSame( 0, iterator_count( $users ) );

		$users = User::findUsersByGroup( 'foo' );
		$this->assertSame( 0, iterator_count( $users ) );

		$user = $this->getMutableTestUser( [ 'foo' ] )->getUser();
		$users = User::findUsersByGroup( 'foo' );
		$this->assertEquals( 1, iterator_count( $users ) );
		$users->rewind();
		$this->assertTrue( $user->equals( $users->current() ) );

		// arguments have OR relationship
		$user2 = $this->getMutableTestUser( [ 'bar' ] )->getUser();
		$users = User::findUsersByGroup( [ 'foo', 'bar' ] );
		$this->assertEquals( 2, iterator_count( $users ) );
		$users->rewind();
		$this->assertTrue( $user->equals( $users->current() ) );
		$users->next();
		$this->assertTrue( $user2->equals( $users->current() ) );

		// users are not duplicated
		$user = $this->getMutableTestUser( [ 'baz', 'boom' ] )->getUser();
		$users = User::findUsersByGroup( [ 'baz', 'boom' ] );
		$this->assertEquals( 1, iterator_count( $users ) );
		$users->rewind();
		$this->assertTrue( $user->equals( $users->current() ) );
	}

	/**
	 * When a user is autoblocked a cookie is set with which to track them
	 * in case they log out and change IP addresses.
	 * @link https://phabricator.wikimedia.org/T5233
	 * @covers User::trackBlockWithCookie
	 */
	public function testAutoblockCookies() {
		// Set up the bits of global configuration that we use.
		$this->setMwGlobals( [
			'wgCookieSetOnAutoblock' => true,
			'wgCookiePrefix' => 'wmsitetitle',
			'wgSecretKey' => MWCryptRand::generateHex( 64, true ),
		] );

		// Unregister the hooks for proper unit testing
		$this->mergeMwGlobalArrayValue( 'wgHooks', [
			'PerformRetroactiveAutoblock' => []
		] );

		// 1. Log in a test user, and block them.
		$user1tmp = $this->getTestUser()->getUser();
		$request1 = new FauxRequest();
		$request1->getSession()->setUser( $user1tmp );
		$expiryFiveHours = wfTimestamp() + ( 5 * 60 * 60 );
		$block = new DatabaseBlock( [
			'enableAutoblock' => true,
			'expiry' => wfTimestamp( TS_MW, $expiryFiveHours ),
		] );
		$block->setBlocker( $this->getTestSysop()->getUser() );
		$block->setTarget( $user1tmp );
		$res = $block->insert();
		$this->assertTrue( (bool)$res['id'], 'Failed to insert block' );
		$user1 = User::newFromSession( $request1 );
		$user1->mBlock = $block;
		$user1->load();

		// Confirm that the block has been applied as required.
		$this->assertTrue( $user1->isLoggedIn() );
		$this->assertInstanceOf( DatabaseBlock::class, $user1->getBlock() );
		$this->assertEquals( DatabaseBlock::TYPE_USER, $block->getType() );
		$this->assertTrue( $block->isAutoblocking() );
		$this->assertGreaterThanOrEqual( 1, $block->getId() );

		// Test for the desired cookie name, value, and expiry.
		$cookies = $request1->response()->getCookies();
		$this->assertArrayHasKey( 'wmsitetitleBlockID', $cookies );
		$this->assertEquals( $expiryFiveHours, $cookies['wmsitetitleBlockID']['expire'] );
		$cookieId = MediaWikiServices::getInstance()->getBlockManager()->getIdFromCookieValue(
			$cookies['wmsitetitleBlockID']['value']
		);
		$this->assertEquals( $block->getId(), $cookieId );

		// 2. Create a new request, set the cookies, and see if the (anon) user is blocked.
		$request2 = new FauxRequest();
		$request2->setCookie( 'BlockID', $block->getCookieValue() );
		$user2 = User::newFromSession( $request2 );
		$user2->load();
		$this->assertNotEquals( $user1->getId(), $user2->getId() );
		$this->assertNotEquals( $user1->getToken(), $user2->getToken() );
		$this->assertTrue( $user2->isAnon() );
		$this->assertFalse( $user2->isLoggedIn() );
		$this->assertInstanceOf( DatabaseBlock::class, $user2->getBlock() );
		// Non-strict type-check.
		$this->assertEquals( true, $user2->getBlock()->isAutoblocking(), 'Autoblock does not work' );
		// Can't directly compare the objects because of member type differences.
		// One day this will work: $this->assertEquals( $block, $user2->getBlock() );
		$this->assertEquals( $block->getId(), $user2->getBlock()->getId() );
		$this->assertEquals( $block->getExpiry(), $user2->getBlock()->getExpiry() );

		// 3. Finally, set up a request as a new user, and the block should still be applied.
		$user3tmp = $this->getTestUser()->getUser();
		$request3 = new FauxRequest();
		$request3->getSession()->setUser( $user3tmp );
		$request3->setCookie( 'BlockID', $block->getId() );
		$user3 = User::newFromSession( $request3 );
		$user3->load();
		$this->assertTrue( $user3->isLoggedIn() );
		$this->assertInstanceOf( DatabaseBlock::class, $user3->getBlock() );
		$this->assertEquals( true, $user3->getBlock()->isAutoblocking() ); // Non-strict type-check.

		// Clean up.
		$block->delete();
	}

	/**
	 * Make sure that no cookie is set to track autoblocked users
	 * when $wgCookieSetOnAutoblock is false.
	 * @covers User::trackBlockWithCookie
	 */
	public function testAutoblockCookiesDisabled() {
		// Set up the bits of global configuration that we use.
		$this->setMwGlobals( [
			'wgCookieSetOnAutoblock' => false,
			'wgCookiePrefix' => 'wm_no_cookies',
			'wgSecretKey' => MWCryptRand::generateHex( 64, true ),
		] );

		// Unregister the hooks for proper unit testing
		$this->mergeMwGlobalArrayValue( 'wgHooks', [
			'PerformRetroactiveAutoblock' => []
		] );

		// 1. Log in a test user, and block them.
		$testUser = $this->getTestUser()->getUser();
		$request1 = new FauxRequest();
		$request1->getSession()->setUser( $testUser );
		$block = new DatabaseBlock( [ 'enableAutoblock' => true ] );
		$block->setBlocker( $this->getTestSysop()->getUser() );
		$block->setTarget( $testUser );
		$res = $block->insert();
		$this->assertTrue( (bool)$res['id'], 'Failed to insert block' );
		$user = User::newFromSession( $request1 );
		$user->mBlock = $block;
		$user->load();

		// 2. Test that the cookie IS NOT present.
		$this->assertTrue( $user->isLoggedIn() );
		$this->assertInstanceOf( DatabaseBlock::class, $user->getBlock() );
		$this->assertEquals( DatabaseBlock::TYPE_USER, $block->getType() );
		$this->assertTrue( $block->isAutoblocking() );
		$this->assertGreaterThanOrEqual( 1, $user->getBlockId() );
		$this->assertGreaterThanOrEqual( $block->getId(), $user->getBlockId() );
		$cookies = $request1->response()->getCookies();
		$this->assertArrayNotHasKey( 'wm_no_cookiesBlockID', $cookies );

		// Clean up.
		$block->delete();
	}

	/**
	 * When a user is autoblocked and a cookie is set to track them, the expiry time of the cookie
	 * should match the block's expiry, to a maximum of 24 hours. If the expiry time is changed,
	 * the cookie's should change with it.
	 * @covers User::trackBlockWithCookie
	 */
	public function testAutoblockCookieInfiniteExpiry() {
		$this->setMwGlobals( [
			'wgCookieSetOnAutoblock' => true,
			'wgCookiePrefix' => 'wm_infinite_block',
			'wgSecretKey' => MWCryptRand::generateHex( 64, true ),
		] );

		// Unregister the hooks for proper unit testing
		$this->mergeMwGlobalArrayValue( 'wgHooks', [
			'PerformRetroactiveAutoblock' => []
		] );

		// 1. Log in a test user, and block them indefinitely.
		$user1Tmp = $this->getTestUser()->getUser();
		$request1 = new FauxRequest();
		$request1->getSession()->setUser( $user1Tmp );
		$block = new DatabaseBlock( [ 'enableAutoblock' => true, 'expiry' => 'infinity' ] );
		$block->setBlocker( $this->getTestSysop()->getUser() );
		$block->setTarget( $user1Tmp );
		$res = $block->insert();
		$this->assertTrue( (bool)$res['id'], 'Failed to insert block' );
		$user1 = User::newFromSession( $request1 );
		$user1->mBlock = $block;
		$user1->load();

		// 2. Test the cookie's expiry timestamp.
		$this->assertTrue( $user1->isLoggedIn() );
		$this->assertInstanceOf( DatabaseBlock::class, $user1->getBlock() );
		$this->assertEquals( DatabaseBlock::TYPE_USER, $block->getType() );
		$this->assertTrue( $block->isAutoblocking() );
		$this->assertGreaterThanOrEqual( 1, $user1->getBlockId() );
		$cookies = $request1->response()->getCookies();
		// Test the cookie's expiry to the nearest minute.
		$this->assertArrayHasKey( 'wm_infinite_blockBlockID', $cookies );
		$expOneDay = wfTimestamp() + ( 24 * 60 * 60 );
		// Check for expiry dates in a 10-second window, to account for slow testing.
		$this->assertEquals(
			$expOneDay,
			$cookies['wm_infinite_blockBlockID']['expire'],
			'Expiry date',
			5.0
		);

		// 3. Change the block's expiry (to 2 hours), and the cookie's should be changed also.
		$newExpiry = wfTimestamp() + 2 * 60 * 60;
		$block->setExpiry( wfTimestamp( TS_MW, $newExpiry ) );
		$block->update();
		$user2tmp = $this->getTestUser()->getUser();
		$request2 = new FauxRequest();
		$request2->getSession()->setUser( $user2tmp );
		$user2 = User::newFromSession( $request2 );
		$user2->mBlock = $block;
		$user2->load();
		$cookies = $request2->response()->getCookies();
		$this->assertEquals( wfTimestamp( TS_MW, $newExpiry ), $block->getExpiry() );
		$this->assertEquals( $newExpiry, $cookies['wm_infinite_blockBlockID']['expire'] );

		// Clean up.
		$block->delete();
	}

	/**
	 * @covers User::getBlockedStatus
	 */
	public function testSoftBlockRanges() {
		$this->setMwGlobals( 'wgSoftBlockRanges', [ '10.0.0.0/8' ] );

		// IP isn't in $wgSoftBlockRanges
		$wgUser = new User();
		$request = new FauxRequest();
		$request->setIP( '192.168.0.1' );
		$this->setSessionUser( $wgUser, $request );
		$this->assertNull( $wgUser->getBlock() );

		// IP is in $wgSoftBlockRanges
		$wgUser = new User();
		$request = new FauxRequest();
		$request->setIP( '10.20.30.40' );
		$this->setSessionUser( $wgUser, $request );
		$block = $wgUser->getBlock();
		$this->assertInstanceOf( SystemBlock::class, $block );
		$this->assertSame( 'wgSoftBlockRanges', $block->getSystemBlockType() );

		// Make sure the block is really soft
		$wgUser = $this->getTestUser()->getUser();
		$request = new FauxRequest();
		$request->setIP( '10.20.30.40' );
		$this->setSessionUser( $wgUser, $request );
		$this->assertFalse( $wgUser->isAnon(), 'sanity check' );
		$this->assertNull( $wgUser->getBlock() );
	}

	/**
	 * Test that a modified BlockID cookie doesn't actually load the relevant block (T152951).
	 * @covers User::trackBlockWithCookie
	 */
	public function testAutoblockCookieInauthentic() {
		// Set up the bits of global configuration that we use.
		$this->setMwGlobals( [
			'wgCookieSetOnAutoblock' => true,
			'wgCookiePrefix' => 'wmsitetitle',
			'wgSecretKey' => MWCryptRand::generateHex( 64, true ),
		] );

		// Unregister the hooks for proper unit testing
		$this->mergeMwGlobalArrayValue( 'wgHooks', [
			'PerformRetroactiveAutoblock' => []
		] );

		// 1. Log in a blocked test user.
		$user1tmp = $this->getTestUser()->getUser();
		$request1 = new FauxRequest();
		$request1->getSession()->setUser( $user1tmp );
		$block = new DatabaseBlock( [ 'enableAutoblock' => true ] );
		$block->setBlocker( $this->getTestSysop()->getUser() );
		$block->setTarget( $user1tmp );
		$res = $block->insert();
		$this->assertTrue( (bool)$res['id'], 'Failed to insert block' );
		$user1 = User::newFromSession( $request1 );
		$user1->mBlock = $block;
		$user1->load();

		// 2. Create a new request, set the cookie to an invalid value, and make sure the (anon)
		// user not blocked.
		$request2 = new FauxRequest();
		$request2->setCookie( 'BlockID', $block->getId() . '!zzzzzzz' );
		$user2 = User::newFromSession( $request2 );
		$user2->load();
		$this->assertTrue( $user2->isAnon() );
		$this->assertFalse( $user2->isLoggedIn() );
		$this->assertNull( $user2->getBlock() );

		// Clean up.
		$block->delete();
	}

	/**
	 * The BlockID cookie is normally verified with a HMAC, but not if wgSecretKey is not set.
	 * This checks that a non-authenticated cookie still works.
	 * @covers User::trackBlockWithCookie
	 */
	public function testAutoblockCookieNoSecretKey() {
		// Set up the bits of global configuration that we use.
		$this->setMwGlobals( [
			'wgCookieSetOnAutoblock' => true,
			'wgCookiePrefix' => 'wmsitetitle',
			'wgSecretKey' => null,
		] );

		// Unregister the hooks for proper unit testing
		$this->mergeMwGlobalArrayValue( 'wgHooks', [
			'PerformRetroactiveAutoblock' => []
		] );

		// 1. Log in a blocked test user.
		$user1tmp = $this->getTestUser()->getUser();
		$request1 = new FauxRequest();
		$request1->getSession()->setUser( $user1tmp );
		$block = new DatabaseBlock( [ 'enableAutoblock' => true ] );
		$block->setBlocker( $this->getTestSysop()->getUser() );
		$block->setTarget( $user1tmp );
		$res = $block->insert();
		$this->assertTrue( (bool)$res['id'], 'Failed to insert block' );
		$user1 = User::newFromSession( $request1 );
		$user1->mBlock = $block;
		$user1->load();
		$this->assertInstanceOf( DatabaseBlock::class, $user1->getBlock() );

		// 2. Create a new request, set the cookie to just the block ID, and the user should
		// still get blocked when they log in again.
		$request2 = new FauxRequest();
		$request2->setCookie( 'BlockID', $block->getId() );
		$user2 = User::newFromSession( $request2 );
		$user2->load();
		$this->assertNotEquals( $user1->getId(), $user2->getId() );
		$this->assertNotEquals( $user1->getToken(), $user2->getToken() );
		$this->assertTrue( $user2->isAnon() );
		$this->assertFalse( $user2->isLoggedIn() );
		$this->assertInstanceOf( DatabaseBlock::class, $user2->getBlock() );
		$this->assertEquals( true, $user2->getBlock()->isAutoblocking() ); // Non-strict type-check.

		// Clean up.
		$block->delete();
	}

	/**
	 * @covers User::isPingLimitable
	 */
	public function testIsPingLimitable() {
		$request = new FauxRequest();
		$request->setIP( '1.2.3.4' );
		$user = User::newFromSession( $request );

		$this->setMwGlobals( 'wgRateLimitsExcludedIPs', [] );
		$this->assertTrue( $user->isPingLimitable() );

		$this->setMwGlobals( 'wgRateLimitsExcludedIPs', [ '1.2.3.4' ] );
		$this->assertFalse( $user->isPingLimitable() );

		$this->setMwGlobals( 'wgRateLimitsExcludedIPs', [ '1.2.3.0/8' ] );
		$this->assertFalse( $user->isPingLimitable() );

		$this->setMwGlobals( 'wgRateLimitsExcludedIPs', [] );
		$this->overrideUserPermissions( $user, 'noratelimit' );
		$this->assertFalse( $user->isPingLimitable() );
	}

	public function provideExperienceLevel() {
		return [
			[ 2, 2, 'newcomer' ],
			[ 12, 3, 'newcomer' ],
			[ 8, 5, 'newcomer' ],
			[ 15, 10, 'learner' ],
			[ 450, 20, 'learner' ],
			[ 460, 33, 'learner' ],
			[ 525, 28, 'learner' ],
			[ 538, 33, 'experienced' ],
		];
	}

	/**
	 * @covers User::getExperienceLevel
	 * @dataProvider provideExperienceLevel
	 */
	public function testExperienceLevel( $editCount, $memberSince, $expLevel ) {
		$this->setMwGlobals( [
			'wgLearnerEdits' => 10,
			'wgLearnerMemberSince' => 4,
			'wgExperiencedUserEdits' => 500,
			'wgExperiencedUserMemberSince' => 30,
		] );

		$db = wfGetDB( DB_MASTER );
		$userQuery = User::getQueryInfo();
		$row = $db->selectRow(
			$userQuery['tables'],
			$userQuery['fields'],
			[ 'user_id' => $this->getTestUser()->getUser()->getId() ],
			__METHOD__,
			[],
			$userQuery['joins']
		);
		$row->user_editcount = $editCount;
		$row->user_registration = $db->timestamp( time() - $memberSince * 86400 );
		$user = User::newFromRow( $row );

		$this->assertEquals( $expLevel, $user->getExperienceLevel() );
	}

	/**
	 * @covers User::getExperienceLevel
	 */
	public function testExperienceLevelAnon() {
		$user = User::newFromName( '10.11.12.13', false );

		$this->assertFalse( $user->getExperienceLevel() );
	}

	public static function provideIsLocallyBlockedProxy() {
		return [
			[ '1.2.3.4', '1.2.3.4' ],
			[ '1.2.3.4', '1.2.3.0/16' ],
		];
	}

	/**
	 * @dataProvider provideIsLocallyBlockedProxy
	 * @covers User::isLocallyBlockedProxy
	 */
	public function testIsLocallyBlockedProxy( $ip, $blockListEntry ) {
		$this->hideDeprecated( 'User::isLocallyBlockedProxy' );

		$this->setMwGlobals(
			'wgProxyList', []
		);
		$this->assertFalse( User::isLocallyBlockedProxy( $ip ) );

		$this->setMwGlobals(
			'wgProxyList',
			[
				$blockListEntry
			]
		);
		$this->assertTrue( User::isLocallyBlockedProxy( $ip ) );

		$this->setMwGlobals(
			'wgProxyList',
			[
				'test' => $blockListEntry
			]
		);
		$this->assertTrue( User::isLocallyBlockedProxy( $ip ) );
	}

	/**
	 * @covers User::newFromActorId
	 */
	public function testActorId() {
		$domain = MediaWikiServices::getInstance()->getDBLoadBalancer()->getLocalDomainID();
		$this->hideDeprecated( 'User::selectFields' );

		// Newly-created user has an actor ID
		$user = User::createNew( 'UserTestActorId1' );
		$id = $user->getId();
		$this->assertTrue( $user->getActorId() > 0, 'User::createNew sets an actor ID' );

		$user = User::newFromName( 'UserTestActorId2' );
		$user->addToDatabase();
		$this->assertTrue( $user->getActorId() > 0, 'User::addToDatabase sets an actor ID' );

		$user = User::newFromName( 'UserTestActorId1' );
		$this->assertTrue( $user->getActorId() > 0, 'Actor ID can be retrieved for user loaded by name' );

		$user = User::newFromId( $id );
		$this->assertTrue( $user->getActorId() > 0, 'Actor ID can be retrieved for user loaded by ID' );

		$user2 = User::newFromActorId( $user->getActorId() );
		$this->assertEquals( $user->getId(), $user2->getId(),
			'User::newFromActorId works for an existing user' );

		$row = $this->db->selectRow( 'user', User::selectFields(), [ 'user_id' => $id ], __METHOD__ );
		$user = User::newFromRow( $row );
		$this->assertTrue( $user->getActorId() > 0,
			'Actor ID can be retrieved for user loaded with User::selectFields()' );

<<<<<<< HEAD
		$user = User::newFromId( $id );
		$user->setName( 'UserTestActorId4-renamed' );
		$user->saveSettings();
		$this->assertEquals(
			$user->getName(),
			$this->db->selectField(
				'actor', 'actor_name', [ 'actor_id' => $user->getActorId() ], __METHOD__
			),
			'User::saveSettings updates actor table for name change'
		);

		// For sanity
		$ip = '192.168.12.34';
		$this->db->delete( 'actor', [ 'actor_name' => $ip ], __METHOD__ );

		$user = User::newFromName( $ip, false );
		$this->assertFalse( $user->getActorId() > 0, 'Anonymous user has no actor ID by default' );
		$this->assertTrue( $user->getActorId( $this->db ) > 0,
			'Actor ID can be created for an anonymous user' );

		$user = User::newFromName( $ip, false );
		$this->assertTrue( $user->getActorId() > 0, 'Actor ID can be loaded for an anonymous user' );
		$user2 = User::newFromActorId( $user->getActorId() );
		$this->assertEquals( $user->getName(), $user2->getName(),
			'User::newFromActorId works for an anonymous user' );
	}

	/**
	 * Actor tests with SCHEMA_COMPAT_READ_OLD
	 *
	 * The only thing different from testActorId() is the behavior if the actor
	 * row doesn't exist in the DB, since with SCHEMA_COMPAT_READ_NEW that
	 * situation can't happen. But we copy all the other tests too just for good measure.
	 *
	 * @covers User::newFromActorId
	 */
	public function testActorId_old() {
		$this->setMwGlobals( [
			'wgActorTableSchemaMigrationStage' => SCHEMA_COMPAT_WRITE_BOTH | SCHEMA_COMPAT_READ_OLD,
		] );
		$this->overrideMwServices();

		$domain = MediaWikiServices::getInstance()->getDBLoadBalancer()->getLocalDomainID();
		$this->hideDeprecated( 'User::selectFields' );

		// Newly-created user has an actor ID
		$user = User::createNew( 'UserTestActorIdOld1' );
		$id = $user->getId();
		$this->assertTrue( $user->getActorId() > 0, 'User::createNew sets an actor ID' );

		$user = User::newFromName( 'UserTestActorIdOld2' );
		$user->addToDatabase();
		$this->assertTrue( $user->getActorId() > 0, 'User::addToDatabase sets an actor ID' );

		$user = User::newFromName( 'UserTestActorIdOld1' );
		$this->assertTrue( $user->getActorId() > 0, 'Actor ID can be retrieved for user loaded by name' );

		$user = User::newFromId( $id );
		$this->assertTrue( $user->getActorId() > 0, 'Actor ID can be retrieved for user loaded by ID' );

		$user2 = User::newFromActorId( $user->getActorId() );
		$this->assertEquals( $user->getId(), $user2->getId(),
			'User::newFromActorId works for an existing user' );

		$row = $this->db->selectRow( 'user', User::selectFields(), [ 'user_id' => $id ], __METHOD__ );
		$user = User::newFromRow( $row );
		$this->assertTrue( $user->getActorId() > 0,
			'Actor ID can be retrieved for user loaded with User::selectFields()' );

		$this->db->delete( 'actor', [ 'actor_user' => $id ], __METHOD__ );
		User::purge( $domain, $id );
		// Because WANObjectCache->delete() stupidly doesn't delete from the process cache.
		ObjectCache::getMainWANInstance()->clearProcessCache();

		$user = User::newFromId( $id );
		$this->assertFalse( $user->getActorId() > 0, 'No Actor ID by default if none in database' );
		$this->assertTrue( $user->getActorId( $this->db ) > 0, 'Actor ID can be created if none in db' );

		$user->setName( 'UserTestActorIdOld4-renamed' );
=======
		$user = User::newFromId( $id );
		$user->setName( 'UserTestActorId4-renamed' );
>>>>>>> e2509cbd
		$user->saveSettings();
		$this->assertEquals(
			$user->getName(),
			$this->db->selectField(
				'actor', 'actor_name', [ 'actor_id' => $user->getActorId() ], __METHOD__
			),
			'User::saveSettings updates actor table for name change'
		);

		// For sanity
		$ip = '192.168.12.34';
		$this->db->delete( 'actor', [ 'actor_name' => $ip ], __METHOD__ );

		$user = User::newFromName( $ip, false );
		$this->assertFalse( $user->getActorId() > 0, 'Anonymous user has no actor ID by default' );
		$this->assertTrue( $user->getActorId( $this->db ) > 0,
			'Actor ID can be created for an anonymous user' );

		$user = User::newFromName( $ip, false );
		$this->assertTrue( $user->getActorId() > 0, 'Actor ID can be loaded for an anonymous user' );
		$user2 = User::newFromActorId( $user->getActorId() );
		$this->assertEquals( $user->getName(), $user2->getName(),
			'User::newFromActorId works for an anonymous user' );
	}

	/**
	 * @covers User::newFromAnyId
	 */
	public function testNewFromAnyId() {
		// Registered user
		$user = $this->getTestUser()->getUser();
		for ( $i = 1; $i <= 7; $i++ ) {
			$test = User::newFromAnyId(
				( $i & 1 ) ? $user->getId() : null,
				( $i & 2 ) ? $user->getName() : null,
				( $i & 4 ) ? $user->getActorId() : null
			);
			$this->assertSame( $user->getId(), $test->getId() );
			$this->assertSame( $user->getName(), $test->getName() );
			$this->assertSame( $user->getActorId(), $test->getActorId() );
		}

		// Anon user. Can't load by only user ID when that's 0.
		$user = User::newFromName( '192.168.12.34', false );
		$user->getActorId( $this->db ); // Make sure an actor ID exists

		$test = User::newFromAnyId( null, '192.168.12.34', null );
		$this->assertSame( $user->getId(), $test->getId() );
		$this->assertSame( $user->getName(), $test->getName() );
		$this->assertSame( $user->getActorId(), $test->getActorId() );
		$test = User::newFromAnyId( null, null, $user->getActorId() );
		$this->assertSame( $user->getId(), $test->getId() );
		$this->assertSame( $user->getName(), $test->getName() );
		$this->assertSame( $user->getActorId(), $test->getActorId() );

		// Bogus data should still "work" as long as nothing triggers a ->load(),
		// and accessing the specified data shouldn't do that.
		$test = User::newFromAnyId( 123456, 'Bogus', 654321 );
		$this->assertSame( 123456, $test->getId() );
		$this->assertSame( 'Bogus', $test->getName() );
		$this->assertSame( 654321, $test->getActorId() );

		// Loading remote user by name from remote wiki should succeed
		$test = User::newFromAnyId( null, 'Bogus', null, 'foo' );
		$this->assertSame( 0, $test->getId() );
		$this->assertSame( 'Bogus', $test->getName() );
		$this->assertSame( 0, $test->getActorId() );
		$test = User::newFromAnyId( 123456, 'Bogus', 654321, 'foo' );
		$this->assertSame( 0, $test->getId() );
		$this->assertSame( 0, $test->getActorId() );

		// Exceptional cases
		try {
			User::newFromAnyId( null, null, null );
			$this->fail( 'Expected exception not thrown' );
		} catch ( InvalidArgumentException $ex ) {
		}
		try {
			User::newFromAnyId( 0, null, 0 );
			$this->fail( 'Expected exception not thrown' );
		} catch ( InvalidArgumentException $ex ) {
		}

		// Loading remote user by id from remote wiki should fail
		try {
			User::newFromAnyId( 123456, null, 654321, 'foo' );
			$this->fail( 'Expected exception not thrown' );
		} catch ( InvalidArgumentException $ex ) {
		}
	}

	/**
	 * @covers User::newFromIdentity
	 */
	public function testNewFromIdentity() {
		// Registered user
		$user = $this->getTestUser()->getUser();

		$this->assertSame( $user, User::newFromIdentity( $user ) );

		// ID only
		$identity = new UserIdentityValue( $user->getId(), '', 0 );
		$result = User::newFromIdentity( $identity );
		$this->assertInstanceOf( User::class, $result );
		$this->assertSame( $user->getId(), $result->getId(), 'ID' );
		$this->assertSame( $user->getName(), $result->getName(), 'Name' );
		$this->assertSame( $user->getActorId(), $result->getActorId(), 'Actor' );

		// Name only
		$identity = new UserIdentityValue( 0, $user->getName(), 0 );
		$result = User::newFromIdentity( $identity );
		$this->assertInstanceOf( User::class, $result );
		$this->assertSame( $user->getId(), $result->getId(), 'ID' );
		$this->assertSame( $user->getName(), $result->getName(), 'Name' );
		$this->assertSame( $user->getActorId(), $result->getActorId(), 'Actor' );

		// Actor only
		$identity = new UserIdentityValue( 0, '', $user->getActorId() );
		$result = User::newFromIdentity( $identity );
		$this->assertInstanceOf( User::class, $result );
		$this->assertSame( $user->getId(), $result->getId(), 'ID' );
		$this->assertSame( $user->getName(), $result->getName(), 'Name' );
		$this->assertSame( $user->getActorId(), $result->getActorId(), 'Actor' );
	}

	/**
	 * @covers User::getBlockedStatus
	 * @covers User::getBlock
	 * @covers User::blockedBy
	 * @covers User::blockedFor
	 * @covers User::isHidden
	 * @covers User::isBlockedFrom
	 */
	public function testBlockInstanceCache() {
		// First, check the user isn't blocked
		$user = $this->getMutableTestUser()->getUser();
		$ut = Title::makeTitle( NS_USER_TALK, $user->getName() );
		$this->assertNull( $user->getBlock( false ), 'sanity check' );
		$this->assertSame( '', $user->blockedBy(), 'sanity check' );
		$this->assertSame( '', $user->blockedFor(), 'sanity check' );
		$this->assertFalse( (bool)$user->isHidden(), 'sanity check' );
		$this->assertFalse( $user->isBlockedFrom( $ut ), 'sanity check' );

		// Block the user
		$blocker = $this->getTestSysop()->getUser();
		$block = new DatabaseBlock( [
			'hideName' => true,
			'allowUsertalk' => false,
			'reason' => 'Because',
		] );
		$block->setTarget( $user );
		$block->setBlocker( $blocker );
		$res = $block->insert();
		$this->assertTrue( (bool)$res['id'], 'sanity check: Failed to insert block' );

		// Clear cache and confirm it loaded the block properly
		$user->clearInstanceCache();
		$this->assertInstanceOf( DatabaseBlock::class, $user->getBlock( false ) );
		$this->assertSame( $blocker->getName(), $user->blockedBy() );
		$this->assertSame( 'Because', $user->blockedFor() );
		$this->assertTrue( (bool)$user->isHidden() );
		$this->assertTrue( $user->isBlockedFrom( $ut ) );

		// Unblock
		$block->delete();

		// Clear cache and confirm it loaded the not-blocked properly
		$user->clearInstanceCache();
		$this->assertNull( $user->getBlock( false ) );
		$this->assertSame( '', $user->blockedBy() );
		$this->assertSame( '', $user->blockedFor() );
		$this->assertFalse( (bool)$user->isHidden() );
		$this->assertFalse( $user->isBlockedFrom( $ut ) );
	}

	/**
	 * @covers User::getBlockedStatus
	 */
	public function testCompositeBlocks() {
		$user = $this->getMutableTestUser()->getUser();
		$request = $user->getRequest();
		$this->setSessionUser( $user, $request );

		$ipBlock = new Block( [
			'address' => $user->getRequest()->getIP(),
			'by' => $this->getTestSysop()->getUser()->getId(),
			'createAccount' => true,
		] );
		$ipBlock->insert();

		$userBlock = new Block( [
			'address' => $user,
			'by' => $this->getTestSysop()->getUser()->getId(),
			'createAccount' => false,
		] );
		$userBlock->insert();

		$block = $user->getBlock();
		$this->assertInstanceOf( CompositeBlock::class, $block );
		$this->assertTrue( $block->isCreateAccountBlocked() );
		$this->assertTrue( $block->appliesToPasswordReset() );
		$this->assertTrue( $block->appliesToNamespace( NS_MAIN ) );
	}

	/**
	 * @covers User::isBlockedFrom
	 * @dataProvider provideIsBlockedFrom
	 * @param string|null $title Title to test.
	 * @param bool $expect Expected result from User::isBlockedFrom()
	 * @param array $options Additional test options:
	 *  - 'blockAllowsUTEdit': (bool, default true) Value for $wgBlockAllowsUTEdit
	 *  - 'allowUsertalk': (bool, default false) Passed to DatabaseBlock::__construct()
	 *  - 'pageRestrictions': (array|null) If non-empty, page restriction titles for the block.
	 */
	public function testIsBlockedFrom( $title, $expect, array $options = [] ) {
		$this->setMwGlobals( [
			'wgBlockAllowsUTEdit' => $options['blockAllowsUTEdit'] ?? true,
		] );

		$user = $this->getTestUser()->getUser();

		if ( $title === self::USER_TALK_PAGE ) {
			$title = $user->getTalkPage();
		} else {
			$title = Title::newFromText( $title );
		}

		$restrictions = [];
		foreach ( $options['pageRestrictions'] ?? [] as $pagestr ) {
			$page = $this->getExistingTestPage(
				$pagestr === self::USER_TALK_PAGE ? $user->getTalkPage() : $pagestr
			);
			$restrictions[] = new PageRestriction( 0, $page->getId() );
		}
		foreach ( $options['namespaceRestrictions'] ?? [] as $ns ) {
			$restrictions[] = new NamespaceRestriction( 0, $ns );
		}

		$block = new DatabaseBlock( [
			'expiry' => wfTimestamp( TS_MW, wfTimestamp() + ( 40 * 60 * 60 ) ),
			'allowUsertalk' => $options['allowUsertalk'] ?? false,
			'sitewide' => !$restrictions,
		] );
		$block->setTarget( $user );
		$block->setBlocker( $this->getTestSysop()->getUser() );
		if ( $restrictions ) {
			$block->setRestrictions( $restrictions );
		}
		$block->insert();

		try {
			$this->assertSame( $expect, $user->isBlockedFrom( $title ) );
		} finally {
			$block->delete();
		}
	}

	public static function provideIsBlockedFrom() {
		return [
			'Sitewide block, basic operation' => [ 'Test page', true ],
			'Sitewide block, not allowing user talk' => [
				self::USER_TALK_PAGE, true, [
					'allowUsertalk' => false,
				]
			],
			'Sitewide block, allowing user talk' => [
				self::USER_TALK_PAGE, false, [
					'allowUsertalk' => true,
				]
			],
			'Sitewide block, allowing user talk but $wgBlockAllowsUTEdit is false' => [
				self::USER_TALK_PAGE, true, [
					'allowUsertalk' => true,
					'blockAllowsUTEdit' => false,
				]
			],
			'Partial block, blocking the page' => [
				'Test page', true, [
					'pageRestrictions' => [ 'Test page' ],
				]
			],
			'Partial block, not blocking the page' => [
				'Test page 2', false, [
					'pageRestrictions' => [ 'Test page' ],
				]
			],
			'Partial block, not allowing user talk but user talk page is not blocked' => [
				self::USER_TALK_PAGE, false, [
					'allowUsertalk' => false,
					'pageRestrictions' => [ 'Test page' ],
				]
			],
			'Partial block, allowing user talk but user talk page is blocked' => [
				self::USER_TALK_PAGE, true, [
					'allowUsertalk' => true,
					'pageRestrictions' => [ self::USER_TALK_PAGE ],
				]
			],
			'Partial block, user talk page is not blocked but $wgBlockAllowsUTEdit is false' => [
				self::USER_TALK_PAGE, false, [
					'allowUsertalk' => false,
					'pageRestrictions' => [ 'Test page' ],
					'blockAllowsUTEdit' => false,
				]
			],
			'Partial block, user talk page is blocked and $wgBlockAllowsUTEdit is false' => [
				self::USER_TALK_PAGE, true, [
					'allowUsertalk' => true,
					'pageRestrictions' => [ self::USER_TALK_PAGE ],
					'blockAllowsUTEdit' => false,
				]
			],
			'Partial user talk namespace block, not allowing user talk' => [
				self::USER_TALK_PAGE, true, [
					'allowUsertalk' => false,
					'namespaceRestrictions' => [ NS_USER_TALK ],
				]
			],
			'Partial user talk namespace block, allowing user talk' => [
				self::USER_TALK_PAGE, false, [
					'allowUsertalk' => true,
					'namespaceRestrictions' => [ NS_USER_TALK ],
				]
			],
			'Partial user talk namespace block, where $wgBlockAllowsUTEdit is false' => [
				self::USER_TALK_PAGE, true, [
					'allowUsertalk' => true,
					'namespaceRestrictions' => [ NS_USER_TALK ],
					'blockAllowsUTEdit' => false,
				]
			],
		];
	}

	/**
	 * Block cookie should be set for IP Blocks if
	 * wgCookieSetOnIpBlock is set to true
	 * @covers User::trackBlockWithCookie
	 */
	public function testIpBlockCookieSet() {
		$this->setMwGlobals( [
			'wgCookieSetOnIpBlock' => true,
			'wgCookiePrefix' => 'wiki',
			'wgSecretKey' => MWCryptRand::generateHex( 64, true ),
		] );

		// setup block
		$block = new DatabaseBlock( [
			'expiry' => wfTimestamp( TS_MW, wfTimestamp() + ( 5 * 60 * 60 ) ),
		] );
		$block->setTarget( '1.2.3.4' );
		$block->setBlocker( $this->getTestSysop()->getUser() );
		$block->insert();

		// setup request
		$request = new FauxRequest();
		$request->setIP( '1.2.3.4' );

		// get user
		$user = User::newFromSession( $request );
		MediaWikiServices::getInstance()->getBlockManager()->trackBlockWithCookie( $user );

		// test cookie was set
		$cookies = $request->response()->getCookies();
		$this->assertArrayHasKey( 'wikiBlockID', $cookies );

		// clean up
		$block->delete();
	}

	/**
	 * Block cookie should NOT be set when wgCookieSetOnIpBlock
	 * is disabled
	 * @covers User::trackBlockWithCookie
	 */
	public function testIpBlockCookieNotSet() {
		$this->setMwGlobals( [
			'wgCookieSetOnIpBlock' => false,
			'wgCookiePrefix' => 'wiki',
			'wgSecretKey' => MWCryptRand::generateHex( 64, true ),
		] );

		// setup block
		$block = new DatabaseBlock( [
			'expiry' => wfTimestamp( TS_MW, wfTimestamp() + ( 5 * 60 * 60 ) ),
		] );
		$block->setTarget( '1.2.3.4' );
		$block->setBlocker( $this->getTestSysop()->getUser() );
		$block->insert();

		// setup request
		$request = new FauxRequest();
		$request->setIP( '1.2.3.4' );

		// get user
		$user = User::newFromSession( $request );
		MediaWikiServices::getInstance()->getBlockManager()->trackBlockWithCookie( $user );

		// test cookie was not set
		$cookies = $request->response()->getCookies();
		$this->assertArrayNotHasKey( 'wikiBlockID', $cookies );

		// clean up
		$block->delete();
	}

	/**
	 * When an ip user is blocked and then they log in, cookie block
	 * should be invalid and the cookie removed.
	 * @covers User::trackBlockWithCookie
	 */
	public function testIpBlockCookieIgnoredWhenUserLoggedIn() {
		$this->setMwGlobals( [
			'wgAutoblockExpiry' => 8000,
			'wgCookieSetOnIpBlock' => true,
			'wgCookiePrefix' => 'wiki',
			'wgSecretKey' => MWCryptRand::generateHex( 64, true ),
		] );

		// setup block
		$block = new DatabaseBlock( [
			'expiry' => wfTimestamp( TS_MW, wfTimestamp() + ( 40 * 60 * 60 ) ),
		] );
		$block->setTarget( '1.2.3.4' );
		$block->setBlocker( $this->getTestSysop()->getUser() );
		$block->insert();

		// setup request
		$request = new FauxRequest();
		$request->setIP( '1.2.3.4' );
		$request->getSession()->setUser( $this->getTestUser()->getUser() );
		$request->setCookie( 'BlockID', $block->getCookieValue() );

		// setup user
		$user = User::newFromSession( $request );

		// logged in users should be inmune to cookie block of type ip/range
		$this->assertNull( $user->getBlock() );

		// clean up
		$block->delete();
	}

	/**
	 * @covers User::getFirstEditTimestamp
	 * @covers User::getLatestEditTimestamp
	 */
	public function testGetFirstLatestEditTimestamp() {
		$clock = MWTimestamp::convert( TS_UNIX, '20100101000000' );
		MWTimestamp::setFakeTime( function () use ( &$clock ) {
			return $clock += 1000;
		} );
		try {
			$user = $this->getTestUser()->getUser();
			$firstRevision = self::makeEdit( $user, 'Help:UserTest_GetEditTimestamp', 'one', 'test' );
			$secondRevision = self::makeEdit( $user, 'Help:UserTest_GetEditTimestamp', 'two', 'test' );
			// Sanity check: revisions timestamp are different
			$this->assertNotEquals( $firstRevision->getTimestamp(), $secondRevision->getTimestamp() );

			$this->assertEquals( $firstRevision->getTimestamp(), $user->getFirstEditTimestamp() );
			$this->assertEquals( $secondRevision->getTimestamp(), $user->getLatestEditTimestamp() );
		} finally {
			MWTimestamp::setFakeTime( false );
		}
	}

	/**
	 * @param User $user
	 * @param string $title
	 * @param string $content
	 * @param string $comment
	 * @return \MediaWiki\Revision\RevisionRecord|null
	 */
	private static function makeEdit( User $user, $title, $content, $comment ) {
		$page = WikiPage::factory( Title::newFromText( $title ) );
		$content = ContentHandler::makeContent( $content, $page->getTitle() );
		$updater = $page->newPageUpdater( $user );
		$updater->setContent( 'main', $content );
		return $updater->saveRevision( CommentStoreComment::newUnsavedComment( $comment ) );
	}

	/**
	 * @covers User::idFromName
	 */
	public function testExistingIdFromName() {
		$this->assertTrue(
			array_key_exists( $this->user->getName(), User::$idCacheByName ),
			'Test user should already be in the id cache.'
		);
		$this->assertSame(
			$this->user->getId(), User::idFromName( $this->user->getName() ),
			'Id is correctly retreived from the cache.'
		);
		$this->assertSame(
			$this->user->getId(), User::idFromName( $this->user->getName(), User::READ_LATEST ),
			'Id is correctly retreived from the database.'
		);
	}

	/**
	 * @covers User::idFromName
	 */
	public function testNonExistingIdFromName() {
		$this->assertFalse(
			array_key_exists( 'NotExisitngUser', User::$idCacheByName ),
			'Non exisitng user should not be in the id cache.'
		);
		$this->assertSame( null, User::idFromName( 'NotExisitngUser' ) );
		$this->assertTrue(
			array_key_exists( 'NotExisitngUser', User::$idCacheByName ),
			'Username will be cached when requested once.'
		);
		$this->assertSame( null, User::idFromName( 'NotExisitngUser' ) );
	}
}<|MERGE_RESOLUTION|>--- conflicted
+++ resolved
@@ -17,1636 +17,1550 @@
  */
 class UserTest extends MediaWikiTestCase {
 
-	/** Constant for self::testIsBlockedFrom */
-	const USER_TALK_PAGE = '<user talk page>';
-
-	/**
-	 * @var User
-	 */
-	protected $user;
-
-	protected function setUp() {
-		parent::setUp();
-
-		$this->setMwGlobals( [
-			'wgGroupPermissions' => [],
-			'wgRevokePermissions' => [],
-<<<<<<< HEAD
-			'wgActorTableSchemaMigrationStage' => SCHEMA_COMPAT_NEW,
-=======
->>>>>>> e2509cbd
-		] );
-
-		$this->setUpPermissionGlobals();
-
-		$this->user = $this->getTestUser( [ 'unittesters' ] )->getUser();
-	}
-
-	private function setUpPermissionGlobals() {
-		global $wgGroupPermissions, $wgRevokePermissions;
-
-		# Data for regular $wgGroupPermissions test
-		$wgGroupPermissions['unittesters'] = [
-			'test' => true,
-			'runtest' => true,
-			'writetest' => false,
-			'nukeworld' => false,
-		];
-		$wgGroupPermissions['testwriters'] = [
-			'test' => true,
-			'writetest' => true,
-			'modifytest' => true,
-		];
-
-		# Data for regular $wgRevokePermissions test
-		$wgRevokePermissions['formertesters'] = [
-			'runtest' => true,
-		];
-
-		# For the options test
-		$wgGroupPermissions['*'] = [
-			'editmyoptions' => true,
-		];
-	}
-
-	private function setSessionUser( User $user, WebRequest $request ) {
-		$this->setMwGlobals( 'wgUser', $user );
-		RequestContext::getMain()->setUser( $user );
-		RequestContext::getMain()->setRequest( $request );
-		TestingAccessWrapper::newFromObject( $user )->mRequest = $request;
-		$request->getSession()->setUser( $user );
-	}
-
-	/**
-	 * @covers User::getGroupPermissions
-	 */
-	public function testGroupPermissions() {
-		$rights = User::getGroupPermissions( [ 'unittesters' ] );
-		$this->assertContains( 'runtest', $rights );
-		$this->assertNotContains( 'writetest', $rights );
-		$this->assertNotContains( 'modifytest', $rights );
-		$this->assertNotContains( 'nukeworld', $rights );
-
-		$rights = User::getGroupPermissions( [ 'unittesters', 'testwriters' ] );
-		$this->assertContains( 'runtest', $rights );
-		$this->assertContains( 'writetest', $rights );
-		$this->assertContains( 'modifytest', $rights );
-		$this->assertNotContains( 'nukeworld', $rights );
-	}
-
-	/**
-	 * @covers User::getGroupPermissions
-	 */
-	public function testRevokePermissions() {
-		$rights = User::getGroupPermissions( [ 'unittesters', 'formertesters' ] );
-		$this->assertNotContains( 'runtest', $rights );
-		$this->assertNotContains( 'writetest', $rights );
-		$this->assertNotContains( 'modifytest', $rights );
-		$this->assertNotContains( 'nukeworld', $rights );
-	}
-
-	/**
-	 * TODO: Remove. This is the same as PermissionManagerTest::testGetUserPermissions
-	 * @covers User::getRights
-	 */
-	public function testUserPermissions() {
-		$rights = $this->user->getRights();
-		$this->assertContains( 'runtest', $rights );
-		$this->assertNotContains( 'writetest', $rights );
-		$this->assertNotContains( 'modifytest', $rights );
-		$this->assertNotContains( 'nukeworld', $rights );
-	}
-
-	/**
-	 * TODO: Remove. This is the same as PermissionManagerTest::testGetUserPermissionsHooks
-	 * @covers User::getRights
-	 */
-	public function testUserGetRightsHooks() {
-		$user = $this->getTestUser( [ 'unittesters', 'testwriters' ] )->getUser();
-		$userWrapper = TestingAccessWrapper::newFromObject( $user );
-
-		$rights = $user->getRights();
-		$this->assertContains( 'test', $rights, 'sanity check' );
-		$this->assertContains( 'runtest', $rights, 'sanity check' );
-		$this->assertContains( 'writetest', $rights, 'sanity check' );
-		$this->assertNotContains( 'nukeworld', $rights, 'sanity check' );
-
-		// Add a hook manipluating the rights
-		$this->setTemporaryHook( 'UserGetRights', function ( $user, &$rights ) {
-			$rights[] = 'nukeworld';
-			$rights = array_diff( $rights, [ 'writetest' ] );
-		} );
-
-		$rights = $user->getRights();
-		$this->assertContains( 'test', $rights );
-		$this->assertContains( 'runtest', $rights );
-		$this->assertNotContains( 'writetest', $rights );
-		$this->assertContains( 'nukeworld', $rights );
-
-		// Add a Session that limits rights
-		$mock = $this->getMockBuilder( stdClass::class )
-			->setMethods( [ 'getAllowedUserRights', 'deregisterSession', 'getSessionId' ] )
-			->getMock();
-		$mock->method( 'getAllowedUserRights' )->willReturn( [ 'test', 'writetest' ] );
-		$mock->method( 'getSessionId' )->willReturn(
-			new MediaWiki\Session\SessionId( str_repeat( 'X', 32 ) )
-		);
-		$session = MediaWiki\Session\TestUtils::getDummySession( $mock );
-		$mockRequest = $this->getMockBuilder( FauxRequest::class )
-			->setMethods( [ 'getSession' ] )
-			->getMock();
-		$mockRequest->method( 'getSession' )->willReturn( $session );
-		$userWrapper->mRequest = $mockRequest;
-
-		$this->resetServices();
-		$rights = $user->getRights();
-		$this->assertContains( 'test', $rights );
-		$this->assertNotContains( 'runtest', $rights );
-		$this->assertNotContains( 'writetest', $rights );
-		$this->assertNotContains( 'nukeworld', $rights );
-	}
-
-	/**
-	 * @dataProvider provideGetGroupsWithPermission
-	 * @covers User::getGroupsWithPermission
-	 */
-	public function testGetGroupsWithPermission( $expected, $right ) {
-		$result = User::getGroupsWithPermission( $right );
-		sort( $result );
-		sort( $expected );
-
-		$this->assertEquals( $expected, $result, "Groups with permission $right" );
-	}
-
-	public static function provideGetGroupsWithPermission() {
-		return [
-			[
-				[ 'unittesters', 'testwriters' ],
-				'test'
-			],
-			[
-				[ 'unittesters' ],
-				'runtest'
-			],
-			[
-				[ 'testwriters' ],
-				'writetest'
-			],
-			[
-				[ 'testwriters' ],
-				'modifytest'
-			],
-		];
-	}
-
-	/**
-	 * @dataProvider provideIPs
-	 * @covers User::isIP
-	 */
-	public function testIsIP( $value, $result, $message ) {
-		$this->assertEquals( $this->user->isIP( $value ), $result, $message );
-	}
-
-	public static function provideIPs() {
-		return [
-			[ '', false, 'Empty string' ],
-			[ ' ', false, 'Blank space' ],
-			[ '10.0.0.0', true, 'IPv4 private 10/8' ],
-			[ '10.255.255.255', true, 'IPv4 private 10/8' ],
-			[ '192.168.1.1', true, 'IPv4 private 192.168/16' ],
-			[ '203.0.113.0', true, 'IPv4 example' ],
-			[ '2002:ffff:ffff:ffff:ffff:ffff:ffff:ffff', true, 'IPv6 example' ],
-			// Not valid IPs but classified as such by MediaWiki for negated asserting
-			// of whether this might be the identifier of a logged-out user or whether
-			// to allow usernames like it.
-			[ '300.300.300.300', true, 'Looks too much like an IPv4 address' ],
-			[ '203.0.113.xxx', true, 'Assigned by UseMod to cloaked logged-out users' ],
-		];
-	}
-
-	/**
-	 * @dataProvider provideUserNames
-	 * @covers User::isValidUserName
-	 */
-	public function testIsValidUserName( $username, $result, $message ) {
-		$this->assertEquals( $this->user->isValidUserName( $username ), $result, $message );
-	}
-
-	public static function provideUserNames() {
-		return [
-			[ '', false, 'Empty string' ],
-			[ ' ', false, 'Blank space' ],
-			[ 'abcd', false, 'Starts with small letter' ],
-			[ 'Ab/cd', false, 'Contains slash' ],
-			[ 'Ab cd', true, 'Whitespace' ],
-			[ '192.168.1.1', false, 'IP' ],
-			[ '116.17.184.5/32', false, 'IP range' ],
-			[ '::e:f:2001/96', false, 'IPv6 range' ],
-			[ 'User:Abcd', false, 'Reserved Namespace' ],
-			[ '12abcd232', true, 'Starts with Numbers' ],
-			[ '?abcd', true, 'Start with ? mark' ],
-			[ '#abcd', false, 'Start with #' ],
-			[ 'Abcdകഖഗഘ', true, ' Mixed scripts' ],
-			[ 'ജോസ്‌തോമസ്', false, 'ZWNJ- Format control character' ],
-			[ 'Ab　cd', false, ' Ideographic space' ],
-			[ '300.300.300.300', false, 'Looks too much like an IPv4 address' ],
-			[ '302.113.311.900', false, 'Looks too much like an IPv4 address' ],
-			[ '203.0.113.xxx', false, 'Reserved for usage by UseMod for cloaked logged-out users' ],
-		];
-	}
-
-	/**
-	 * Test User::editCount
-	 * @group medium
-	 * @covers User::getEditCount
-	 */
-	public function testGetEditCount() {
-		$user = $this->getMutableTestUser()->getUser();
-
-		// let the user have a few (3) edits
-		$page = WikiPage::factory( Title::newFromText( 'Help:UserTest_EditCount' ) );
-		for ( $i = 0; $i < 3; $i++ ) {
-			$page->doEditContent(
-				ContentHandler::makeContent( (string)$i, $page->getTitle() ),
-				'test',
-				0,
-				false,
-				$user
-			);
-		}
-
-		$this->assertEquals(
-			3,
-			$user->getEditCount(),
-			'After three edits, the user edit count should be 3'
-		);
-
-		// increase the edit count
-		$user->incEditCount();
-		$user->clearInstanceCache();
-
-		$this->assertEquals(
-			4,
-			$user->getEditCount(),
-			'After increasing the edit count manually, the user edit count should be 4'
-		);
-	}
-
-	/**
-	 * Test User::editCount
-	 * @group medium
-	 * @covers User::getEditCount
-	 */
-	public function testGetEditCountForAnons() {
-		$user = User::newFromName( 'Anonymous' );
-
-		$this->assertNull(
-			$user->getEditCount(),
-			'Edit count starts null for anonymous users.'
-		);
-
-		$user->incEditCount();
-
-		$this->assertNull(
-			$user->getEditCount(),
-			'Edit count remains null for anonymous users despite calls to increase it.'
-		);
-	}
-
-	/**
-	 * Test User::editCount
-	 * @group medium
-	 * @covers User::incEditCount
-	 */
-	public function testIncEditCount() {
-		$user = $this->getMutableTestUser()->getUser();
-		$user->incEditCount();
-
-		$reloadedUser = User::newFromId( $user->getId() );
-		$reloadedUser->incEditCount();
-
-		$this->assertEquals(
-			2,
-			$reloadedUser->getEditCount(),
-			'Increasing the edit count after a fresh load leaves the object up to date.'
-		);
-	}
-
-	/**
-	 * Test changing user options.
-	 * @covers User::setOption
-	 * @covers User::getOption
-	 */
-	public function testOptions() {
-		$user = $this->getMutableTestUser()->getUser();
-
-		$user->setOption( 'userjs-someoption', 'test' );
-		$user->setOption( 'rclimit', 200 );
-		$user->setOption( 'wpwatchlistdays', '0' );
-		$user->saveSettings();
-
-		$user = User::newFromName( $user->getName() );
-		$user->load( User::READ_LATEST );
-		$this->assertEquals( 'test', $user->getOption( 'userjs-someoption' ) );
-		$this->assertEquals( 200, $user->getOption( 'rclimit' ) );
-
-		$user = User::newFromName( $user->getName() );
-		MediaWikiServices::getInstance()->getMainWANObjectCache()->clearProcessCache();
-		$this->assertEquals( 'test', $user->getOption( 'userjs-someoption' ) );
-		$this->assertEquals( 200, $user->getOption( 'rclimit' ) );
-
-		// Check that an option saved as a string '0' is returned as an integer.
-		$user = User::newFromName( $user->getName() );
-		$user->load( User::READ_LATEST );
-		$this->assertSame( 0, $user->getOption( 'wpwatchlistdays' ) );
-	}
-
-	/**
-	 * T39963
-	 * Make sure defaults are loaded when setOption is called.
-	 * @covers User::loadOptions
-	 */
-	public function testAnonOptions() {
-		global $wgDefaultUserOptions;
-		$this->user->setOption( 'userjs-someoption', 'test' );
-		$this->assertEquals( $wgDefaultUserOptions['rclimit'], $this->user->getOption( 'rclimit' ) );
-		$this->assertEquals( 'test', $this->user->getOption( 'userjs-someoption' ) );
-	}
-
-	/**
-	 * Test password validity checks. There are 3 checks in core,
-	 *	- ensure the password meets the minimal length
-	 *	- ensure the password is not the same as the username
-	 *	- ensure the username/password combo isn't forbidden
-	 * @covers User::checkPasswordValidity()
-	 * @covers User::isValidPassword()
-	 */
-	public function testCheckPasswordValidity() {
-		$this->setMwGlobals( [
-			'wgPasswordPolicy' => [
-				'policies' => [
-					'sysop' => [
-						'MinimalPasswordLength' => 8,
-						'MinimumPasswordLengthToLogin' => 1,
-						'PasswordCannotMatchUsername' => 1,
-					],
-					'default' => [
-						'MinimalPasswordLength' => 6,
-						'PasswordCannotMatchUsername' => true,
-						'PasswordCannotMatchBlacklist' => true,
-						'MaximalPasswordLength' => 40,
-					],
-				],
-				'checks' => [
-					'MinimalPasswordLength' => 'PasswordPolicyChecks::checkMinimalPasswordLength',
-					'MinimumPasswordLengthToLogin' => 'PasswordPolicyChecks::checkMinimumPasswordLengthToLogin',
-					'PasswordCannotMatchUsername' => 'PasswordPolicyChecks::checkPasswordCannotMatchUsername',
-					'PasswordCannotMatchBlacklist' => 'PasswordPolicyChecks::checkPasswordCannotMatchBlacklist',
-					'MaximalPasswordLength' => 'PasswordPolicyChecks::checkMaximalPasswordLength',
-				],
-			],
-		] );
-
-		$user = static::getTestUser()->getUser();
-
-		// Sanity
-		$this->assertTrue( $user->isValidPassword( 'Password1234' ) );
-
-		// Minimum length
-		$this->assertFalse( $user->isValidPassword( 'a' ) );
-		$this->assertFalse( $user->checkPasswordValidity( 'a' )->isGood() );
-		$this->assertTrue( $user->checkPasswordValidity( 'a' )->isOK() );
-
-		// Maximum length
-		$longPass = str_repeat( 'a', 41 );
-		$this->assertFalse( $user->isValidPassword( $longPass ) );
-		$this->assertFalse( $user->checkPasswordValidity( $longPass )->isGood() );
-		$this->assertFalse( $user->checkPasswordValidity( $longPass )->isOK() );
-
-		// Matches username
-		$this->assertFalse( $user->checkPasswordValidity( $user->getName() )->isGood() );
-		$this->assertTrue( $user->checkPasswordValidity( $user->getName() )->isOK() );
-
-		// On the forbidden list
-		$user = User::newFromName( 'Useruser' );
-		$this->assertFalse( $user->checkPasswordValidity( 'Passpass' )->isGood() );
-	}
-
-	/**
-	 * @covers User::getCanonicalName()
-	 * @dataProvider provideGetCanonicalName
-	 */
-	public function testGetCanonicalName( $name, $expectedArray ) {
-		// fake interwiki map for the 'Interwiki prefix' testcase
-		$this->mergeMwGlobalArrayValue( 'wgHooks', [
-			'InterwikiLoadPrefix' => [
-				function ( $prefix, &$iwdata ) {
-					if ( $prefix === 'interwiki' ) {
-						$iwdata = [
-							'iw_url' => 'http://example.com/',
-							'iw_local' => 0,
-							'iw_trans' => 0,
-						];
-						return false;
-					}
-				},
-			],
-		] );
-
-		foreach ( $expectedArray as $validate => $expected ) {
-			$this->assertEquals(
-				$expected,
-				User::getCanonicalName( $name, $validate === 'false' ? false : $validate ), $validate );
-		}
-	}
-
-	public static function provideGetCanonicalName() {
-		return [
-			'Leading space' => [ ' Leading space', [ 'creatable' => 'Leading space' ] ],
-			'Trailing space ' => [ 'Trailing space ', [ 'creatable' => 'Trailing space' ] ],
-			'Namespace prefix' => [ 'Talk:Username', [ 'creatable' => false, 'usable' => false,
-				'valid' => false, 'false' => 'Talk:Username' ] ],
-			'Interwiki prefix' => [ 'interwiki:Username', [ 'creatable' => false, 'usable' => false,
-				'valid' => false, 'false' => 'Interwiki:Username' ] ],
-			'With hash' => [ 'name with # hash', [ 'creatable' => false, 'usable' => false ] ],
-			'Multi spaces' => [ 'Multi  spaces', [ 'creatable' => 'Multi spaces',
-				'usable' => 'Multi spaces' ] ],
-			'Lowercase' => [ 'lowercase', [ 'creatable' => 'Lowercase' ] ],
-			'Invalid character' => [ 'in[]valid', [ 'creatable' => false, 'usable' => false,
-				'valid' => false, 'false' => 'In[]valid' ] ],
-			'With slash' => [ 'with / slash', [ 'creatable' => false, 'usable' => false, 'valid' => false,
-				'false' => 'With / slash' ] ],
-		];
-	}
-
-	/**
-	 * @covers User::equals
-	 */
-	public function testEquals() {
-		$first = $this->getMutableTestUser()->getUser();
-		$second = User::newFromName( $first->getName() );
-
-		$this->assertTrue( $first->equals( $first ) );
-		$this->assertTrue( $first->equals( $second ) );
-		$this->assertTrue( $second->equals( $first ) );
-
-		$third = $this->getMutableTestUser()->getUser();
-		$fourth = $this->getMutableTestUser()->getUser();
-
-		$this->assertFalse( $third->equals( $fourth ) );
-		$this->assertFalse( $fourth->equals( $third ) );
-
-		// Test users loaded from db with id
-		$user = $this->getMutableTestUser()->getUser();
-		$fifth = User::newFromId( $user->getId() );
-		$sixth = User::newFromName( $user->getName() );
-		$this->assertTrue( $fifth->equals( $sixth ) );
-	}
-
-	/**
-	 * @covers User::getId
-	 */
-	public function testGetId() {
-		$user = static::getTestUser()->getUser();
-		$this->assertTrue( $user->getId() > 0 );
-	}
-
-	/**
-	 * @covers User::isRegistered
-	 * @covers User::isLoggedIn
-	 * @covers User::isAnon
-	 */
-	public function testLoggedIn() {
-		$user = $this->getMutableTestUser()->getUser();
-		$this->assertTrue( $user->isRegistered() );
-		$this->assertTrue( $user->isLoggedIn() );
-		$this->assertFalse( $user->isAnon() );
-
-		// Non-existent users are perceived as anonymous
-		$user = User::newFromName( 'UTNonexistent' );
-		$this->assertFalse( $user->isRegistered() );
-		$this->assertFalse( $user->isLoggedIn() );
-		$this->assertTrue( $user->isAnon() );
-
-		$user = new User;
-		$this->assertFalse( $user->isRegistered() );
-		$this->assertFalse( $user->isLoggedIn() );
-		$this->assertTrue( $user->isAnon() );
-	}
-
-	/**
-	 * @covers User::checkAndSetTouched
-	 */
-	public function testCheckAndSetTouched() {
-		$user = $this->getMutableTestUser()->getUser();
-		$user = TestingAccessWrapper::newFromObject( $user );
-		$this->assertTrue( $user->isLoggedIn() );
-
-		$touched = $user->getDBTouched();
-		$this->assertTrue(
-			$user->checkAndSetTouched(), "checkAndSetTouched() succedeed" );
-		$this->assertGreaterThan(
-			$touched, $user->getDBTouched(), "user_touched increased with casOnTouched()" );
-
-		$touched = $user->getDBTouched();
-		$this->assertTrue(
-			$user->checkAndSetTouched(), "checkAndSetTouched() succedeed #2" );
-		$this->assertGreaterThan(
-			$touched, $user->getDBTouched(), "user_touched increased with casOnTouched() #2" );
-	}
-
-	/**
-	 * @covers User::findUsersByGroup
-	 */
-	public function testFindUsersByGroup() {
-		// FIXME: fails under postgres
-		$this->markTestSkippedIfDbType( 'postgres' );
-
-		$users = User::findUsersByGroup( [] );
-		$this->assertSame( 0, iterator_count( $users ) );
-
-		$users = User::findUsersByGroup( 'foo' );
-		$this->assertSame( 0, iterator_count( $users ) );
-
-		$user = $this->getMutableTestUser( [ 'foo' ] )->getUser();
-		$users = User::findUsersByGroup( 'foo' );
-		$this->assertEquals( 1, iterator_count( $users ) );
-		$users->rewind();
-		$this->assertTrue( $user->equals( $users->current() ) );
-
-		// arguments have OR relationship
-		$user2 = $this->getMutableTestUser( [ 'bar' ] )->getUser();
-		$users = User::findUsersByGroup( [ 'foo', 'bar' ] );
-		$this->assertEquals( 2, iterator_count( $users ) );
-		$users->rewind();
-		$this->assertTrue( $user->equals( $users->current() ) );
-		$users->next();
-		$this->assertTrue( $user2->equals( $users->current() ) );
-
-		// users are not duplicated
-		$user = $this->getMutableTestUser( [ 'baz', 'boom' ] )->getUser();
-		$users = User::findUsersByGroup( [ 'baz', 'boom' ] );
-		$this->assertEquals( 1, iterator_count( $users ) );
-		$users->rewind();
-		$this->assertTrue( $user->equals( $users->current() ) );
-	}
-
-	/**
-	 * When a user is autoblocked a cookie is set with which to track them
-	 * in case they log out and change IP addresses.
-	 * @link https://phabricator.wikimedia.org/T5233
-	 * @covers User::trackBlockWithCookie
-	 */
-	public function testAutoblockCookies() {
-		// Set up the bits of global configuration that we use.
-		$this->setMwGlobals( [
-			'wgCookieSetOnAutoblock' => true,
-			'wgCookiePrefix' => 'wmsitetitle',
-			'wgSecretKey' => MWCryptRand::generateHex( 64, true ),
-		] );
-
-		// Unregister the hooks for proper unit testing
-		$this->mergeMwGlobalArrayValue( 'wgHooks', [
-			'PerformRetroactiveAutoblock' => []
-		] );
-
-		// 1. Log in a test user, and block them.
-		$user1tmp = $this->getTestUser()->getUser();
-		$request1 = new FauxRequest();
-		$request1->getSession()->setUser( $user1tmp );
-		$expiryFiveHours = wfTimestamp() + ( 5 * 60 * 60 );
-		$block = new DatabaseBlock( [
-			'enableAutoblock' => true,
-			'expiry' => wfTimestamp( TS_MW, $expiryFiveHours ),
-		] );
-		$block->setBlocker( $this->getTestSysop()->getUser() );
-		$block->setTarget( $user1tmp );
-		$res = $block->insert();
-		$this->assertTrue( (bool)$res['id'], 'Failed to insert block' );
-		$user1 = User::newFromSession( $request1 );
-		$user1->mBlock = $block;
-		$user1->load();
-
-		// Confirm that the block has been applied as required.
-		$this->assertTrue( $user1->isLoggedIn() );
-		$this->assertInstanceOf( DatabaseBlock::class, $user1->getBlock() );
-		$this->assertEquals( DatabaseBlock::TYPE_USER, $block->getType() );
-		$this->assertTrue( $block->isAutoblocking() );
-		$this->assertGreaterThanOrEqual( 1, $block->getId() );
-
-		// Test for the desired cookie name, value, and expiry.
-		$cookies = $request1->response()->getCookies();
-		$this->assertArrayHasKey( 'wmsitetitleBlockID', $cookies );
-		$this->assertEquals( $expiryFiveHours, $cookies['wmsitetitleBlockID']['expire'] );
-		$cookieId = MediaWikiServices::getInstance()->getBlockManager()->getIdFromCookieValue(
-			$cookies['wmsitetitleBlockID']['value']
-		);
-		$this->assertEquals( $block->getId(), $cookieId );
-
-		// 2. Create a new request, set the cookies, and see if the (anon) user is blocked.
-		$request2 = new FauxRequest();
-		$request2->setCookie( 'BlockID', $block->getCookieValue() );
-		$user2 = User::newFromSession( $request2 );
-		$user2->load();
-		$this->assertNotEquals( $user1->getId(), $user2->getId() );
-		$this->assertNotEquals( $user1->getToken(), $user2->getToken() );
-		$this->assertTrue( $user2->isAnon() );
-		$this->assertFalse( $user2->isLoggedIn() );
-		$this->assertInstanceOf( DatabaseBlock::class, $user2->getBlock() );
-		// Non-strict type-check.
-		$this->assertEquals( true, $user2->getBlock()->isAutoblocking(), 'Autoblock does not work' );
-		// Can't directly compare the objects because of member type differences.
-		// One day this will work: $this->assertEquals( $block, $user2->getBlock() );
-		$this->assertEquals( $block->getId(), $user2->getBlock()->getId() );
-		$this->assertEquals( $block->getExpiry(), $user2->getBlock()->getExpiry() );
-
-		// 3. Finally, set up a request as a new user, and the block should still be applied.
-		$user3tmp = $this->getTestUser()->getUser();
-		$request3 = new FauxRequest();
-		$request3->getSession()->setUser( $user3tmp );
-		$request3->setCookie( 'BlockID', $block->getId() );
-		$user3 = User::newFromSession( $request3 );
-		$user3->load();
-		$this->assertTrue( $user3->isLoggedIn() );
-		$this->assertInstanceOf( DatabaseBlock::class, $user3->getBlock() );
-		$this->assertEquals( true, $user3->getBlock()->isAutoblocking() ); // Non-strict type-check.
-
-		// Clean up.
-		$block->delete();
-	}
-
-	/**
-	 * Make sure that no cookie is set to track autoblocked users
-	 * when $wgCookieSetOnAutoblock is false.
-	 * @covers User::trackBlockWithCookie
-	 */
-	public function testAutoblockCookiesDisabled() {
-		// Set up the bits of global configuration that we use.
-		$this->setMwGlobals( [
-			'wgCookieSetOnAutoblock' => false,
-			'wgCookiePrefix' => 'wm_no_cookies',
-			'wgSecretKey' => MWCryptRand::generateHex( 64, true ),
-		] );
-
-		// Unregister the hooks for proper unit testing
-		$this->mergeMwGlobalArrayValue( 'wgHooks', [
-			'PerformRetroactiveAutoblock' => []
-		] );
-
-		// 1. Log in a test user, and block them.
-		$testUser = $this->getTestUser()->getUser();
-		$request1 = new FauxRequest();
-		$request1->getSession()->setUser( $testUser );
-		$block = new DatabaseBlock( [ 'enableAutoblock' => true ] );
-		$block->setBlocker( $this->getTestSysop()->getUser() );
-		$block->setTarget( $testUser );
-		$res = $block->insert();
-		$this->assertTrue( (bool)$res['id'], 'Failed to insert block' );
-		$user = User::newFromSession( $request1 );
-		$user->mBlock = $block;
-		$user->load();
-
-		// 2. Test that the cookie IS NOT present.
-		$this->assertTrue( $user->isLoggedIn() );
-		$this->assertInstanceOf( DatabaseBlock::class, $user->getBlock() );
-		$this->assertEquals( DatabaseBlock::TYPE_USER, $block->getType() );
-		$this->assertTrue( $block->isAutoblocking() );
-		$this->assertGreaterThanOrEqual( 1, $user->getBlockId() );
-		$this->assertGreaterThanOrEqual( $block->getId(), $user->getBlockId() );
-		$cookies = $request1->response()->getCookies();
-		$this->assertArrayNotHasKey( 'wm_no_cookiesBlockID', $cookies );
-
-		// Clean up.
-		$block->delete();
-	}
-
-	/**
-	 * When a user is autoblocked and a cookie is set to track them, the expiry time of the cookie
-	 * should match the block's expiry, to a maximum of 24 hours. If the expiry time is changed,
-	 * the cookie's should change with it.
-	 * @covers User::trackBlockWithCookie
-	 */
-	public function testAutoblockCookieInfiniteExpiry() {
-		$this->setMwGlobals( [
-			'wgCookieSetOnAutoblock' => true,
-			'wgCookiePrefix' => 'wm_infinite_block',
-			'wgSecretKey' => MWCryptRand::generateHex( 64, true ),
-		] );
-
-		// Unregister the hooks for proper unit testing
-		$this->mergeMwGlobalArrayValue( 'wgHooks', [
-			'PerformRetroactiveAutoblock' => []
-		] );
-
-		// 1. Log in a test user, and block them indefinitely.
-		$user1Tmp = $this->getTestUser()->getUser();
-		$request1 = new FauxRequest();
-		$request1->getSession()->setUser( $user1Tmp );
-		$block = new DatabaseBlock( [ 'enableAutoblock' => true, 'expiry' => 'infinity' ] );
-		$block->setBlocker( $this->getTestSysop()->getUser() );
-		$block->setTarget( $user1Tmp );
-		$res = $block->insert();
-		$this->assertTrue( (bool)$res['id'], 'Failed to insert block' );
-		$user1 = User::newFromSession( $request1 );
-		$user1->mBlock = $block;
-		$user1->load();
-
-		// 2. Test the cookie's expiry timestamp.
-		$this->assertTrue( $user1->isLoggedIn() );
-		$this->assertInstanceOf( DatabaseBlock::class, $user1->getBlock() );
-		$this->assertEquals( DatabaseBlock::TYPE_USER, $block->getType() );
-		$this->assertTrue( $block->isAutoblocking() );
-		$this->assertGreaterThanOrEqual( 1, $user1->getBlockId() );
-		$cookies = $request1->response()->getCookies();
-		// Test the cookie's expiry to the nearest minute.
-		$this->assertArrayHasKey( 'wm_infinite_blockBlockID', $cookies );
-		$expOneDay = wfTimestamp() + ( 24 * 60 * 60 );
-		// Check for expiry dates in a 10-second window, to account for slow testing.
-		$this->assertEquals(
-			$expOneDay,
-			$cookies['wm_infinite_blockBlockID']['expire'],
-			'Expiry date',
-			5.0
-		);
-
-		// 3. Change the block's expiry (to 2 hours), and the cookie's should be changed also.
-		$newExpiry = wfTimestamp() + 2 * 60 * 60;
-		$block->setExpiry( wfTimestamp( TS_MW, $newExpiry ) );
-		$block->update();
-		$user2tmp = $this->getTestUser()->getUser();
-		$request2 = new FauxRequest();
-		$request2->getSession()->setUser( $user2tmp );
-		$user2 = User::newFromSession( $request2 );
-		$user2->mBlock = $block;
-		$user2->load();
-		$cookies = $request2->response()->getCookies();
-		$this->assertEquals( wfTimestamp( TS_MW, $newExpiry ), $block->getExpiry() );
-		$this->assertEquals( $newExpiry, $cookies['wm_infinite_blockBlockID']['expire'] );
-
-		// Clean up.
-		$block->delete();
-	}
-
-	/**
-	 * @covers User::getBlockedStatus
-	 */
-	public function testSoftBlockRanges() {
-		$this->setMwGlobals( 'wgSoftBlockRanges', [ '10.0.0.0/8' ] );
-
-		// IP isn't in $wgSoftBlockRanges
-		$wgUser = new User();
-		$request = new FauxRequest();
-		$request->setIP( '192.168.0.1' );
-		$this->setSessionUser( $wgUser, $request );
-		$this->assertNull( $wgUser->getBlock() );
-
-		// IP is in $wgSoftBlockRanges
-		$wgUser = new User();
-		$request = new FauxRequest();
-		$request->setIP( '10.20.30.40' );
-		$this->setSessionUser( $wgUser, $request );
-		$block = $wgUser->getBlock();
-		$this->assertInstanceOf( SystemBlock::class, $block );
-		$this->assertSame( 'wgSoftBlockRanges', $block->getSystemBlockType() );
-
-		// Make sure the block is really soft
-		$wgUser = $this->getTestUser()->getUser();
-		$request = new FauxRequest();
-		$request->setIP( '10.20.30.40' );
-		$this->setSessionUser( $wgUser, $request );
-		$this->assertFalse( $wgUser->isAnon(), 'sanity check' );
-		$this->assertNull( $wgUser->getBlock() );
-	}
-
-	/**
-	 * Test that a modified BlockID cookie doesn't actually load the relevant block (T152951).
-	 * @covers User::trackBlockWithCookie
-	 */
-	public function testAutoblockCookieInauthentic() {
-		// Set up the bits of global configuration that we use.
-		$this->setMwGlobals( [
-			'wgCookieSetOnAutoblock' => true,
-			'wgCookiePrefix' => 'wmsitetitle',
-			'wgSecretKey' => MWCryptRand::generateHex( 64, true ),
-		] );
-
-		// Unregister the hooks for proper unit testing
-		$this->mergeMwGlobalArrayValue( 'wgHooks', [
-			'PerformRetroactiveAutoblock' => []
-		] );
-
-		// 1. Log in a blocked test user.
-		$user1tmp = $this->getTestUser()->getUser();
-		$request1 = new FauxRequest();
-		$request1->getSession()->setUser( $user1tmp );
-		$block = new DatabaseBlock( [ 'enableAutoblock' => true ] );
-		$block->setBlocker( $this->getTestSysop()->getUser() );
-		$block->setTarget( $user1tmp );
-		$res = $block->insert();
-		$this->assertTrue( (bool)$res['id'], 'Failed to insert block' );
-		$user1 = User::newFromSession( $request1 );
-		$user1->mBlock = $block;
-		$user1->load();
-
-		// 2. Create a new request, set the cookie to an invalid value, and make sure the (anon)
-		// user not blocked.
-		$request2 = new FauxRequest();
-		$request2->setCookie( 'BlockID', $block->getId() . '!zzzzzzz' );
-		$user2 = User::newFromSession( $request2 );
-		$user2->load();
-		$this->assertTrue( $user2->isAnon() );
-		$this->assertFalse( $user2->isLoggedIn() );
-		$this->assertNull( $user2->getBlock() );
-
-		// Clean up.
-		$block->delete();
-	}
-
-	/**
-	 * The BlockID cookie is normally verified with a HMAC, but not if wgSecretKey is not set.
-	 * This checks that a non-authenticated cookie still works.
-	 * @covers User::trackBlockWithCookie
-	 */
-	public function testAutoblockCookieNoSecretKey() {
-		// Set up the bits of global configuration that we use.
-		$this->setMwGlobals( [
-			'wgCookieSetOnAutoblock' => true,
-			'wgCookiePrefix' => 'wmsitetitle',
-			'wgSecretKey' => null,
-		] );
-
-		// Unregister the hooks for proper unit testing
-		$this->mergeMwGlobalArrayValue( 'wgHooks', [
-			'PerformRetroactiveAutoblock' => []
-		] );
-
-		// 1. Log in a blocked test user.
-		$user1tmp = $this->getTestUser()->getUser();
-		$request1 = new FauxRequest();
-		$request1->getSession()->setUser( $user1tmp );
-		$block = new DatabaseBlock( [ 'enableAutoblock' => true ] );
-		$block->setBlocker( $this->getTestSysop()->getUser() );
-		$block->setTarget( $user1tmp );
-		$res = $block->insert();
-		$this->assertTrue( (bool)$res['id'], 'Failed to insert block' );
-		$user1 = User::newFromSession( $request1 );
-		$user1->mBlock = $block;
-		$user1->load();
-		$this->assertInstanceOf( DatabaseBlock::class, $user1->getBlock() );
-
-		// 2. Create a new request, set the cookie to just the block ID, and the user should
-		// still get blocked when they log in again.
-		$request2 = new FauxRequest();
-		$request2->setCookie( 'BlockID', $block->getId() );
-		$user2 = User::newFromSession( $request2 );
-		$user2->load();
-		$this->assertNotEquals( $user1->getId(), $user2->getId() );
-		$this->assertNotEquals( $user1->getToken(), $user2->getToken() );
-		$this->assertTrue( $user2->isAnon() );
-		$this->assertFalse( $user2->isLoggedIn() );
-		$this->assertInstanceOf( DatabaseBlock::class, $user2->getBlock() );
-		$this->assertEquals( true, $user2->getBlock()->isAutoblocking() ); // Non-strict type-check.
-
-		// Clean up.
-		$block->delete();
-	}
-
-	/**
-	 * @covers User::isPingLimitable
-	 */
-	public function testIsPingLimitable() {
-		$request = new FauxRequest();
-		$request->setIP( '1.2.3.4' );
-		$user = User::newFromSession( $request );
-
-		$this->setMwGlobals( 'wgRateLimitsExcludedIPs', [] );
-		$this->assertTrue( $user->isPingLimitable() );
-
-		$this->setMwGlobals( 'wgRateLimitsExcludedIPs', [ '1.2.3.4' ] );
-		$this->assertFalse( $user->isPingLimitable() );
-
-		$this->setMwGlobals( 'wgRateLimitsExcludedIPs', [ '1.2.3.0/8' ] );
-		$this->assertFalse( $user->isPingLimitable() );
-
-		$this->setMwGlobals( 'wgRateLimitsExcludedIPs', [] );
-		$this->overrideUserPermissions( $user, 'noratelimit' );
-		$this->assertFalse( $user->isPingLimitable() );
-	}
-
-	public function provideExperienceLevel() {
-		return [
-			[ 2, 2, 'newcomer' ],
-			[ 12, 3, 'newcomer' ],
-			[ 8, 5, 'newcomer' ],
-			[ 15, 10, 'learner' ],
-			[ 450, 20, 'learner' ],
-			[ 460, 33, 'learner' ],
-			[ 525, 28, 'learner' ],
-			[ 538, 33, 'experienced' ],
-		];
-	}
-
-	/**
-	 * @covers User::getExperienceLevel
-	 * @dataProvider provideExperienceLevel
-	 */
-	public function testExperienceLevel( $editCount, $memberSince, $expLevel ) {
-		$this->setMwGlobals( [
-			'wgLearnerEdits' => 10,
-			'wgLearnerMemberSince' => 4,
-			'wgExperiencedUserEdits' => 500,
-			'wgExperiencedUserMemberSince' => 30,
-		] );
-
-		$db = wfGetDB( DB_MASTER );
-		$userQuery = User::getQueryInfo();
-		$row = $db->selectRow(
-			$userQuery['tables'],
-			$userQuery['fields'],
-			[ 'user_id' => $this->getTestUser()->getUser()->getId() ],
-			__METHOD__,
-			[],
-			$userQuery['joins']
-		);
-		$row->user_editcount = $editCount;
-		$row->user_registration = $db->timestamp( time() - $memberSince * 86400 );
-		$user = User::newFromRow( $row );
-
-		$this->assertEquals( $expLevel, $user->getExperienceLevel() );
-	}
-
-	/**
-	 * @covers User::getExperienceLevel
-	 */
-	public function testExperienceLevelAnon() {
-		$user = User::newFromName( '10.11.12.13', false );
-
-		$this->assertFalse( $user->getExperienceLevel() );
-	}
-
-	public static function provideIsLocallyBlockedProxy() {
-		return [
-			[ '1.2.3.4', '1.2.3.4' ],
-			[ '1.2.3.4', '1.2.3.0/16' ],
-		];
-	}
-
-	/**
-	 * @dataProvider provideIsLocallyBlockedProxy
-	 * @covers User::isLocallyBlockedProxy
-	 */
-	public function testIsLocallyBlockedProxy( $ip, $blockListEntry ) {
-		$this->hideDeprecated( 'User::isLocallyBlockedProxy' );
-
-		$this->setMwGlobals(
-			'wgProxyList', []
-		);
-		$this->assertFalse( User::isLocallyBlockedProxy( $ip ) );
-
-		$this->setMwGlobals(
-			'wgProxyList',
-			[
-				$blockListEntry
-			]
-		);
-		$this->assertTrue( User::isLocallyBlockedProxy( $ip ) );
-
-		$this->setMwGlobals(
-			'wgProxyList',
-			[
-				'test' => $blockListEntry
-			]
-		);
-		$this->assertTrue( User::isLocallyBlockedProxy( $ip ) );
-	}
-
-	/**
-	 * @covers User::newFromActorId
-	 */
-	public function testActorId() {
-		$domain = MediaWikiServices::getInstance()->getDBLoadBalancer()->getLocalDomainID();
-		$this->hideDeprecated( 'User::selectFields' );
-
-		// Newly-created user has an actor ID
-		$user = User::createNew( 'UserTestActorId1' );
-		$id = $user->getId();
-		$this->assertTrue( $user->getActorId() > 0, 'User::createNew sets an actor ID' );
-
-		$user = User::newFromName( 'UserTestActorId2' );
-		$user->addToDatabase();
-		$this->assertTrue( $user->getActorId() > 0, 'User::addToDatabase sets an actor ID' );
-
-		$user = User::newFromName( 'UserTestActorId1' );
-		$this->assertTrue( $user->getActorId() > 0, 'Actor ID can be retrieved for user loaded by name' );
-
-		$user = User::newFromId( $id );
-		$this->assertTrue( $user->getActorId() > 0, 'Actor ID can be retrieved for user loaded by ID' );
-
-		$user2 = User::newFromActorId( $user->getActorId() );
-		$this->assertEquals( $user->getId(), $user2->getId(),
-			'User::newFromActorId works for an existing user' );
-
-		$row = $this->db->selectRow( 'user', User::selectFields(), [ 'user_id' => $id ], __METHOD__ );
-		$user = User::newFromRow( $row );
-		$this->assertTrue( $user->getActorId() > 0,
-			'Actor ID can be retrieved for user loaded with User::selectFields()' );
-
-<<<<<<< HEAD
-		$user = User::newFromId( $id );
-		$user->setName( 'UserTestActorId4-renamed' );
-		$user->saveSettings();
-		$this->assertEquals(
-			$user->getName(),
-			$this->db->selectField(
-				'actor', 'actor_name', [ 'actor_id' => $user->getActorId() ], __METHOD__
-			),
-			'User::saveSettings updates actor table for name change'
-		);
-
-		// For sanity
-		$ip = '192.168.12.34';
-		$this->db->delete( 'actor', [ 'actor_name' => $ip ], __METHOD__ );
-
-		$user = User::newFromName( $ip, false );
-		$this->assertFalse( $user->getActorId() > 0, 'Anonymous user has no actor ID by default' );
-		$this->assertTrue( $user->getActorId( $this->db ) > 0,
-			'Actor ID can be created for an anonymous user' );
-
-		$user = User::newFromName( $ip, false );
-		$this->assertTrue( $user->getActorId() > 0, 'Actor ID can be loaded for an anonymous user' );
-		$user2 = User::newFromActorId( $user->getActorId() );
-		$this->assertEquals( $user->getName(), $user2->getName(),
-			'User::newFromActorId works for an anonymous user' );
-	}
-
-	/**
-	 * Actor tests with SCHEMA_COMPAT_READ_OLD
-	 *
-	 * The only thing different from testActorId() is the behavior if the actor
-	 * row doesn't exist in the DB, since with SCHEMA_COMPAT_READ_NEW that
-	 * situation can't happen. But we copy all the other tests too just for good measure.
-	 *
-	 * @covers User::newFromActorId
-	 */
-	public function testActorId_old() {
-		$this->setMwGlobals( [
-			'wgActorTableSchemaMigrationStage' => SCHEMA_COMPAT_WRITE_BOTH | SCHEMA_COMPAT_READ_OLD,
-		] );
-		$this->overrideMwServices();
-
-		$domain = MediaWikiServices::getInstance()->getDBLoadBalancer()->getLocalDomainID();
-		$this->hideDeprecated( 'User::selectFields' );
-
-		// Newly-created user has an actor ID
-		$user = User::createNew( 'UserTestActorIdOld1' );
-		$id = $user->getId();
-		$this->assertTrue( $user->getActorId() > 0, 'User::createNew sets an actor ID' );
-
-		$user = User::newFromName( 'UserTestActorIdOld2' );
-		$user->addToDatabase();
-		$this->assertTrue( $user->getActorId() > 0, 'User::addToDatabase sets an actor ID' );
-
-		$user = User::newFromName( 'UserTestActorIdOld1' );
-		$this->assertTrue( $user->getActorId() > 0, 'Actor ID can be retrieved for user loaded by name' );
-
-		$user = User::newFromId( $id );
-		$this->assertTrue( $user->getActorId() > 0, 'Actor ID can be retrieved for user loaded by ID' );
-
-		$user2 = User::newFromActorId( $user->getActorId() );
-		$this->assertEquals( $user->getId(), $user2->getId(),
-			'User::newFromActorId works for an existing user' );
-
-		$row = $this->db->selectRow( 'user', User::selectFields(), [ 'user_id' => $id ], __METHOD__ );
-		$user = User::newFromRow( $row );
-		$this->assertTrue( $user->getActorId() > 0,
-			'Actor ID can be retrieved for user loaded with User::selectFields()' );
-
-		$this->db->delete( 'actor', [ 'actor_user' => $id ], __METHOD__ );
-		User::purge( $domain, $id );
-		// Because WANObjectCache->delete() stupidly doesn't delete from the process cache.
-		ObjectCache::getMainWANInstance()->clearProcessCache();
-
-		$user = User::newFromId( $id );
-		$this->assertFalse( $user->getActorId() > 0, 'No Actor ID by default if none in database' );
-		$this->assertTrue( $user->getActorId( $this->db ) > 0, 'Actor ID can be created if none in db' );
-
-		$user->setName( 'UserTestActorIdOld4-renamed' );
-=======
-		$user = User::newFromId( $id );
-		$user->setName( 'UserTestActorId4-renamed' );
->>>>>>> e2509cbd
-		$user->saveSettings();
-		$this->assertEquals(
-			$user->getName(),
-			$this->db->selectField(
-				'actor', 'actor_name', [ 'actor_id' => $user->getActorId() ], __METHOD__
-			),
-			'User::saveSettings updates actor table for name change'
-		);
-
-		// For sanity
-		$ip = '192.168.12.34';
-		$this->db->delete( 'actor', [ 'actor_name' => $ip ], __METHOD__ );
-
-		$user = User::newFromName( $ip, false );
-		$this->assertFalse( $user->getActorId() > 0, 'Anonymous user has no actor ID by default' );
-		$this->assertTrue( $user->getActorId( $this->db ) > 0,
-			'Actor ID can be created for an anonymous user' );
-
-		$user = User::newFromName( $ip, false );
-		$this->assertTrue( $user->getActorId() > 0, 'Actor ID can be loaded for an anonymous user' );
-		$user2 = User::newFromActorId( $user->getActorId() );
-		$this->assertEquals( $user->getName(), $user2->getName(),
-			'User::newFromActorId works for an anonymous user' );
-	}
-
-	/**
-	 * @covers User::newFromAnyId
-	 */
-	public function testNewFromAnyId() {
-		// Registered user
-		$user = $this->getTestUser()->getUser();
-		for ( $i = 1; $i <= 7; $i++ ) {
-			$test = User::newFromAnyId(
-				( $i & 1 ) ? $user->getId() : null,
-				( $i & 2 ) ? $user->getName() : null,
-				( $i & 4 ) ? $user->getActorId() : null
-			);
-			$this->assertSame( $user->getId(), $test->getId() );
-			$this->assertSame( $user->getName(), $test->getName() );
-			$this->assertSame( $user->getActorId(), $test->getActorId() );
-		}
-
-		// Anon user. Can't load by only user ID when that's 0.
-		$user = User::newFromName( '192.168.12.34', false );
-		$user->getActorId( $this->db ); // Make sure an actor ID exists
-
-		$test = User::newFromAnyId( null, '192.168.12.34', null );
-		$this->assertSame( $user->getId(), $test->getId() );
-		$this->assertSame( $user->getName(), $test->getName() );
-		$this->assertSame( $user->getActorId(), $test->getActorId() );
-		$test = User::newFromAnyId( null, null, $user->getActorId() );
-		$this->assertSame( $user->getId(), $test->getId() );
-		$this->assertSame( $user->getName(), $test->getName() );
-		$this->assertSame( $user->getActorId(), $test->getActorId() );
-
-		// Bogus data should still "work" as long as nothing triggers a ->load(),
-		// and accessing the specified data shouldn't do that.
-		$test = User::newFromAnyId( 123456, 'Bogus', 654321 );
-		$this->assertSame( 123456, $test->getId() );
-		$this->assertSame( 'Bogus', $test->getName() );
-		$this->assertSame( 654321, $test->getActorId() );
-
-		// Loading remote user by name from remote wiki should succeed
-		$test = User::newFromAnyId( null, 'Bogus', null, 'foo' );
-		$this->assertSame( 0, $test->getId() );
-		$this->assertSame( 'Bogus', $test->getName() );
-		$this->assertSame( 0, $test->getActorId() );
-		$test = User::newFromAnyId( 123456, 'Bogus', 654321, 'foo' );
-		$this->assertSame( 0, $test->getId() );
-		$this->assertSame( 0, $test->getActorId() );
-
-		// Exceptional cases
-		try {
-			User::newFromAnyId( null, null, null );
-			$this->fail( 'Expected exception not thrown' );
-		} catch ( InvalidArgumentException $ex ) {
-		}
-		try {
-			User::newFromAnyId( 0, null, 0 );
-			$this->fail( 'Expected exception not thrown' );
-		} catch ( InvalidArgumentException $ex ) {
-		}
-
-		// Loading remote user by id from remote wiki should fail
-		try {
-			User::newFromAnyId( 123456, null, 654321, 'foo' );
-			$this->fail( 'Expected exception not thrown' );
-		} catch ( InvalidArgumentException $ex ) {
-		}
-	}
-
-	/**
-	 * @covers User::newFromIdentity
-	 */
-	public function testNewFromIdentity() {
-		// Registered user
-		$user = $this->getTestUser()->getUser();
-
-		$this->assertSame( $user, User::newFromIdentity( $user ) );
-
-		// ID only
-		$identity = new UserIdentityValue( $user->getId(), '', 0 );
-		$result = User::newFromIdentity( $identity );
-		$this->assertInstanceOf( User::class, $result );
-		$this->assertSame( $user->getId(), $result->getId(), 'ID' );
-		$this->assertSame( $user->getName(), $result->getName(), 'Name' );
-		$this->assertSame( $user->getActorId(), $result->getActorId(), 'Actor' );
-
-		// Name only
-		$identity = new UserIdentityValue( 0, $user->getName(), 0 );
-		$result = User::newFromIdentity( $identity );
-		$this->assertInstanceOf( User::class, $result );
-		$this->assertSame( $user->getId(), $result->getId(), 'ID' );
-		$this->assertSame( $user->getName(), $result->getName(), 'Name' );
-		$this->assertSame( $user->getActorId(), $result->getActorId(), 'Actor' );
-
-		// Actor only
-		$identity = new UserIdentityValue( 0, '', $user->getActorId() );
-		$result = User::newFromIdentity( $identity );
-		$this->assertInstanceOf( User::class, $result );
-		$this->assertSame( $user->getId(), $result->getId(), 'ID' );
-		$this->assertSame( $user->getName(), $result->getName(), 'Name' );
-		$this->assertSame( $user->getActorId(), $result->getActorId(), 'Actor' );
-	}
-
-	/**
-	 * @covers User::getBlockedStatus
-	 * @covers User::getBlock
-	 * @covers User::blockedBy
-	 * @covers User::blockedFor
-	 * @covers User::isHidden
-	 * @covers User::isBlockedFrom
-	 */
-	public function testBlockInstanceCache() {
-		// First, check the user isn't blocked
-		$user = $this->getMutableTestUser()->getUser();
-		$ut = Title::makeTitle( NS_USER_TALK, $user->getName() );
-		$this->assertNull( $user->getBlock( false ), 'sanity check' );
-		$this->assertSame( '', $user->blockedBy(), 'sanity check' );
-		$this->assertSame( '', $user->blockedFor(), 'sanity check' );
-		$this->assertFalse( (bool)$user->isHidden(), 'sanity check' );
-		$this->assertFalse( $user->isBlockedFrom( $ut ), 'sanity check' );
-
-		// Block the user
-		$blocker = $this->getTestSysop()->getUser();
-		$block = new DatabaseBlock( [
-			'hideName' => true,
-			'allowUsertalk' => false,
-			'reason' => 'Because',
-		] );
-		$block->setTarget( $user );
-		$block->setBlocker( $blocker );
-		$res = $block->insert();
-		$this->assertTrue( (bool)$res['id'], 'sanity check: Failed to insert block' );
-
-		// Clear cache and confirm it loaded the block properly
-		$user->clearInstanceCache();
-		$this->assertInstanceOf( DatabaseBlock::class, $user->getBlock( false ) );
-		$this->assertSame( $blocker->getName(), $user->blockedBy() );
-		$this->assertSame( 'Because', $user->blockedFor() );
-		$this->assertTrue( (bool)$user->isHidden() );
-		$this->assertTrue( $user->isBlockedFrom( $ut ) );
-
-		// Unblock
-		$block->delete();
-
-		// Clear cache and confirm it loaded the not-blocked properly
-		$user->clearInstanceCache();
-		$this->assertNull( $user->getBlock( false ) );
-		$this->assertSame( '', $user->blockedBy() );
-		$this->assertSame( '', $user->blockedFor() );
-		$this->assertFalse( (bool)$user->isHidden() );
-		$this->assertFalse( $user->isBlockedFrom( $ut ) );
-	}
-
-	/**
-	 * @covers User::getBlockedStatus
-	 */
-	public function testCompositeBlocks() {
-		$user = $this->getMutableTestUser()->getUser();
-		$request = $user->getRequest();
-		$this->setSessionUser( $user, $request );
-
-		$ipBlock = new Block( [
-			'address' => $user->getRequest()->getIP(),
-			'by' => $this->getTestSysop()->getUser()->getId(),
-			'createAccount' => true,
-		] );
-		$ipBlock->insert();
-
-		$userBlock = new Block( [
-			'address' => $user,
-			'by' => $this->getTestSysop()->getUser()->getId(),
-			'createAccount' => false,
-		] );
-		$userBlock->insert();
-
-		$block = $user->getBlock();
-		$this->assertInstanceOf( CompositeBlock::class, $block );
-		$this->assertTrue( $block->isCreateAccountBlocked() );
-		$this->assertTrue( $block->appliesToPasswordReset() );
-		$this->assertTrue( $block->appliesToNamespace( NS_MAIN ) );
-	}
-
-	/**
-	 * @covers User::isBlockedFrom
-	 * @dataProvider provideIsBlockedFrom
-	 * @param string|null $title Title to test.
-	 * @param bool $expect Expected result from User::isBlockedFrom()
-	 * @param array $options Additional test options:
-	 *  - 'blockAllowsUTEdit': (bool, default true) Value for $wgBlockAllowsUTEdit
-	 *  - 'allowUsertalk': (bool, default false) Passed to DatabaseBlock::__construct()
-	 *  - 'pageRestrictions': (array|null) If non-empty, page restriction titles for the block.
-	 */
-	public function testIsBlockedFrom( $title, $expect, array $options = [] ) {
-		$this->setMwGlobals( [
-			'wgBlockAllowsUTEdit' => $options['blockAllowsUTEdit'] ?? true,
-		] );
-
-		$user = $this->getTestUser()->getUser();
-
-		if ( $title === self::USER_TALK_PAGE ) {
-			$title = $user->getTalkPage();
-		} else {
-			$title = Title::newFromText( $title );
-		}
-
-		$restrictions = [];
-		foreach ( $options['pageRestrictions'] ?? [] as $pagestr ) {
-			$page = $this->getExistingTestPage(
-				$pagestr === self::USER_TALK_PAGE ? $user->getTalkPage() : $pagestr
-			);
-			$restrictions[] = new PageRestriction( 0, $page->getId() );
-		}
-		foreach ( $options['namespaceRestrictions'] ?? [] as $ns ) {
-			$restrictions[] = new NamespaceRestriction( 0, $ns );
-		}
-
-		$block = new DatabaseBlock( [
-			'expiry' => wfTimestamp( TS_MW, wfTimestamp() + ( 40 * 60 * 60 ) ),
-			'allowUsertalk' => $options['allowUsertalk'] ?? false,
-			'sitewide' => !$restrictions,
-		] );
-		$block->setTarget( $user );
-		$block->setBlocker( $this->getTestSysop()->getUser() );
-		if ( $restrictions ) {
-			$block->setRestrictions( $restrictions );
-		}
-		$block->insert();
-
-		try {
-			$this->assertSame( $expect, $user->isBlockedFrom( $title ) );
-		} finally {
-			$block->delete();
-		}
-	}
-
-	public static function provideIsBlockedFrom() {
-		return [
-			'Sitewide block, basic operation' => [ 'Test page', true ],
-			'Sitewide block, not allowing user talk' => [
-				self::USER_TALK_PAGE, true, [
-					'allowUsertalk' => false,
-				]
-			],
-			'Sitewide block, allowing user talk' => [
-				self::USER_TALK_PAGE, false, [
-					'allowUsertalk' => true,
-				]
-			],
-			'Sitewide block, allowing user talk but $wgBlockAllowsUTEdit is false' => [
-				self::USER_TALK_PAGE, true, [
-					'allowUsertalk' => true,
-					'blockAllowsUTEdit' => false,
-				]
-			],
-			'Partial block, blocking the page' => [
-				'Test page', true, [
-					'pageRestrictions' => [ 'Test page' ],
-				]
-			],
-			'Partial block, not blocking the page' => [
-				'Test page 2', false, [
-					'pageRestrictions' => [ 'Test page' ],
-				]
-			],
-			'Partial block, not allowing user talk but user talk page is not blocked' => [
-				self::USER_TALK_PAGE, false, [
-					'allowUsertalk' => false,
-					'pageRestrictions' => [ 'Test page' ],
-				]
-			],
-			'Partial block, allowing user talk but user talk page is blocked' => [
-				self::USER_TALK_PAGE, true, [
-					'allowUsertalk' => true,
-					'pageRestrictions' => [ self::USER_TALK_PAGE ],
-				]
-			],
-			'Partial block, user talk page is not blocked but $wgBlockAllowsUTEdit is false' => [
-				self::USER_TALK_PAGE, false, [
-					'allowUsertalk' => false,
-					'pageRestrictions' => [ 'Test page' ],
-					'blockAllowsUTEdit' => false,
-				]
-			],
-			'Partial block, user talk page is blocked and $wgBlockAllowsUTEdit is false' => [
-				self::USER_TALK_PAGE, true, [
-					'allowUsertalk' => true,
-					'pageRestrictions' => [ self::USER_TALK_PAGE ],
-					'blockAllowsUTEdit' => false,
-				]
-			],
-			'Partial user talk namespace block, not allowing user talk' => [
-				self::USER_TALK_PAGE, true, [
-					'allowUsertalk' => false,
-					'namespaceRestrictions' => [ NS_USER_TALK ],
-				]
-			],
-			'Partial user talk namespace block, allowing user talk' => [
-				self::USER_TALK_PAGE, false, [
-					'allowUsertalk' => true,
-					'namespaceRestrictions' => [ NS_USER_TALK ],
-				]
-			],
-			'Partial user talk namespace block, where $wgBlockAllowsUTEdit is false' => [
-				self::USER_TALK_PAGE, true, [
-					'allowUsertalk' => true,
-					'namespaceRestrictions' => [ NS_USER_TALK ],
-					'blockAllowsUTEdit' => false,
-				]
-			],
-		];
-	}
-
-	/**
-	 * Block cookie should be set for IP Blocks if
-	 * wgCookieSetOnIpBlock is set to true
-	 * @covers User::trackBlockWithCookie
-	 */
-	public function testIpBlockCookieSet() {
-		$this->setMwGlobals( [
-			'wgCookieSetOnIpBlock' => true,
-			'wgCookiePrefix' => 'wiki',
-			'wgSecretKey' => MWCryptRand::generateHex( 64, true ),
-		] );
-
-		// setup block
-		$block = new DatabaseBlock( [
-			'expiry' => wfTimestamp( TS_MW, wfTimestamp() + ( 5 * 60 * 60 ) ),
-		] );
-		$block->setTarget( '1.2.3.4' );
-		$block->setBlocker( $this->getTestSysop()->getUser() );
-		$block->insert();
-
-		// setup request
-		$request = new FauxRequest();
-		$request->setIP( '1.2.3.4' );
-
-		// get user
-		$user = User::newFromSession( $request );
-		MediaWikiServices::getInstance()->getBlockManager()->trackBlockWithCookie( $user );
-
-		// test cookie was set
-		$cookies = $request->response()->getCookies();
-		$this->assertArrayHasKey( 'wikiBlockID', $cookies );
-
-		// clean up
-		$block->delete();
-	}
-
-	/**
-	 * Block cookie should NOT be set when wgCookieSetOnIpBlock
-	 * is disabled
-	 * @covers User::trackBlockWithCookie
-	 */
-	public function testIpBlockCookieNotSet() {
-		$this->setMwGlobals( [
-			'wgCookieSetOnIpBlock' => false,
-			'wgCookiePrefix' => 'wiki',
-			'wgSecretKey' => MWCryptRand::generateHex( 64, true ),
-		] );
-
-		// setup block
-		$block = new DatabaseBlock( [
-			'expiry' => wfTimestamp( TS_MW, wfTimestamp() + ( 5 * 60 * 60 ) ),
-		] );
-		$block->setTarget( '1.2.3.4' );
-		$block->setBlocker( $this->getTestSysop()->getUser() );
-		$block->insert();
-
-		// setup request
-		$request = new FauxRequest();
-		$request->setIP( '1.2.3.4' );
-
-		// get user
-		$user = User::newFromSession( $request );
-		MediaWikiServices::getInstance()->getBlockManager()->trackBlockWithCookie( $user );
-
-		// test cookie was not set
-		$cookies = $request->response()->getCookies();
-		$this->assertArrayNotHasKey( 'wikiBlockID', $cookies );
-
-		// clean up
-		$block->delete();
-	}
-
-	/**
-	 * When an ip user is blocked and then they log in, cookie block
-	 * should be invalid and the cookie removed.
-	 * @covers User::trackBlockWithCookie
-	 */
-	public function testIpBlockCookieIgnoredWhenUserLoggedIn() {
-		$this->setMwGlobals( [
-			'wgAutoblockExpiry' => 8000,
-			'wgCookieSetOnIpBlock' => true,
-			'wgCookiePrefix' => 'wiki',
-			'wgSecretKey' => MWCryptRand::generateHex( 64, true ),
-		] );
-
-		// setup block
-		$block = new DatabaseBlock( [
-			'expiry' => wfTimestamp( TS_MW, wfTimestamp() + ( 40 * 60 * 60 ) ),
-		] );
-		$block->setTarget( '1.2.3.4' );
-		$block->setBlocker( $this->getTestSysop()->getUser() );
-		$block->insert();
-
-		// setup request
-		$request = new FauxRequest();
-		$request->setIP( '1.2.3.4' );
-		$request->getSession()->setUser( $this->getTestUser()->getUser() );
-		$request->setCookie( 'BlockID', $block->getCookieValue() );
-
-		// setup user
-		$user = User::newFromSession( $request );
-
-		// logged in users should be inmune to cookie block of type ip/range
-		$this->assertNull( $user->getBlock() );
-
-		// clean up
-		$block->delete();
-	}
-
-	/**
-	 * @covers User::getFirstEditTimestamp
-	 * @covers User::getLatestEditTimestamp
-	 */
-	public function testGetFirstLatestEditTimestamp() {
-		$clock = MWTimestamp::convert( TS_UNIX, '20100101000000' );
-		MWTimestamp::setFakeTime( function () use ( &$clock ) {
-			return $clock += 1000;
-		} );
-		try {
-			$user = $this->getTestUser()->getUser();
-			$firstRevision = self::makeEdit( $user, 'Help:UserTest_GetEditTimestamp', 'one', 'test' );
-			$secondRevision = self::makeEdit( $user, 'Help:UserTest_GetEditTimestamp', 'two', 'test' );
-			// Sanity check: revisions timestamp are different
-			$this->assertNotEquals( $firstRevision->getTimestamp(), $secondRevision->getTimestamp() );
-
-			$this->assertEquals( $firstRevision->getTimestamp(), $user->getFirstEditTimestamp() );
-			$this->assertEquals( $secondRevision->getTimestamp(), $user->getLatestEditTimestamp() );
-		} finally {
-			MWTimestamp::setFakeTime( false );
-		}
-	}
-
-	/**
-	 * @param User $user
-	 * @param string $title
-	 * @param string $content
-	 * @param string $comment
-	 * @return \MediaWiki\Revision\RevisionRecord|null
-	 */
-	private static function makeEdit( User $user, $title, $content, $comment ) {
-		$page = WikiPage::factory( Title::newFromText( $title ) );
-		$content = ContentHandler::makeContent( $content, $page->getTitle() );
-		$updater = $page->newPageUpdater( $user );
-		$updater->setContent( 'main', $content );
-		return $updater->saveRevision( CommentStoreComment::newUnsavedComment( $comment ) );
-	}
-
-	/**
-	 * @covers User::idFromName
-	 */
-	public function testExistingIdFromName() {
-		$this->assertTrue(
-			array_key_exists( $this->user->getName(), User::$idCacheByName ),
-			'Test user should already be in the id cache.'
-		);
-		$this->assertSame(
-			$this->user->getId(), User::idFromName( $this->user->getName() ),
-			'Id is correctly retreived from the cache.'
-		);
-		$this->assertSame(
-			$this->user->getId(), User::idFromName( $this->user->getName(), User::READ_LATEST ),
-			'Id is correctly retreived from the database.'
-		);
-	}
-
-	/**
-	 * @covers User::idFromName
-	 */
-	public function testNonExistingIdFromName() {
-		$this->assertFalse(
-			array_key_exists( 'NotExisitngUser', User::$idCacheByName ),
-			'Non exisitng user should not be in the id cache.'
-		);
-		$this->assertSame( null, User::idFromName( 'NotExisitngUser' ) );
-		$this->assertTrue(
-			array_key_exists( 'NotExisitngUser', User::$idCacheByName ),
-			'Username will be cached when requested once.'
-		);
-		$this->assertSame( null, User::idFromName( 'NotExisitngUser' ) );
-	}
+    /** Constant for self::testIsBlockedFrom */
+    const USER_TALK_PAGE = '<user talk page>';
+
+    /**
+     * @var User
+     */
+    protected $user;
+
+    protected function setUp() {
+        parent::setUp();
+
+        $this->setMwGlobals( [
+            'wgGroupPermissions' => [],
+            'wgRevokePermissions' => [],
+        ] );
+
+        $this->setUpPermissionGlobals();
+
+        $this->user = $this->getTestUser( [ 'unittesters' ] )->getUser();
+    }
+
+    private function setUpPermissionGlobals() {
+        global $wgGroupPermissions, $wgRevokePermissions;
+
+        # Data for regular $wgGroupPermissions test
+        $wgGroupPermissions['unittesters'] = [
+            'test' => true,
+            'runtest' => true,
+            'writetest' => false,
+            'nukeworld' => false,
+        ];
+        $wgGroupPermissions['testwriters'] = [
+            'test' => true,
+            'writetest' => true,
+            'modifytest' => true,
+        ];
+
+        # Data for regular $wgRevokePermissions test
+        $wgRevokePermissions['formertesters'] = [
+            'runtest' => true,
+        ];
+
+        # For the options test
+        $wgGroupPermissions['*'] = [
+            'editmyoptions' => true,
+        ];
+    }
+
+    private function setSessionUser( User $user, WebRequest $request ) {
+        $this->setMwGlobals( 'wgUser', $user );
+        RequestContext::getMain()->setUser( $user );
+        RequestContext::getMain()->setRequest( $request );
+        TestingAccessWrapper::newFromObject( $user )->mRequest = $request;
+        $request->getSession()->setUser( $user );
+    }
+
+    /**
+     * @covers User::getGroupPermissions
+     */
+    public function testGroupPermissions() {
+        $rights = User::getGroupPermissions( [ 'unittesters' ] );
+        $this->assertContains( 'runtest', $rights );
+        $this->assertNotContains( 'writetest', $rights );
+        $this->assertNotContains( 'modifytest', $rights );
+        $this->assertNotContains( 'nukeworld', $rights );
+
+        $rights = User::getGroupPermissions( [ 'unittesters', 'testwriters' ] );
+        $this->assertContains( 'runtest', $rights );
+        $this->assertContains( 'writetest', $rights );
+        $this->assertContains( 'modifytest', $rights );
+        $this->assertNotContains( 'nukeworld', $rights );
+    }
+
+    /**
+     * @covers User::getGroupPermissions
+     */
+    public function testRevokePermissions() {
+        $rights = User::getGroupPermissions( [ 'unittesters', 'formertesters' ] );
+        $this->assertNotContains( 'runtest', $rights );
+        $this->assertNotContains( 'writetest', $rights );
+        $this->assertNotContains( 'modifytest', $rights );
+        $this->assertNotContains( 'nukeworld', $rights );
+    }
+
+    /**
+     * TODO: Remove. This is the same as PermissionManagerTest::testGetUserPermissions
+     * @covers User::getRights
+     */
+    public function testUserPermissions() {
+        $rights = $this->user->getRights();
+        $this->assertContains( 'runtest', $rights );
+        $this->assertNotContains( 'writetest', $rights );
+        $this->assertNotContains( 'modifytest', $rights );
+        $this->assertNotContains( 'nukeworld', $rights );
+    }
+
+    /**
+     * TODO: Remove. This is the same as PermissionManagerTest::testGetUserPermissionsHooks
+     * @covers User::getRights
+     */
+    public function testUserGetRightsHooks() {
+        $user = $this->getTestUser( [ 'unittesters', 'testwriters' ] )->getUser();
+        $userWrapper = TestingAccessWrapper::newFromObject( $user );
+
+        $rights = $user->getRights();
+        $this->assertContains( 'test', $rights, 'sanity check' );
+        $this->assertContains( 'runtest', $rights, 'sanity check' );
+        $this->assertContains( 'writetest', $rights, 'sanity check' );
+        $this->assertNotContains( 'nukeworld', $rights, 'sanity check' );
+
+        // Add a hook manipluating the rights
+        $this->setTemporaryHook( 'UserGetRights', function ( $user, &$rights ) {
+            $rights[] = 'nukeworld';
+            $rights = array_diff( $rights, [ 'writetest' ] );
+        } );
+
+        $rights = $user->getRights();
+        $this->assertContains( 'test', $rights );
+        $this->assertContains( 'runtest', $rights );
+        $this->assertNotContains( 'writetest', $rights );
+        $this->assertContains( 'nukeworld', $rights );
+
+        // Add a Session that limits rights
+        $mock = $this->getMockBuilder( stdClass::class )
+            ->setMethods( [ 'getAllowedUserRights', 'deregisterSession', 'getSessionId' ] )
+            ->getMock();
+        $mock->method( 'getAllowedUserRights' )->willReturn( [ 'test', 'writetest' ] );
+        $mock->method( 'getSessionId' )->willReturn(
+            new MediaWiki\Session\SessionId( str_repeat( 'X', 32 ) )
+        );
+        $session = MediaWiki\Session\TestUtils::getDummySession( $mock );
+        $mockRequest = $this->getMockBuilder( FauxRequest::class )
+            ->setMethods( [ 'getSession' ] )
+            ->getMock();
+        $mockRequest->method( 'getSession' )->willReturn( $session );
+        $userWrapper->mRequest = $mockRequest;
+
+        $this->resetServices();
+        $rights = $user->getRights();
+        $this->assertContains( 'test', $rights );
+        $this->assertNotContains( 'runtest', $rights );
+        $this->assertNotContains( 'writetest', $rights );
+        $this->assertNotContains( 'nukeworld', $rights );
+    }
+
+    /**
+     * @dataProvider provideGetGroupsWithPermission
+     * @covers User::getGroupsWithPermission
+     */
+    public function testGetGroupsWithPermission( $expected, $right ) {
+        $result = User::getGroupsWithPermission( $right );
+        sort( $result );
+        sort( $expected );
+
+        $this->assertEquals( $expected, $result, "Groups with permission $right" );
+    }
+
+    public static function provideGetGroupsWithPermission() {
+        return [
+            [
+                [ 'unittesters', 'testwriters' ],
+                'test'
+            ],
+            [
+                [ 'unittesters' ],
+                'runtest'
+            ],
+            [
+                [ 'testwriters' ],
+                'writetest'
+            ],
+            [
+                [ 'testwriters' ],
+                'modifytest'
+            ],
+        ];
+    }
+
+    /**
+     * @dataProvider provideIPs
+     * @covers User::isIP
+     */
+    public function testIsIP( $value, $result, $message ) {
+        $this->assertEquals( $this->user->isIP( $value ), $result, $message );
+    }
+
+    public static function provideIPs() {
+        return [
+            [ '', false, 'Empty string' ],
+            [ ' ', false, 'Blank space' ],
+            [ '10.0.0.0', true, 'IPv4 private 10/8' ],
+            [ '10.255.255.255', true, 'IPv4 private 10/8' ],
+            [ '192.168.1.1', true, 'IPv4 private 192.168/16' ],
+            [ '203.0.113.0', true, 'IPv4 example' ],
+            [ '2002:ffff:ffff:ffff:ffff:ffff:ffff:ffff', true, 'IPv6 example' ],
+            // Not valid IPs but classified as such by MediaWiki for negated asserting
+            // of whether this might be the identifier of a logged-out user or whether
+            // to allow usernames like it.
+            [ '300.300.300.300', true, 'Looks too much like an IPv4 address' ],
+            [ '203.0.113.xxx', true, 'Assigned by UseMod to cloaked logged-out users' ],
+        ];
+    }
+
+    /**
+     * @dataProvider provideUserNames
+     * @covers User::isValidUserName
+     */
+    public function testIsValidUserName( $username, $result, $message ) {
+        $this->assertEquals( $this->user->isValidUserName( $username ), $result, $message );
+    }
+
+    public static function provideUserNames() {
+        return [
+            [ '', false, 'Empty string' ],
+            [ ' ', false, 'Blank space' ],
+            [ 'abcd', false, 'Starts with small letter' ],
+            [ 'Ab/cd', false, 'Contains slash' ],
+            [ 'Ab cd', true, 'Whitespace' ],
+            [ '192.168.1.1', false, 'IP' ],
+            [ '116.17.184.5/32', false, 'IP range' ],
+            [ '::e:f:2001/96', false, 'IPv6 range' ],
+            [ 'User:Abcd', false, 'Reserved Namespace' ],
+            [ '12abcd232', true, 'Starts with Numbers' ],
+            [ '?abcd', true, 'Start with ? mark' ],
+            [ '#abcd', false, 'Start with #' ],
+            [ 'Abcdകഖഗഘ', true, ' Mixed scripts' ],
+            [ 'ജോസ്‌തോമസ്', false, 'ZWNJ- Format control character' ],
+            [ 'Ab　cd', false, ' Ideographic space' ],
+            [ '300.300.300.300', false, 'Looks too much like an IPv4 address' ],
+            [ '302.113.311.900', false, 'Looks too much like an IPv4 address' ],
+            [ '203.0.113.xxx', false, 'Reserved for usage by UseMod for cloaked logged-out users' ],
+        ];
+    }
+
+    /**
+     * Test User::editCount
+     * @group medium
+     * @covers User::getEditCount
+     */
+    public function testGetEditCount() {
+        $user = $this->getMutableTestUser()->getUser();
+
+        // let the user have a few (3) edits
+        $page = WikiPage::factory( Title::newFromText( 'Help:UserTest_EditCount' ) );
+        for ( $i = 0; $i < 3; $i++ ) {
+            $page->doEditContent(
+                ContentHandler::makeContent( (string)$i, $page->getTitle() ),
+                'test',
+                0,
+                false,
+                $user
+            );
+        }
+
+        $this->assertEquals(
+            3,
+            $user->getEditCount(),
+            'After three edits, the user edit count should be 3'
+        );
+
+        // increase the edit count
+        $user->incEditCount();
+        $user->clearInstanceCache();
+
+        $this->assertEquals(
+            4,
+            $user->getEditCount(),
+            'After increasing the edit count manually, the user edit count should be 4'
+        );
+    }
+
+    /**
+     * Test User::editCount
+     * @group medium
+     * @covers User::getEditCount
+     */
+    public function testGetEditCountForAnons() {
+        $user = User::newFromName( 'Anonymous' );
+
+        $this->assertNull(
+            $user->getEditCount(),
+            'Edit count starts null for anonymous users.'
+        );
+
+        $user->incEditCount();
+
+        $this->assertNull(
+            $user->getEditCount(),
+            'Edit count remains null for anonymous users despite calls to increase it.'
+        );
+    }
+
+    /**
+     * Test User::editCount
+     * @group medium
+     * @covers User::incEditCount
+     */
+    public function testIncEditCount() {
+        $user = $this->getMutableTestUser()->getUser();
+        $user->incEditCount();
+
+        $reloadedUser = User::newFromId( $user->getId() );
+        $reloadedUser->incEditCount();
+
+        $this->assertEquals(
+            2,
+            $reloadedUser->getEditCount(),
+            'Increasing the edit count after a fresh load leaves the object up to date.'
+        );
+    }
+
+    /**
+     * Test changing user options.
+     * @covers User::setOption
+     * @covers User::getOption
+     */
+    public function testOptions() {
+        $user = $this->getMutableTestUser()->getUser();
+
+        $user->setOption( 'userjs-someoption', 'test' );
+        $user->setOption( 'rclimit', 200 );
+        $user->setOption( 'wpwatchlistdays', '0' );
+        $user->saveSettings();
+
+        $user = User::newFromName( $user->getName() );
+        $user->load( User::READ_LATEST );
+        $this->assertEquals( 'test', $user->getOption( 'userjs-someoption' ) );
+        $this->assertEquals( 200, $user->getOption( 'rclimit' ) );
+
+        $user = User::newFromName( $user->getName() );
+        MediaWikiServices::getInstance()->getMainWANObjectCache()->clearProcessCache();
+        $this->assertEquals( 'test', $user->getOption( 'userjs-someoption' ) );
+        $this->assertEquals( 200, $user->getOption( 'rclimit' ) );
+
+        // Check that an option saved as a string '0' is returned as an integer.
+        $user = User::newFromName( $user->getName() );
+        $user->load( User::READ_LATEST );
+        $this->assertSame( 0, $user->getOption( 'wpwatchlistdays' ) );
+    }
+
+    /**
+     * T39963
+     * Make sure defaults are loaded when setOption is called.
+     * @covers User::loadOptions
+     */
+    public function testAnonOptions() {
+        global $wgDefaultUserOptions;
+        $this->user->setOption( 'userjs-someoption', 'test' );
+        $this->assertEquals( $wgDefaultUserOptions['rclimit'], $this->user->getOption( 'rclimit' ) );
+        $this->assertEquals( 'test', $this->user->getOption( 'userjs-someoption' ) );
+    }
+
+    /**
+     * Test password validity checks. There are 3 checks in core,
+     *    - ensure the password meets the minimal length
+     *    - ensure the password is not the same as the username
+     *    - ensure the username/password combo isn't forbidden
+     * @covers User::checkPasswordValidity()
+     * @covers User::isValidPassword()
+     */
+    public function testCheckPasswordValidity() {
+        $this->setMwGlobals( [
+            'wgPasswordPolicy' => [
+                'policies' => [
+                    'sysop' => [
+                        'MinimalPasswordLength' => 8,
+                        'MinimumPasswordLengthToLogin' => 1,
+                        'PasswordCannotMatchUsername' => 1,
+                    ],
+                    'default' => [
+                        'MinimalPasswordLength' => 6,
+                        'PasswordCannotMatchUsername' => true,
+                        'PasswordCannotMatchBlacklist' => true,
+                        'MaximalPasswordLength' => 40,
+                    ],
+                ],
+                'checks' => [
+                    'MinimalPasswordLength' => 'PasswordPolicyChecks::checkMinimalPasswordLength',
+                    'MinimumPasswordLengthToLogin' => 'PasswordPolicyChecks::checkMinimumPasswordLengthToLogin',
+                    'PasswordCannotMatchUsername' => 'PasswordPolicyChecks::checkPasswordCannotMatchUsername',
+                    'PasswordCannotMatchBlacklist' => 'PasswordPolicyChecks::checkPasswordCannotMatchBlacklist',
+                    'MaximalPasswordLength' => 'PasswordPolicyChecks::checkMaximalPasswordLength',
+                ],
+            ],
+        ] );
+
+        $user = static::getTestUser()->getUser();
+
+        // Sanity
+        $this->assertTrue( $user->isValidPassword( 'Password1234' ) );
+
+        // Minimum length
+        $this->assertFalse( $user->isValidPassword( 'a' ) );
+        $this->assertFalse( $user->checkPasswordValidity( 'a' )->isGood() );
+        $this->assertTrue( $user->checkPasswordValidity( 'a' )->isOK() );
+
+        // Maximum length
+        $longPass = str_repeat( 'a', 41 );
+        $this->assertFalse( $user->isValidPassword( $longPass ) );
+        $this->assertFalse( $user->checkPasswordValidity( $longPass )->isGood() );
+        $this->assertFalse( $user->checkPasswordValidity( $longPass )->isOK() );
+
+        // Matches username
+        $this->assertFalse( $user->checkPasswordValidity( $user->getName() )->isGood() );
+        $this->assertTrue( $user->checkPasswordValidity( $user->getName() )->isOK() );
+
+        // On the forbidden list
+        $user = User::newFromName( 'Useruser' );
+        $this->assertFalse( $user->checkPasswordValidity( 'Passpass' )->isGood() );
+    }
+
+    /**
+     * @covers User::getCanonicalName()
+     * @dataProvider provideGetCanonicalName
+     */
+    public function testGetCanonicalName( $name, $expectedArray ) {
+        // fake interwiki map for the 'Interwiki prefix' testcase
+        $this->mergeMwGlobalArrayValue( 'wgHooks', [
+            'InterwikiLoadPrefix' => [
+                function ( $prefix, &$iwdata ) {
+                    if ( $prefix === 'interwiki' ) {
+                        $iwdata = [
+                            'iw_url' => 'http://example.com/',
+                            'iw_local' => 0,
+                            'iw_trans' => 0,
+                        ];
+                        return false;
+                    }
+                },
+            ],
+        ] );
+
+        foreach ( $expectedArray as $validate => $expected ) {
+            $this->assertEquals(
+                $expected,
+                User::getCanonicalName( $name, $validate === 'false' ? false : $validate ), $validate );
+        }
+    }
+
+    public static function provideGetCanonicalName() {
+        return [
+            'Leading space' => [ ' Leading space', [ 'creatable' => 'Leading space' ] ],
+            'Trailing space ' => [ 'Trailing space ', [ 'creatable' => 'Trailing space' ] ],
+            'Namespace prefix' => [ 'Talk:Username', [ 'creatable' => false, 'usable' => false,
+                'valid' => false, 'false' => 'Talk:Username' ] ],
+            'Interwiki prefix' => [ 'interwiki:Username', [ 'creatable' => false, 'usable' => false,
+                'valid' => false, 'false' => 'Interwiki:Username' ] ],
+            'With hash' => [ 'name with # hash', [ 'creatable' => false, 'usable' => false ] ],
+            'Multi spaces' => [ 'Multi  spaces', [ 'creatable' => 'Multi spaces',
+                'usable' => 'Multi spaces' ] ],
+            'Lowercase' => [ 'lowercase', [ 'creatable' => 'Lowercase' ] ],
+            'Invalid character' => [ 'in[]valid', [ 'creatable' => false, 'usable' => false,
+                'valid' => false, 'false' => 'In[]valid' ] ],
+            'With slash' => [ 'with / slash', [ 'creatable' => false, 'usable' => false, 'valid' => false,
+                'false' => 'With / slash' ] ],
+        ];
+    }
+
+    /**
+     * @covers User::equals
+     */
+    public function testEquals() {
+        $first = $this->getMutableTestUser()->getUser();
+        $second = User::newFromName( $first->getName() );
+
+        $this->assertTrue( $first->equals( $first ) );
+        $this->assertTrue( $first->equals( $second ) );
+        $this->assertTrue( $second->equals( $first ) );
+
+        $third = $this->getMutableTestUser()->getUser();
+        $fourth = $this->getMutableTestUser()->getUser();
+
+        $this->assertFalse( $third->equals( $fourth ) );
+        $this->assertFalse( $fourth->equals( $third ) );
+
+        // Test users loaded from db with id
+        $user = $this->getMutableTestUser()->getUser();
+        $fifth = User::newFromId( $user->getId() );
+        $sixth = User::newFromName( $user->getName() );
+        $this->assertTrue( $fifth->equals( $sixth ) );
+    }
+
+    /**
+     * @covers User::getId
+     */
+    public function testGetId() {
+        $user = static::getTestUser()->getUser();
+        $this->assertTrue( $user->getId() > 0 );
+    }
+
+    /**
+     * @covers User::isRegistered
+     * @covers User::isLoggedIn
+     * @covers User::isAnon
+     */
+    public function testLoggedIn() {
+        $user = $this->getMutableTestUser()->getUser();
+        $this->assertTrue( $user->isRegistered() );
+        $this->assertTrue( $user->isLoggedIn() );
+        $this->assertFalse( $user->isAnon() );
+
+        // Non-existent users are perceived as anonymous
+        $user = User::newFromName( 'UTNonexistent' );
+        $this->assertFalse( $user->isRegistered() );
+        $this->assertFalse( $user->isLoggedIn() );
+        $this->assertTrue( $user->isAnon() );
+
+        $user = new User;
+        $this->assertFalse( $user->isRegistered() );
+        $this->assertFalse( $user->isLoggedIn() );
+        $this->assertTrue( $user->isAnon() );
+    }
+
+    /**
+     * @covers User::checkAndSetTouched
+     */
+    public function testCheckAndSetTouched() {
+        $user = $this->getMutableTestUser()->getUser();
+        $user = TestingAccessWrapper::newFromObject( $user );
+        $this->assertTrue( $user->isLoggedIn() );
+
+        $touched = $user->getDBTouched();
+        $this->assertTrue(
+            $user->checkAndSetTouched(), "checkAndSetTouched() succedeed" );
+        $this->assertGreaterThan(
+            $touched, $user->getDBTouched(), "user_touched increased with casOnTouched()" );
+
+        $touched = $user->getDBTouched();
+        $this->assertTrue(
+            $user->checkAndSetTouched(), "checkAndSetTouched() succedeed #2" );
+        $this->assertGreaterThan(
+            $touched, $user->getDBTouched(), "user_touched increased with casOnTouched() #2" );
+    }
+
+    /**
+     * @covers User::findUsersByGroup
+     */
+    public function testFindUsersByGroup() {
+        // FIXME: fails under postgres
+        $this->markTestSkippedIfDbType( 'postgres' );
+
+        $users = User::findUsersByGroup( [] );
+        $this->assertSame( 0, iterator_count( $users ) );
+
+        $users = User::findUsersByGroup( 'foo' );
+        $this->assertSame( 0, iterator_count( $users ) );
+
+        $user = $this->getMutableTestUser( [ 'foo' ] )->getUser();
+        $users = User::findUsersByGroup( 'foo' );
+        $this->assertEquals( 1, iterator_count( $users ) );
+        $users->rewind();
+        $this->assertTrue( $user->equals( $users->current() ) );
+
+        // arguments have OR relationship
+        $user2 = $this->getMutableTestUser( [ 'bar' ] )->getUser();
+        $users = User::findUsersByGroup( [ 'foo', 'bar' ] );
+        $this->assertEquals( 2, iterator_count( $users ) );
+        $users->rewind();
+        $this->assertTrue( $user->equals( $users->current() ) );
+        $users->next();
+        $this->assertTrue( $user2->equals( $users->current() ) );
+
+        // users are not duplicated
+        $user = $this->getMutableTestUser( [ 'baz', 'boom' ] )->getUser();
+        $users = User::findUsersByGroup( [ 'baz', 'boom' ] );
+        $this->assertEquals( 1, iterator_count( $users ) );
+        $users->rewind();
+        $this->assertTrue( $user->equals( $users->current() ) );
+    }
+
+    /**
+     * When a user is autoblocked a cookie is set with which to track them
+     * in case they log out and change IP addresses.
+     * @link https://phabricator.wikimedia.org/T5233
+     * @covers User::trackBlockWithCookie
+     */
+    public function testAutoblockCookies() {
+        // Set up the bits of global configuration that we use.
+        $this->setMwGlobals( [
+            'wgCookieSetOnAutoblock' => true,
+            'wgCookiePrefix' => 'wmsitetitle',
+            'wgSecretKey' => MWCryptRand::generateHex( 64, true ),
+        ] );
+
+        // Unregister the hooks for proper unit testing
+        $this->mergeMwGlobalArrayValue( 'wgHooks', [
+            'PerformRetroactiveAutoblock' => []
+        ] );
+
+        // 1. Log in a test user, and block them.
+        $user1tmp = $this->getTestUser()->getUser();
+        $request1 = new FauxRequest();
+        $request1->getSession()->setUser( $user1tmp );
+        $expiryFiveHours = wfTimestamp() + ( 5 * 60 * 60 );
+        $block = new DatabaseBlock( [
+            'enableAutoblock' => true,
+            'expiry' => wfTimestamp( TS_MW, $expiryFiveHours ),
+        ] );
+        $block->setBlocker( $this->getTestSysop()->getUser() );
+        $block->setTarget( $user1tmp );
+        $res = $block->insert();
+        $this->assertTrue( (bool)$res['id'], 'Failed to insert block' );
+        $user1 = User::newFromSession( $request1 );
+        $user1->mBlock = $block;
+        $user1->load();
+
+        // Confirm that the block has been applied as required.
+        $this->assertTrue( $user1->isLoggedIn() );
+        $this->assertInstanceOf( DatabaseBlock::class, $user1->getBlock() );
+        $this->assertEquals( DatabaseBlock::TYPE_USER, $block->getType() );
+        $this->assertTrue( $block->isAutoblocking() );
+        $this->assertGreaterThanOrEqual( 1, $block->getId() );
+
+        // Test for the desired cookie name, value, and expiry.
+        $cookies = $request1->response()->getCookies();
+        $this->assertArrayHasKey( 'wmsitetitleBlockID', $cookies );
+        $this->assertEquals( $expiryFiveHours, $cookies['wmsitetitleBlockID']['expire'] );
+        $cookieId = MediaWikiServices::getInstance()->getBlockManager()->getIdFromCookieValue(
+            $cookies['wmsitetitleBlockID']['value']
+        );
+        $this->assertEquals( $block->getId(), $cookieId );
+
+        // 2. Create a new request, set the cookies, and see if the (anon) user is blocked.
+        $request2 = new FauxRequest();
+        $request2->setCookie( 'BlockID', $block->getCookieValue() );
+        $user2 = User::newFromSession( $request2 );
+        $user2->load();
+        $this->assertNotEquals( $user1->getId(), $user2->getId() );
+        $this->assertNotEquals( $user1->getToken(), $user2->getToken() );
+        $this->assertTrue( $user2->isAnon() );
+        $this->assertFalse( $user2->isLoggedIn() );
+        $this->assertInstanceOf( DatabaseBlock::class, $user2->getBlock() );
+        // Non-strict type-check.
+        $this->assertEquals( true, $user2->getBlock()->isAutoblocking(), 'Autoblock does not work' );
+        // Can't directly compare the objects because of member type differences.
+        // One day this will work: $this->assertEquals( $block, $user2->getBlock() );
+        $this->assertEquals( $block->getId(), $user2->getBlock()->getId() );
+        $this->assertEquals( $block->getExpiry(), $user2->getBlock()->getExpiry() );
+
+        // 3. Finally, set up a request as a new user, and the block should still be applied.
+        $user3tmp = $this->getTestUser()->getUser();
+        $request3 = new FauxRequest();
+        $request3->getSession()->setUser( $user3tmp );
+        $request3->setCookie( 'BlockID', $block->getId() );
+        $user3 = User::newFromSession( $request3 );
+        $user3->load();
+        $this->assertTrue( $user3->isLoggedIn() );
+        $this->assertInstanceOf( DatabaseBlock::class, $user3->getBlock() );
+        $this->assertEquals( true, $user3->getBlock()->isAutoblocking() ); // Non-strict type-check.
+
+        // Clean up.
+        $block->delete();
+    }
+
+    /**
+     * Make sure that no cookie is set to track autoblocked users
+     * when $wgCookieSetOnAutoblock is false.
+     * @covers User::trackBlockWithCookie
+     */
+    public function testAutoblockCookiesDisabled() {
+        // Set up the bits of global configuration that we use.
+        $this->setMwGlobals( [
+            'wgCookieSetOnAutoblock' => false,
+            'wgCookiePrefix' => 'wm_no_cookies',
+            'wgSecretKey' => MWCryptRand::generateHex( 64, true ),
+        ] );
+
+        // Unregister the hooks for proper unit testing
+        $this->mergeMwGlobalArrayValue( 'wgHooks', [
+            'PerformRetroactiveAutoblock' => []
+        ] );
+
+        // 1. Log in a test user, and block them.
+        $testUser = $this->getTestUser()->getUser();
+        $request1 = new FauxRequest();
+        $request1->getSession()->setUser( $testUser );
+        $block = new DatabaseBlock( [ 'enableAutoblock' => true ] );
+        $block->setBlocker( $this->getTestSysop()->getUser() );
+        $block->setTarget( $testUser );
+        $res = $block->insert();
+        $this->assertTrue( (bool)$res['id'], 'Failed to insert block' );
+        $user = User::newFromSession( $request1 );
+        $user->mBlock = $block;
+        $user->load();
+
+        // 2. Test that the cookie IS NOT present.
+        $this->assertTrue( $user->isLoggedIn() );
+        $this->assertInstanceOf( DatabaseBlock::class, $user->getBlock() );
+        $this->assertEquals( DatabaseBlock::TYPE_USER, $block->getType() );
+        $this->assertTrue( $block->isAutoblocking() );
+        $this->assertGreaterThanOrEqual( 1, $user->getBlockId() );
+        $this->assertGreaterThanOrEqual( $block->getId(), $user->getBlockId() );
+        $cookies = $request1->response()->getCookies();
+        $this->assertArrayNotHasKey( 'wm_no_cookiesBlockID', $cookies );
+
+        // Clean up.
+        $block->delete();
+    }
+
+    /**
+     * When a user is autoblocked and a cookie is set to track them, the expiry time of the cookie
+     * should match the block's expiry, to a maximum of 24 hours. If the expiry time is changed,
+     * the cookie's should change with it.
+     * @covers User::trackBlockWithCookie
+     */
+    public function testAutoblockCookieInfiniteExpiry() {
+        $this->setMwGlobals( [
+            'wgCookieSetOnAutoblock' => true,
+            'wgCookiePrefix' => 'wm_infinite_block',
+            'wgSecretKey' => MWCryptRand::generateHex( 64, true ),
+        ] );
+
+        // Unregister the hooks for proper unit testing
+        $this->mergeMwGlobalArrayValue( 'wgHooks', [
+            'PerformRetroactiveAutoblock' => []
+        ] );
+
+        // 1. Log in a test user, and block them indefinitely.
+        $user1Tmp = $this->getTestUser()->getUser();
+        $request1 = new FauxRequest();
+        $request1->getSession()->setUser( $user1Tmp );
+        $block = new DatabaseBlock( [ 'enableAutoblock' => true, 'expiry' => 'infinity' ] );
+        $block->setBlocker( $this->getTestSysop()->getUser() );
+        $block->setTarget( $user1Tmp );
+        $res = $block->insert();
+        $this->assertTrue( (bool)$res['id'], 'Failed to insert block' );
+        $user1 = User::newFromSession( $request1 );
+        $user1->mBlock = $block;
+        $user1->load();
+
+        // 2. Test the cookie's expiry timestamp.
+        $this->assertTrue( $user1->isLoggedIn() );
+        $this->assertInstanceOf( DatabaseBlock::class, $user1->getBlock() );
+        $this->assertEquals( DatabaseBlock::TYPE_USER, $block->getType() );
+        $this->assertTrue( $block->isAutoblocking() );
+        $this->assertGreaterThanOrEqual( 1, $user1->getBlockId() );
+        $cookies = $request1->response()->getCookies();
+        // Test the cookie's expiry to the nearest minute.
+        $this->assertArrayHasKey( 'wm_infinite_blockBlockID', $cookies );
+        $expOneDay = wfTimestamp() + ( 24 * 60 * 60 );
+        // Check for expiry dates in a 10-second window, to account for slow testing.
+        $this->assertEquals(
+            $expOneDay,
+            $cookies['wm_infinite_blockBlockID']['expire'],
+            'Expiry date',
+            5.0
+        );
+
+        // 3. Change the block's expiry (to 2 hours), and the cookie's should be changed also.
+        $newExpiry = wfTimestamp() + 2 * 60 * 60;
+        $block->setExpiry( wfTimestamp( TS_MW, $newExpiry ) );
+        $block->update();
+        $user2tmp = $this->getTestUser()->getUser();
+        $request2 = new FauxRequest();
+        $request2->getSession()->setUser( $user2tmp );
+        $user2 = User::newFromSession( $request2 );
+        $user2->mBlock = $block;
+        $user2->load();
+        $cookies = $request2->response()->getCookies();
+        $this->assertEquals( wfTimestamp( TS_MW, $newExpiry ), $block->getExpiry() );
+        $this->assertEquals( $newExpiry, $cookies['wm_infinite_blockBlockID']['expire'] );
+
+        // Clean up.
+        $block->delete();
+    }
+
+    /**
+     * @covers User::getBlockedStatus
+     */
+    public function testSoftBlockRanges() {
+        $this->setMwGlobals( 'wgSoftBlockRanges', [ '10.0.0.0/8' ] );
+
+        // IP isn't in $wgSoftBlockRanges
+        $wgUser = new User();
+        $request = new FauxRequest();
+        $request->setIP( '192.168.0.1' );
+        $this->setSessionUser( $wgUser, $request );
+        $this->assertNull( $wgUser->getBlock() );
+
+        // IP is in $wgSoftBlockRanges
+        $wgUser = new User();
+        $request = new FauxRequest();
+        $request->setIP( '10.20.30.40' );
+        $this->setSessionUser( $wgUser, $request );
+        $block = $wgUser->getBlock();
+        $this->assertInstanceOf( SystemBlock::class, $block );
+        $this->assertSame( 'wgSoftBlockRanges', $block->getSystemBlockType() );
+
+        // Make sure the block is really soft
+        $wgUser = $this->getTestUser()->getUser();
+        $request = new FauxRequest();
+        $request->setIP( '10.20.30.40' );
+        $this->setSessionUser( $wgUser, $request );
+        $this->assertFalse( $wgUser->isAnon(), 'sanity check' );
+        $this->assertNull( $wgUser->getBlock() );
+    }
+
+    /**
+     * Test that a modified BlockID cookie doesn't actually load the relevant block (T152951).
+     * @covers User::trackBlockWithCookie
+     */
+    public function testAutoblockCookieInauthentic() {
+        // Set up the bits of global configuration that we use.
+        $this->setMwGlobals( [
+            'wgCookieSetOnAutoblock' => true,
+            'wgCookiePrefix' => 'wmsitetitle',
+            'wgSecretKey' => MWCryptRand::generateHex( 64, true ),
+        ] );
+
+        // Unregister the hooks for proper unit testing
+        $this->mergeMwGlobalArrayValue( 'wgHooks', [
+            'PerformRetroactiveAutoblock' => []
+        ] );
+
+        // 1. Log in a blocked test user.
+        $user1tmp = $this->getTestUser()->getUser();
+        $request1 = new FauxRequest();
+        $request1->getSession()->setUser( $user1tmp );
+        $block = new DatabaseBlock( [ 'enableAutoblock' => true ] );
+        $block->setBlocker( $this->getTestSysop()->getUser() );
+        $block->setTarget( $user1tmp );
+        $res = $block->insert();
+        $this->assertTrue( (bool)$res['id'], 'Failed to insert block' );
+        $user1 = User::newFromSession( $request1 );
+        $user1->mBlock = $block;
+        $user1->load();
+
+        // 2. Create a new request, set the cookie to an invalid value, and make sure the (anon)
+        // user not blocked.
+        $request2 = new FauxRequest();
+        $request2->setCookie( 'BlockID', $block->getId() . '!zzzzzzz' );
+        $user2 = User::newFromSession( $request2 );
+        $user2->load();
+        $this->assertTrue( $user2->isAnon() );
+        $this->assertFalse( $user2->isLoggedIn() );
+        $this->assertNull( $user2->getBlock() );
+
+        // Clean up.
+        $block->delete();
+    }
+
+    /**
+     * The BlockID cookie is normally verified with a HMAC, but not if wgSecretKey is not set.
+     * This checks that a non-authenticated cookie still works.
+     * @covers User::trackBlockWithCookie
+     */
+    public function testAutoblockCookieNoSecretKey() {
+        // Set up the bits of global configuration that we use.
+        $this->setMwGlobals( [
+            'wgCookieSetOnAutoblock' => true,
+            'wgCookiePrefix' => 'wmsitetitle',
+            'wgSecretKey' => null,
+        ] );
+
+        // Unregister the hooks for proper unit testing
+        $this->mergeMwGlobalArrayValue( 'wgHooks', [
+            'PerformRetroactiveAutoblock' => []
+        ] );
+
+        // 1. Log in a blocked test user.
+        $user1tmp = $this->getTestUser()->getUser();
+        $request1 = new FauxRequest();
+        $request1->getSession()->setUser( $user1tmp );
+        $block = new DatabaseBlock( [ 'enableAutoblock' => true ] );
+        $block->setBlocker( $this->getTestSysop()->getUser() );
+        $block->setTarget( $user1tmp );
+        $res = $block->insert();
+        $this->assertTrue( (bool)$res['id'], 'Failed to insert block' );
+        $user1 = User::newFromSession( $request1 );
+        $user1->mBlock = $block;
+        $user1->load();
+        $this->assertInstanceOf( DatabaseBlock::class, $user1->getBlock() );
+
+        // 2. Create a new request, set the cookie to just the block ID, and the user should
+        // still get blocked when they log in again.
+        $request2 = new FauxRequest();
+        $request2->setCookie( 'BlockID', $block->getId() );
+        $user2 = User::newFromSession( $request2 );
+        $user2->load();
+        $this->assertNotEquals( $user1->getId(), $user2->getId() );
+        $this->assertNotEquals( $user1->getToken(), $user2->getToken() );
+        $this->assertTrue( $user2->isAnon() );
+        $this->assertFalse( $user2->isLoggedIn() );
+        $this->assertInstanceOf( DatabaseBlock::class, $user2->getBlock() );
+        $this->assertEquals( true, $user2->getBlock()->isAutoblocking() ); // Non-strict type-check.
+
+        // Clean up.
+        $block->delete();
+    }
+
+    /**
+     * @covers User::isPingLimitable
+     */
+    public function testIsPingLimitable() {
+        $request = new FauxRequest();
+        $request->setIP( '1.2.3.4' );
+        $user = User::newFromSession( $request );
+
+        $this->setMwGlobals( 'wgRateLimitsExcludedIPs', [] );
+        $this->assertTrue( $user->isPingLimitable() );
+
+        $this->setMwGlobals( 'wgRateLimitsExcludedIPs', [ '1.2.3.4' ] );
+        $this->assertFalse( $user->isPingLimitable() );
+
+        $this->setMwGlobals( 'wgRateLimitsExcludedIPs', [ '1.2.3.0/8' ] );
+        $this->assertFalse( $user->isPingLimitable() );
+
+        $this->setMwGlobals( 'wgRateLimitsExcludedIPs', [] );
+        $this->overrideUserPermissions( $user, 'noratelimit' );
+        $this->assertFalse( $user->isPingLimitable() );
+    }
+
+    public function provideExperienceLevel() {
+        return [
+            [ 2, 2, 'newcomer' ],
+            [ 12, 3, 'newcomer' ],
+            [ 8, 5, 'newcomer' ],
+            [ 15, 10, 'learner' ],
+            [ 450, 20, 'learner' ],
+            [ 460, 33, 'learner' ],
+            [ 525, 28, 'learner' ],
+            [ 538, 33, 'experienced' ],
+        ];
+    }
+
+    /**
+     * @covers User::getExperienceLevel
+     * @dataProvider provideExperienceLevel
+     */
+    public function testExperienceLevel( $editCount, $memberSince, $expLevel ) {
+        $this->setMwGlobals( [
+            'wgLearnerEdits' => 10,
+            'wgLearnerMemberSince' => 4,
+            'wgExperiencedUserEdits' => 500,
+            'wgExperiencedUserMemberSince' => 30,
+        ] );
+
+        $db = wfGetDB( DB_MASTER );
+        $userQuery = User::getQueryInfo();
+        $row = $db->selectRow(
+            $userQuery['tables'],
+            $userQuery['fields'],
+            [ 'user_id' => $this->getTestUser()->getUser()->getId() ],
+            __METHOD__,
+            [],
+            $userQuery['joins']
+        );
+        $row->user_editcount = $editCount;
+        $row->user_registration = $db->timestamp( time() - $memberSince * 86400 );
+        $user = User::newFromRow( $row );
+
+        $this->assertEquals( $expLevel, $user->getExperienceLevel() );
+    }
+
+    /**
+     * @covers User::getExperienceLevel
+     */
+    public function testExperienceLevelAnon() {
+        $user = User::newFromName( '10.11.12.13', false );
+
+        $this->assertFalse( $user->getExperienceLevel() );
+    }
+
+    public static function provideIsLocallyBlockedProxy() {
+        return [
+            [ '1.2.3.4', '1.2.3.4' ],
+            [ '1.2.3.4', '1.2.3.0/16' ],
+        ];
+    }
+
+    /**
+     * @dataProvider provideIsLocallyBlockedProxy
+     * @covers User::isLocallyBlockedProxy
+     */
+    public function testIsLocallyBlockedProxy( $ip, $blockListEntry ) {
+        $this->hideDeprecated( 'User::isLocallyBlockedProxy' );
+
+        $this->setMwGlobals(
+            'wgProxyList', []
+        );
+        $this->assertFalse( User::isLocallyBlockedProxy( $ip ) );
+
+        $this->setMwGlobals(
+            'wgProxyList',
+            [
+                $blockListEntry
+            ]
+        );
+        $this->assertTrue( User::isLocallyBlockedProxy( $ip ) );
+
+        $this->setMwGlobals(
+            'wgProxyList',
+            [
+                'test' => $blockListEntry
+            ]
+        );
+        $this->assertTrue( User::isLocallyBlockedProxy( $ip ) );
+    }
+
+    /**
+     * @covers User::newFromActorId
+     */
+    public function testActorId() {
+        $domain = MediaWikiServices::getInstance()->getDBLoadBalancer()->getLocalDomainID();
+        $this->hideDeprecated( 'User::selectFields' );
+
+        // Newly-created user has an actor ID
+        $user = User::createNew( 'UserTestActorId1' );
+        $id = $user->getId();
+        $this->assertTrue( $user->getActorId() > 0, 'User::createNew sets an actor ID' );
+
+        $user = User::newFromName( 'UserTestActorId2' );
+        $user->addToDatabase();
+        $this->assertTrue( $user->getActorId() > 0, 'User::addToDatabase sets an actor ID' );
+
+        $user = User::newFromName( 'UserTestActorId1' );
+        $this->assertTrue( $user->getActorId() > 0, 'Actor ID can be retrieved for user loaded by name' );
+
+        $user = User::newFromId( $id );
+        $this->assertTrue( $user->getActorId() > 0, 'Actor ID can be retrieved for user loaded by ID' );
+
+        $user2 = User::newFromActorId( $user->getActorId() );
+        $this->assertEquals( $user->getId(), $user2->getId(),
+            'User::newFromActorId works for an existing user' );
+
+        $row = $this->db->selectRow( 'user', User::selectFields(), [ 'user_id' => $id ], __METHOD__ );
+        $user = User::newFromRow( $row );
+        $this->assertTrue( $user->getActorId() > 0,
+            'Actor ID can be retrieved for user loaded with User::selectFields()' );
+
+        $user = User::newFromId( $id );
+        $user->setName( 'UserTestActorId4-renamed' );
+        $user->saveSettings();
+        $this->assertEquals(
+            $user->getName(),
+            $this->db->selectField(
+                'actor', 'actor_name', [ 'actor_id' => $user->getActorId() ], __METHOD__
+            ),
+            'User::saveSettings updates actor table for name change'
+        );
+
+        // For sanity
+        $ip = '192.168.12.34';
+        $this->db->delete( 'actor', [ 'actor_name' => $ip ], __METHOD__ );
+
+        $user = User::newFromName( $ip, false );
+        $this->assertFalse( $user->getActorId() > 0, 'Anonymous user has no actor ID by default' );
+        $this->assertTrue( $user->getActorId( $this->db ) > 0,
+            'Actor ID can be created for an anonymous user' );
+
+        $user = User::newFromName( $ip, false );
+        $this->assertTrue( $user->getActorId() > 0, 'Actor ID can be loaded for an anonymous user' );
+        $user2 = User::newFromActorId( $user->getActorId() );
+        $this->assertEquals( $user->getName(), $user2->getName(),
+            'User::newFromActorId works for an anonymous user' );
+    }
+
+    /**
+     * @covers User::newFromAnyId
+     */
+    public function testNewFromAnyId() {
+        // Registered user
+        $user = $this->getTestUser()->getUser();
+        for ( $i = 1; $i <= 7; $i++ ) {
+            $test = User::newFromAnyId(
+                ( $i & 1 ) ? $user->getId() : null,
+                ( $i & 2 ) ? $user->getName() : null,
+                ( $i & 4 ) ? $user->getActorId() : null
+            );
+            $this->assertSame( $user->getId(), $test->getId() );
+            $this->assertSame( $user->getName(), $test->getName() );
+            $this->assertSame( $user->getActorId(), $test->getActorId() );
+        }
+
+        // Anon user. Can't load by only user ID when that's 0.
+        $user = User::newFromName( '192.168.12.34', false );
+        $user->getActorId( $this->db ); // Make sure an actor ID exists
+
+        $test = User::newFromAnyId( null, '192.168.12.34', null );
+        $this->assertSame( $user->getId(), $test->getId() );
+        $this->assertSame( $user->getName(), $test->getName() );
+        $this->assertSame( $user->getActorId(), $test->getActorId() );
+        $test = User::newFromAnyId( null, null, $user->getActorId() );
+        $this->assertSame( $user->getId(), $test->getId() );
+        $this->assertSame( $user->getName(), $test->getName() );
+        $this->assertSame( $user->getActorId(), $test->getActorId() );
+
+        // Bogus data should still "work" as long as nothing triggers a ->load(),
+        // and accessing the specified data shouldn't do that.
+        $test = User::newFromAnyId( 123456, 'Bogus', 654321 );
+        $this->assertSame( 123456, $test->getId() );
+        $this->assertSame( 'Bogus', $test->getName() );
+        $this->assertSame( 654321, $test->getActorId() );
+
+        // Loading remote user by name from remote wiki should succeed
+        $test = User::newFromAnyId( null, 'Bogus', null, 'foo' );
+        $this->assertSame( 0, $test->getId() );
+        $this->assertSame( 'Bogus', $test->getName() );
+        $this->assertSame( 0, $test->getActorId() );
+        $test = User::newFromAnyId( 123456, 'Bogus', 654321, 'foo' );
+        $this->assertSame( 0, $test->getId() );
+        $this->assertSame( 0, $test->getActorId() );
+
+        // Exceptional cases
+        try {
+            User::newFromAnyId( null, null, null );
+            $this->fail( 'Expected exception not thrown' );
+        } catch ( InvalidArgumentException $ex ) {
+        }
+        try {
+            User::newFromAnyId( 0, null, 0 );
+            $this->fail( 'Expected exception not thrown' );
+        } catch ( InvalidArgumentException $ex ) {
+        }
+
+        // Loading remote user by id from remote wiki should fail
+        try {
+            User::newFromAnyId( 123456, null, 654321, 'foo' );
+            $this->fail( 'Expected exception not thrown' );
+        } catch ( InvalidArgumentException $ex ) {
+        }
+    }
+
+    /**
+     * @covers User::newFromIdentity
+     */
+    public function testNewFromIdentity() {
+        // Registered user
+        $user = $this->getTestUser()->getUser();
+
+        $this->assertSame( $user, User::newFromIdentity( $user ) );
+
+        // ID only
+        $identity = new UserIdentityValue( $user->getId(), '', 0 );
+        $result = User::newFromIdentity( $identity );
+        $this->assertInstanceOf( User::class, $result );
+        $this->assertSame( $user->getId(), $result->getId(), 'ID' );
+        $this->assertSame( $user->getName(), $result->getName(), 'Name' );
+        $this->assertSame( $user->getActorId(), $result->getActorId(), 'Actor' );
+
+        // Name only
+        $identity = new UserIdentityValue( 0, $user->getName(), 0 );
+        $result = User::newFromIdentity( $identity );
+        $this->assertInstanceOf( User::class, $result );
+        $this->assertSame( $user->getId(), $result->getId(), 'ID' );
+        $this->assertSame( $user->getName(), $result->getName(), 'Name' );
+        $this->assertSame( $user->getActorId(), $result->getActorId(), 'Actor' );
+
+        // Actor only
+        $identity = new UserIdentityValue( 0, '', $user->getActorId() );
+        $result = User::newFromIdentity( $identity );
+        $this->assertInstanceOf( User::class, $result );
+        $this->assertSame( $user->getId(), $result->getId(), 'ID' );
+        $this->assertSame( $user->getName(), $result->getName(), 'Name' );
+        $this->assertSame( $user->getActorId(), $result->getActorId(), 'Actor' );
+    }
+
+    /**
+     * @covers User::getBlockedStatus
+     * @covers User::getBlock
+     * @covers User::blockedBy
+     * @covers User::blockedFor
+     * @covers User::isHidden
+     * @covers User::isBlockedFrom
+     */
+    public function testBlockInstanceCache() {
+        // First, check the user isn't blocked
+        $user = $this->getMutableTestUser()->getUser();
+        $ut = Title::makeTitle( NS_USER_TALK, $user->getName() );
+        $this->assertNull( $user->getBlock( false ), 'sanity check' );
+        $this->assertSame( '', $user->blockedBy(), 'sanity check' );
+        $this->assertSame( '', $user->blockedFor(), 'sanity check' );
+        $this->assertFalse( (bool)$user->isHidden(), 'sanity check' );
+        $this->assertFalse( $user->isBlockedFrom( $ut ), 'sanity check' );
+
+        // Block the user
+        $blocker = $this->getTestSysop()->getUser();
+        $block = new DatabaseBlock( [
+            'hideName' => true,
+            'allowUsertalk' => false,
+            'reason' => 'Because',
+        ] );
+        $block->setTarget( $user );
+        $block->setBlocker( $blocker );
+        $res = $block->insert();
+        $this->assertTrue( (bool)$res['id'], 'sanity check: Failed to insert block' );
+
+        // Clear cache and confirm it loaded the block properly
+        $user->clearInstanceCache();
+        $this->assertInstanceOf( DatabaseBlock::class, $user->getBlock( false ) );
+        $this->assertSame( $blocker->getName(), $user->blockedBy() );
+        $this->assertSame( 'Because', $user->blockedFor() );
+        $this->assertTrue( (bool)$user->isHidden() );
+        $this->assertTrue( $user->isBlockedFrom( $ut ) );
+
+        // Unblock
+        $block->delete();
+
+        // Clear cache and confirm it loaded the not-blocked properly
+        $user->clearInstanceCache();
+        $this->assertNull( $user->getBlock( false ) );
+        $this->assertSame( '', $user->blockedBy() );
+        $this->assertSame( '', $user->blockedFor() );
+        $this->assertFalse( (bool)$user->isHidden() );
+        $this->assertFalse( $user->isBlockedFrom( $ut ) );
+    }
+
+    /**
+     * @covers User::getBlockedStatus
+     */
+    public function testCompositeBlocks() {
+        $user = $this->getMutableTestUser()->getUser();
+        $request = $user->getRequest();
+        $this->setSessionUser( $user, $request );
+
+        $ipBlock = new Block( [
+            'address' => $user->getRequest()->getIP(),
+            'by' => $this->getTestSysop()->getUser()->getId(),
+            'createAccount' => true,
+        ] );
+        $ipBlock->insert();
+
+        $userBlock = new Block( [
+            'address' => $user,
+            'by' => $this->getTestSysop()->getUser()->getId(),
+            'createAccount' => false,
+        ] );
+        $userBlock->insert();
+
+        $block = $user->getBlock();
+        $this->assertInstanceOf( CompositeBlock::class, $block );
+        $this->assertTrue( $block->isCreateAccountBlocked() );
+        $this->assertTrue( $block->appliesToPasswordReset() );
+        $this->assertTrue( $block->appliesToNamespace( NS_MAIN ) );
+    }
+
+    /**
+     * @covers User::isBlockedFrom
+     * @dataProvider provideIsBlockedFrom
+     * @param string|null $title Title to test.
+     * @param bool $expect Expected result from User::isBlockedFrom()
+     * @param array $options Additional test options:
+     *  - 'blockAllowsUTEdit': (bool, default true) Value for $wgBlockAllowsUTEdit
+     *  - 'allowUsertalk': (bool, default false) Passed to DatabaseBlock::__construct()
+     *  - 'pageRestrictions': (array|null) If non-empty, page restriction titles for the block.
+     */
+    public function testIsBlockedFrom( $title, $expect, array $options = [] ) {
+        $this->setMwGlobals( [
+            'wgBlockAllowsUTEdit' => $options['blockAllowsUTEdit'] ?? true,
+        ] );
+
+        $user = $this->getTestUser()->getUser();
+
+        if ( $title === self::USER_TALK_PAGE ) {
+            $title = $user->getTalkPage();
+        } else {
+            $title = Title::newFromText( $title );
+        }
+
+        $restrictions = [];
+        foreach ( $options['pageRestrictions'] ?? [] as $pagestr ) {
+            $page = $this->getExistingTestPage(
+                $pagestr === self::USER_TALK_PAGE ? $user->getTalkPage() : $pagestr
+            );
+            $restrictions[] = new PageRestriction( 0, $page->getId() );
+        }
+        foreach ( $options['namespaceRestrictions'] ?? [] as $ns ) {
+            $restrictions[] = new NamespaceRestriction( 0, $ns );
+        }
+
+        $block = new DatabaseBlock( [
+            'expiry' => wfTimestamp( TS_MW, wfTimestamp() + ( 40 * 60 * 60 ) ),
+            'allowUsertalk' => $options['allowUsertalk'] ?? false,
+            'sitewide' => !$restrictions,
+        ] );
+        $block->setTarget( $user );
+        $block->setBlocker( $this->getTestSysop()->getUser() );
+        if ( $restrictions ) {
+            $block->setRestrictions( $restrictions );
+        }
+        $block->insert();
+
+        try {
+            $this->assertSame( $expect, $user->isBlockedFrom( $title ) );
+        } finally {
+            $block->delete();
+        }
+    }
+
+    public static function provideIsBlockedFrom() {
+        return [
+            'Sitewide block, basic operation' => [ 'Test page', true ],
+            'Sitewide block, not allowing user talk' => [
+                self::USER_TALK_PAGE, true, [
+                    'allowUsertalk' => false,
+                ]
+            ],
+            'Sitewide block, allowing user talk' => [
+                self::USER_TALK_PAGE, false, [
+                    'allowUsertalk' => true,
+                ]
+            ],
+            'Sitewide block, allowing user talk but $wgBlockAllowsUTEdit is false' => [
+                self::USER_TALK_PAGE, true, [
+                    'allowUsertalk' => true,
+                    'blockAllowsUTEdit' => false,
+                ]
+            ],
+            'Partial block, blocking the page' => [
+                'Test page', true, [
+                    'pageRestrictions' => [ 'Test page' ],
+                ]
+            ],
+            'Partial block, not blocking the page' => [
+                'Test page 2', false, [
+                    'pageRestrictions' => [ 'Test page' ],
+                ]
+            ],
+            'Partial block, not allowing user talk but user talk page is not blocked' => [
+                self::USER_TALK_PAGE, false, [
+                    'allowUsertalk' => false,
+                    'pageRestrictions' => [ 'Test page' ],
+                ]
+            ],
+            'Partial block, allowing user talk but user talk page is blocked' => [
+                self::USER_TALK_PAGE, true, [
+                    'allowUsertalk' => true,
+                    'pageRestrictions' => [ self::USER_TALK_PAGE ],
+                ]
+            ],
+            'Partial block, user talk page is not blocked but $wgBlockAllowsUTEdit is false' => [
+                self::USER_TALK_PAGE, false, [
+                    'allowUsertalk' => false,
+                    'pageRestrictions' => [ 'Test page' ],
+                    'blockAllowsUTEdit' => false,
+                ]
+            ],
+            'Partial block, user talk page is blocked and $wgBlockAllowsUTEdit is false' => [
+                self::USER_TALK_PAGE, true, [
+                    'allowUsertalk' => true,
+                    'pageRestrictions' => [ self::USER_TALK_PAGE ],
+                    'blockAllowsUTEdit' => false,
+                ]
+            ],
+            'Partial user talk namespace block, not allowing user talk' => [
+                self::USER_TALK_PAGE, true, [
+                    'allowUsertalk' => false,
+                    'namespaceRestrictions' => [ NS_USER_TALK ],
+                ]
+            ],
+            'Partial user talk namespace block, allowing user talk' => [
+                self::USER_TALK_PAGE, false, [
+                    'allowUsertalk' => true,
+                    'namespaceRestrictions' => [ NS_USER_TALK ],
+                ]
+            ],
+            'Partial user talk namespace block, where $wgBlockAllowsUTEdit is false' => [
+                self::USER_TALK_PAGE, true, [
+                    'allowUsertalk' => true,
+                    'namespaceRestrictions' => [ NS_USER_TALK ],
+                    'blockAllowsUTEdit' => false,
+                ]
+            ],
+        ];
+    }
+
+    /**
+     * Block cookie should be set for IP Blocks if
+     * wgCookieSetOnIpBlock is set to true
+     * @covers User::trackBlockWithCookie
+     */
+    public function testIpBlockCookieSet() {
+        $this->setMwGlobals( [
+            'wgCookieSetOnIpBlock' => true,
+            'wgCookiePrefix' => 'wiki',
+            'wgSecretKey' => MWCryptRand::generateHex( 64, true ),
+        ] );
+
+        // setup block
+        $block = new DatabaseBlock( [
+            'expiry' => wfTimestamp( TS_MW, wfTimestamp() + ( 5 * 60 * 60 ) ),
+        ] );
+        $block->setTarget( '1.2.3.4' );
+        $block->setBlocker( $this->getTestSysop()->getUser() );
+        $block->insert();
+
+        // setup request
+        $request = new FauxRequest();
+        $request->setIP( '1.2.3.4' );
+
+        // get user
+        $user = User::newFromSession( $request );
+        MediaWikiServices::getInstance()->getBlockManager()->trackBlockWithCookie( $user );
+
+        // test cookie was set
+        $cookies = $request->response()->getCookies();
+        $this->assertArrayHasKey( 'wikiBlockID', $cookies );
+
+        // clean up
+        $block->delete();
+    }
+
+    /**
+     * Block cookie should NOT be set when wgCookieSetOnIpBlock
+     * is disabled
+     * @covers User::trackBlockWithCookie
+     */
+    public function testIpBlockCookieNotSet() {
+        $this->setMwGlobals( [
+            'wgCookieSetOnIpBlock' => false,
+            'wgCookiePrefix' => 'wiki',
+            'wgSecretKey' => MWCryptRand::generateHex( 64, true ),
+        ] );
+
+        // setup block
+        $block = new DatabaseBlock( [
+            'expiry' => wfTimestamp( TS_MW, wfTimestamp() + ( 5 * 60 * 60 ) ),
+        ] );
+        $block->setTarget( '1.2.3.4' );
+        $block->setBlocker( $this->getTestSysop()->getUser() );
+        $block->insert();
+
+        // setup request
+        $request = new FauxRequest();
+        $request->setIP( '1.2.3.4' );
+
+        // get user
+        $user = User::newFromSession( $request );
+        MediaWikiServices::getInstance()->getBlockManager()->trackBlockWithCookie( $user );
+
+        // test cookie was not set
+        $cookies = $request->response()->getCookies();
+        $this->assertArrayNotHasKey( 'wikiBlockID', $cookies );
+
+        // clean up
+        $block->delete();
+    }
+
+    /**
+     * When an ip user is blocked and then they log in, cookie block
+     * should be invalid and the cookie removed.
+     * @covers User::trackBlockWithCookie
+     */
+    public function testIpBlockCookieIgnoredWhenUserLoggedIn() {
+        $this->setMwGlobals( [
+            'wgAutoblockExpiry' => 8000,
+            'wgCookieSetOnIpBlock' => true,
+            'wgCookiePrefix' => 'wiki',
+            'wgSecretKey' => MWCryptRand::generateHex( 64, true ),
+        ] );
+
+        // setup block
+        $block = new DatabaseBlock( [
+            'expiry' => wfTimestamp( TS_MW, wfTimestamp() + ( 40 * 60 * 60 ) ),
+        ] );
+        $block->setTarget( '1.2.3.4' );
+        $block->setBlocker( $this->getTestSysop()->getUser() );
+        $block->insert();
+
+        // setup request
+        $request = new FauxRequest();
+        $request->setIP( '1.2.3.4' );
+        $request->getSession()->setUser( $this->getTestUser()->getUser() );
+        $request->setCookie( 'BlockID', $block->getCookieValue() );
+
+        // setup user
+        $user = User::newFromSession( $request );
+
+        // logged in users should be inmune to cookie block of type ip/range
+        $this->assertNull( $user->getBlock() );
+
+        // clean up
+        $block->delete();
+    }
+
+    /**
+     * @covers User::getFirstEditTimestamp
+     * @covers User::getLatestEditTimestamp
+     */
+    public function testGetFirstLatestEditTimestamp() {
+        $clock = MWTimestamp::convert( TS_UNIX, '20100101000000' );
+        MWTimestamp::setFakeTime( function () use ( &$clock ) {
+            return $clock += 1000;
+        } );
+        try {
+            $user = $this->getTestUser()->getUser();
+            $firstRevision = self::makeEdit( $user, 'Help:UserTest_GetEditTimestamp', 'one', 'test' );
+            $secondRevision = self::makeEdit( $user, 'Help:UserTest_GetEditTimestamp', 'two', 'test' );
+            // Sanity check: revisions timestamp are different
+            $this->assertNotEquals( $firstRevision->getTimestamp(), $secondRevision->getTimestamp() );
+
+            $this->assertEquals( $firstRevision->getTimestamp(), $user->getFirstEditTimestamp() );
+            $this->assertEquals( $secondRevision->getTimestamp(), $user->getLatestEditTimestamp() );
+        } finally {
+            MWTimestamp::setFakeTime( false );
+        }
+    }
+
+    /**
+     * @param User $user
+     * @param string $title
+     * @param string $content
+     * @param string $comment
+     * @return \MediaWiki\Revision\RevisionRecord|null
+     */
+    private static function makeEdit( User $user, $title, $content, $comment ) {
+        $page = WikiPage::factory( Title::newFromText( $title ) );
+        $content = ContentHandler::makeContent( $content, $page->getTitle() );
+        $updater = $page->newPageUpdater( $user );
+        $updater->setContent( 'main', $content );
+        return $updater->saveRevision( CommentStoreComment::newUnsavedComment( $comment ) );
+    }
+
+    /**
+     * @covers User::idFromName
+     */
+    public function testExistingIdFromName() {
+        $this->assertTrue(
+            array_key_exists( $this->user->getName(), User::$idCacheByName ),
+            'Test user should already be in the id cache.'
+        );
+        $this->assertSame(
+            $this->user->getId(), User::idFromName( $this->user->getName() ),
+            'Id is correctly retreived from the cache.'
+        );
+        $this->assertSame(
+            $this->user->getId(), User::idFromName( $this->user->getName(), User::READ_LATEST ),
+            'Id is correctly retreived from the database.'
+        );
+    }
+
+    /**
+     * @covers User::idFromName
+     */
+    public function testNonExistingIdFromName() {
+        $this->assertFalse(
+            array_key_exists( 'NotExisitngUser', User::$idCacheByName ),
+            'Non exisitng user should not be in the id cache.'
+        );
+        $this->assertSame( null, User::idFromName( 'NotExisitngUser' ) );
+        $this->assertTrue(
+            array_key_exists( 'NotExisitngUser', User::$idCacheByName ),
+            'Username will be cached when requested once.'
+        );
+        $this->assertSame( null, User::idFromName( 'NotExisitngUser' ) );
+    }
 }