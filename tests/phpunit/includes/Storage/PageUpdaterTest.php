--- conflicted
+++ resolved
@@ -289,11 +289,7 @@
 		$topRevisionId = $updater->getNewRevision()->getId();
 
 		// perform a null edit
-<<<<<<< HEAD
-		$updater = $page->newPageUpdater( $user );
-=======
-		$updater = $page->newPageUpdater( $authority );
->>>>>>> 30164539
+		$updater = $page->newPageUpdater( $authority );
 		$updater->setContent( SlotRecord::MAIN, new TextContent( 'dolor sit amet' ) );
 		$summary = CommentStoreComment::newUnsavedComment( 'null edit' );
 		$updater->saveRevision( $summary );
