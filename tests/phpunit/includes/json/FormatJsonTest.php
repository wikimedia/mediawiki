<?php

/**
 * @covers FormatJson
 */
class FormatJsonTest extends MediaWikiTestCase {

	public static function provideEncoderPrettyPrinting() {
		return array(
			// Four spaces
			array( true, '    ' ),
			array( '    ', '    ' ),
			// Two spaces
			array( '  ', '  ' ),
			// One tab
			array( "\t", "\t" ),
		);
	}

	/**
	 * @dataProvider provideEncoderPrettyPrinting
	 */
	public function testEncoderPrettyPrinting( $pretty, $expectedIndent ) {
		$obj = array(
			'emptyObject' => new stdClass,
			'emptyArray' => array(),
			'string' => 'foobar\\',
			'filledArray' => array(
				array(
					123,
					456,
				),
				// Nested json works without problems
				'"7":["8",{"9":"10"}]',
				// Whitespace clean up doesn't touch strings that look alike
				"{\n\t\"emptyObject\": {\n\t},\n\t\"emptyArray\": [ ]\n}",
			),
		);

		// No trailing whitespace, no trailing linefeed
		$json = '{
<<<<<<< HEAD
    "emptyObject": {},
    "emptyArray": [],
    "string": "foobar\\\\",
    "filledArray": [
        [
            123,
            456
        ],
        "\"7\":[\"8\",{\"9\":\"10\"}]",
        "{\n\t\"emptyObject\": {\n\t},\n\t\"emptyArray\": [ ]\n}"
    ]
}';

		$json = str_replace( "\r", '', $json ); // Windows compat
		$this->assertSame( $json, FormatJson::encode( $obj, true ) );
=======
	"emptyObject": {},
	"emptyArray": [],
	"string": "foobar\\\\",
	"filledArray": [
		[
			123,
			456
		],
		"\"7\":[\"8\",{\"9\":\"10\"}]",
		"{\n\t\"emptyObject\": {\n\t},\n\t\"emptyArray\": [ ]\n}"
	]
}';

		$json = str_replace( "\r", '', $json ); // Windows compat
		$json = str_replace( "\t", $expectedIndent, $json );
		$this->assertSame( $json, FormatJson::encode( $obj, $pretty ) );
>>>>>>> f3d821de
	}

	public static function provideEncodeDefault() {
		return self::getEncodeTestCases( array() );
	}

	/**
	 * @dataProvider provideEncodeDefault
	 */
	public function testEncodeDefault( $from, $to ) {
		$this->assertSame( $to, FormatJson::encode( $from ) );
	}

	public static function provideEncodeUtf8() {
		return self::getEncodeTestCases( array( 'unicode' ) );
	}

	/**
	 * @dataProvider provideEncodeUtf8
	 */
	public function testEncodeUtf8( $from, $to ) {
		$this->assertSame( $to, FormatJson::encode( $from, false, FormatJson::UTF8_OK ) );
	}

	public static function provideEncodeXmlMeta() {
		return self::getEncodeTestCases( array( 'xmlmeta' ) );
	}

	/**
	 * @dataProvider provideEncodeXmlMeta
	 */
	public function testEncodeXmlMeta( $from, $to ) {
		$this->assertSame( $to, FormatJson::encode( $from, false, FormatJson::XMLMETA_OK ) );
	}

	public static function provideEncodeAllOk() {
		return self::getEncodeTestCases( array( 'unicode', 'xmlmeta' ) );
	}

	/**
	 * @dataProvider provideEncodeAllOk
	 */
	public function testEncodeAllOk( $from, $to ) {
		$this->assertSame( $to, FormatJson::encode( $from, false, FormatJson::ALL_OK ) );
	}

	public function testEncodePhpBug46944() {
		$this->assertNotEquals(
			'\ud840\udc00',
			strtolower( FormatJson::encode( "\xf0\xa0\x80\x80" ) ),
			'Test encoding an broken json_encode character (U+20000)'
		);
	}

	public function testDecodeReturnType() {
		$this->assertInternalType(
			'object',
			FormatJson::decode( '{"Name": "Cheeso", "Rank": 7}' ),
			'Default to object'
		);

		$this->assertInternalType(
			'array',
			FormatJson::decode( '{"Name": "Cheeso", "Rank": 7}', true ),
			'Optional array'
		);
	}

	/**
	 * Generate a set of test cases for a particular combination of encoder options.
	 *
	 * @param array $unescapedGroups List of character groups to leave unescaped
	 * @return array: Arrays of unencoded strings and corresponding encoded strings
	 */
	private static function getEncodeTestCases( array $unescapedGroups ) {
		$groups = array(
			'always' => array(
				// Forward slash (always unescaped)
				'/' => '/',

				// Control characters
				"\0" => '\u0000',
				"\x08" => '\b',
				"\t" => '\t',
				"\n" => '\n',
				"\r" => '\r',
				"\f" => '\f',
				"\x1f" => '\u001f', // representative example

				// Double quotes
				'"' => '\"',

				// Backslashes
				'\\' => '\\\\',
				'\\\\' => '\\\\\\\\',
				'\\u00e9' => '\\\u00e9', // security check for Unicode unescaping

				// Line terminators
				"\xe2\x80\xa8" => '\u2028',
				"\xe2\x80\xa9" => '\u2029',
			),
			'unicode' => array(
				"\xc3\xa9" => '\u00e9',
				"\xf0\x9d\x92\x9e" => '\ud835\udc9e', // U+1D49E, outside the BMP
			),
			'xmlmeta' => array(
				'<' => '\u003C', // JSON_HEX_TAG uses uppercase hex digits
				'>' => '\u003E',
				'&' => '\u0026',
			),
		);

		$cases = array();
		foreach ( $groups as $name => $rules ) {
			$leaveUnescaped = in_array( $name, $unescapedGroups );
			foreach ( $rules as $from => $to ) {
				$cases[] = array( $from, '"' . ( $leaveUnescaped ? $from : $to ) . '"' );
			}
		}

		return $cases;
	}
}<|MERGE_RESOLUTION|>--- conflicted
+++ resolved
@@ -39,23 +39,6 @@
 
 		// No trailing whitespace, no trailing linefeed
 		$json = '{
-<<<<<<< HEAD
-    "emptyObject": {},
-    "emptyArray": [],
-    "string": "foobar\\\\",
-    "filledArray": [
-        [
-            123,
-            456
-        ],
-        "\"7\":[\"8\",{\"9\":\"10\"}]",
-        "{\n\t\"emptyObject\": {\n\t},\n\t\"emptyArray\": [ ]\n}"
-    ]
-}';
-
-		$json = str_replace( "\r", '', $json ); // Windows compat
-		$this->assertSame( $json, FormatJson::encode( $obj, true ) );
-=======
 	"emptyObject": {},
 	"emptyArray": [],
 	"string": "foobar\\\\",
@@ -72,7 +55,6 @@
 		$json = str_replace( "\r", '', $json ); // Windows compat
 		$json = str_replace( "\t", $expectedIndent, $json );
 		$this->assertSame( $json, FormatJson::encode( $obj, $pretty ) );
->>>>>>> f3d821de
 	}
 
 	public static function provideEncodeDefault() {
