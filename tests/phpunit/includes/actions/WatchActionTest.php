--- conflicted
+++ resolved
@@ -1,10 +1,7 @@
 <?php
 
 use MediaWiki\MediaWikiServices;
-<<<<<<< HEAD
-=======
 use MediaWiki\Tests\Unit\Permissions\MockAuthorityTrait;
->>>>>>> 30164539
 use PHPUnit\Framework\MockObject\MockObject;
 use Wikimedia\TestingAccessWrapper;
 use Wikimedia\Timestamp\ConvertibleTimestamp;
@@ -102,15 +99,10 @@
 			->setConstructorArgs( [ $this->watchAction->getContext() ] )
 			->getMock();
 
-<<<<<<< HEAD
-		// Change the context to have a logged in user with correct permission.
-		$testContext->setUser( $this->getUser( true, true, [ 'editmywatchlist' ] ) );
-=======
 		// Change the context to have a registered user with correct permission.
 		$user = $this->getUser( true, true );
 		$performer = $this->mockUserAuthorityWithPermissions( $user, [ 'editmywatchlist' ] );
 		$testContext->setAuthority( $performer );
->>>>>>> 30164539
 
 		/** @var MockObject|WebRequest $testRequest */
 		$testRequest = $this->createMock( WebRequest::class );
@@ -124,11 +116,7 @@
 			$testContext
 		);
 
-<<<<<<< HEAD
-		Hooks::register( 'WatchArticle', function () {
-=======
 		Hooks::register( 'WatchArticle', static function () {
->>>>>>> 30164539
 			return false;
 		} );
 
@@ -473,16 +461,11 @@
 		$status = WatchAction::doWatchOrUnwatch(
 			true,
 			$this->watchAction->getTitle(),
-<<<<<<< HEAD
-			$user,
-=======
 			$this->mockUserAuthorityWithPermissions( $user, [ 'editmywatchlist' ] ),
->>>>>>> 30164539
 			'99990123000000' // Same expiry
 		);
 		$this->assertTrue( $status->isGood() );
 	}
-<<<<<<< HEAD
 
 	/**
 	 * @covers WatchAction::doWatchOrUnwatch()
@@ -491,16 +474,6 @@
 	public function testDoWatchOrUnwatchSkipsIfExpiryChanged() {
 		$user = $this->getUser( true, '99990123000000' );
 
-=======
-
-	/**
-	 * @covers WatchAction::doWatchOrUnwatch()
-	 * @throws Exception
-	 */
-	public function testDoWatchOrUnwatchSkipsIfExpiryChanged() {
-		$user = $this->getUser( true, '99990123000000' );
-
->>>>>>> 30164539
 		$user->addWatch( $this->watchAction->getTitle() );
 		$user->expects( $this->never() )->method( 'removeWatch' );
 		$user->expects( $this->once() )->method( 'addWatch' );
@@ -508,11 +481,7 @@
 		$status = WatchAction::doWatchOrUnwatch(
 			true,
 			$this->watchAction->getTitle(),
-<<<<<<< HEAD
-			$user,
-=======
 			$this->mockUserAuthorityWithPermissions( $user, [ 'editmywatchlist' ] ),
->>>>>>> 30164539
 			'88880123000000' // Different expiry
 		);
 		$this->assertTrue( $status->isGood() );
@@ -553,11 +522,7 @@
 	 * @throws Exception
 	 */
 	public function testDoWatchOrUnwatchUnwatchesIfUnwatch() {
-<<<<<<< HEAD
-		$user = $this->getUser( true, true, [ 'editmywatchlist' ] );
-=======
 		$user = $this->getUser( true, true );
->>>>>>> 30164539
 
 		$user->expects( $this->never() )->method( 'addWatch' );
 		$user->expects( $this->once() )
@@ -702,16 +667,9 @@
 	}
 
 	/**
-<<<<<<< HEAD
-	 * @param bool $isLoggedIn Whether the user should be "marked" as logged in
-	 * @param bool|string $isWatched The value any call to isWatched should return.
-	 *   A string value is the expiry that should be used.
-	 * @param array $permissions The permissions of the user
-=======
 	 * @param bool $isRegistered Whether the user should be "marked" as registered
 	 * @param bool|string $isWatched The value any call to isWatched should return.
 	 *   A string value is the expiry that should be used.
->>>>>>> 30164539
 	 * @return MockObject|User
 	 * @throws Exception
 	 */
@@ -727,11 +685,7 @@
 		// Override WatchedItemStore to think the page is watched, if applicable.
 		if ( $isWatched ) {
 			$this->overrideMwServices();
-<<<<<<< HEAD
-			$mock = $this->createMock( 'WatchedItemStore' );
-=======
 			$mock = $this->createMock( WatchedItemStore::class );
->>>>>>> 30164539
 			$mock->method( 'getWatchedItem' )->willReturn( new WatchedItem(
 				$user,
 				$this->watchAction->getTitle(),
@@ -741,12 +695,6 @@
 			$this->setService( 'WatchedItemStore', $mock );
 		}
 
-<<<<<<< HEAD
-		// Note this must happen after calling $this->overrideMwServices().
-		$this->overrideUserPermissions( $user, $permissions );
-
-=======
->>>>>>> 30164539
 		return $user;
 	}
 
