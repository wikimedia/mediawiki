<?php

use MediaWiki\MediaWikiServices;
use MediaWiki\Page\PageReference;
use MediaWiki\Page\PageReferenceValue;
use Wikimedia\TestingAccessWrapper;

/**
 * @group Database
 */
class MessageTest extends MediaWikiLangTestCase {

	protected function setUp(): void {
		parent::setUp();

		$this->setMwGlobals( [
			'wgForceUIMsgAsContentMsg' => [],
		] );
		$this->setUserLang( 'en' );
	}

	/**
	 * @covers Message::__construct
	 * @dataProvider provideConstructor
	 */
	public function testConstructor( $expectedLang, $key, $params, $language ) {
		$message = new Message( $key, $params, $language );

		$this->assertSame( $key, $message->getKey() );
		$this->assertSame( $params, $message->getParams() );
		$this->assertSame( $expectedLang->getCode(), $message->getLanguage()->getCode() );

		$messageSpecifier = $this->getMockForAbstractClass( MessageSpecifier::class );
		$messageSpecifier->method( 'getKey' )->willReturn( $key );
		$messageSpecifier->method( 'getParams' )->willReturn( $params );
		$message = new Message( $messageSpecifier, [], $language );

		$this->assertSame( $key, $message->getKey() );
		$this->assertSame( $params, $message->getParams() );
		$this->assertSame( $expectedLang->getCode(), $message->getLanguage()->getCode() );
	}

	public static function provideConstructor() {
		$langDe = MediaWikiServices::getInstance()->getLanguageFactory()->getLanguage( 'de' );
		$langEn = MediaWikiServices::getInstance()->getLanguageFactory()->getLanguage( 'en' );

		return [
			[ $langDe, 'foo', [], $langDe ],
			[ $langDe, 'foo', [ 'bar' ], $langDe ],
			[ $langEn, 'foo', [ 'bar' ], null ]
		];
	}

	public static function provideConstructorParams() {
		return [
			[
				[],
				[],
			],
			[
				[],
				[ [] ],
			],
			[
				[ 'foo' ],
				[ 'foo' ],
			],
			[
				[ 'foo', 'bar' ],
				[ 'foo', 'bar' ],
			],
			[
				[ 'baz' ],
				[ [ 'baz' ] ],
			],
			[
				[ 'baz', 'foo' ],
				[ [ 'baz', 'foo' ] ],
			],
			[
				[ Message::rawParam( 'baz' ) ],
				[ Message::rawParam( 'baz' ) ],
			],
			[
				[ Message::rawParam( 'baz' ), 'foo' ],
				[ Message::rawParam( 'baz' ), 'foo' ],
			],
			[
				[ Message::rawParam( 'baz' ) ],
				[ [ Message::rawParam( 'baz' ) ] ],
			],
			[
				[ Message::rawParam( 'baz' ), 'foo' ],
				[ [ Message::rawParam( 'baz' ), 'foo' ] ],
			],

			// Test handling of erroneous input, to detect if it changes
			[
				[ [ 'baz', 'foo' ], 'hhh' ],
				[ [ 'baz', 'foo' ], 'hhh' ],
			],
			[
				[ [ 'baz', 'foo' ], 'hhh', [ 'ahahahahha' ] ],
				[ [ 'baz', 'foo' ], 'hhh', [ 'ahahahahha' ] ],
			],
			[
				[ [ 'baz', 'foo' ], [ 'ahahahahha' ] ],
				[ [ 'baz', 'foo' ], [ 'ahahahahha' ] ],
			],
			[
				[ [ 'baz' ], [ 'ahahahahha' ] ],
				[ [ 'baz' ], [ 'ahahahahha' ] ],
			],
		];
	}

	/**
	 * @covers Message::__construct
	 * @covers Message::getParams
	 * @dataProvider provideConstructorParams
	 */
	public function testConstructorParams( $expected, $args ) {
		$msg = new Message( 'imasomething' );

		$returned = $msg->params( ...$args );

		$this->assertSame( $msg, $returned );
		$this->assertSame( $expected, $msg->getParams() );
	}

	public static function provideConstructorLanguage() {
		return [
			[ 'foo', [ 'bar' ], 'en' ],
			[ 'foo', [ 'bar' ], 'de' ]
		];
	}

	/**
	 * @covers Message::__construct
	 * @covers Message::getLanguage
	 * @dataProvider provideConstructorLanguage
	 */
	public function testConstructorLanguage( $key, $params, $languageCode ) {
		$language = MediaWikiServices::getInstance()->getLanguageFactory()
			->getLanguage( $languageCode );
		$message = new Message( $key, $params, $language );

		$this->assertEquals( $language, $message->getLanguage() );
	}

	public static function provideKeys() {
		return [
			'string' => [
				'key' => 'mainpage',
				'expected' => [ 'mainpage' ],
			],
			'single' => [
				'key' => [ 'mainpage' ],
				'expected' => [ 'mainpage' ],
			],
			'multi' => [
				'key' => [ 'mainpage-foo', 'mainpage-bar', 'mainpage' ],
				'expected' => [ 'mainpage-foo', 'mainpage-bar', 'mainpage' ],
			],
			'empty' => [
				'key' => [],
				'expected' => null,
				'exception' => InvalidArgumentException::class,
			],
			'null' => [
				'key' => null,
				'expected' => null,
				'exception' => InvalidArgumentException::class,
			],
			'bad type' => [
				'key' => 123,
				'expected' => null,
				'exception' => InvalidArgumentException::class,
			],
		];
	}

	/**
	 * @covers Message::__construct
	 * @covers Message::getKey
	 * @covers Message::isMultiKey
	 * @covers Message::getKeysToTry
	 * @dataProvider provideKeys
	 */
	public function testKeys( $key, $expected, $exception = null ) {
		if ( $exception ) {
			$this->expectException( $exception );
		}

		$msg = new Message( $key );
		$this->assertContains( $msg->getKey(), $expected );
		$this->assertSame( $expected, $msg->getKeysToTry() );
		$this->assertSame( count( $expected ) > 1, $msg->isMultiKey() );
	}

	/**
	 * @covers ::wfMessage
	 */
	public function testWfMessage() {
		$this->assertInstanceOf( Message::class, wfMessage( 'mainpage' ) );
		$this->assertInstanceOf( Message::class, wfMessage( 'i-dont-exist-evar' ) );
	}

	/**
	 * @covers Message::newFromKey
	 */
	public function testNewFromKey() {
		$this->assertInstanceOf( Message::class, Message::newFromKey( 'mainpage' ) );
		$this->assertInstanceOf( Message::class, Message::newFromKey( 'i-dont-exist-evar' ) );
	}

	/**
	 * @covers ::wfMessage
	 * @covers Message::__construct
	 */
	public function testWfMessageParams() {
		$this->assertSame( 'Return to $1.', wfMessage( 'returnto' )->text() );
		$this->assertSame( 'Return to $1.', wfMessage( 'returnto', [] )->text() );
		$this->assertSame(
			'Return to 1,024.',
			wfMessage( 'returnto', Message::numParam( 1024 ) )->text()
		);
		$this->assertSame(
			'Return to 1,024.',
			wfMessage( 'returnto', [ Message::numParam( 1024 ) ] )->text()
		);
		$this->assertSame(
			'You have foo (bar).',
			wfMessage( 'youhavenewmessages', 'foo', 'bar' )->text()
		);
		$this->assertSame(
			'You have foo (bar).',
			wfMessage( 'youhavenewmessages', [ 'foo', 'bar' ] )->text()
		);
		$this->assertSame(
			'You have 1,024 (bar).',
			wfMessage(
				'youhavenewmessages',
				Message::numParam( 1024 ), 'bar'
			)->text()
		);
		$this->assertSame(
			'You have foo (2,048).',
			wfMessage(
				'youhavenewmessages',
				'foo', Message::numParam( 2048 )
			)->text()
		);
		$this->assertSame(
			'You have 1,024 (2,048).',
			wfMessage(
				'youhavenewmessages',
				[ Message::numParam( 1024 ), Message::numParam( 2048 ) ]
			)->text()
		);
	}

	/**
	 * @covers Message::exists
	 */
	public function testExists() {
		$this->assertTrue( wfMessage( 'mainpage' )->exists() );
		$this->assertTrue( wfMessage( 'mainpage' )->params( [] )->exists() );
		$this->assertTrue( wfMessage( 'mainpage' )->rawParams( 'foo', 123 )->exists() );
		$this->assertFalse( wfMessage( 'i-dont-exist-evar' )->exists() );
		$this->assertFalse( wfMessage( 'i-dont-exist-evar' )->params( [] )->exists() );
		$this->assertFalse( wfMessage( 'i-dont-exist-evar' )->rawParams( 'foo', 123 )->exists() );
	}

	/**
	 * @covers Message::__construct
	 * @covers Message::text
	 * @covers Message::plain
	 * @covers Message::escaped
	 * @covers Message::toString
	 */
	public function testToStringKey() {
		$this->assertSame( 'Main Page', wfMessage( 'mainpage' )->text() );
		$this->assertSame( '⧼i-dont-exist-evar⧽', wfMessage( 'i-dont-exist-evar' )->text() );
		$this->assertSame( '⧼i&lt;dont&gt;exist-evar⧽', wfMessage( 'i<dont>exist-evar' )->text() );
		$this->assertSame( '⧼i-dont-exist-evar⧽', wfMessage( 'i-dont-exist-evar' )->plain() );
		$this->assertSame( '⧼i&lt;dont&gt;exist-evar⧽', wfMessage( 'i<dont>exist-evar' )->plain() );
		$this->assertSame( '⧼i-dont-exist-evar⧽', wfMessage( 'i-dont-exist-evar' )->escaped() );
		$this->assertSame(
			'⧼i&lt;dont&gt;exist-evar⧽',
			wfMessage( 'i<dont>exist-evar' )->escaped()
		);
	}

	public static function provideToString() {
		return [
			// key, transformation, transformed, transformed implicitly
			[ 'mainpage', 'plain', 'Main Page', 'Main Page' ],
			[ 'i-dont-exist-evar', 'plain', '⧼i-dont-exist-evar⧽', '⧼i-dont-exist-evar⧽' ],
			[ 'i-dont-exist-evar', 'escaped', '⧼i-dont-exist-evar⧽', '⧼i-dont-exist-evar⧽' ],
			[ 'script>alert(1)</script', 'escaped', '⧼script&gt;alert(1)&lt;/script⧽',
				'⧼script&gt;alert(1)&lt;/script⧽' ],
			[ 'script>alert(1)</script', 'plain', '⧼script&gt;alert(1)&lt;/script⧽',
				'⧼script&gt;alert(1)&lt;/script⧽' ],
		];
	}

	/**
	 * @covers Message::toString
	 * @covers Message::__toString
	 * @dataProvider provideToString
	 */
	public function testToString( $key, $format, $expect, $expectImplicit ) {
		$msg = new Message( $key );
		$this->assertSame( $expect, $msg->$format() );

<<<<<<< HEAD
		// This statefulness is deprecated (T146416)
		$this->hideDeprecated( 'Message::toString with implicit format' );
		$this->assertSame( $expect, $msg->toString(), 'toString is affected by format call' );

		// This used to behave the same as toString() and was a security risk.
		// It now has a stable return value that is always parsed/sanitized. (T146416)
		$this->assertSame( $expectImplicit, $msg->__toString(), '__toString is not affected by format call' );
		$this->assertSame( $expect, $msg->toString(), 'toString is not affected by __toString' );
=======
		// This used to behave the same as toString() and was a security risk.
		// It now has a stable return value that is always parsed/sanitized. (T146416)
		$this->assertSame( $expectImplicit, $msg->__toString(), '__toString is not affected by format call' );
>>>>>>> ea72c9b6
	}

	public static function provideToString_raw() {
		return [
			[ '<span>foo</span>', 'parse', '<span>foo</span>', '<span>foo</span>' ],
			[ '<span>foo</span>', 'escaped', '&lt;span&gt;foo&lt;/span&gt;',
				'<span>foo</span>' ],
			[ '<span>foo</span>', 'plain', '<span>foo</span>', '<span>foo</span>' ],
			[ '<script>alert(1)</script>', 'parse', '&lt;script&gt;alert(1)&lt;/script&gt;',
				'&lt;script&gt;alert(1)&lt;/script&gt;' ],
			[ '<script>alert(1)</script>', 'escaped', '&lt;script&gt;alert(1)&lt;/script&gt;',
				'&lt;script&gt;alert(1)&lt;/script&gt;' ],
			[ '<script>alert(1)</script>', 'plain', '<script>alert(1)</script>',
				'&lt;script&gt;alert(1)&lt;/script&gt;' ],
		];
	}

	/**
	 * @covers Message::toString
	 * @covers Message::__toString
	 * @dataProvider provideToString_raw
	 */
	public function testToString_raw( $message, $format, $expect, $expectImplicit ) {
		// make the message behave like RawMessage and use the key as-is
		$msg = $this->getMockBuilder( Message::class )->onlyMethods( [ 'fetchMessage' ] )
			->disableOriginalConstructor()
			->getMock();
		$msg->method( 'fetchMessage' )->willReturn( $message );
		/** @var Message $msg */

		$this->assertSame( $expect, $msg->$format() );

<<<<<<< HEAD
		$this->hideDeprecated( 'Message::toString with implicit format' );
		$this->assertSame( $expect, $msg->toString(), 'toString is affected by format call' );

		$this->assertSame( $expectImplicit, $msg->__toString() );
		$this->assertSame( $expect, $msg->toString(), 'toString is not naffected by __toString' );
=======
		$this->assertSame( $expectImplicit, $msg->__toString() );
>>>>>>> ea72c9b6
	}

	/**
	 * @covers Message::inLanguage
	 */
	public function testInLanguage() {
		$this->assertSame( 'Main Page', wfMessage( 'mainpage' )->inLanguage( 'en' )->text() );
		$this->assertSame( 'Заглавная страница',
			wfMessage( 'mainpage' )->inLanguage( 'ru' )->text() );

		// NOTE: make sure internal caching of the message text is reset appropriately
		$msg = wfMessage( 'mainpage' );
		$this->assertSame( 'Main Page', $msg->inLanguage( 'en' )->text() );
		$this->assertSame(
			'Заглавная страница',
			$msg->inLanguage( 'ru' )->text()
		);
	}

	/**
	 * @covers Message::rawParam
	 * @covers Message::rawParams
	 */
	public function testRawParams() {
		$this->assertSame(
			'(Заглавная страница)',
			wfMessage( 'parentheses', 'Заглавная страница' )->plain()
		);
		$this->assertSame(
			'(Заглавная страница $1)',
			wfMessage( 'parentheses', 'Заглавная страница $1' )->plain()
		);
		$this->assertSame(
			'(Заглавная страница)',
			wfMessage( 'parentheses' )->rawParams( 'Заглавная страница' )->plain()
		);
		$this->assertSame(
			'(Заглавная страница $1)',
			wfMessage( 'parentheses' )->rawParams( 'Заглавная страница $1' )->plain()
		);
	}

	/**
	 * @covers RawMessage::__construct
	 * @covers RawMessage::fetchMessage
	 */
	public function testRawMessage() {
		$msg = new RawMessage( 'example &' );
		$this->assertSame( 'example &', $msg->plain() );
		$this->assertSame( 'example &amp;', $msg->escaped() );
	}

	/**
	 * @covers CoreTagHooks::html
	 */
	public function testRawHtmlInMsg() {
		$this->setMwGlobals( 'wgRawHtml', true );

		$msg = new RawMessage( '<html><script>alert("xss")</script></html>' );
		$txt = '<span class="error">&lt;html&gt; tags cannot be' .
			' used outside of normal pages.</span>';
		$this->assertSame( $txt, $msg->parse() );
	}

	/**
	 * @covers Message::params
	 * @covers Message::toString
	 * @covers Message::replaceParameters
	 */
	public function testReplaceManyParams() {
		$msg = new RawMessage( '$1$2$3$4$5$6$7$8$9$10$11$12' );
		// One less than above has placeholders
		$params = [ 'a', 'b', 'c', 'd', 'e', 'f', 'g', 'h', 'i', 'j', 'k' ];
		$this->assertSame(
			'abcdefghijka2',
			$msg->params( $params )->plain(),
			'Params > 9 are replaced correctly'
		);

		$msg = new RawMessage( 'Params$*' );
		$params = [ 'ab', 'bc', 'cd' ];
		$this->assertSame(
			'Params: ab, bc, cd',
			$msg->params( $params )->text()
		);
	}

	/**
	 * @covers Message::numParam
	 * @covers Message::numParams
	 */
	public function testNumParams() {
		$lang = MediaWikiServices::getInstance()->getLanguageFactory()->getLanguage( 'en' );
		$msg = new RawMessage( '$1' );

		$this->assertSame(
			$lang->formatNum( 123456.789 ),
			$msg->inLanguage( $lang )->numParams( 123456.789 )->plain(),
			'numParams is handled correctly'
		);
	}

	/**
	 * @covers Message::durationParam
	 * @covers Message::durationParams
	 */
	public function testDurationParams() {
		$lang = MediaWikiServices::getInstance()->getLanguageFactory()->getLanguage( 'en' );
		$msg = new RawMessage( '$1' );

		$this->assertSame(
			$lang->formatDuration( 1234 ),
			$msg->inLanguage( $lang )->durationParams( 1234 )->plain(),
			'durationParams is handled correctly'
		);
	}

	/**
	 * FIXME: This should not need database, but Language#formatExpiry does (T57912)
	 * @covers Message::expiryParam
	 * @covers Message::expiryParams
	 * @covers Message::extractParam
	 */
	public function testExpiryParams() {
		$lang = MediaWikiServices::getInstance()->getLanguageFactory()->getLanguage( 'en' );
		$msg = new RawMessage( '$1' );

		$ts = wfTimestampNow();
		$this->assertSame(
			$lang->formatExpiry( $ts ),
			$msg->inLanguage( $lang )->expiryParams( $ts )->plain(),
			'expiryParams is handled correctly'
		);
	}

	/**
	 * @covers Message::dateTimeParams
	 * @covers Message::dateTimeParam
	 * @covers Message::extractParam
	 */
	public function testDateTimeParams() {
		$lang = MediaWikiServices::getInstance()->getLanguageFactory()->getLanguage( 'en' );
		$msg = new RawMessage( '$1' );

		$ts = wfTimestampNow();
		$this->assertSame(
			$lang->timeanddate( $ts ),
			$msg->inLanguage( $lang )->dateTimeParams( $ts )->plain(),
			'dateTime is handled correctly'
		);
	}

	/**
	 * @covers Message::dateParams
	 * @covers Message::dateParam
	 * @covers Message::extractParam
	 */
	public function testDateParams() {
		$lang = MediaWikiServices::getInstance()->getLanguageFactory()->getLanguage( 'en' );
		$msg = new RawMessage( '$1' );

		$ts = wfTimestampNow();
		$this->assertSame(
			$lang->date( $ts ),
			$msg->inLanguage( $lang )->dateParams( $ts )->plain(),
			'date is handled correctly'
		);
	}

	/**
	 * @covers Message::timeParams
	 * @covers Message::timeParam
	 * @covers Message::extractParam
	 */
	public function testTimeParams() {
		$lang = MediaWikiServices::getInstance()->getLanguageFactory()->getLanguage( 'en' );
		$msg = new RawMessage( '$1' );

		$ts = wfTimestampNow();
		$this->assertSame(
			$lang->time( $ts ),
			$msg->inLanguage( $lang )->timeParams( $ts )->plain(),
			'time is handled correctly'
		);
	}

	/**
	 * @covers Message::timeperiodParam
	 * @covers Message::timeperiodParams
	 */
	public function testTimeperiodParams() {
		$lang = MediaWikiServices::getInstance()->getLanguageFactory()->getLanguage( 'en' );
		$msg = new RawMessage( '$1' );

		$this->assertSame(
			$lang->formatTimePeriod( 1234 ),
			$msg->inLanguage( $lang )->timeperiodParams( 1234 )->plain(),
			'timeperiodParams is handled correctly'
		);
	}

	/**
	 * @covers Message::sizeParam
	 * @covers Message::sizeParams
	 */
	public function testSizeParams() {
		$lang = MediaWikiServices::getInstance()->getLanguageFactory()->getLanguage( 'en' );
		$msg = new RawMessage( '$1' );

		$this->assertSame(
			$lang->formatSize( 123456 ),
			$msg->inLanguage( $lang )->sizeParams( 123456 )->plain(),
			'sizeParams is handled correctly'
		);
	}

	/**
	 * @covers Message::bitrateParam
	 * @covers Message::bitrateParams
	 */
	public function testBitrateParams() {
		$lang = MediaWikiServices::getInstance()->getLanguageFactory()->getLanguage( 'en' );
		$msg = new RawMessage( '$1' );

		$this->assertSame(
			$lang->formatBitrate( 123456 ),
			$msg->inLanguage( $lang )->bitrateParams( 123456 )->plain(),
			'bitrateParams is handled correctly'
		);
	}

	public static function providePlaintextParams() {
		return [
			[
				'one $2 <div>foo</div> [[Bar]] {{Baz}} &lt;',
				'plain',
			],

			[
				// expect
				'one $2 <div>foo</div> [[Bar]] {{Baz}} &lt;',
				// format
				'text',
			],
			[
				'one $2 &lt;div&gt;foo&lt;/div&gt; [[Bar]] {{Baz}} &amp;lt;',
				'escaped',
			],

			[
				'one $2 &lt;div&gt;foo&lt;/div&gt; [[Bar]] {{Baz}} &amp;lt;',
				'parse',
			],

			[
				"<p>one $2 &lt;div&gt;foo&lt;/div&gt; [[Bar]] {{Baz}} &amp;lt;\n</p>",
				'parseAsBlock',
			],
		];
	}

	/**
	 * @covers Message::plaintextParam
	 * @covers Message::plaintextParams
	 * @covers Message::formatPlaintext
	 * @covers Message::toString
	 * @covers Message::parse
	 * @covers Message::parseAsBlock
	 * @dataProvider providePlaintextParams
	 */
	public function testPlaintextParams( $expect, $format ) {
		$msg = new RawMessage( '$1 $2' );
		$params = [
			'one $2',
			'<div>foo</div> [[Bar]] {{Baz}} &lt;',
		];
		$this->assertSame(
			$expect,
			$msg->inLanguage( 'en' )->plaintextParams( $params )->$format(),
			"Fail formatting for $format"
		);
	}

	public static function provideListParam() {
		$lang = MediaWikiServices::getInstance()->getLanguageFactory()->getLanguage( 'de' );
		$msg1 = new Message( 'mainpage', [], $lang );
		$msg2 = new RawMessage( "''link''", [], $lang );

		return [
			'Simple comma list' => [
				[ 'a', 'b', 'c' ],
				'comma',
				'text',
				'a, b, c'
			],

			'Simple semicolon list' => [
				[ 'a', 'b', 'c' ],
				'semicolon',
				'text',
				'a; b; c'
			],

			'Simple pipe list' => [
				[ 'a', 'b', 'c' ],
				'pipe',
				'text',
				'a | b | c'
			],

			'Simple text list' => [
				[ 'a', 'b', 'c' ],
				'text',
				'text',
				'a, b and c'
			],

			'Empty list' => [
				[],
				'comma',
				'text',
				''
			],

			'List with all "before" params, ->text()' => [
				[ "''link''", Message::numParam( 12345678 ) ],
				'semicolon',
				'text',
				'\'\'link\'\'; 12,345,678'
			],

			'List with all "before" params, ->parse()' => [
				[ "''link''", Message::numParam( 12345678 ) ],
				'semicolon',
				'parse',
				'<i>link</i>; 12,345,678'
			],

			'List with all "after" params, ->text()' => [
				[ $msg1, $msg2, Message::rawParam( '[[foo]]' ) ],
				'semicolon',
				'text',
				'Main Page; \'\'link\'\'; [[foo]]'
			],

			'List with all "after" params, ->parse()' => [
				[ $msg1, $msg2, Message::rawParam( '[[foo]]' ) ],
				'semicolon',
				'parse',
				'Main Page; <i>link</i>; [[foo]]'
			],

			'List with both "before" and "after" params, ->text()' => [
				[ $msg1, $msg2, Message::rawParam( '[[foo]]' ), "''link''", Message::numParam( 12345678 ) ],
				'semicolon',
				'text',
				'Main Page; \'\'link\'\'; [[foo]]; \'\'link\'\'; 12,345,678'
			],

			'List with both "before" and "after" params, ->parse()' => [
				[ $msg1, $msg2, Message::rawParam( '[[foo]]' ), "''link''", Message::numParam( 12345678 ) ],
				'semicolon',
				'parse',
				'Main Page; <i>link</i>; [[foo]]; <i>link</i>; 12,345,678'
			],
		];
	}

	/**
	 * @covers Message::listParam
	 * @covers Message::extractParam
	 * @covers Message::formatListParam
	 * @dataProvider provideListParam
	 */
	public function testListParam( $list, $type, $format, $expect ) {
		$msg = new RawMessage( '$1' );
		$msg->params( [ Message::listParam( $list, $type ) ] );
		$this->assertEquals(
			$expect,
			$msg->inLanguage( 'en' )->$format()
		);
	}

	/**
	 * @covers Message::extractParam
	 */
	public function testMessageAsParam() {
		$this->setMwGlobals( [
			'wgScript' => '/wiki/index.php',
			'wgArticlePath' => '/wiki/$1',
		] );

		$msg = new Message( 'returnto', [
			new Message( 'apihelp-link', [
				'foo', new Message( 'mainpage', [],
					MediaWikiServices::getInstance()->getLanguageFactory()->getLanguage( 'en' ) )
			], MediaWikiServices::getInstance()->getLanguageFactory()->getLanguage( 'de' ) )
		], MediaWikiServices::getInstance()->getLanguageFactory()->getLanguage( 'es' ) );

		$this->assertEquals(
			'Volver a [[Special:ApiHelp/foo|Página principal]].',
			$msg->text(),
			'Process with ->text()'
		);
		$this->assertEquals(
			'<p>Volver a <a href="/wiki/Special:ApiHelp/foo" title="Special:ApiHelp/foo">Página '
				. "principal</a>.\n</p>",
			$msg->parseAsBlock(),
			'Process with ->parseAsBlock()'
		);
	}

	public static function provideParser() {
		return [
			[
				"''&'' <x><!-- x -->",
				'plain',
			],

			[
				"''&'' <x><!-- x -->",
				'text',
			],
			[
				'<i>&amp;</i> &lt;x&gt;',
				'parse',
			],

			[
				"<p><i>&amp;</i> &lt;x&gt;\n</p>",
				'parseAsBlock',
			],
		];
	}

	/**
	 * @covers Message::text
	 * @covers Message::parse
	 * @covers Message::parseAsBlock
	 * @covers Message::toString
	 * @covers Message::transformText
	 * @covers Message::parseText
	 * @dataProvider provideParser
	 */
	public function testParser( $expect, $format ) {
		$msg = new RawMessage( "''&'' <x><!-- x -->" );
		$this->assertSame(
			$expect,
			$msg->inLanguage( 'en' )->$format()
		);
	}

	/**
	 * @covers Message::inContentLanguage
	 */
	public function testInContentLanguage() {
		$this->setUserLang( 'fr' );

		// NOTE: make sure internal caching of the message text is reset appropriately
		$msg = wfMessage( 'mainpage' );
		$this->assertSame( 'Hauptseite', $msg->inLanguage( 'de' )->plain(), "inLanguage( 'de' )" );
		$this->assertSame( 'Main Page', $msg->inContentLanguage()->plain(), "inContentLanguage()" );
		$this->assertSame( 'Accueil', $msg->inLanguage( 'fr' )->plain(), "inLanguage( 'fr' )" );
	}

	/**
	 * @covers Message::inContentLanguage
	 */
	public function testInContentLanguageOverride() {
		$this->setMwGlobals( [
			'wgForceUIMsgAsContentMsg' => [ 'mainpage' ],
		] );
		$this->setUserLang( 'fr' );

		// NOTE: make sure internal caching of the message text is reset appropriately.
		// NOTE: wgForceUIMsgAsContentMsg forces the messages *current* language to be used.
		$msg = wfMessage( 'mainpage' );
		$this->assertSame(
			'Accueil',
			$msg->inContentLanguage()->plain(),
			'inContentLanguage() with ForceUIMsg override enabled'
		);
		$this->assertSame( 'Main Page', $msg->inLanguage( 'en' )->plain(), "inLanguage( 'en' )" );
		$this->assertSame(
			'Main Page',
			$msg->inContentLanguage()->plain(),
			'inContentLanguage() with ForceUIMsg override enabled'
		);
		$this->assertSame( 'Hauptseite', $msg->inLanguage( 'de' )->plain(), "inLanguage( 'de' )" );
	}

	/**
	 * @covers Message::inLanguage
	 */
	public function testInLanguageThrows() {
		$this->expectException( MWException::class );
		wfMessage( 'foo' )->inLanguage( 123 );
	}

	/**
	 * @covers Message::serialize
	 * @covers Message::unserialize
	 */
	public function testSerialization() {
		$msg = new Message( 'parentheses' );
		$msg->rawParams( '<a>foo</a>' );
		$msg->page( PageReferenceValue::localReference( NS_MAIN, 'Testing' ) );
		$this->assertSame( '(<a>foo</a>)', $msg->parse(), 'Sanity check' );
		$msg = unserialize( serialize( $msg ) );
		$this->assertSame( '(<a>foo</a>)', $msg->parse() );
		$title = TestingAccessWrapper::newFromObject( $msg )->contextPage;
		$this->assertInstanceOf( PageReference::class, $title );
		$this->assertSame( 'Testing', $title->getDbKey() );

		$msg = new Message( 'mainpage' );
		$msg->inLanguage( 'de' );
		$this->assertSame( 'Hauptseite', $msg->plain(), 'Sanity check' );
		$msg = unserialize( serialize( $msg ) );
		$this->assertSame( 'Hauptseite', $msg->plain() );
	}

	/**
	 * @covers Message::newFromSpecifier
	 * @dataProvider provideNewFromSpecifier
	 */
	public function testNewFromSpecifier( $value, $expectedText ) {
		$message = Message::newFromSpecifier( $value );
		$this->assertInstanceOf( Message::class, $message );
		if ( $value instanceof Message ) {
			$this->assertInstanceOf( get_class( $value ), $message );
			$this->assertEquals( $value, $message );
		}
		$this->assertSame( $expectedText, $message->text() );
	}

	public function provideNewFromSpecifier() {
		$messageSpecifier = $this->getMockForAbstractClass( MessageSpecifier::class );
		$messageSpecifier->method( 'getKey' )->willReturn( 'mainpage' );
		$messageSpecifier->method( 'getParams' )->willReturn( [] );

		return [
			'string' => [ 'mainpage', 'Main Page' ],
			'array' => [ [ 'youhavenewmessages', 'foo', 'bar' ], 'You have foo (bar).' ],
			'Message' => [ new Message( 'youhavenewmessages', [ 'foo', 'bar' ] ), 'You have foo (bar).' ],
			'RawMessage' => [ new RawMessage( 'foo ($1)', [ 'bar' ] ), 'foo (bar)' ],
			'ApiMessage' => [ new ApiMessage( [ 'mainpage' ], 'code', [ 'data' ] ), 'Main Page' ],
			'MessageSpecifier' => [ $messageSpecifier, 'Main Page' ],
			'nested RawMessage' => [ [ new RawMessage( 'foo ($1)', [ 'bar' ] ) ], 'foo (bar)' ],
		];
	}
}<|MERGE_RESOLUTION|>--- conflicted
+++ resolved
@@ -314,20 +314,9 @@
 		$msg = new Message( $key );
 		$this->assertSame( $expect, $msg->$format() );
 
-<<<<<<< HEAD
-		// This statefulness is deprecated (T146416)
-		$this->hideDeprecated( 'Message::toString with implicit format' );
-		$this->assertSame( $expect, $msg->toString(), 'toString is affected by format call' );
-
 		// This used to behave the same as toString() and was a security risk.
 		// It now has a stable return value that is always parsed/sanitized. (T146416)
 		$this->assertSame( $expectImplicit, $msg->__toString(), '__toString is not affected by format call' );
-		$this->assertSame( $expect, $msg->toString(), 'toString is not affected by __toString' );
-=======
-		// This used to behave the same as toString() and was a security risk.
-		// It now has a stable return value that is always parsed/sanitized. (T146416)
-		$this->assertSame( $expectImplicit, $msg->__toString(), '__toString is not affected by format call' );
->>>>>>> ea72c9b6
 	}
 
 	public static function provideToString_raw() {
@@ -360,15 +349,7 @@
 
 		$this->assertSame( $expect, $msg->$format() );
 
-<<<<<<< HEAD
-		$this->hideDeprecated( 'Message::toString with implicit format' );
-		$this->assertSame( $expect, $msg->toString(), 'toString is affected by format call' );
-
 		$this->assertSame( $expectImplicit, $msg->__toString() );
-		$this->assertSame( $expect, $msg->toString(), 'toString is not naffected by __toString' );
-=======
-		$this->assertSame( $expectImplicit, $msg->__toString() );
->>>>>>> ea72c9b6
 	}
 
 	/**
