--- conflicted
+++ resolved
@@ -57,11 +57,8 @@
 			'isValidBuiltInCode', 'isSupportedLanguage', 'getMessagesFileName'
 		) );
 
-<<<<<<< HEAD
-=======
 		$hookContainer = $this->createHookContainer( $hooks );
 
->>>>>>> 9b8a1684
 		$lc = $this->getMockBuilder( LocalisationCache::class )
 			->setConstructorArgs( [
 				new ServiceOptions( LocalisationCache::CONSTRUCTOR_OPTIONS, [
@@ -73,12 +70,8 @@
 				new LCStoreDB( [] ),
 				new NullLogger,
 				[],
-<<<<<<< HEAD
-				$mockLangNameUtils
-=======
 				$mockLangNameUtils,
 				$hookContainer
->>>>>>> 9b8a1684
 			] )
 			->setMethods( [ 'getMessagesDirs' ] )
 			->getMock();
