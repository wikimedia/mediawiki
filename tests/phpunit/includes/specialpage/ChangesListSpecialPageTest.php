--- conflicted
+++ resolved
@@ -16,1252 +16,1054 @@
  * @covers ChangesListSpecialPage
  */
 class ChangesListSpecialPageTest extends AbstractChangesListSpecialPageTestCase {
-	protected function getPage() {
-		$mock = $this->getMockBuilder( ChangesListSpecialPage::class )
-			->setConstructorArgs(
-				[
-					'ChangesListSpecialPage',
-					''
-				]
-			)
-			->setMethods( [ 'getPageTitle' ] )
-			->getMockForAbstractClass();
-
-		$mock->method( 'getPageTitle' )->willReturn(
-			Title::makeTitle( NS_SPECIAL, 'ChangesListSpecialPage' )
-		);
-
-		$mock = TestingAccessWrapper::newFromObject(
-			$mock
-		);
-
-		return $mock;
-	}
-
-	private function buildQuery(
-		$requestOptions = null,
-		$user = null
-	) {
-		$context = new RequestContext;
-		$context->setRequest( new FauxRequest( $requestOptions ) );
-		if ( $user ) {
-			$context->setUser( $user );
-		}
-
-		$this->changesListSpecialPage->setContext( $context );
-		$this->changesListSpecialPage->filterGroups = [];
-		$formOptions = $this->changesListSpecialPage->setup( null );
-
-		#  Filter out rc_timestamp conditions which depends on the test runtime
-		# This condition is not needed as of march 2, 2011 -- hashar
-		# @todo FIXME: Find a way to generate the correct rc_timestamp
-
-		$tables = [];
-		$fields = [];
-		$queryConditions = [];
-		$query_options = [];
-		$join_conds = [];
-
-		call_user_func_array(
-			[ $this->changesListSpecialPage, 'buildQuery' ],
-			[
-				&$tables,
-				&$fields,
-				&$queryConditions,
-				&$query_options,
-				&$join_conds,
-				$formOptions
-			]
-		);
-
-		$queryConditions = array_filter(
-			$queryConditions,
-			'ChangesListSpecialPageTest::filterOutRcTimestampCondition'
-		);
-
-		return $queryConditions;
-	}
-
-	/** helper to test SpecialRecentchanges::buildQuery() */
-	private function assertConditions(
-		$expected,
-		$requestOptions = null,
-		$message = '',
-		$user = null
-	) {
-		$queryConditions = $this->buildQuery( $requestOptions, $user );
-
-		$this->assertEquals(
-			self::normalizeCondition( $expected ),
-			self::normalizeCondition( $queryConditions ),
-			$message
-		);
-	}
-
-	private static function normalizeCondition( $conds ) {
-		$dbr = wfGetDB( DB_REPLICA );
-		$normalized = array_map(
-			function ( $k, $v ) use ( $dbr ) {
-				if ( is_array( $v ) ) {
-					sort( $v );
-				}
-				// (Ab)use makeList() to format only this entry
-				return $dbr->makeList( [ $k => $v ], Database::LIST_AND );
-			},
-			array_keys( $conds ),
-			$conds
-		);
-		sort( $normalized );
-		return $normalized;
-	}
-
-	/** return false if condition begins with 'rc_timestamp ' */
-	private static function filterOutRcTimestampCondition( $var ) {
-		return ( is_array( $var ) || strpos( $var, 'rc_timestamp ' ) === false );
-	}
-
-	public function testRcNsFilter() {
-		$this->assertConditions(
-			[ # expected
-				"rc_namespace = '0'",
-			],
-			[
-				'namespace' => NS_MAIN,
-			],
-			"rc conditions with one namespace"
-		);
-	}
-
-	public function testRcNsFilterInversion() {
-		$this->assertConditions(
-			[ # expected
-				"rc_namespace != '0'",
-			],
-			[
-				'namespace' => NS_MAIN,
-				'invert' => 1,
-			],
-			"rc conditions with namespace inverted"
-		);
-	}
-
-	public function testRcNsFilterMultiple() {
-		$this->assertConditions(
-			[ # expected
-				"rc_namespace IN ('1','2','3')",
-			],
-			[
-				'namespace' => '1;2;3',
-			],
-			"rc conditions with multiple namespaces"
-		);
-	}
-
-	public function testRcNsFilterMultipleAssociated() {
-		$this->assertConditions(
-			[ # expected
-				"rc_namespace IN ('0','1','4','5','6','7')",
-			],
-			[
-				'namespace' => '1;4;7',
-				'associated' => 1,
-			],
-			"rc conditions with multiple namespaces and associated"
-		);
-	}
-
-	public function testRcNsFilterAssociatedSpecial() {
-		$this->assertConditions(
-			[ # expected
-			  "rc_namespace IN ('-1','0','1')",
-			],
-			[
-				'namespace' => '1;-1',
-				'associated' => 1,
-			],
-			"rc conditions with associated and special namespace"
-		);
-	}
-
-	public function testRcNsFilterMultipleAssociatedInvert() {
-		$this->assertConditions(
-			[ # expected
-				"rc_namespace NOT IN ('2','3','8','9')",
-			],
-			[
-				'namespace' => '2;3;9',
-				'associated' => 1,
-				'invert' => 1
-			],
-			"rc conditions with multiple namespaces, associated and inverted"
-		);
-	}
-
-	public function testRcNsFilterMultipleInvert() {
-		$this->assertConditions(
-			[ # expected
-				"rc_namespace NOT IN ('1','2','3')",
-			],
-			[
-				'namespace' => '1;2;3',
-				'invert' => 1,
-			],
-			"rc conditions with multiple namespaces inverted"
-		);
-	}
-
-<<<<<<< HEAD
-	public function testRcHidemyselfFilter() {
-		$this->setMwGlobals( 'wgActorTableSchemaMigrationStage', SCHEMA_COMPAT_NEW );
-		$this->overrideMwServices();
-
-		$user = $this->getTestUser()->getUser();
-		$user->getActorId( wfGetDB( DB_MASTER ) );
-		$this->assertConditions(
-			[ # expected
-				"NOT((rc_actor = '{$user->getActorId()}'))",
-			],
-			[
-				'hidemyself' => 1,
-			],
-			"rc conditions: hidemyself=1 (logged in)",
-			$user
-		);
-
-		$user = User::newFromName( '10.11.12.13', false );
-		$id = $user->getActorId( wfGetDB( DB_MASTER ) );
-		$this->assertConditions(
-			[ # expected
-				"NOT((rc_actor = '{$user->getActorId()}'))",
-			],
-			[
-				'hidemyself' => 1,
-			],
-			"rc conditions: hidemyself=1 (anon)",
-			$user
-		);
-	}
-
-	public function testRcHidemyselfFilter_old() {
-		$this->setMwGlobals(
-			'wgActorTableSchemaMigrationStage', SCHEMA_COMPAT_WRITE_BOTH | SCHEMA_COMPAT_READ_OLD
-=======
-	public function testRcNsFilterAllContents() {
-		$namespaces = MediaWikiServices::getInstance()->getNamespaceInfo()->getSubjectNamespaces();
-		$this->assertConditions(
-			[ # expected
-				'rc_namespace IN (' . $this->db->makeList( $namespaces ) . ')',
-			],
-			[
-				'namespace' => 'all-contents',
-			],
-			"rc conditions with all-contents"
->>>>>>> e2509cbd
-		);
-	}
-
-	public function testRcHidemyselfFilter() {
-		$user = $this->getTestUser()->getUser();
-		$user->getActorId( wfGetDB( DB_MASTER ) );
-		$this->assertConditions(
-			[ # expected
-				"NOT((rc_actor = '{$user->getActorId()}'))",
-			],
-			[
-				'hidemyself' => 1,
-			],
-			"rc conditions: hidemyself=1 (logged in)",
-			$user
-		);
-
-		$user = User::newFromName( '10.11.12.13', false );
-		$id = $user->getActorId( wfGetDB( DB_MASTER ) );
-		$this->assertConditions(
-			[ # expected
-				"NOT((rc_actor = '{$user->getActorId()}'))",
-			],
-			[
-				'hidemyself' => 1,
-			],
-			"rc conditions: hidemyself=1 (anon)",
-			$user
-		);
-	}
-
-	public function testRcHidebyothersFilter() {
-<<<<<<< HEAD
-		$this->setMwGlobals( 'wgActorTableSchemaMigrationStage', SCHEMA_COMPAT_NEW );
-		$this->overrideMwServices();
-
-		$user = $this->getTestUser()->getUser();
-		$user->getActorId( wfGetDB( DB_MASTER ) );
-		$this->assertConditions(
-			[ # expected
-				"(rc_actor = '{$user->getActorId()}')",
-			],
-			[
-				'hidebyothers' => 1,
-			],
-			"rc conditions: hidebyothers=1 (logged in)",
-			$user
-		);
-
-		$user = User::newFromName( '10.11.12.13', false );
-		$id = $user->getActorId( wfGetDB( DB_MASTER ) );
-		$this->assertConditions(
-			[ # expected
-				"(rc_actor = '{$user->getActorId()}')",
-			],
-			[
-				'hidebyothers' => 1,
-			],
-			"rc conditions: hidebyothers=1 (anon)",
-			$user
-		);
-	}
-
-	public function testRcHidebyothersFilter_old() {
-		$this->setMwGlobals(
-			'wgActorTableSchemaMigrationStage', SCHEMA_COMPAT_WRITE_BOTH | SCHEMA_COMPAT_READ_OLD
-		);
-		$this->overrideMwServices();
-
-=======
->>>>>>> e2509cbd
-		$user = $this->getTestUser()->getUser();
-		$user->getActorId( wfGetDB( DB_MASTER ) );
-		$this->assertConditions(
-			[ # expected
-				"(rc_actor = '{$user->getActorId()}')",
-			],
-			[
-				'hidebyothers' => 1,
-			],
-			"rc conditions: hidebyothers=1 (logged in)",
-			$user
-		);
-
-		$user = User::newFromName( '10.11.12.13', false );
-		$id = $user->getActorId( wfGetDB( DB_MASTER ) );
-		$this->assertConditions(
-			[ # expected
-				"(rc_actor = '{$user->getActorId()}')",
-			],
-			[
-				'hidebyothers' => 1,
-			],
-			"rc conditions: hidebyothers=1 (anon)",
-			$user
-		);
-	}
-
-	public function testRcHidepageedits() {
-		$this->assertConditions(
-			[ # expected
-				"rc_type != '0'",
-			],
-			[
-				'hidepageedits' => 1,
-			],
-			"rc conditions: hidepageedits=1"
-		);
-	}
-
-	public function testRcHidenewpages() {
-		$this->assertConditions(
-			[ # expected
-				"rc_type != '1'",
-			],
-			[
-				'hidenewpages' => 1,
-			],
-			"rc conditions: hidenewpages=1"
-		);
-	}
-
-	public function testRcHidelog() {
-		$this->assertConditions(
-			[ # expected
-				"rc_type != '3'",
-			],
-			[
-				'hidelog' => 1,
-			],
-			"rc conditions: hidelog=1"
-		);
-	}
-
-	public function testRcHidehumans() {
-		$this->assertConditions(
-			[ # expected
-				'rc_bot' => 1,
-			],
-			[
-				'hidebots' => 0,
-				'hidehumans' => 1,
-			],
-			"rc conditions: hidebots=0 hidehumans=1"
-		);
-	}
-
-	public function testRcHidepatrolledDisabledFilter() {
-		$this->setMwGlobals( 'wgUseRCPatrol', false );
-		$user = $this->getTestUser()->getUser();
-		$this->assertConditions(
-			[ # expected
-			],
-			[
-				'hidepatrolled' => 1,
-			],
-			"rc conditions: hidepatrolled=1 (user not allowed)",
-			$user
-		);
-	}
-
-	public function testRcHideunpatrolledDisabledFilter() {
-		$this->setMwGlobals( 'wgUseRCPatrol', false );
-		$user = $this->getTestUser()->getUser();
-		$this->assertConditions(
-			[ # expected
-			],
-			[
-				'hideunpatrolled' => 1,
-			],
-			"rc conditions: hideunpatrolled=1 (user not allowed)",
-			$user
-		);
-	}
-
-	public function testRcHidepatrolledFilter() {
-		$user = $this->getTestSysop()->getUser();
-		$this->assertConditions(
-			[ # expected
-				'rc_patrolled' => 0,
-			],
-			[
-				'hidepatrolled' => 1,
-			],
-			"rc conditions: hidepatrolled=1",
-			$user
-		);
-	}
-
-	public function testRcHideunpatrolledFilter() {
-		$user = $this->getTestSysop()->getUser();
-		$this->assertConditions(
-			[ # expected
-				'rc_patrolled' => [ 1, 2 ],
-			],
-			[
-				'hideunpatrolled' => 1,
-			],
-			"rc conditions: hideunpatrolled=1",
-			$user
-		);
-	}
-
-	public function testRcReviewStatusFilter() {
-		$user = $this->getTestSysop()->getUser();
-		$this->assertConditions(
-			[ #expected
-				'rc_patrolled' => 1,
-			],
-			[
-				'reviewStatus' => 'manual'
-			],
-			"rc conditions: reviewStatus=manual",
-			$user
-		);
-		$this->assertConditions(
-			[ #expected
-				'rc_patrolled' => [ 0, 2 ],
-			],
-			[
-				'reviewStatus' => 'unpatrolled;auto'
-			],
-			"rc conditions: reviewStatus=unpatrolled;auto",
-			$user
-		);
-	}
-
-	public function testRcHideminorFilter() {
-		$this->assertConditions(
-			[ # expected
-				"rc_minor = 0",
-			],
-			[
-				'hideminor' => 1,
-			],
-			"rc conditions: hideminor=1"
-		);
-	}
-
-	public function testRcHidemajorFilter() {
-		$this->assertConditions(
-			[ # expected
-				"rc_minor = 1",
-			],
-			[
-				'hidemajor' => 1,
-			],
-			"rc conditions: hidemajor=1"
-		);
-	}
-
-	public function testHideCategorization() {
-		$this->assertConditions(
-			[
-				# expected
-				"rc_type != '6'"
-			],
-			[
-				'hidecategorization' => 1
-			],
-			"rc conditions: hidecategorization=1"
-		);
-	}
-
-	public function testFilterUserExpLevelAll() {
-		$this->assertConditions(
-			[
-				# expected
-			],
-			[
-				'userExpLevel' => 'registered;unregistered;newcomer;learner;experienced',
-			],
-			"rc conditions: userExpLevel=registered;unregistered;newcomer;learner;experienced"
-		);
-	}
-
-	public function testFilterUserExpLevelRegisteredUnregistered() {
-		$this->assertConditions(
-			[
-				# expected
-			],
-			[
-				'userExpLevel' => 'registered;unregistered',
-			],
-			"rc conditions: userExpLevel=registered;unregistered"
-		);
-	}
-
-	public function testFilterUserExpLevelRegisteredUnregisteredLearner() {
-		$this->assertConditions(
-			[
-				# expected
-			],
-			[
-				'userExpLevel' => 'registered;unregistered;learner',
-			],
-			"rc conditions: userExpLevel=registered;unregistered;learner"
-		);
-	}
-
-	public function testFilterUserExpLevelAllExperienceLevels() {
-<<<<<<< HEAD
-		$this->setMwGlobals( 'wgActorTableSchemaMigrationStage', SCHEMA_COMPAT_NEW );
-		$this->overrideMwServices();
-
-		$this->assertConditions(
-			[
-				# expected
-				'actor_rc_user.actor_user IS NOT NULL',
-			],
-			[
-				'userExpLevel' => 'newcomer;learner;experienced',
-			],
-			"rc conditions: userExpLevel=newcomer;learner;experienced"
-		);
-	}
-
-	public function testFilterUserExpLevelAllExperienceLevels_old() {
-		$this->setMwGlobals(
-			'wgActorTableSchemaMigrationStage', SCHEMA_COMPAT_WRITE_BOTH | SCHEMA_COMPAT_READ_OLD
-		);
-		$this->overrideMwServices();
-
-=======
->>>>>>> e2509cbd
-		$this->assertConditions(
-			[
-				# expected
-				'actor_rc_user.actor_user IS NOT NULL',
-			],
-			[
-				'userExpLevel' => 'newcomer;learner;experienced',
-			],
-			"rc conditions: userExpLevel=newcomer;learner;experienced"
-		);
-	}
-
-<<<<<<< HEAD
-	public function testFilterUserExpLevelRegistrered() {
-		$this->setMwGlobals( 'wgActorTableSchemaMigrationStage', SCHEMA_COMPAT_NEW );
-		$this->overrideMwServices();
-
-		$this->assertConditions(
-			[
-				# expected
-				'actor_rc_user.actor_user IS NOT NULL',
-			],
-			[
-				'userExpLevel' => 'registered',
-			],
-			"rc conditions: userExpLevel=registered"
-		);
-	}
-
-	public function testFilterUserExpLevelRegistrered_old() {
-		$this->setMwGlobals(
-			'wgActorTableSchemaMigrationStage', SCHEMA_COMPAT_WRITE_BOTH | SCHEMA_COMPAT_READ_OLD
-		);
-		$this->overrideMwServices();
-
-=======
-	public function testFilterUserExpLevelRegistered() {
->>>>>>> e2509cbd
-		$this->assertConditions(
-			[
-				# expected
-				'actor_rc_user.actor_user IS NOT NULL',
-			],
-			[
-				'userExpLevel' => 'registered',
-			],
-			"rc conditions: userExpLevel=registered"
-		);
-	}
-
-<<<<<<< HEAD
-	public function testFilterUserExpLevelUnregistrered() {
-		$this->setMwGlobals( 'wgActorTableSchemaMigrationStage', SCHEMA_COMPAT_NEW );
-		$this->overrideMwServices();
-
-		$this->assertConditions(
-			[
-				# expected
-				'actor_rc_user.actor_user IS NULL',
-			],
-			[
-				'userExpLevel' => 'unregistered',
-			],
-			"rc conditions: userExpLevel=unregistered"
-		);
-	}
-
-	public function testFilterUserExpLevelUnregistrered_old() {
-		$this->setMwGlobals(
-			'wgActorTableSchemaMigrationStage', SCHEMA_COMPAT_WRITE_BOTH | SCHEMA_COMPAT_READ_OLD
-		);
-		$this->overrideMwServices();
-
-=======
-	public function testFilterUserExpLevelUnregistered() {
->>>>>>> e2509cbd
-		$this->assertConditions(
-			[
-				# expected
-				'actor_rc_user.actor_user IS NULL',
-			],
-			[
-				'userExpLevel' => 'unregistered',
-			],
-			"rc conditions: userExpLevel=unregistered"
-		);
-	}
-
-<<<<<<< HEAD
-	public function testFilterUserExpLevelRegistreredOrLearner() {
-		$this->setMwGlobals( 'wgActorTableSchemaMigrationStage', SCHEMA_COMPAT_NEW );
-		$this->overrideMwServices();
-
-		$this->assertConditions(
-			[
-				# expected
-				'actor_rc_user.actor_user IS NOT NULL',
-			],
-			[
-				'userExpLevel' => 'registered;learner',
-			],
-			"rc conditions: userExpLevel=registered;learner"
-		);
-	}
-
-	public function testFilterUserExpLevelRegistreredOrLearner_old() {
-		$this->setMwGlobals(
-			'wgActorTableSchemaMigrationStage', SCHEMA_COMPAT_WRITE_BOTH | SCHEMA_COMPAT_READ_OLD
-		);
-		$this->overrideMwServices();
-
-=======
-	public function testFilterUserExpLevelRegisteredOrLearner() {
->>>>>>> e2509cbd
-		$this->assertConditions(
-			[
-				# expected
-				'actor_rc_user.actor_user IS NOT NULL',
-			],
-			[
-				'userExpLevel' => 'registered;learner',
-			],
-			"rc conditions: userExpLevel=registered;learner"
-		);
-	}
-
-<<<<<<< HEAD
-	public function testFilterUserExpLevelUnregistreredOrExperienced() {
-		$this->setMwGlobals( 'wgActorTableSchemaMigrationStage', SCHEMA_COMPAT_NEW );
-		$this->overrideMwServices();
-
-		$conds = $this->buildQuery( [ 'userExpLevel' => 'unregistered;experienced' ] );
-
-		$this->assertRegExp(
-			'/\(actor_rc_user\.actor_user IS NULL\) OR '
-				. '\(\(user_editcount >= 500\) AND \(user_registration <= \'[^\']+\'\)\)/',
-			reset( $conds ),
-			"rc conditions: userExpLevel=unregistered;experienced"
-		);
-	}
-
-	public function testFilterUserExpLevelUnregistreredOrExperienced_old() {
-		$this->setMwGlobals(
-			'wgActorTableSchemaMigrationStage', SCHEMA_COMPAT_WRITE_BOTH | SCHEMA_COMPAT_READ_OLD
-		);
-		$this->overrideMwServices();
-
-=======
-	public function testFilterUserExpLevelUnregisteredOrExperienced() {
->>>>>>> e2509cbd
-		$conds = $this->buildQuery( [ 'userExpLevel' => 'unregistered;experienced' ] );
-
-		$this->assertRegExp(
-			'/\(actor_rc_user\.actor_user IS NULL\) OR '
-				. '\(\(user_editcount >= 500\) AND \(user_registration <= \'[^\']+\'\)\)/',
-			reset( $conds ),
-			"rc conditions: userExpLevel=unregistered;experienced"
-		);
-	}
-
-	public function testFilterUserExpLevel() {
-		$now = time();
-		$this->setMwGlobals( [
-			'wgLearnerEdits' => 10,
-			'wgLearnerMemberSince' => 4,
-			'wgExperiencedUserEdits' => 500,
-			'wgExperiencedUserMemberSince' => 30,
-		] );
-
-		$this->createUsers( [
-			'Newcomer1' => [ 'edits' => 2, 'days' => 2 ],
-			'Newcomer2' => [ 'edits' => 12, 'days' => 3 ],
-			'Newcomer3' => [ 'edits' => 8, 'days' => 5 ],
-			'Learner1' => [ 'edits' => 15, 'days' => 10 ],
-			'Learner2' => [ 'edits' => 450, 'days' => 20 ],
-			'Learner3' => [ 'edits' => 460, 'days' => 33 ],
-			'Learner4' => [ 'edits' => 525, 'days' => 28 ],
-			'Experienced1' => [ 'edits' => 538, 'days' => 33 ],
-		], $now );
-
-		// newcomers only
-		$this->assertArrayEquals(
-			[ 'Newcomer1', 'Newcomer2', 'Newcomer3' ],
-			$this->fetchUsers( [ 'newcomer' ], $now )
-		);
-
-		// newcomers and learner
-		$this->assertArrayEquals(
-			[
-				'Newcomer1', 'Newcomer2', 'Newcomer3',
-				'Learner1', 'Learner2', 'Learner3', 'Learner4',
-			],
-			$this->fetchUsers( [ 'newcomer', 'learner' ], $now )
-		);
-
-		// newcomers and more learner
-		$this->assertArrayEquals(
-			[
-				'Newcomer1', 'Newcomer2', 'Newcomer3',
-				'Experienced1',
-			],
-			$this->fetchUsers( [ 'newcomer', 'experienced' ], $now )
-		);
-
-		// learner only
-		$this->assertArrayEquals(
-			[ 'Learner1', 'Learner2', 'Learner3', 'Learner4' ],
-			$this->fetchUsers( [ 'learner' ], $now )
-		);
-
-		// more experienced only
-		$this->assertArrayEquals(
-			[ 'Experienced1' ],
-			$this->fetchUsers( [ 'experienced' ], $now )
-		);
-
-		// learner and more experienced
-		$this->assertArrayEquals(
-			[
-				'Learner1', 'Learner2', 'Learner3', 'Learner4',
-				'Experienced1',
-			],
-			$this->fetchUsers( [ 'learner', 'experienced' ], $now )
-		);
-	}
-
-	private function createUsers( $specs, $now ) {
-		$dbw = wfGetDB( DB_MASTER );
-		foreach ( $specs as $name => $spec ) {
-			User::createNew(
-				$name,
-				[
-					'editcount' => $spec['edits'],
-					'registration' => $dbw->timestamp( $this->daysAgo( $spec['days'], $now ) ),
-					'email' => 'ut',
-				]
-			);
-		}
-	}
-
-	private function fetchUsers( $filters, $now ) {
-		$tables = [];
-		$conds = [];
-		$fields = [];
-		$query_options = [];
-		$join_conds = [];
-
-		sort( $filters );
-
-		call_user_func_array(
-			[ $this->changesListSpecialPage, 'filterOnUserExperienceLevel' ],
-			[
-				get_class( $this->changesListSpecialPage ),
-				$this->changesListSpecialPage->getContext(),
-				$this->changesListSpecialPage->getDB(),
-				&$tables,
-				&$fields,
-				&$conds,
-				&$query_options,
-				&$join_conds,
-				$filters,
-				$now
-			]
-		);
-
-		// @todo: This is not at all safe or sane. It just blindly assumes
-		// nothing in $conds depends on any other tables.
-		$result = wfGetDB( DB_MASTER )->select(
-			'user',
-			'user_name',
-			array_filter( $conds ) + [ 'user_email' => 'ut' ]
-		);
-
-		$usernames = [];
-		foreach ( $result as $row ) {
-			$usernames[] = $row->user_name;
-		}
-
-		return $usernames;
-	}
-
-	private function daysAgo( $days, $now ) {
-		$secondsPerDay = 86400;
-		return $now - $days * $secondsPerDay;
-	}
-
-	public function testGetStructuredFilterJsData() {
-		$this->changesListSpecialPage->filterGroups = [];
-
-		$definition = [
-			[
-				'name' => 'gub-group',
-				'title' => 'gub-group-title',
-				'class' => ChangesListBooleanFilterGroup::class,
-				'filters' => [
-					[
-						'name' => 'hidefoo',
-						'label' => 'foo-label',
-						'description' => 'foo-description',
-						'default' => true,
-						'showHide' => 'showhidefoo',
-						'priority' => 2,
-					],
-					[
-						'name' => 'hidebar',
-						'label' => 'bar-label',
-						'description' => 'bar-description',
-						'default' => false,
-						'priority' => 4,
-					]
-				],
-			],
-
-			[
-				'name' => 'des-group',
-				'title' => 'des-group-title',
-				'class' => ChangesListStringOptionsFilterGroup::class,
-				'isFullCoverage' => true,
-				'filters' => [
-					[
-						'name' => 'grault',
-						'label' => 'grault-label',
-						'description' => 'grault-description',
-					],
-					[
-						'name' => 'garply',
-						'label' => 'garply-label',
-						'description' => 'garply-description',
-					],
-				],
-				'queryCallable' => function () {
-				},
-				'default' => ChangesListStringOptionsFilterGroup::NONE,
-			],
-
-			[
-				'name' => 'unstructured',
-				'class' => ChangesListBooleanFilterGroup::class,
-				'filters' => [
-					[
-						'name' => 'hidethud',
-						'showHide' => 'showhidethud',
-						'default' => true,
-					],
-
-					[
-						'name' => 'hidemos',
-						'showHide' => 'showhidemos',
-						'default' => false,
-					],
-				],
-			],
-
-		];
-
-		$this->changesListSpecialPage->registerFiltersFromDefinitions( $definition );
-
-		$this->assertArrayEquals(
-			[
-				// Filters that only display in the unstructured UI are
-				// are not included, and neither are groups that would
-				// be empty due to the above.
-				'groups' => [
-					[
-						'name' => 'gub-group',
-						'title' => 'gub-group-title',
-						'type' => ChangesListBooleanFilterGroup::TYPE,
-						'priority' => -1,
-						'filters' => [
-							[
-								'name' => 'hidebar',
-								'label' => 'bar-label',
-								'description' => 'bar-description',
-								'default' => false,
-								'priority' => 4,
-								'cssClass' => null,
-								'conflicts' => [],
-								'subset' => [],
-								'defaultHighlightColor' => null
-							],
-							[
-								'name' => 'hidefoo',
-								'label' => 'foo-label',
-								'description' => 'foo-description',
-								'default' => true,
-								'priority' => 2,
-								'cssClass' => null,
-								'conflicts' => [],
-								'subset' => [],
-								'defaultHighlightColor' => null
-							],
-						],
-						'fullCoverage' => true,
-						'conflicts' => [],
-					],
-
-					[
-						'name' => 'des-group',
-						'title' => 'des-group-title',
-						'type' => ChangesListStringOptionsFilterGroup::TYPE,
-						'priority' => -2,
-						'fullCoverage' => true,
-						'filters' => [
-							[
-								'name' => 'grault',
-								'label' => 'grault-label',
-								'description' => 'grault-description',
-								'cssClass' => null,
-								'priority' => -2,
-								'conflicts' => [],
-								'subset' => [],
-								'defaultHighlightColor' => null
-							],
-							[
-								'name' => 'garply',
-								'label' => 'garply-label',
-								'description' => 'garply-description',
-								'cssClass' => null,
-								'priority' => -3,
-								'conflicts' => [],
-								'subset' => [],
-								'defaultHighlightColor' => null
-							],
-						],
-						'conflicts' => [],
-						'separator' => ';',
-						'default' => ChangesListStringOptionsFilterGroup::NONE,
-					],
-				],
-				'messageKeys' => [
-					'gub-group-title',
-					'bar-label',
-					'bar-description',
-					'foo-label',
-					'foo-description',
-					'des-group-title',
-					'grault-label',
-					'grault-description',
-					'garply-label',
-					'garply-description',
-				],
-			],
-			$this->changesListSpecialPage->getStructuredFilterJsData(),
-			/** ordered= */ false,
-			/** named= */ true
-		);
-	}
-
-	public function provideParseParameters() {
-		return [
-			[ 'hidebots', [ 'hidebots' => true ] ],
-
-			[ 'bots', [ 'hidebots' => false ] ],
-
-			[ 'hideminor', [ 'hideminor' => true ] ],
-
-			[ 'minor', [ 'hideminor' => false ] ],
-
-			[ 'hidemajor', [ 'hidemajor' => true ] ],
-
-			[ 'hideliu', [ 'hideliu' => true ] ],
-
-			[ 'hidepatrolled', [ 'hidepatrolled' => true ] ],
-
-			[ 'hideunpatrolled', [ 'hideunpatrolled' => true ] ],
-
-			[ 'hideanons', [ 'hideanons' => true ] ],
-
-			[ 'hidemyself', [ 'hidemyself' => true ] ],
-
-			[ 'hidebyothers', [ 'hidebyothers' => true ] ],
-
-			[ 'hidehumans', [ 'hidehumans' => true ] ],
-
-			[ 'hidepageedits', [ 'hidepageedits' => true ] ],
-
-			[ 'pagedits', [ 'hidepageedits' => false ] ],
-
-			[ 'hidenewpages', [ 'hidenewpages' => true ] ],
-
-			[ 'hidecategorization', [ 'hidecategorization' => true ] ],
-
-			[ 'hidelog', [ 'hidelog' => true ] ],
-
-			[
-				'userExpLevel=learner;experienced',
-				[
-					'userExpLevel' => 'learner;experienced'
-				],
-			],
-
-			// A few random combos
-			[
-				'bots,hideliu,hidemyself',
-				[
-					'hidebots' => false,
-					'hideliu' => true,
-					'hidemyself' => true,
-				],
-			],
-
-			[
-				'minor,hideanons,categorization',
-				[
-					'hideminor' => false,
-					'hideanons' => true,
-					'hidecategorization' => false,
-				]
-			],
-
-			[
-				'hidehumans,bots,hidecategorization',
-				[
-					'hidehumans' => true,
-					'hidebots' => false,
-					'hidecategorization' => true,
-				],
-			],
-
-			[
-				'hidemyself,userExpLevel=newcomer;learner,hideminor',
-				[
-					'hidemyself' => true,
-					'hideminor' => true,
-					'userExpLevel' => 'newcomer;learner',
-				],
-			],
-		];
-	}
-
-	public function provideGetFilterConflicts() {
-		return [
-			[
-				"parameters" => [],
-				"expectedConflicts" => false,
-			],
-			[
-				"parameters" => [
-					"hideliu" => true,
-					"userExpLevel" => "newcomer",
-				],
-				"expectedConflicts" => false,
-			],
-			[
-				"parameters" => [
-					"hideanons" => true,
-					"userExpLevel" => "learner",
-				],
-				"expectedConflicts" => false,
-			],
-			[
-				"parameters" => [
-					"hidemajor" => true,
-					"hidenewpages" => true,
-					"hidepageedits" => true,
-					"hidecategorization" => false,
-					"hidelog" => true,
-					"hideWikidata" => true,
-				],
-				"expectedConflicts" => true,
-			],
-			[
-				"parameters" => [
-					"hidemajor" => true,
-					"hidenewpages" => false,
-					"hidepageedits" => true,
-					"hidecategorization" => false,
-					"hidelog" => false,
-					"hideWikidata" => true,
-				],
-				"expectedConflicts" => true,
-			],
-			[
-				"parameters" => [
-					"hidemajor" => true,
-					"hidenewpages" => false,
-					"hidepageedits" => false,
-					"hidecategorization" => true,
-					"hidelog" => true,
-					"hideWikidata" => true,
-				],
-				"expectedConflicts" => false,
-			],
-			[
-				"parameters" => [
-					"hideminor" => true,
-					"hidenewpages" => true,
-					"hidepageedits" => true,
-					"hidecategorization" => false,
-					"hidelog" => true,
-					"hideWikidata" => true,
-				],
-				"expectedConflicts" => false,
-			],
-		];
-	}
-
-	/**
-	 * @dataProvider provideGetFilterConflicts
-	 */
-	public function testGetFilterConflicts( $parameters, $expectedConflicts ) {
-		$context = new RequestContext;
-		$context->setRequest( new FauxRequest( $parameters ) );
-		$this->changesListSpecialPage->setContext( $context );
-
-		$this->assertEquals(
-			$expectedConflicts,
-			$this->changesListSpecialPage->areFiltersInConflict()
-		);
-	}
-
-	public function validateOptionsProvider() {
-		return [
-			[
-				[ 'hideanons' => 1, 'hideliu' => 1, 'hidebots' => 1 ],
-				true,
-				[ 'userExpLevel' => 'unregistered', 'hidebots' => 1, ],
-				true,
-			],
-			[
-				[ 'hideanons' => 1, 'hideliu' => 1, 'hidebots' => 0 ],
-				true,
-				[ 'hidebots' => 0, 'hidehumans' => 1 ],
-				true,
-			],
-			[
-				[ 'hideanons' => 1 ],
-				true,
-				[ 'userExpLevel' => 'registered' ],
-				true,
-			],
-			[
-				[ 'hideliu' => 1 ],
-				true,
-				[ 'userExpLevel' => 'unregistered' ],
-				true,
-			],
-			[
-				[ 'hideanons' => 1, 'hidebots' => 1 ],
-				true,
-				[ 'userExpLevel' => 'registered', 'hidebots' => 1 ],
-				true,
-			],
-			[
-				[ 'hideliu' => 1, 'hidebots' => 0 ],
-				true,
-				[ 'userExpLevel' => 'unregistered', 'hidebots' => 0 ],
-				true,
-			],
-			[
-				[ 'hidemyself' => 1, 'hidebyothers' => 1 ],
-				true,
-				[],
-				true,
-			],
-			[
-				[ 'hidebots' => 1, 'hidehumans' => 1 ],
-				true,
-				[],
-				true,
-			],
-			[
-				[ 'hidepatrolled' => 1, 'hideunpatrolled' => 1 ],
-				true,
-				[],
-				true,
-			],
-			[
-				[ 'hideminor' => 1, 'hidemajor' => 1 ],
-				true,
-				[],
-				true,
-			],
-			[
-				// changeType
-				[ 'hidepageedits' => 1, 'hidenewpages' => 1, 'hidecategorization' => 1, 'hidelog' => 1, ],
-				true,
-				[],
-				true,
-			],
-		];
-	}
+    protected function getPage() {
+        $mock = $this->getMockBuilder( ChangesListSpecialPage::class )
+            ->setConstructorArgs(
+                [
+                    'ChangesListSpecialPage',
+                    ''
+                ]
+            )
+            ->setMethods( [ 'getPageTitle' ] )
+            ->getMockForAbstractClass();
+
+        $mock->method( 'getPageTitle' )->willReturn(
+            Title::makeTitle( NS_SPECIAL, 'ChangesListSpecialPage' )
+        );
+
+        $mock = TestingAccessWrapper::newFromObject(
+            $mock
+        );
+
+        return $mock;
+    }
+
+    private function buildQuery(
+        $requestOptions = null,
+        $user = null
+    ) {
+        $context = new RequestContext;
+        $context->setRequest( new FauxRequest( $requestOptions ) );
+        if ( $user ) {
+            $context->setUser( $user );
+        }
+
+        $this->changesListSpecialPage->setContext( $context );
+        $this->changesListSpecialPage->filterGroups = [];
+        $formOptions = $this->changesListSpecialPage->setup( null );
+
+        #  Filter out rc_timestamp conditions which depends on the test runtime
+        # This condition is not needed as of march 2, 2011 -- hashar
+        # @todo FIXME: Find a way to generate the correct rc_timestamp
+
+        $tables = [];
+        $fields = [];
+        $queryConditions = [];
+        $query_options = [];
+        $join_conds = [];
+
+        call_user_func_array(
+            [ $this->changesListSpecialPage, 'buildQuery' ],
+            [
+                &$tables,
+                &$fields,
+                &$queryConditions,
+                &$query_options,
+                &$join_conds,
+                $formOptions
+            ]
+        );
+
+        $queryConditions = array_filter(
+            $queryConditions,
+            'ChangesListSpecialPageTest::filterOutRcTimestampCondition'
+        );
+
+        return $queryConditions;
+    }
+
+    /** helper to test SpecialRecentchanges::buildQuery() */
+    private function assertConditions(
+        $expected,
+        $requestOptions = null,
+        $message = '',
+        $user = null
+    ) {
+        $queryConditions = $this->buildQuery( $requestOptions, $user );
+
+        $this->assertEquals(
+            self::normalizeCondition( $expected ),
+            self::normalizeCondition( $queryConditions ),
+            $message
+        );
+    }
+
+    private static function normalizeCondition( $conds ) {
+        $dbr = wfGetDB( DB_REPLICA );
+        $normalized = array_map(
+            function ( $k, $v ) use ( $dbr ) {
+                if ( is_array( $v ) ) {
+                    sort( $v );
+                }
+                // (Ab)use makeList() to format only this entry
+                return $dbr->makeList( [ $k => $v ], Database::LIST_AND );
+            },
+            array_keys( $conds ),
+            $conds
+        );
+        sort( $normalized );
+        return $normalized;
+    }
+
+    /** return false if condition begins with 'rc_timestamp ' */
+    private static function filterOutRcTimestampCondition( $var ) {
+        return ( is_array( $var ) || strpos( $var, 'rc_timestamp ' ) === false );
+    }
+
+    public function testRcNsFilter() {
+        $this->assertConditions(
+            [ # expected
+                "rc_namespace = '0'",
+            ],
+            [
+                'namespace' => NS_MAIN,
+            ],
+            "rc conditions with one namespace"
+        );
+    }
+
+    public function testRcNsFilterInversion() {
+        $this->assertConditions(
+            [ # expected
+                "rc_namespace != '0'",
+            ],
+            [
+                'namespace' => NS_MAIN,
+                'invert' => 1,
+            ],
+            "rc conditions with namespace inverted"
+        );
+    }
+
+    public function testRcNsFilterMultiple() {
+        $this->assertConditions(
+            [ # expected
+                "rc_namespace IN ('1','2','3')",
+            ],
+            [
+                'namespace' => '1;2;3',
+            ],
+            "rc conditions with multiple namespaces"
+        );
+    }
+
+    public function testRcNsFilterMultipleAssociated() {
+        $this->assertConditions(
+            [ # expected
+                "rc_namespace IN ('0','1','4','5','6','7')",
+            ],
+            [
+                'namespace' => '1;4;7',
+                'associated' => 1,
+            ],
+            "rc conditions with multiple namespaces and associated"
+        );
+    }
+
+    public function testRcNsFilterAssociatedSpecial() {
+        $this->assertConditions(
+            [ # expected
+              "rc_namespace IN ('-1','0','1')",
+            ],
+            [
+                'namespace' => '1;-1',
+                'associated' => 1,
+            ],
+            "rc conditions with associated and special namespace"
+        );
+    }
+
+    public function testRcNsFilterMultipleAssociatedInvert() {
+        $this->assertConditions(
+            [ # expected
+                "rc_namespace NOT IN ('2','3','8','9')",
+            ],
+            [
+                'namespace' => '2;3;9',
+                'associated' => 1,
+                'invert' => 1
+            ],
+            "rc conditions with multiple namespaces, associated and inverted"
+        );
+    }
+
+    public function testRcNsFilterMultipleInvert() {
+        $this->assertConditions(
+            [ # expected
+                "rc_namespace NOT IN ('1','2','3')",
+            ],
+            [
+                'namespace' => '1;2;3',
+                'invert' => 1,
+            ],
+            "rc conditions with multiple namespaces inverted"
+        );
+    }
+
+    public function testRcNsFilterAllContents() {
+        $namespaces = MediaWikiServices::getInstance()->getNamespaceInfo()->getSubjectNamespaces();
+        $this->assertConditions(
+            [ # expected
+                'rc_namespace IN (' . $this->db->makeList( $namespaces ) . ')',
+            ],
+            [
+                'namespace' => 'all-contents',
+            ],
+            "rc conditions with all-contents"
+        );
+    }
+
+    public function testRcHidemyselfFilter() {
+        $user = $this->getTestUser()->getUser();
+        $user->getActorId( wfGetDB( DB_MASTER ) );
+        $this->assertConditions(
+            [ # expected
+                "NOT((rc_actor = '{$user->getActorId()}'))",
+            ],
+            [
+                'hidemyself' => 1,
+            ],
+            "rc conditions: hidemyself=1 (logged in)",
+            $user
+        );
+
+        $user = User::newFromName( '10.11.12.13', false );
+        $id = $user->getActorId( wfGetDB( DB_MASTER ) );
+        $this->assertConditions(
+            [ # expected
+                "NOT((rc_actor = '{$user->getActorId()}'))",
+            ],
+            [
+                'hidemyself' => 1,
+            ],
+            "rc conditions: hidemyself=1 (anon)",
+            $user
+        );
+    }
+
+    public function testRcHidebyothersFilter() {
+        $user = $this->getTestUser()->getUser();
+        $user->getActorId( wfGetDB( DB_MASTER ) );
+        $this->assertConditions(
+            [ # expected
+                "(rc_actor = '{$user->getActorId()}')",
+            ],
+            [
+                'hidebyothers' => 1,
+            ],
+            "rc conditions: hidebyothers=1 (logged in)",
+            $user
+        );
+
+        $user = User::newFromName( '10.11.12.13', false );
+        $id = $user->getActorId( wfGetDB( DB_MASTER ) );
+        $this->assertConditions(
+            [ # expected
+                "(rc_actor = '{$user->getActorId()}')",
+            ],
+            [
+                'hidebyothers' => 1,
+            ],
+            "rc conditions: hidebyothers=1 (anon)",
+            $user
+        );
+    }
+
+    public function testRcHidepageedits() {
+        $this->assertConditions(
+            [ # expected
+                "rc_type != '0'",
+            ],
+            [
+                'hidepageedits' => 1,
+            ],
+            "rc conditions: hidepageedits=1"
+        );
+    }
+
+    public function testRcHidenewpages() {
+        $this->assertConditions(
+            [ # expected
+                "rc_type != '1'",
+            ],
+            [
+                'hidenewpages' => 1,
+            ],
+            "rc conditions: hidenewpages=1"
+        );
+    }
+
+    public function testRcHidelog() {
+        $this->assertConditions(
+            [ # expected
+                "rc_type != '3'",
+            ],
+            [
+                'hidelog' => 1,
+            ],
+            "rc conditions: hidelog=1"
+        );
+    }
+
+    public function testRcHidehumans() {
+        $this->assertConditions(
+            [ # expected
+                'rc_bot' => 1,
+            ],
+            [
+                'hidebots' => 0,
+                'hidehumans' => 1,
+            ],
+            "rc conditions: hidebots=0 hidehumans=1"
+        );
+    }
+
+    public function testRcHidepatrolledDisabledFilter() {
+        $this->setMwGlobals( 'wgUseRCPatrol', false );
+        $user = $this->getTestUser()->getUser();
+        $this->assertConditions(
+            [ # expected
+            ],
+            [
+                'hidepatrolled' => 1,
+            ],
+            "rc conditions: hidepatrolled=1 (user not allowed)",
+            $user
+        );
+    }
+
+    public function testRcHideunpatrolledDisabledFilter() {
+        $this->setMwGlobals( 'wgUseRCPatrol', false );
+        $user = $this->getTestUser()->getUser();
+        $this->assertConditions(
+            [ # expected
+            ],
+            [
+                'hideunpatrolled' => 1,
+            ],
+            "rc conditions: hideunpatrolled=1 (user not allowed)",
+            $user
+        );
+    }
+
+    public function testRcHidepatrolledFilter() {
+        $user = $this->getTestSysop()->getUser();
+        $this->assertConditions(
+            [ # expected
+                'rc_patrolled' => 0,
+            ],
+            [
+                'hidepatrolled' => 1,
+            ],
+            "rc conditions: hidepatrolled=1",
+            $user
+        );
+    }
+
+    public function testRcHideunpatrolledFilter() {
+        $user = $this->getTestSysop()->getUser();
+        $this->assertConditions(
+            [ # expected
+                'rc_patrolled' => [ 1, 2 ],
+            ],
+            [
+                'hideunpatrolled' => 1,
+            ],
+            "rc conditions: hideunpatrolled=1",
+            $user
+        );
+    }
+
+    public function testRcReviewStatusFilter() {
+        $user = $this->getTestSysop()->getUser();
+        $this->assertConditions(
+            [ #expected
+                'rc_patrolled' => 1,
+            ],
+            [
+                'reviewStatus' => 'manual'
+            ],
+            "rc conditions: reviewStatus=manual",
+            $user
+        );
+        $this->assertConditions(
+            [ #expected
+                'rc_patrolled' => [ 0, 2 ],
+            ],
+            [
+                'reviewStatus' => 'unpatrolled;auto'
+            ],
+            "rc conditions: reviewStatus=unpatrolled;auto",
+            $user
+        );
+    }
+
+    public function testRcHideminorFilter() {
+        $this->assertConditions(
+            [ # expected
+                "rc_minor = 0",
+            ],
+            [
+                'hideminor' => 1,
+            ],
+            "rc conditions: hideminor=1"
+        );
+    }
+
+    public function testRcHidemajorFilter() {
+        $this->assertConditions(
+            [ # expected
+                "rc_minor = 1",
+            ],
+            [
+                'hidemajor' => 1,
+            ],
+            "rc conditions: hidemajor=1"
+        );
+    }
+
+    public function testHideCategorization() {
+        $this->assertConditions(
+            [
+                # expected
+                "rc_type != '6'"
+            ],
+            [
+                'hidecategorization' => 1
+            ],
+            "rc conditions: hidecategorization=1"
+        );
+    }
+
+    public function testFilterUserExpLevelAll() {
+        $this->assertConditions(
+            [
+                # expected
+            ],
+            [
+                'userExpLevel' => 'registered;unregistered;newcomer;learner;experienced',
+            ],
+            "rc conditions: userExpLevel=registered;unregistered;newcomer;learner;experienced"
+        );
+    }
+
+    public function testFilterUserExpLevelRegisteredUnregistered() {
+        $this->assertConditions(
+            [
+                # expected
+            ],
+            [
+                'userExpLevel' => 'registered;unregistered',
+            ],
+            "rc conditions: userExpLevel=registered;unregistered"
+        );
+    }
+
+    public function testFilterUserExpLevelRegisteredUnregisteredLearner() {
+        $this->assertConditions(
+            [
+                # expected
+            ],
+            [
+                'userExpLevel' => 'registered;unregistered;learner',
+            ],
+            "rc conditions: userExpLevel=registered;unregistered;learner"
+        );
+    }
+
+    public function testFilterUserExpLevelAllExperienceLevels() {
+        $this->assertConditions(
+            [
+                # expected
+                'actor_rc_user.actor_user IS NOT NULL',
+            ],
+            [
+                'userExpLevel' => 'newcomer;learner;experienced',
+            ],
+            "rc conditions: userExpLevel=newcomer;learner;experienced"
+        );
+    }
+
+    public function testFilterUserExpLevelRegistered() {
+        $this->assertConditions(
+            [
+                # expected
+                'actor_rc_user.actor_user IS NOT NULL',
+            ],
+            [
+                'userExpLevel' => 'registered',
+            ],
+            "rc conditions: userExpLevel=registered"
+        );
+    }
+
+    public function testFilterUserExpLevelUnregistered() {
+        $this->assertConditions(
+            [
+                # expected
+                'actor_rc_user.actor_user IS NULL',
+            ],
+            [
+                'userExpLevel' => 'unregistered',
+            ],
+            "rc conditions: userExpLevel=unregistered"
+        );
+    }
+
+    public function testFilterUserExpLevelRegisteredOrLearner() {
+        $this->assertConditions(
+            [
+                # expected
+                'actor_rc_user.actor_user IS NOT NULL',
+            ],
+            [
+                'userExpLevel' => 'registered;learner',
+            ],
+            "rc conditions: userExpLevel=registered;learner"
+        );
+    }
+
+    public function testFilterUserExpLevelUnregisteredOrExperienced() {
+        $conds = $this->buildQuery( [ 'userExpLevel' => 'unregistered;experienced' ] );
+
+        $this->assertRegExp(
+            '/\(actor_rc_user\.actor_user IS NULL\) OR '
+                . '\(\(user_editcount >= 500\) AND \(user_registration <= \'[^\']+\'\)\)/',
+            reset( $conds ),
+            "rc conditions: userExpLevel=unregistered;experienced"
+        );
+    }
+
+    public function testFilterUserExpLevel() {
+        $now = time();
+        $this->setMwGlobals( [
+            'wgLearnerEdits' => 10,
+            'wgLearnerMemberSince' => 4,
+            'wgExperiencedUserEdits' => 500,
+            'wgExperiencedUserMemberSince' => 30,
+        ] );
+
+        $this->createUsers( [
+            'Newcomer1' => [ 'edits' => 2, 'days' => 2 ],
+            'Newcomer2' => [ 'edits' => 12, 'days' => 3 ],
+            'Newcomer3' => [ 'edits' => 8, 'days' => 5 ],
+            'Learner1' => [ 'edits' => 15, 'days' => 10 ],
+            'Learner2' => [ 'edits' => 450, 'days' => 20 ],
+            'Learner3' => [ 'edits' => 460, 'days' => 33 ],
+            'Learner4' => [ 'edits' => 525, 'days' => 28 ],
+            'Experienced1' => [ 'edits' => 538, 'days' => 33 ],
+        ], $now );
+
+        // newcomers only
+        $this->assertArrayEquals(
+            [ 'Newcomer1', 'Newcomer2', 'Newcomer3' ],
+            $this->fetchUsers( [ 'newcomer' ], $now )
+        );
+
+        // newcomers and learner
+        $this->assertArrayEquals(
+            [
+                'Newcomer1', 'Newcomer2', 'Newcomer3',
+                'Learner1', 'Learner2', 'Learner3', 'Learner4',
+            ],
+            $this->fetchUsers( [ 'newcomer', 'learner' ], $now )
+        );
+
+        // newcomers and more learner
+        $this->assertArrayEquals(
+            [
+                'Newcomer1', 'Newcomer2', 'Newcomer3',
+                'Experienced1',
+            ],
+            $this->fetchUsers( [ 'newcomer', 'experienced' ], $now )
+        );
+
+        // learner only
+        $this->assertArrayEquals(
+            [ 'Learner1', 'Learner2', 'Learner3', 'Learner4' ],
+            $this->fetchUsers( [ 'learner' ], $now )
+        );
+
+        // more experienced only
+        $this->assertArrayEquals(
+            [ 'Experienced1' ],
+            $this->fetchUsers( [ 'experienced' ], $now )
+        );
+
+        // learner and more experienced
+        $this->assertArrayEquals(
+            [
+                'Learner1', 'Learner2', 'Learner3', 'Learner4',
+                'Experienced1',
+            ],
+            $this->fetchUsers( [ 'learner', 'experienced' ], $now )
+        );
+    }
+
+    private function createUsers( $specs, $now ) {
+        $dbw = wfGetDB( DB_MASTER );
+        foreach ( $specs as $name => $spec ) {
+            User::createNew(
+                $name,
+                [
+                    'editcount' => $spec['edits'],
+                    'registration' => $dbw->timestamp( $this->daysAgo( $spec['days'], $now ) ),
+                    'email' => 'ut',
+                ]
+            );
+        }
+    }
+
+    private function fetchUsers( $filters, $now ) {
+        $tables = [];
+        $conds = [];
+        $fields = [];
+        $query_options = [];
+        $join_conds = [];
+
+        sort( $filters );
+
+        call_user_func_array(
+            [ $this->changesListSpecialPage, 'filterOnUserExperienceLevel' ],
+            [
+                get_class( $this->changesListSpecialPage ),
+                $this->changesListSpecialPage->getContext(),
+                $this->changesListSpecialPage->getDB(),
+                &$tables,
+                &$fields,
+                &$conds,
+                &$query_options,
+                &$join_conds,
+                $filters,
+                $now
+            ]
+        );
+
+        // @todo: This is not at all safe or sane. It just blindly assumes
+        // nothing in $conds depends on any other tables.
+        $result = wfGetDB( DB_MASTER )->select(
+            'user',
+            'user_name',
+            array_filter( $conds ) + [ 'user_email' => 'ut' ]
+        );
+
+        $usernames = [];
+        foreach ( $result as $row ) {
+            $usernames[] = $row->user_name;
+        }
+
+        return $usernames;
+    }
+
+    private function daysAgo( $days, $now ) {
+        $secondsPerDay = 86400;
+        return $now - $days * $secondsPerDay;
+    }
+
+    public function testGetStructuredFilterJsData() {
+        $this->changesListSpecialPage->filterGroups = [];
+
+        $definition = [
+            [
+                'name' => 'gub-group',
+                'title' => 'gub-group-title',
+                'class' => ChangesListBooleanFilterGroup::class,
+                'filters' => [
+                    [
+                        'name' => 'hidefoo',
+                        'label' => 'foo-label',
+                        'description' => 'foo-description',
+                        'default' => true,
+                        'showHide' => 'showhidefoo',
+                        'priority' => 2,
+                    ],
+                    [
+                        'name' => 'hidebar',
+                        'label' => 'bar-label',
+                        'description' => 'bar-description',
+                        'default' => false,
+                        'priority' => 4,
+                    ]
+                ],
+            ],
+
+            [
+                'name' => 'des-group',
+                'title' => 'des-group-title',
+                'class' => ChangesListStringOptionsFilterGroup::class,
+                'isFullCoverage' => true,
+                'filters' => [
+                    [
+                        'name' => 'grault',
+                        'label' => 'grault-label',
+                        'description' => 'grault-description',
+                    ],
+                    [
+                        'name' => 'garply',
+                        'label' => 'garply-label',
+                        'description' => 'garply-description',
+                    ],
+                ],
+                'queryCallable' => function () {
+                },
+                'default' => ChangesListStringOptionsFilterGroup::NONE,
+            ],
+
+            [
+                'name' => 'unstructured',
+                'class' => ChangesListBooleanFilterGroup::class,
+                'filters' => [
+                    [
+                        'name' => 'hidethud',
+                        'showHide' => 'showhidethud',
+                        'default' => true,
+                    ],
+
+                    [
+                        'name' => 'hidemos',
+                        'showHide' => 'showhidemos',
+                        'default' => false,
+                    ],
+                ],
+            ],
+
+        ];
+
+        $this->changesListSpecialPage->registerFiltersFromDefinitions( $definition );
+
+        $this->assertArrayEquals(
+            [
+                // Filters that only display in the unstructured UI are
+                // are not included, and neither are groups that would
+                // be empty due to the above.
+                'groups' => [
+                    [
+                        'name' => 'gub-group',
+                        'title' => 'gub-group-title',
+                        'type' => ChangesListBooleanFilterGroup::TYPE,
+                        'priority' => -1,
+                        'filters' => [
+                            [
+                                'name' => 'hidebar',
+                                'label' => 'bar-label',
+                                'description' => 'bar-description',
+                                'default' => false,
+                                'priority' => 4,
+                                'cssClass' => null,
+                                'conflicts' => [],
+                                'subset' => [],
+                                'defaultHighlightColor' => null
+                            ],
+                            [
+                                'name' => 'hidefoo',
+                                'label' => 'foo-label',
+                                'description' => 'foo-description',
+                                'default' => true,
+                                'priority' => 2,
+                                'cssClass' => null,
+                                'conflicts' => [],
+                                'subset' => [],
+                                'defaultHighlightColor' => null
+                            ],
+                        ],
+                        'fullCoverage' => true,
+                        'conflicts' => [],
+                    ],
+
+                    [
+                        'name' => 'des-group',
+                        'title' => 'des-group-title',
+                        'type' => ChangesListStringOptionsFilterGroup::TYPE,
+                        'priority' => -2,
+                        'fullCoverage' => true,
+                        'filters' => [
+                            [
+                                'name' => 'grault',
+                                'label' => 'grault-label',
+                                'description' => 'grault-description',
+                                'cssClass' => null,
+                                'priority' => -2,
+                                'conflicts' => [],
+                                'subset' => [],
+                                'defaultHighlightColor' => null
+                            ],
+                            [
+                                'name' => 'garply',
+                                'label' => 'garply-label',
+                                'description' => 'garply-description',
+                                'cssClass' => null,
+                                'priority' => -3,
+                                'conflicts' => [],
+                                'subset' => [],
+                                'defaultHighlightColor' => null
+                            ],
+                        ],
+                        'conflicts' => [],
+                        'separator' => ';',
+                        'default' => ChangesListStringOptionsFilterGroup::NONE,
+                    ],
+                ],
+                'messageKeys' => [
+                    'gub-group-title',
+                    'bar-label',
+                    'bar-description',
+                    'foo-label',
+                    'foo-description',
+                    'des-group-title',
+                    'grault-label',
+                    'grault-description',
+                    'garply-label',
+                    'garply-description',
+                ],
+            ],
+            $this->changesListSpecialPage->getStructuredFilterJsData(),
+            /** ordered= */ false,
+            /** named= */ true
+        );
+    }
+
+    public function provideParseParameters() {
+        return [
+            [ 'hidebots', [ 'hidebots' => true ] ],
+
+            [ 'bots', [ 'hidebots' => false ] ],
+
+            [ 'hideminor', [ 'hideminor' => true ] ],
+
+            [ 'minor', [ 'hideminor' => false ] ],
+
+            [ 'hidemajor', [ 'hidemajor' => true ] ],
+
+            [ 'hideliu', [ 'hideliu' => true ] ],
+
+            [ 'hidepatrolled', [ 'hidepatrolled' => true ] ],
+
+            [ 'hideunpatrolled', [ 'hideunpatrolled' => true ] ],
+
+            [ 'hideanons', [ 'hideanons' => true ] ],
+
+            [ 'hidemyself', [ 'hidemyself' => true ] ],
+
+            [ 'hidebyothers', [ 'hidebyothers' => true ] ],
+
+            [ 'hidehumans', [ 'hidehumans' => true ] ],
+
+            [ 'hidepageedits', [ 'hidepageedits' => true ] ],
+
+            [ 'pagedits', [ 'hidepageedits' => false ] ],
+
+            [ 'hidenewpages', [ 'hidenewpages' => true ] ],
+
+            [ 'hidecategorization', [ 'hidecategorization' => true ] ],
+
+            [ 'hidelog', [ 'hidelog' => true ] ],
+
+            [
+                'userExpLevel=learner;experienced',
+                [
+                    'userExpLevel' => 'learner;experienced'
+                ],
+            ],
+
+            // A few random combos
+            [
+                'bots,hideliu,hidemyself',
+                [
+                    'hidebots' => false,
+                    'hideliu' => true,
+                    'hidemyself' => true,
+                ],
+            ],
+
+            [
+                'minor,hideanons,categorization',
+                [
+                    'hideminor' => false,
+                    'hideanons' => true,
+                    'hidecategorization' => false,
+                ]
+            ],
+
+            [
+                'hidehumans,bots,hidecategorization',
+                [
+                    'hidehumans' => true,
+                    'hidebots' => false,
+                    'hidecategorization' => true,
+                ],
+            ],
+
+            [
+                'hidemyself,userExpLevel=newcomer;learner,hideminor',
+                [
+                    'hidemyself' => true,
+                    'hideminor' => true,
+                    'userExpLevel' => 'newcomer;learner',
+                ],
+            ],
+        ];
+    }
+
+    public function provideGetFilterConflicts() {
+        return [
+            [
+                "parameters" => [],
+                "expectedConflicts" => false,
+            ],
+            [
+                "parameters" => [
+                    "hideliu" => true,
+                    "userExpLevel" => "newcomer",
+                ],
+                "expectedConflicts" => false,
+            ],
+            [
+                "parameters" => [
+                    "hideanons" => true,
+                    "userExpLevel" => "learner",
+                ],
+                "expectedConflicts" => false,
+            ],
+            [
+                "parameters" => [
+                    "hidemajor" => true,
+                    "hidenewpages" => true,
+                    "hidepageedits" => true,
+                    "hidecategorization" => false,
+                    "hidelog" => true,
+                    "hideWikidata" => true,
+                ],
+                "expectedConflicts" => true,
+            ],
+            [
+                "parameters" => [
+                    "hidemajor" => true,
+                    "hidenewpages" => false,
+                    "hidepageedits" => true,
+                    "hidecategorization" => false,
+                    "hidelog" => false,
+                    "hideWikidata" => true,
+                ],
+                "expectedConflicts" => true,
+            ],
+            [
+                "parameters" => [
+                    "hidemajor" => true,
+                    "hidenewpages" => false,
+                    "hidepageedits" => false,
+                    "hidecategorization" => true,
+                    "hidelog" => true,
+                    "hideWikidata" => true,
+                ],
+                "expectedConflicts" => false,
+            ],
+            [
+                "parameters" => [
+                    "hideminor" => true,
+                    "hidenewpages" => true,
+                    "hidepageedits" => true,
+                    "hidecategorization" => false,
+                    "hidelog" => true,
+                    "hideWikidata" => true,
+                ],
+                "expectedConflicts" => false,
+            ],
+        ];
+    }
+
+    /**
+     * @dataProvider provideGetFilterConflicts
+     */
+    public function testGetFilterConflicts( $parameters, $expectedConflicts ) {
+        $context = new RequestContext;
+        $context->setRequest( new FauxRequest( $parameters ) );
+        $this->changesListSpecialPage->setContext( $context );
+
+        $this->assertEquals(
+            $expectedConflicts,
+            $this->changesListSpecialPage->areFiltersInConflict()
+        );
+    }
+
+    public function validateOptionsProvider() {
+        return [
+            [
+                [ 'hideanons' => 1, 'hideliu' => 1, 'hidebots' => 1 ],
+                true,
+                [ 'userExpLevel' => 'unregistered', 'hidebots' => 1, ],
+                true,
+            ],
+            [
+                [ 'hideanons' => 1, 'hideliu' => 1, 'hidebots' => 0 ],
+                true,
+                [ 'hidebots' => 0, 'hidehumans' => 1 ],
+                true,
+            ],
+            [
+                [ 'hideanons' => 1 ],
+                true,
+                [ 'userExpLevel' => 'registered' ],
+                true,
+            ],
+            [
+                [ 'hideliu' => 1 ],
+                true,
+                [ 'userExpLevel' => 'unregistered' ],
+                true,
+            ],
+            [
+                [ 'hideanons' => 1, 'hidebots' => 1 ],
+                true,
+                [ 'userExpLevel' => 'registered', 'hidebots' => 1 ],
+                true,
+            ],
+            [
+                [ 'hideliu' => 1, 'hidebots' => 0 ],
+                true,
+                [ 'userExpLevel' => 'unregistered', 'hidebots' => 0 ],
+                true,
+            ],
+            [
+                [ 'hidemyself' => 1, 'hidebyothers' => 1 ],
+                true,
+                [],
+                true,
+            ],
+            [
+                [ 'hidebots' => 1, 'hidehumans' => 1 ],
+                true,
+                [],
+                true,
+            ],
+            [
+                [ 'hidepatrolled' => 1, 'hideunpatrolled' => 1 ],
+                true,
+                [],
+                true,
+            ],
+            [
+                [ 'hideminor' => 1, 'hidemajor' => 1 ],
+                true,
+                [],
+                true,
+            ],
+            [
+                // changeType
+                [ 'hidepageedits' => 1, 'hidenewpages' => 1, 'hidecategorization' => 1, 'hidelog' => 1, ],
+                true,
+                [],
+                true,
+            ],
+        ];
+    }
 }