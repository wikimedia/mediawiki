<?php

use GuzzleHttp\Handler\MockHandler;
use GuzzleHttp\HandlerStack;
use GuzzleHttp\Middleware;
<<<<<<< HEAD
use GuzzleHttp\Psr7\Response;
=======
>>>>>>> 9b8a1684
use GuzzleHttp\Psr7\Request;
use GuzzleHttp\Psr7\Response;

/**
 * class for tests of GuzzleHttpRequest
 *
 * No actual requests are made herein - all external communications are mocked
 *
 * @covers GuzzleHttpRequest
 * @covers MWHttpRequest
 */
class GuzzleHttpRequestTest extends MediaWikiIntegrationTestCase {
	/** @var int[] */
	private $timeoutOptions = [
		'timeout' => 1,
		'connectTimeout' => 1
	];

	/**
	 * Placeholder url to use for various tests.  This is never contacted, but we must use
	 * a url of valid format to avoid validation errors.
	 * @var string
	 */
	protected $exampleUrl = 'http://www.example.test';

	/**
	 * Minimal example body text
	 * @var string
	 */
	protected $exampleBodyText = 'x';

	/**
	 * For accumulating callback data for testing
	 * @var string
	 */
	protected $bodyTextReceived = '';

	/**
	 * Callback: process a chunk of the result of a HTTP request
	 *
	 * @param mixed $req
	 * @param string $buffer
	 * @return int Number of bytes handled
	 */
	public function processHttpDataChunk( $req, $buffer ) {
		$this->bodyTextReceived .= $buffer;
		return strlen( $buffer );
	}

	public function testSuccess() {
		$handler = HandlerStack::create( new MockHandler( [ new Response( 200, [
			'status' => 200,
		], $this->exampleBodyText ) ] ) );
		$r = new GuzzleHttpRequest( $this->exampleUrl,
			[ 'handler' => $handler ] + $this->timeoutOptions );
		$r->execute();

		$this->assertEquals( 200, $r->getStatus() );
		$this->assertEquals( $this->exampleBodyText, $r->getContent() );
	}

	public function testSuccessConstructorCallback() {
		$this->bodyTextReceived = '';
		$handler = HandlerStack::create( new MockHandler( [ new Response( 200, [
			'status' => 200,
		], $this->exampleBodyText ) ] ) );
		$r = new GuzzleHttpRequest( $this->exampleUrl, [
			'callback' => [ $this, 'processHttpDataChunk' ],
			'handler' => $handler,
		] + $this->timeoutOptions );
		$r->execute();

		$this->assertEquals( 200, $r->getStatus() );
		$this->assertEquals( $this->exampleBodyText, $this->bodyTextReceived );
	}

	public function testSuccessSetCallback() {
		$this->bodyTextReceived = '';
		$handler = HandlerStack::create( new MockHandler( [ new Response( 200, [
			'status' => 200,
		], $this->exampleBodyText ) ] ) );
		$r = new GuzzleHttpRequest( $this->exampleUrl, [
			'handler' => $handler,
		] + $this->timeoutOptions );
		$r->setCallback( [ $this, 'processHttpDataChunk' ] );
		$r->execute();

		$this->assertEquals( 200, $r->getStatus() );
		$this->assertEquals( $this->exampleBodyText, $this->bodyTextReceived );
	}

	/**
	 * use a callback stream to pipe the mocked response data to our callback function
	 */
	public function testSuccessSink() {
		$this->bodyTextReceived = '';
		$handler = HandlerStack::create( new MockHandler( [ new Response( 200, [
			'status' => 200,
		], $this->exampleBodyText ) ] ) );
		$r = new GuzzleHttpRequest( $this->exampleUrl, [
			'handler' => $handler,
			'sink' => new MWCallbackStream( [ $this, 'processHttpDataChunk' ] ),
		] + $this->timeoutOptions );
		$r->execute();

		$this->assertEquals( 200, $r->getStatus() );
		$this->assertEquals( $this->exampleBodyText, $this->bodyTextReceived );
	}

	public function testBadUrl() {
		$r = new GuzzleHttpRequest( '', $this->timeoutOptions );
		$s = $r->execute();
		$errorMsg = $s->getErrorsByType( 'error' )[0]['message'];

		$this->assertSame( 0, $r->getStatus() );
		$this->assertEquals( 'http-invalid-url', $errorMsg );
	}

	public function testConnectException() {
		$handler = HandlerStack::create( new MockHandler( [ new GuzzleHttp\Exception\ConnectException(
			'Mock Connection Exception', new Request( 'GET', $this->exampleUrl )
		) ] ) );
		$r = new GuzzleHttpRequest( $this->exampleUrl,
			[ 'handler' => $handler ] + $this->timeoutOptions );
		$s = $r->execute();
		$errorMsg = $s->getErrorsByType( 'error' )[0]['message'];

		$this->assertSame( 0, $r->getStatus() );
		$this->assertEquals( 'http-request-error', $errorMsg );
	}

	public function testTimeout() {
		$handler = HandlerStack::create( new MockHandler( [ new GuzzleHttp\Exception\RequestException(
			'Connection timed out', new Request( 'GET', $this->exampleUrl )
		) ] ) );
		$r = new GuzzleHttpRequest( $this->exampleUrl,
			[ 'handler' => $handler ] + $this->timeoutOptions );
		$s = $r->execute();
		$errorMsg = $s->getErrorsByType( 'error' )[0]['message'];

		$this->assertSame( 0, $r->getStatus() );
		$this->assertEquals( 'http-timed-out', $errorMsg );
	}

	public function testNotFound() {
		$handler = HandlerStack::create( new MockHandler( [ new Response( 404, [
			'status' => '404',
		] ) ] ) );
		$r = new GuzzleHttpRequest( $this->exampleUrl,
			[ 'handler' => $handler ] + $this->timeoutOptions );
		$s = $r->execute();
		$errorMsg = $s->getErrorsByType( 'error' )[0]['message'];

		$this->assertEquals( 404, $r->getStatus() );
		$this->assertEquals( 'http-bad-status', $errorMsg );
	}

	/*
	 * Test of POST requests header
	 */
	public function testPostBody() {
		$container = [];
		$history = Middleware::history( $container );
<<<<<<< HEAD
		$stack = HandlerStack::create();
=======
		$stack = HandlerStack::create( new MockHandler( [ new Response() ] ) );
>>>>>>> 9b8a1684
		$stack->push( $history );
		$client = new GuzzleHttpRequest( $this->exampleUrl, [
			'method' => 'POST',
			'handler' => $stack,
			'post' => 'key=value',
<<<<<<< HEAD
		] );
=======
		] + $this->timeoutOptions );
>>>>>>> 9b8a1684
		$client->execute();

		$request = $container[0]['request'];
		$this->assertEquals( 'POST', $request->getMethod() );
		$this->assertEquals( 'application/x-www-form-urlencoded',
			$request->getHeader( 'Content-Type' )[0] );
	}
<<<<<<< HEAD
=======

	/**
	 * Test POSTed multipart request body with custom content type
	 */
	public function testPostBodyContentType() {
		$container = [];
		$history = Middleware::history( $container );
		$stack = HandlerStack::create( new MockHandler( [ new Response() ] ) );
		$stack->push( $history );
		$boundary = 'boundary';
		$client = new GuzzleHttpRequest( $this->exampleUrl, [
				'method' => 'POST',
				'handler' => $stack,
				'postData' => new \GuzzleHttp\Psr7\MultipartStream( [ [
					'name' => 'a',
					'contents' => 'b'
				] ] ),
			] + $this->timeoutOptions );
		$client->setHeader( 'Content-Type', 'text/mwtest' );
		$client->execute();

		$request = $container[0]['request'];
		$this->assertEquals( 'text/mwtest',
			$request->getHeader( 'Content-Type' )[0] );
	}

	/*
	 * Test that cookies from CookieJar were sent in the outgoing request.
	 */
	public function testCookieSent() {
		$domain = wfParseUrl( $this->exampleUrl )['host'];
		$expectedCookies = [ 'cookie1' => 'value1', 'anothercookie' => 'secondvalue' ];
		$jar = new CookieJar;
		foreach ( $expectedCookies as $key => $val ) {
			$jar->setCookie( $key, $val, [ 'domain' => $domain ] );
		}

		$container = [];
		$history = Middleware::history( $container );
		$stack = HandlerStack::create( new MockHandler( [ new Response() ] ) );
		$stack->push( $history );
		$client = new GuzzleHttpRequest( $this->exampleUrl, [
			'method' => 'POST',
			'handler' => $stack,
			'post' => 'key=value',
		] + $this->timeoutOptions );
		$client->setCookieJar( $jar );
		$client->execute();

		$request = $container[0]['request'];
		$this->assertEquals( [ 'cookie1=value1; anothercookie=secondvalue' ],
			$request->getHeader( 'Cookie' ) );
	}

	/*
	 * Test that cookies returned by HTTP response were added back into the CookieJar.
	 */
	public function testCookieReceived() {
		$handler = HandlerStack::create( new MockHandler( [ new Response( 200, [
			'status' => 200,
			'Set-Cookie' => [ 'cookie1=value1', 'anothercookie=secondvalue' ]
		] ) ] ) );
		$r = new GuzzleHttpRequest( $this->exampleUrl,
			[ 'handler' => $handler ] + $this->timeoutOptions );
		$r->execute();

		$domain = wfParseUrl( $this->exampleUrl )['host'];
		$this->assertEquals( 'cookie1=value1; anothercookie=secondvalue',
			$r->getCookieJar()->serializeToHttpRequest( '/', $domain ) );
	}
>>>>>>> 9b8a1684
}<|MERGE_RESOLUTION|>--- conflicted
+++ resolved
@@ -3,10 +3,6 @@
 use GuzzleHttp\Handler\MockHandler;
 use GuzzleHttp\HandlerStack;
 use GuzzleHttp\Middleware;
-<<<<<<< HEAD
-use GuzzleHttp\Psr7\Response;
-=======
->>>>>>> 9b8a1684
 use GuzzleHttp\Psr7\Request;
 use GuzzleHttp\Psr7\Response;
 
@@ -170,21 +166,13 @@
 	public function testPostBody() {
 		$container = [];
 		$history = Middleware::history( $container );
-<<<<<<< HEAD
-		$stack = HandlerStack::create();
-=======
 		$stack = HandlerStack::create( new MockHandler( [ new Response() ] ) );
->>>>>>> 9b8a1684
 		$stack->push( $history );
 		$client = new GuzzleHttpRequest( $this->exampleUrl, [
 			'method' => 'POST',
 			'handler' => $stack,
 			'post' => 'key=value',
-<<<<<<< HEAD
-		] );
-=======
-		] + $this->timeoutOptions );
->>>>>>> 9b8a1684
+		] + $this->timeoutOptions );
 		$client->execute();
 
 		$request = $container[0]['request'];
@@ -192,8 +180,6 @@
 		$this->assertEquals( 'application/x-www-form-urlencoded',
 			$request->getHeader( 'Content-Type' )[0] );
 	}
-<<<<<<< HEAD
-=======
 
 	/**
 	 * Test POSTed multipart request body with custom content type
@@ -264,5 +250,4 @@
 		$this->assertEquals( 'cookie1=value1; anothercookie=secondvalue',
 			$r->getCookieJar()->serializeToHttpRequest( '/', $domain ) );
 	}
->>>>>>> 9b8a1684
 }