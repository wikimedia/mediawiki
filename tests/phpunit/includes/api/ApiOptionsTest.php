<?php

use PHPUnit\Framework\MockObject\MockObject;

/**
 * @group API
 * @group Database
 * @group medium
 *
 * @covers ApiOptions
 */
class ApiOptionsTest extends MediaWikiLangTestCase {

	/** @var MockObject */
	private $mUserMock;
	/** @var ApiOptions */
	private $mTested;
	private $mSession;
	/** @var DerivativeContext */
	private $mContext;

	private static $Success = [ 'options' => 'success' ];

	protected function setUp() : void {
		parent::setUp();

		$this->mUserMock = $this->getMockBuilder( User::class )
			->disableOriginalConstructor()
			->getMock();

		// Set up groups and rights
		$this->mUserMock->expects( $this->any() )
			->method( 'getEffectiveGroups' )->will( $this->returnValue( [ '*', 'user' ] ) );

		// Set up callback for User::getOptionKinds
		$this->mUserMock->expects( $this->any() )
			->method( 'getOptionKinds' )->will( $this->returnCallback( [ $this, 'getOptionKinds' ] ) );

		// No actual DB data
		$this->mUserMock->expects( $this->any() )
			->method( 'getInstanceForUpdate' )->will( $this->returnValue( $this->mUserMock ) );

		// Needs to return something
		$this->mUserMock->method( 'getOptions' )
			->willReturn( [] );

		$this->mUserMock->expects( $this->any() )
			->method( 'isAllowedAny' )->willReturn( true );

		// DefaultPreferencesFactory calls a ton of user methods, but we still want to list all of
		// them in case bugs are caused by unexpected things returning null that shouldn't.
		$this->mUserMock->expects( $this->never() )->method( $this->anythingBut(
			'getEffectiveGroups', 'getOptionKinds', 'getInstanceForUpdate', 'getOptions', 'getId',
			'isAnon', 'getRequest', 'isLoggedIn', 'getName', 'getGroupMemberships', 'getEditCount',
			'getRegistration', 'isAllowed', 'getRealName', 'getOption', 'getStubThreshold',
			'getBoolOption', 'getEmail', 'getDatePreference', 'useRCPatrol', 'useNPPatrol',
<<<<<<< HEAD
			'setOption', 'saveSettings', 'resetOptions', 'isRegistered', 'getTitleKey'
=======
			'setOption', 'saveSettings', 'resetOptions', 'isRegistered', 'getTitleKey',
			'isAllowedAny'
>>>>>>> 30164539
		) );

		// Create a new context
		$this->mContext = new DerivativeContext( new RequestContext() );
		$this->mContext->getContext()->setTitle( Title::newFromText( 'Test' ) );
		$this->mContext->setUser( $this->mUserMock );

		$this->overrideUserPermissions( $this->mUserMock, [ 'editmyoptions' ] );
		$main = new ApiMain( $this->mContext );

		// Empty session
		$this->mSession = [];

		$this->mTested = new ApiOptions( $main, 'options' );

		$this->mergeMwGlobalArrayValue( 'wgHooks', [
			'GetPreferences' => [
				[ $this, 'hookGetPreferences' ]
			]
		] );
		$this->mergeMwGlobalArrayValue( 'wgDefaultUserOptions', [
			'testradio' => 'option1',
		] );
	}

	public function hookGetPreferences( $user, &$preferences ) {
		$preferences = [];

		foreach ( [ 'name', 'willBeNull', 'willBeEmpty', 'willBeHappy' ] as $k ) {
			$preferences[$k] = [
				'type' => 'text',
				'section' => 'test',
				'label' => "\u{00A0}",
			];
		}

		$preferences['testmultiselect'] = [
			'type' => 'multiselect',
			'options' => [
				'Test' => [
					'<span dir="auto">Some HTML here for option 1</span>' => 'opt1',
					'<span dir="auto">Some HTML here for option 2</span>' => 'opt2',
					'<span dir="auto">Some HTML here for option 3</span>' => 'opt3',
					'<span dir="auto">Some HTML here for option 4</span>' => 'opt4',
				],
			],
			'section' => 'test',
			'label' => "\u{00A0}",
			'prefix' => 'testmultiselect-',
			'default' => [],
		];

		$preferences['testradio'] = [
			'type' => 'radio',
			'options' => [ 'Option 1' => 'option1', 'Option 2' => 'option2' ],
			'section' => 'test',
		];
	}

	/**
	 * @param IContextSource $context
	 * @param array|null $options
	 *
	 * @return array
	 */
	public function getOptionKinds( IContextSource $context, $options = null ) {
		// Match with above.
		$kinds = [
			'name' => 'registered',
			'willBeNull' => 'registered',
			'willBeEmpty' => 'registered',
			'willBeHappy' => 'registered',
			'testradio' => 'registered',
			'testmultiselect-opt1' => 'registered-multiselect',
			'testmultiselect-opt2' => 'registered-multiselect',
			'testmultiselect-opt3' => 'registered-multiselect',
			'testmultiselect-opt4' => 'registered-multiselect',
			'special' => 'special',
		];

		if ( $options === null ) {
			return $kinds;
		}

		$mapping = [];
		foreach ( $options as $key => $value ) {
			if ( isset( $kinds[$key] ) ) {
				$mapping[$key] = $kinds[$key];
			} elseif ( substr( $key, 0, 7 ) === 'userjs-' ) {
				$mapping[$key] = 'userjs';
			} else {
				$mapping[$key] = 'unused';
			}
		}

		return $mapping;
	}

	private function getSampleRequest( $custom = [] ) {
		$request = [
			'token' => '123ABC',
			'change' => null,
			'optionname' => null,
			'optionvalue' => null,
		];

		return array_merge( $request, $custom );
	}

	private function executeQuery( $request ) {
		$this->mContext->setRequest( new FauxRequest( $request, true, $this->mSession ) );
		$this->mUserMock->method( 'getRequest' )->willReturn( $this->mContext->getRequest() );

		$this->mTested->execute();

		return $this->mTested->getResult()->getResultData( null, [ 'Strip' => 'all' ] );
	}

	public function testNoToken() {
		$request = $this->getSampleRequest( [ 'token' => null ] );

		$this->expectException( ApiUsageException::class );
		$this->executeQuery( $request );
	}

	public function testAnon() {
		$this->mUserMock->expects( $this->once() )
			->method( 'isAnon' )
			->will( $this->returnValue( true ) );

		try {
			$request = $this->getSampleRequest();

			$this->executeQuery( $request );
		} catch ( ApiUsageException $e ) {
			$this->assertTrue( ApiTestCase::apiExceptionHasCode( $e, 'notloggedin' ) );
			return;
		}
		$this->fail( "ApiUsageException was not thrown" );
	}

	public function testNoOptionname() {
		try {
			$request = $this->getSampleRequest( [ 'optionvalue' => '1' ] );

			$this->executeQuery( $request );
		} catch ( ApiUsageException $e ) {
			$this->assertTrue( ApiTestCase::apiExceptionHasCode( $e, 'nooptionname' ) );
			return;
		}
		$this->fail( "ApiUsageException was not thrown" );
	}

	public function testNoChanges() {
		$this->mUserMock->expects( $this->never() )
			->method( 'resetOptions' );

		$this->mUserMock->expects( $this->never() )
			->method( 'setOption' );

		$this->mUserMock->expects( $this->never() )
			->method( 'saveSettings' );

		try {
			$request = $this->getSampleRequest();

			$this->executeQuery( $request );
		} catch ( ApiUsageException $e ) {
			$this->assertTrue( ApiTestCase::apiExceptionHasCode( $e, 'nochanges' ) );
			return;
		}
		$this->fail( "ApiUsageException was not thrown" );
	}

	public function testReset() {
		$this->mUserMock->expects( $this->once() )
			->method( 'resetOptions' )
			->with( $this->equalTo( [ 'all' ] ) );

		$this->mUserMock->expects( $this->never() )
			->method( 'setOption' );

		$this->mUserMock->expects( $this->once() )
			->method( 'saveSettings' );

		$request = $this->getSampleRequest( [ 'reset' => '' ] );

		$response = $this->executeQuery( $request );

		$this->assertEquals( self::$Success, $response );
	}

	public function testResetKinds() {
		$this->mUserMock->expects( $this->once() )
			->method( 'resetOptions' )
			->with( $this->equalTo( [ 'registered' ] ) );

		$this->mUserMock->expects( $this->never() )
			->method( 'setOption' );

		$this->mUserMock->expects( $this->once() )
			->method( 'saveSettings' );

		$request = $this->getSampleRequest( [ 'reset' => '', 'resetkinds' => 'registered' ] );

		$response = $this->executeQuery( $request );

		$this->assertEquals( self::$Success, $response );
	}

	public function testResetChangeOption() {
		$this->mUserMock->expects( $this->once() )
			->method( 'resetOptions' );

		$this->mUserMock->expects( $this->exactly( 2 ) )
			->method( 'setOption' )
			->withConsecutive(
				[ $this->equalTo( 'willBeHappy' ), $this->equalTo( 'Happy' ) ],
				[ $this->equalTo( 'name' ), $this->equalTo( 'value' ) ]
			);

		$this->mUserMock->expects( $this->once() )
			->method( 'saveSettings' );

		$args = [
			'reset' => '',
			'change' => 'willBeHappy=Happy',
			'optionname' => 'name',
			'optionvalue' => 'value'
		];

		$response = $this->executeQuery( $this->getSampleRequest( $args ) );

		$this->assertEquals( self::$Success, $response );
	}

	/**
	 * @dataProvider provideOptionManupulation
	 */
	public function testOptionManupulation( array $params, array $setOptions, array $result = null,
		$message = ''
	) {
		$this->mUserMock->expects( $this->never() )
			->method( 'resetOptions' );

		$this->mUserMock->expects( $this->exactly( count( $setOptions ) ) )
			->method( 'setOption' )
			->withConsecutive( ...$setOptions );

		if ( $setOptions ) {
			$this->mUserMock->expects( $this->once() )
				->method( 'saveSettings' );
		} else {
			$this->mUserMock->expects( $this->never() )
				->method( 'saveSettings' );
		}

		$request = $this->getSampleRequest( $params );
		$response = $this->executeQuery( $request );

		if ( !$result ) {
			$result = self::$Success;
		}
		$this->assertEquals( $result, $response, $message );
	}

	public function provideOptionManupulation() {
		return [
			[
				[ 'change' => 'userjs-option=1' ],
				[ [ 'userjs-option', '1' ] ],
				null,
				'Setting userjs options',
			],
			[
				[ 'change' => 'willBeNull|willBeEmpty=|willBeHappy=Happy' ],
				[
					[ 'willBeNull', null ],
					[ 'willBeEmpty', '' ],
					[ 'willBeHappy', 'Happy' ],
				],
				null,
				'Basic option setting',
			],
			[
				[ 'change' => 'testradio=option2' ],
				[ [ 'testradio', 'option2' ] ],
				null,
				'Changing radio options',
			],
			[
				[ 'change' => 'testradio' ],
				[ [ 'testradio', null ] ],
				null,
				'Resetting radio options',
			],
			[
				[ 'change' => 'unknownOption=1' ],
				[],
				[
					'options' => 'success',
					'warnings' => [
						'options' => [
							'warnings' => "Validation error for \"unknownOption\": not a valid preference."
						],
					],
				],
				'Unrecognized options should be rejected',
			],
			[
				[ 'change' => 'special=1' ],
				[],
				[
					'options' => 'success',
					'warnings' => [
						'options' => [
							'warnings' => "Validation error for \"special\": cannot be set by this module."
						]
					]
				],
				'Refuse setting special options',
			],
			[
				[
					'change' => 'testmultiselect-opt1=1|testmultiselect-opt2|'
						. 'testmultiselect-opt3=|testmultiselect-opt4=0'
				],
				[
					[ 'testmultiselect-opt1', true ],
					[ 'testmultiselect-opt2', null ],
					[ 'testmultiselect-opt3', false ],
					[ 'testmultiselect-opt4', false ],
				],
				null,
				'Setting multiselect options',
			],
			[
				[ 'optionname' => 'name', 'optionvalue' => 'value' ],
				[ [ 'name', 'value' ] ],
				null,
				'Setting options via optionname/optionvalue'
			],
			[
				[ 'optionname' => 'name' ],
				[ [ 'name', null ] ],
				null,
				'Resetting options via optionname without optionvalue',
			],
		];
	}
}<|MERGE_RESOLUTION|>--- conflicted
+++ resolved
@@ -54,12 +54,8 @@
 			'isAnon', 'getRequest', 'isLoggedIn', 'getName', 'getGroupMemberships', 'getEditCount',
 			'getRegistration', 'isAllowed', 'getRealName', 'getOption', 'getStubThreshold',
 			'getBoolOption', 'getEmail', 'getDatePreference', 'useRCPatrol', 'useNPPatrol',
-<<<<<<< HEAD
-			'setOption', 'saveSettings', 'resetOptions', 'isRegistered', 'getTitleKey'
-=======
 			'setOption', 'saveSettings', 'resetOptions', 'isRegistered', 'getTitleKey',
 			'isAllowedAny'
->>>>>>> 30164539
 		) );
 
 		// Create a new context
