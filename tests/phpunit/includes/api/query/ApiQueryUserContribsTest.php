<?php

/**
 * @group API
 * @group Database
 * @group medium
 * @covers ApiQueryUserContribs
 */
class ApiQueryUserContribsTest extends ApiTestCase {
	public function addDBDataOnce() {
<<<<<<< HEAD
		global $wgActorTableSchemaMigrationStage;

		$reset = new \Wikimedia\ScopedCallback( function ( $v ) {
			global $wgActorTableSchemaMigrationStage;
			$wgActorTableSchemaMigrationStage = $v;
			$this->overrideMwServices();
		}, [ $wgActorTableSchemaMigrationStage ] );
		// Needs to WRITE_BOTH so READ_OLD tests below work. READ mode here doesn't really matter.
		$wgActorTableSchemaMigrationStage = SCHEMA_COMPAT_WRITE_BOTH | SCHEMA_COMPAT_READ_NEW;
		$this->overrideMwServices();

=======
>>>>>>> e2509cbd
		$users = [
			User::newFromName( '192.168.2.2', false ),
			User::newFromName( '192.168.2.1', false ),
			User::newFromName( '192.168.2.3', false ),
			User::createNew( __CLASS__ . ' B' ),
			User::createNew( __CLASS__ . ' A' ),
			User::createNew( __CLASS__ . ' C' ),
			User::newFromName( 'IW>' . __CLASS__, false ),
		];

		$title = Title::newFromText( __CLASS__ );
		$page = WikiPage::factory( $title );
		for ( $i = 0; $i < 3; $i++ ) {
			foreach ( array_reverse( $users ) as $user ) {
				$status = $page->doEditContent(
					ContentHandler::makeContent( "Test revision $user #$i", $title ), 'Test edit', 0, false, $user
				);
				if ( !$status->isOK() ) {
					$this->fail( "Failed to edit $title: " . $status->getWikiText( false, false, 'en' ) );
				}
			}
		}
	}

	/**
	 * @dataProvider provideSorting
	 * @param array $params Extra parameters for the query
	 * @param bool $reverse Reverse order?
	 * @param int $revs Number of revisions to expect
	 */
	public function testSorting( $params, $reverse, $revs ) {
		// FIXME: fails under sqlite
		$this->markTestSkippedIfDbType( 'sqlite' );

		if ( isset( $params['ucuserids'] ) ) {
			$params['ucuserids'] = implode( '|', array_map( 'User::idFromName', $params['ucuserids'] ) );
		}
		if ( isset( $params['ucuser'] ) ) {
			$params['ucuser'] = implode( '|', $params['ucuser'] );
		}

		$sort = 'rsort';
		if ( $reverse ) {
			$params['ucdir'] = 'newer';
			$sort = 'sort';
		}

		$params += [
			'action' => 'query',
			'list' => 'usercontribs',
			'ucprop' => 'ids',
		];

		$apiResult = $this->doApiRequest( $params + [ 'uclimit' => 500 ] );
		$this->assertArrayNotHasKey( 'continue', $apiResult[0] );
		$this->assertArrayHasKey( 'query', $apiResult[0] );
		$this->assertArrayHasKey( 'usercontribs', $apiResult[0]['query'] );

		$count = 0;
		$ids = [];
		foreach ( $apiResult[0]['query']['usercontribs'] as $page ) {
			$count++;
			$ids[$page['user']][] = $page['revid'];
		}
		$this->assertSame( $revs, $count, 'Expected number of revisions' );
		foreach ( $ids as $user => $revids ) {
			$sorted = $revids;
			call_user_func_array( $sort, [ &$sorted ] );
			$this->assertSame( $sorted, $revids, "IDs for $user are sorted" );
		}

		for ( $limit = 1; $limit < $revs; $limit++ ) {
			$continue = [];
			$count = 0;
			$batchedIds = [];
			while ( $continue !== null ) {
				$apiResult = $this->doApiRequest( $params + [ 'uclimit' => $limit ] + $continue );
				$this->assertArrayHasKey( 'query', $apiResult[0], "Batching with limit $limit" );
				$this->assertArrayHasKey( 'usercontribs', $apiResult[0]['query'],
					"Batching with limit $limit" );
				$continue = $apiResult[0]['continue'] ?? null;
				foreach ( $apiResult[0]['query']['usercontribs'] as $page ) {
					$count++;
					$batchedIds[$page['user']][] = $page['revid'];
				}
				$this->assertLessThanOrEqual( $revs, $count, "Batching with limit $limit" );
			}
			$this->assertSame( $ids, $batchedIds, "Result set is the same when batching with limit $limit" );
		}
	}

	public static function provideSorting() {
		$users = [ __CLASS__ . ' A', __CLASS__ . ' B', __CLASS__ . ' C' ];
		$users2 = [ __CLASS__ . ' A', __CLASS__ . ' B', __CLASS__ . ' D' ];
		$ips = [ '192.168.2.1', '192.168.2.2', '192.168.2.3', '192.168.2.4' ];

		foreach ( [ false, true ] as $reverse ) {
			$name = ( $reverse ? ', reverse' : '' );
			yield "Named users, $name" => [ [ 'ucuser' => $users ], $reverse, 9 ];
			yield "Named users including a no-edit user, $name" => [
				[ 'ucuser' => $users2 ], $reverse, 6
			];
			yield "IP users, $name" => [ [ 'ucuser' => $ips ], $reverse, 9 ];
			yield "All users, $name" => [
				[ 'ucuser' => array_merge( $users, $ips ) ], $reverse, 18
			];
			yield "User IDs, $name" => [ [ 'ucuserids' => $users ], $reverse, 9 ];
			yield "Users by prefix, $name" => [ [ 'ucuserprefix' => __CLASS__ ], $reverse, 9 ];
			yield "IPs by prefix, $name" => [ [ 'ucuserprefix' => '192.168.2.' ], $reverse, 9 ];
		}
	}

	public function testInterwikiUser() {
		$params = [
			'action' => 'query',
			'list' => 'usercontribs',
			'ucuser' => 'IW>' . __CLASS__,
			'ucprop' => 'ids',
			'uclimit' => 'max',
		];

		$apiResult = $this->doApiRequest( $params );
		$this->assertArrayNotHasKey( 'continue', $apiResult[0] );
		$this->assertArrayHasKey( 'query', $apiResult[0] );
		$this->assertArrayHasKey( 'usercontribs', $apiResult[0]['query'] );

		$count = 0;
		$ids = [];
		foreach ( $apiResult[0]['query']['usercontribs'] as $page ) {
			$count++;
			$this->assertSame( 'IW>' . __CLASS__, $page['user'], 'Correct user returned' );
			$ids[] = $page['revid'];
		}
		$this->assertSame( 3, $count, 'Expected number of revisions' );
		$sorted = $ids;
		rsort( $sorted );
		$this->assertSame( $sorted, $ids, "IDs are sorted" );
	}

}<|MERGE_RESOLUTION|>--- conflicted
+++ resolved
@@ -7,158 +7,144 @@
  * @covers ApiQueryUserContribs
  */
 class ApiQueryUserContribsTest extends ApiTestCase {
-	public function addDBDataOnce() {
-<<<<<<< HEAD
-		global $wgActorTableSchemaMigrationStage;
+    public function addDBDataOnce() {
+        $users = [
+            User::newFromName( '192.168.2.2', false ),
+            User::newFromName( '192.168.2.1', false ),
+            User::newFromName( '192.168.2.3', false ),
+            User::createNew( __CLASS__ . ' B' ),
+            User::createNew( __CLASS__ . ' A' ),
+            User::createNew( __CLASS__ . ' C' ),
+            User::newFromName( 'IW>' . __CLASS__, false ),
+        ];
 
-		$reset = new \Wikimedia\ScopedCallback( function ( $v ) {
-			global $wgActorTableSchemaMigrationStage;
-			$wgActorTableSchemaMigrationStage = $v;
-			$this->overrideMwServices();
-		}, [ $wgActorTableSchemaMigrationStage ] );
-		// Needs to WRITE_BOTH so READ_OLD tests below work. READ mode here doesn't really matter.
-		$wgActorTableSchemaMigrationStage = SCHEMA_COMPAT_WRITE_BOTH | SCHEMA_COMPAT_READ_NEW;
-		$this->overrideMwServices();
+        $title = Title::newFromText( __CLASS__ );
+        $page = WikiPage::factory( $title );
+        for ( $i = 0; $i < 3; $i++ ) {
+            foreach ( array_reverse( $users ) as $user ) {
+                $status = $page->doEditContent(
+                    ContentHandler::makeContent( "Test revision $user #$i", $title ), 'Test edit', 0, false, $user
+                );
+                if ( !$status->isOK() ) {
+                    $this->fail( "Failed to edit $title: " . $status->getWikiText( false, false, 'en' ) );
+                }
+            }
+        }
+    }
 
-=======
->>>>>>> e2509cbd
-		$users = [
-			User::newFromName( '192.168.2.2', false ),
-			User::newFromName( '192.168.2.1', false ),
-			User::newFromName( '192.168.2.3', false ),
-			User::createNew( __CLASS__ . ' B' ),
-			User::createNew( __CLASS__ . ' A' ),
-			User::createNew( __CLASS__ . ' C' ),
-			User::newFromName( 'IW>' . __CLASS__, false ),
-		];
+    /**
+     * @dataProvider provideSorting
+     * @param array $params Extra parameters for the query
+     * @param bool $reverse Reverse order?
+     * @param int $revs Number of revisions to expect
+     */
+    public function testSorting( $params, $reverse, $revs ) {
+        // FIXME: fails under sqlite
+        $this->markTestSkippedIfDbType( 'sqlite' );
 
-		$title = Title::newFromText( __CLASS__ );
-		$page = WikiPage::factory( $title );
-		for ( $i = 0; $i < 3; $i++ ) {
-			foreach ( array_reverse( $users ) as $user ) {
-				$status = $page->doEditContent(
-					ContentHandler::makeContent( "Test revision $user #$i", $title ), 'Test edit', 0, false, $user
-				);
-				if ( !$status->isOK() ) {
-					$this->fail( "Failed to edit $title: " . $status->getWikiText( false, false, 'en' ) );
-				}
-			}
-		}
-	}
+        if ( isset( $params['ucuserids'] ) ) {
+            $params['ucuserids'] = implode( '|', array_map( 'User::idFromName', $params['ucuserids'] ) );
+        }
+        if ( isset( $params['ucuser'] ) ) {
+            $params['ucuser'] = implode( '|', $params['ucuser'] );
+        }
 
-	/**
-	 * @dataProvider provideSorting
-	 * @param array $params Extra parameters for the query
-	 * @param bool $reverse Reverse order?
-	 * @param int $revs Number of revisions to expect
-	 */
-	public function testSorting( $params, $reverse, $revs ) {
-		// FIXME: fails under sqlite
-		$this->markTestSkippedIfDbType( 'sqlite' );
+        $sort = 'rsort';
+        if ( $reverse ) {
+            $params['ucdir'] = 'newer';
+            $sort = 'sort';
+        }
 
-		if ( isset( $params['ucuserids'] ) ) {
-			$params['ucuserids'] = implode( '|', array_map( 'User::idFromName', $params['ucuserids'] ) );
-		}
-		if ( isset( $params['ucuser'] ) ) {
-			$params['ucuser'] = implode( '|', $params['ucuser'] );
-		}
+        $params += [
+            'action' => 'query',
+            'list' => 'usercontribs',
+            'ucprop' => 'ids',
+        ];
 
-		$sort = 'rsort';
-		if ( $reverse ) {
-			$params['ucdir'] = 'newer';
-			$sort = 'sort';
-		}
+        $apiResult = $this->doApiRequest( $params + [ 'uclimit' => 500 ] );
+        $this->assertArrayNotHasKey( 'continue', $apiResult[0] );
+        $this->assertArrayHasKey( 'query', $apiResult[0] );
+        $this->assertArrayHasKey( 'usercontribs', $apiResult[0]['query'] );
 
-		$params += [
-			'action' => 'query',
-			'list' => 'usercontribs',
-			'ucprop' => 'ids',
-		];
+        $count = 0;
+        $ids = [];
+        foreach ( $apiResult[0]['query']['usercontribs'] as $page ) {
+            $count++;
+            $ids[$page['user']][] = $page['revid'];
+        }
+        $this->assertSame( $revs, $count, 'Expected number of revisions' );
+        foreach ( $ids as $user => $revids ) {
+            $sorted = $revids;
+            call_user_func_array( $sort, [ &$sorted ] );
+            $this->assertSame( $sorted, $revids, "IDs for $user are sorted" );
+        }
 
-		$apiResult = $this->doApiRequest( $params + [ 'uclimit' => 500 ] );
-		$this->assertArrayNotHasKey( 'continue', $apiResult[0] );
-		$this->assertArrayHasKey( 'query', $apiResult[0] );
-		$this->assertArrayHasKey( 'usercontribs', $apiResult[0]['query'] );
+        for ( $limit = 1; $limit < $revs; $limit++ ) {
+            $continue = [];
+            $count = 0;
+            $batchedIds = [];
+            while ( $continue !== null ) {
+                $apiResult = $this->doApiRequest( $params + [ 'uclimit' => $limit ] + $continue );
+                $this->assertArrayHasKey( 'query', $apiResult[0], "Batching with limit $limit" );
+                $this->assertArrayHasKey( 'usercontribs', $apiResult[0]['query'],
+                    "Batching with limit $limit" );
+                $continue = $apiResult[0]['continue'] ?? null;
+                foreach ( $apiResult[0]['query']['usercontribs'] as $page ) {
+                    $count++;
+                    $batchedIds[$page['user']][] = $page['revid'];
+                }
+                $this->assertLessThanOrEqual( $revs, $count, "Batching with limit $limit" );
+            }
+            $this->assertSame( $ids, $batchedIds, "Result set is the same when batching with limit $limit" );
+        }
+    }
 
-		$count = 0;
-		$ids = [];
-		foreach ( $apiResult[0]['query']['usercontribs'] as $page ) {
-			$count++;
-			$ids[$page['user']][] = $page['revid'];
-		}
-		$this->assertSame( $revs, $count, 'Expected number of revisions' );
-		foreach ( $ids as $user => $revids ) {
-			$sorted = $revids;
-			call_user_func_array( $sort, [ &$sorted ] );
-			$this->assertSame( $sorted, $revids, "IDs for $user are sorted" );
-		}
+    public static function provideSorting() {
+        $users = [ __CLASS__ . ' A', __CLASS__ . ' B', __CLASS__ . ' C' ];
+        $users2 = [ __CLASS__ . ' A', __CLASS__ . ' B', __CLASS__ . ' D' ];
+        $ips = [ '192.168.2.1', '192.168.2.2', '192.168.2.3', '192.168.2.4' ];
 
-		for ( $limit = 1; $limit < $revs; $limit++ ) {
-			$continue = [];
-			$count = 0;
-			$batchedIds = [];
-			while ( $continue !== null ) {
-				$apiResult = $this->doApiRequest( $params + [ 'uclimit' => $limit ] + $continue );
-				$this->assertArrayHasKey( 'query', $apiResult[0], "Batching with limit $limit" );
-				$this->assertArrayHasKey( 'usercontribs', $apiResult[0]['query'],
-					"Batching with limit $limit" );
-				$continue = $apiResult[0]['continue'] ?? null;
-				foreach ( $apiResult[0]['query']['usercontribs'] as $page ) {
-					$count++;
-					$batchedIds[$page['user']][] = $page['revid'];
-				}
-				$this->assertLessThanOrEqual( $revs, $count, "Batching with limit $limit" );
-			}
-			$this->assertSame( $ids, $batchedIds, "Result set is the same when batching with limit $limit" );
-		}
-	}
+        foreach ( [ false, true ] as $reverse ) {
+            $name = ( $reverse ? ', reverse' : '' );
+            yield "Named users, $name" => [ [ 'ucuser' => $users ], $reverse, 9 ];
+            yield "Named users including a no-edit user, $name" => [
+                [ 'ucuser' => $users2 ], $reverse, 6
+            ];
+            yield "IP users, $name" => [ [ 'ucuser' => $ips ], $reverse, 9 ];
+            yield "All users, $name" => [
+                [ 'ucuser' => array_merge( $users, $ips ) ], $reverse, 18
+            ];
+            yield "User IDs, $name" => [ [ 'ucuserids' => $users ], $reverse, 9 ];
+            yield "Users by prefix, $name" => [ [ 'ucuserprefix' => __CLASS__ ], $reverse, 9 ];
+            yield "IPs by prefix, $name" => [ [ 'ucuserprefix' => '192.168.2.' ], $reverse, 9 ];
+        }
+    }
 
-	public static function provideSorting() {
-		$users = [ __CLASS__ . ' A', __CLASS__ . ' B', __CLASS__ . ' C' ];
-		$users2 = [ __CLASS__ . ' A', __CLASS__ . ' B', __CLASS__ . ' D' ];
-		$ips = [ '192.168.2.1', '192.168.2.2', '192.168.2.3', '192.168.2.4' ];
+    public function testInterwikiUser() {
+        $params = [
+            'action' => 'query',
+            'list' => 'usercontribs',
+            'ucuser' => 'IW>' . __CLASS__,
+            'ucprop' => 'ids',
+            'uclimit' => 'max',
+        ];
 
-		foreach ( [ false, true ] as $reverse ) {
-			$name = ( $reverse ? ', reverse' : '' );
-			yield "Named users, $name" => [ [ 'ucuser' => $users ], $reverse, 9 ];
-			yield "Named users including a no-edit user, $name" => [
-				[ 'ucuser' => $users2 ], $reverse, 6
-			];
-			yield "IP users, $name" => [ [ 'ucuser' => $ips ], $reverse, 9 ];
-			yield "All users, $name" => [
-				[ 'ucuser' => array_merge( $users, $ips ) ], $reverse, 18
-			];
-			yield "User IDs, $name" => [ [ 'ucuserids' => $users ], $reverse, 9 ];
-			yield "Users by prefix, $name" => [ [ 'ucuserprefix' => __CLASS__ ], $reverse, 9 ];
-			yield "IPs by prefix, $name" => [ [ 'ucuserprefix' => '192.168.2.' ], $reverse, 9 ];
-		}
-	}
+        $apiResult = $this->doApiRequest( $params );
+        $this->assertArrayNotHasKey( 'continue', $apiResult[0] );
+        $this->assertArrayHasKey( 'query', $apiResult[0] );
+        $this->assertArrayHasKey( 'usercontribs', $apiResult[0]['query'] );
 
-	public function testInterwikiUser() {
-		$params = [
-			'action' => 'query',
-			'list' => 'usercontribs',
-			'ucuser' => 'IW>' . __CLASS__,
-			'ucprop' => 'ids',
-			'uclimit' => 'max',
-		];
-
-		$apiResult = $this->doApiRequest( $params );
-		$this->assertArrayNotHasKey( 'continue', $apiResult[0] );
-		$this->assertArrayHasKey( 'query', $apiResult[0] );
-		$this->assertArrayHasKey( 'usercontribs', $apiResult[0]['query'] );
-
-		$count = 0;
-		$ids = [];
-		foreach ( $apiResult[0]['query']['usercontribs'] as $page ) {
-			$count++;
-			$this->assertSame( 'IW>' . __CLASS__, $page['user'], 'Correct user returned' );
-			$ids[] = $page['revid'];
-		}
-		$this->assertSame( 3, $count, 'Expected number of revisions' );
-		$sorted = $ids;
-		rsort( $sorted );
-		$this->assertSame( $sorted, $ids, "IDs are sorted" );
-	}
+        $count = 0;
+        $ids = [];
+        foreach ( $apiResult[0]['query']['usercontribs'] as $page ) {
+            $count++;
+            $this->assertSame( 'IW>' . __CLASS__, $page['user'], 'Correct user returned' );
+            $ids[] = $page['revid'];
+        }
+        $this->assertSame( 3, $count, 'Expected number of revisions' );
+        $sorted = $ids;
+        rsort( $sorted );
+        $this->assertSame( $sorted, $ids, "IDs are sorted" );
+    }
 
 }