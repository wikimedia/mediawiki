<?php

use Wikimedia\TestingAccessWrapper;

/**
 * @group API
 */
class ApiErrorFormatterTest extends MediaWikiLangTestCase {

	/**
	 * @covers ApiErrorFormatter
	 */
	public function testErrorFormatterBasics() {
		$result = new ApiResult( 8388608 );
		$formatter = new ApiErrorFormatter( $result, Language::factory( 'de' ), 'wikitext', false );
		$this->assertSame( 'de', $formatter->getLanguage()->getCode() );
		$this->assertSame( 'wikitext', $formatter->getFormat() );

		$formatter->addMessagesFromStatus( null, Status::newGood() );
		$this->assertSame(
			[ ApiResult::META_TYPE => 'assoc' ],
			$result->getResultData()
		);

		$this->assertSame( [], $formatter->arrayFromStatus( Status::newGood() ) );

		$wrappedFormatter = TestingAccessWrapper::newFromObject( $formatter );
		$this->assertSame(
			'Blah "kbd" <X> 😊',
			$wrappedFormatter->stripMarkup( 'Blah <kbd>kbd</kbd> <b>&lt;X&gt;</b> &#x1f60a;' ),
			'stripMarkup'
		);
	}

	/**
	 * @covers ApiErrorFormatter
	 * @covers ApiErrorFormatter_BackCompat
	 */
	public function testNewWithFormat() {
		$result = new ApiResult( 8388608 );
		$formatter = new ApiErrorFormatter( $result, Language::factory( 'de' ), 'wikitext', false );
		$formatter2 = $formatter->newWithFormat( 'html' );

		$this->assertSame( $formatter->getLanguage(), $formatter2->getLanguage() );
		$this->assertSame( 'html', $formatter2->getFormat() );

		$formatter3 = new ApiErrorFormatter_BackCompat( $result );
		$formatter4 = $formatter3->newWithFormat( 'html' );
		$this->assertNotInstanceOf( ApiErrorFormatter_BackCompat::class, $formatter4 );
		$this->assertSame( $formatter3->getLanguage(), $formatter4->getLanguage() );
		$this->assertSame( 'html', $formatter4->getFormat() );
	}

	/**
	 * @covers ApiErrorFormatter
	 * @dataProvider provideErrorFormatter
	 */
	public function testErrorFormatter( $format, $lang, $useDB,
		$expect1, $expect2, $expect3
	) {
		$result = new ApiResult( 8388608 );
		$formatter = new ApiErrorFormatter( $result, Language::factory( $lang ), $format, $useDB );

		// Add default type
		$expect1[ApiResult::META_TYPE] = 'assoc';
		$expect2[ApiResult::META_TYPE] = 'assoc';
		$expect3[ApiResult::META_TYPE] = 'assoc';

		$formatter->addWarning( 'string', 'mainpage' );
		$formatter->addError( 'err', 'mainpage' );
		$this->assertEquals( $expect1, $result->getResultData(), 'Simple test' );

		$result->reset();
		$formatter->addWarning( 'foo', 'mainpage' );
		$formatter->addWarning( 'foo', 'mainpage' );
		$formatter->addWarning( 'foo', [ 'parentheses', 'foobar' ] );
		$msg1 = wfMessage( 'mainpage' );
		$formatter->addWarning( 'message', $msg1 );
		$msg2 = new ApiMessage( 'mainpage', 'overriddenCode', [ 'overriddenData' => true ] );
		$formatter->addWarning( 'messageWithData', $msg2 );
		$formatter->addError( 'errWithData', $msg2 );
		$this->assertSame( $expect2, $result->getResultData(), 'Complex test' );

		$this->assertEquals(
			$this->removeModuleTag( $expect2['warnings'][2] ),
			$formatter->formatMessage( $msg1 ),
			'formatMessage test 1'
		);
		$this->assertEquals(
			$this->removeModuleTag( $expect2['warnings'][3] ),
			$formatter->formatMessage( $msg2 ),
			'formatMessage test 2'
		);

		$result->reset();
		$status = Status::newGood();
		$status->warning( 'mainpage' );
		$status->warning( 'parentheses', 'foobar' );
		$status->warning( $msg1 );
		$status->warning( $msg2 );
		$status->error( 'mainpage' );
		$status->error( 'parentheses', 'foobar' );
		$formatter->addMessagesFromStatus( 'status', $status );
		$this->assertSame( $expect3, $result->getResultData(), 'Status test' );

		$this->assertSame(
			array_map( [ $this, 'removeModuleTag' ], $expect3['errors'] ),
			$formatter->arrayFromStatus( $status, 'error' ),
			'arrayFromStatus test for error'
		);
		$this->assertSame(
			array_map( [ $this, 'removeModuleTag' ], $expect3['warnings'] ),
			$formatter->arrayFromStatus( $status, 'warning' ),
			'arrayFromStatus test for warning'
		);
	}

	private function removeModuleTag( $s ) {
		if ( is_array( $s ) ) {
			unset( $s['module'] );
		}
		return $s;
	}

	public static function provideErrorFormatter() {
		$mainpageText = wfMessage( 'mainpage' )->inLanguage( 'de' )->useDatabase( false )->text();
		$parensText = wfMessage( 'parentheses', 'foobar' )->inLanguage( 'de' )
			->useDatabase( false )->text();
		$mainpageHTML = wfMessage( 'mainpage' )->inLanguage( 'en' )->parse();
		$parensHTML = wfMessage( 'parentheses', 'foobar' )->inLanguage( 'en' )->parse();
		$C = ApiResult::META_CONTENT;
		$I = ApiResult::META_INDEXED_TAG_NAME;
		$overriddenData = [ 'overriddenData' => true, ApiResult::META_TYPE => 'assoc' ];

		return [
			$tmp = [ 'wikitext', 'de', false,
				[
					'errors' => [
						[ 'code' => 'mainpage', 'text' => $mainpageText, 'module' => 'err', $C => 'text' ],
						$I => 'error',
					],
					'warnings' => [
						[ 'code' => 'mainpage', 'text' => $mainpageText, 'module' => 'string', $C => 'text' ],
						$I => 'warning',
					],
				],
				[
					'errors' => [
						[ 'code' => 'overriddenCode', 'text' => $mainpageText,
							'data' => $overriddenData, 'module' => 'errWithData', $C => 'text' ],
						$I => 'error',
					],
					'warnings' => [
						[ 'code' => 'mainpage', 'text' => $mainpageText, 'module' => 'foo', $C => 'text' ],
						[ 'code' => 'parentheses', 'text' => $parensText, 'module' => 'foo', $C => 'text' ],
						[ 'code' => 'mainpage', 'text' => $mainpageText, 'module' => 'message', $C => 'text' ],
						[ 'code' => 'overriddenCode', 'text' => $mainpageText,
							'data' => $overriddenData, 'module' => 'messageWithData', $C => 'text' ],
						$I => 'warning',
					],
				],
				[
					'errors' => [
						[ 'code' => 'mainpage', 'text' => $mainpageText, 'module' => 'status', $C => 'text' ],
						[ 'code' => 'parentheses', 'text' => $parensText, 'module' => 'status', $C => 'text' ],
						$I => 'error',
					],
					'warnings' => [
						[ 'code' => 'mainpage', 'text' => $mainpageText, 'module' => 'status', $C => 'text' ],
						[ 'code' => 'parentheses', 'text' => $parensText, 'module' => 'status', $C => 'text' ],
						[ 'code' => 'overriddenCode', 'text' => $mainpageText,
							'data' => $overriddenData, 'module' => 'status', $C => 'text' ],
						$I => 'warning',
					],
				],
			],
			[ 'plaintext' ] + $tmp, // For these messages, plaintext and wikitext are the same
			[ 'html', 'en', true,
				[
					'errors' => [
						[ 'code' => 'mainpage', 'html' => $mainpageHTML, 'module' => 'err', $C => 'html' ],
						$I => 'error',
					],
					'warnings' => [
						[ 'code' => 'mainpage', 'html' => $mainpageHTML, 'module' => 'string', $C => 'html' ],
						$I => 'warning',
					],
				],
				[
					'errors' => [
						[ 'code' => 'overriddenCode', 'html' => $mainpageHTML,
							'data' => $overriddenData, 'module' => 'errWithData', $C => 'html' ],
						$I => 'error',
					],
					'warnings' => [
						[ 'code' => 'mainpage', 'html' => $mainpageHTML, 'module' => 'foo', $C => 'html' ],
						[ 'code' => 'parentheses', 'html' => $parensHTML, 'module' => 'foo', $C => 'html' ],
						[ 'code' => 'mainpage', 'html' => $mainpageHTML, 'module' => 'message', $C => 'html' ],
						[ 'code' => 'overriddenCode', 'html' => $mainpageHTML,
							'data' => $overriddenData, 'module' => 'messageWithData', $C => 'html' ],
						$I => 'warning',
					],
				],
				[
					'errors' => [
						[ 'code' => 'mainpage', 'html' => $mainpageHTML, 'module' => 'status', $C => 'html' ],
						[ 'code' => 'parentheses', 'html' => $parensHTML, 'module' => 'status', $C => 'html' ],
						$I => 'error',
					],
					'warnings' => [
						[ 'code' => 'mainpage', 'html' => $mainpageHTML, 'module' => 'status', $C => 'html' ],
						[ 'code' => 'parentheses', 'html' => $parensHTML, 'module' => 'status', $C => 'html' ],
						[ 'code' => 'overriddenCode', 'html' => $mainpageHTML,
							'data' => $overriddenData, 'module' => 'status', $C => 'html' ],
						$I => 'warning',
					],
				],
			],
			[ 'raw', 'fr', true,
				[
					'errors' => [
						[
							'code' => 'mainpage',
							'key' => 'mainpage',
							'params' => [ $I => 'param' ],
							'module' => 'err',
						],
						$I => 'error',
					],
					'warnings' => [
						[
							'code' => 'mainpage',
							'key' => 'mainpage',
							'params' => [ $I => 'param' ],
							'module' => 'string',
						],
						$I => 'warning',
					],
				],
				[
					'errors' => [
						[
							'code' => 'overriddenCode',
							'key' => 'mainpage',
							'params' => [ $I => 'param' ],
							'data' => $overriddenData,
							'module' => 'errWithData',
						],
						$I => 'error',
					],
					'warnings' => [
						[
							'code' => 'mainpage',
							'key' => 'mainpage',
							'params' => [ $I => 'param' ],
							'module' => 'foo',
						],
						[
							'code' => 'parentheses',
							'key' => 'parentheses',
							'params' => [ 'foobar', $I => 'param' ],
							'module' => 'foo',
						],
						[
							'code' => 'mainpage',
							'key' => 'mainpage',
							'params' => [ $I => 'param' ],
							'module' => 'message',
						],
						[
							'code' => 'overriddenCode',
							'key' => 'mainpage',
							'params' => [ $I => 'param' ],
							'data' => $overriddenData,
							'module' => 'messageWithData',
						],
						$I => 'warning',
					],
				],
				[
					'errors' => [
						[
							'code' => 'mainpage',
							'key' => 'mainpage',
							'params' => [ $I => 'param' ],
							'module' => 'status',
						],
						[
							'code' => 'parentheses',
							'key' => 'parentheses',
							'params' => [ 'foobar', $I => 'param' ],
							'module' => 'status',
						],
						$I => 'error',
					],
					'warnings' => [
						[
							'code' => 'mainpage',
							'key' => 'mainpage',
							'params' => [ $I => 'param' ],
							'module' => 'status',
						],
						[
							'code' => 'parentheses',
							'key' => 'parentheses',
							'params' => [ 'foobar', $I => 'param' ],
							'module' => 'status',
						],
						[
							'code' => 'overriddenCode',
							'key' => 'mainpage',
							'params' => [ $I => 'param' ],
							'data' => $overriddenData,
							'module' => 'status',
						],
						$I => 'warning',
					],
				],
			],
			[ 'none', 'fr', true,
				[
					'errors' => [
						[ 'code' => 'mainpage', 'module' => 'err' ],
						$I => 'error',
					],
					'warnings' => [
						[ 'code' => 'mainpage', 'module' => 'string' ],
						$I => 'warning',
					],
				],
				[
					'errors' => [
						[ 'code' => 'overriddenCode', 'data' => $overriddenData,
							'module' => 'errWithData' ],
						$I => 'error',
					],
					'warnings' => [
						[ 'code' => 'mainpage', 'module' => 'foo' ],
						[ 'code' => 'parentheses', 'module' => 'foo' ],
						[ 'code' => 'mainpage', 'module' => 'message' ],
						[ 'code' => 'overriddenCode', 'data' => $overriddenData,
							'module' => 'messageWithData' ],
						$I => 'warning',
					],
				],
				[
					'errors' => [
						[ 'code' => 'mainpage', 'module' => 'status' ],
						[ 'code' => 'parentheses', 'module' => 'status' ],
						$I => 'error',
					],
					'warnings' => [
						[ 'code' => 'mainpage', 'module' => 'status' ],
						[ 'code' => 'parentheses', 'module' => 'status' ],
						[ 'code' => 'overriddenCode', 'data' => $overriddenData, 'module' => 'status' ],
						$I => 'warning',
					],
				],
			],
		];
	}

	/**
	 * @covers ApiErrorFormatter_BackCompat
	 */
	public function testErrorFormatterBC() {
		$mainpagePlain = wfMessage( 'mainpage' )->useDatabase( false )->plain();
		$parensPlain = wfMessage( 'parentheses', 'foobar' )->useDatabase( false )->plain();

		$result = new ApiResult( 8388608 );
		$formatter = new ApiErrorFormatter_BackCompat( $result );

		$this->assertSame( 'en', $formatter->getLanguage()->getCode() );
		$this->assertSame( 'bc', $formatter->getFormat() );

		$this->assertSame( [], $formatter->arrayFromStatus( Status::newGood() ) );

		$formatter->addWarning( 'string', 'mainpage' );
		$formatter->addWarning( 'raw',
			new RawMessage( 'Blah <kbd>kbd</kbd> <b>&lt;X&gt;</b> &#x1f61e;' )
		);
		$formatter->addError( 'err', 'mainpage' );
		$this->assertSame( [
			'error' => [
				'code' => 'mainpage',
				'info' => $mainpagePlain,
			],
			'warnings' => [
				'raw' => [
					'warnings' => 'Blah "kbd" <X> 😞',
					ApiResult::META_CONTENT => 'warnings',
				],
				'string' => [
					'warnings' => $mainpagePlain,
					ApiResult::META_CONTENT => 'warnings',
				],
			],
			ApiResult::META_TYPE => 'assoc',
		], $result->getResultData(), 'Simple test' );

		$result->reset();
		$formatter->addWarning( 'foo', 'mainpage' );
		$formatter->addWarning( 'foo', 'mainpage' );
		$formatter->addWarning( 'xxx+foo', [ 'parentheses', 'foobar' ] );
		$msg1 = wfMessage( 'mainpage' );
		$formatter->addWarning( 'message', $msg1 );
		$msg2 = new ApiMessage( 'mainpage', 'overriddenCode', [ 'overriddenData' => true ] );
		$formatter->addWarning( 'messageWithData', $msg2 );
		$formatter->addError( 'errWithData', $msg2 );
		$formatter->addWarning( null, 'mainpage' );
		$this->assertSame( [
			'error' => [
				'code' => 'overriddenCode',
				'info' => $mainpagePlain,
				'overriddenData' => true,
			],
			'warnings' => [
				'unknown' => [
					'warnings' => $mainpagePlain,
					ApiResult::META_CONTENT => 'warnings',
				],
				'messageWithData' => [
					'warnings' => $mainpagePlain,
					ApiResult::META_CONTENT => 'warnings',
				],
				'message' => [
					'warnings' => $mainpagePlain,
					ApiResult::META_CONTENT => 'warnings',
				],
				'foo' => [
					'warnings' => "$mainpagePlain\n$parensPlain",
					ApiResult::META_CONTENT => 'warnings',
				],
			],
			ApiResult::META_TYPE => 'assoc',
		], $result->getResultData(), 'Complex test' );

		$this->assertSame(
			[
				'code' => 'mainpage',
				'info' => 'Main Page',
			],
			$formatter->formatMessage( $msg1 )
		);
		$this->assertSame(
			[
				'code' => 'overriddenCode',
				'info' => 'Main Page',
				'overriddenData' => true,
			],
			$formatter->formatMessage( $msg2 )
		);

		$result->reset();
		$status = Status::newGood();
		$status->warning( 'mainpage' );
		$status->warning( 'parentheses', 'foobar' );
		$status->warning( $msg1 );
		$status->warning( $msg2 );
		$status->error( 'mainpage' );
		$status->error( 'parentheses', 'foobar' );
		$formatter->addMessagesFromStatus( 'status', $status );
		$this->assertSame( [
			'error' => [
				'code' => 'mainpage',
				'info' => $mainpagePlain,
			],
			'warnings' => [
				'status' => [
					'warnings' => "$mainpagePlain\n$parensPlain",
					ApiResult::META_CONTENT => 'warnings',
				],
			],
			ApiResult::META_TYPE => 'assoc',
		], $result->getResultData(), 'Status test' );

		$I = ApiResult::META_INDEXED_TAG_NAME;
		$this->assertSame(
			[
				[
					'message' => 'mainpage',
					'params' => [ $I => 'param' ],
					'code' => 'mainpage',
					'type' => 'error',
				],
				[
					'message' => 'parentheses',
					'params' => [ 'foobar', $I => 'param' ],
					'code' => 'parentheses',
					'type' => 'error',
				],
				$I => 'error',
			],
			$formatter->arrayFromStatus( $status, 'error' ),
			'arrayFromStatus test for error'
		);
		$this->assertSame(
			[
				[
					'message' => 'mainpage',
					'params' => [ $I => 'param' ],
					'code' => 'mainpage',
					'type' => 'warning',
				],
				[
					'message' => 'parentheses',
					'params' => [ 'foobar', $I => 'param' ],
					'code' => 'parentheses',
					'type' => 'warning',
				],
				[
					'message' => 'mainpage',
					'params' => [ $I => 'param' ],
					'code' => 'mainpage',
					'type' => 'warning',
				],
				[
					'message' => 'mainpage',
					'params' => [ $I => 'param' ],
					'code' => 'overriddenCode',
					'type' => 'warning',
				],
				$I => 'warning',
			],
			$formatter->arrayFromStatus( $status, 'warning' ),
			'arrayFromStatus test for warning'
		);

		$result->reset();
		$result->addValue( null, 'error', [ 'bogus' ] );
		$formatter->addError( 'err', 'mainpage' );
		$this->assertSame( [
			'error' => [
				'code' => 'mainpage',
				'info' => $mainpagePlain,
			],
			ApiResult::META_TYPE => 'assoc',
		], $result->getResultData(), 'Overwrites bogus "error" value with real error' );
	}

	/**
	 * @dataProvider provideGetMessageFromException
	 * @covers ApiErrorFormatter::getMessageFromException
	 * @covers ApiErrorFormatter::formatException
	 * @param Exception $exception
	 * @param array $options
	 * @param array $expect
	 */
	public function testGetMessageFromException( $exception, $options, $expect ) {
		$result = new ApiResult( 8388608 );
		$formatter = new ApiErrorFormatter( $result, Language::factory( 'en' ), 'html', false );

		$msg = $formatter->getMessageFromException( $exception, $options );
		$this->assertInstanceOf( Message::class, $msg );
		$this->assertInstanceOf( IApiMessage::class, $msg );
		$this->assertSame( $expect, [
			'text' => $msg->parse(),
			'code' => $msg->getApiCode(),
			'data' => $msg->getApiData(),
		] );

		$expectFormatted = $formatter->formatMessage( $msg );
		$formatted = $formatter->formatException( $exception, $options );
		$this->assertSame( $expectFormatted, $formatted );
	}

	/**
	 * @dataProvider provideGetMessageFromException
	 * @covers ApiErrorFormatter_BackCompat::formatException
	 * @param Exception $exception
	 * @param array $options
	 * @param array $expect
	 */
	public function testGetMessageFromException_BC( $exception, $options, $expect ) {
		$result = new ApiResult( 8388608 );
		$formatter = new ApiErrorFormatter_BackCompat( $result );

		$msg = $formatter->getMessageFromException( $exception, $options );
		$this->assertInstanceOf( Message::class, $msg );
		$this->assertInstanceOf( IApiMessage::class, $msg );
		$this->assertSame( $expect, [
			'text' => $msg->parse(),
			'code' => $msg->getApiCode(),
			'data' => $msg->getApiData(),
		] );

		$expectFormatted = $formatter->formatMessage( $msg );
		$formatted = $formatter->formatException( $exception, $options );
		$this->assertSame( $expectFormatted, $formatted );
		$formatted = $formatter->formatException( $exception, $options + [ 'bc' => true ] );
		$this->assertSame( $expectFormatted['info'], $formatted );
	}

	public static function provideGetMessageFromException() {
		return [
			'Normal exception' => [
				new RuntimeException( '<b>Something broke!</b>' ),
				[],
				[
					'text' => '&#60;b&#62;Something broke!&#60;/b&#62;',
					'code' => 'internal_api_error_RuntimeException',
					'data' => [
						'errorclass' => 'RuntimeException',
					],
				]
			],
			'Normal exception, wrapped' => [
				new RuntimeException( '<b>Something broke!</b>' ),
				[ 'wrap' => 'parentheses', 'code' => 'some-code', 'data' => [ 'foo' => 'bar', 'baz' => 42 ] ],
				[
					'text' => '(&#60;b&#62;Something broke!&#60;/b&#62;)',
					'code' => 'some-code',
					'data' => [ 'foo' => 'bar', 'baz' => 42 ],
				]
			],
			'LocalizedException' => [
				new LocalizedException( [ 'returnto', '<b>FooBar</b>' ] ),
				[],
				[
					'text' => 'Return to <b>FooBar</b>.',
					'code' => 'returnto',
					'data' => [],
				]
			],
			'LocalizedException, wrapped' => [
				new LocalizedException( [ 'returnto', '<b>FooBar</b>' ] ),
				[ 'wrap' => 'parentheses', 'code' => 'some-code', 'data' => [ 'foo' => 'bar', 'baz' => 42 ] ],
				[
					'text' => 'Return to <b>FooBar</b>.',
					'code' => 'some-code',
					'data' => [ 'foo' => 'bar', 'baz' => 42 ],
				]
			],
		];
	}

<<<<<<< HEAD
=======
	/**
	 * @covers ApiErrorFormatter::addMessagesFromStatus
	 * @covers ApiErrorFormatter::addWarningOrError
	 * @covers ApiErrorFormatter::formatMessageInternal
	 */
>>>>>>> c733c855
	public function testAddMessagesFromStatus_filter() {
		$result = new ApiResult( 8388608 );
		$formatter = new ApiErrorFormatter( $result, Language::factory( 'qqx' ), 'plaintext', false );

		$status = Status::newGood();
		$status->warning( 'mainpage' );
		$status->warning( 'parentheses', 'foobar' );
		$status->warning( wfMessage( 'mainpage' ) );
		$status->error( 'mainpage' );
		$status->error( 'parentheses', 'foobaz' );
		$formatter->addMessagesFromStatus( 'status', $status, [ 'warning', 'error' ], [ 'mainpage' ] );
		$this->assertSame( [
			'errors' => [
				[
					'code' => 'parentheses',
					'text' => '(parentheses: foobaz)',
					'module' => 'status',
					ApiResult::META_CONTENT => 'text',
				],
				ApiResult::META_INDEXED_TAG_NAME => 'error',
			],
			'warnings' => [
				[
					'code' => 'parentheses',
					'text' => '(parentheses: foobar)',
					'module' => 'status',
					ApiResult::META_CONTENT => 'text',
				],
				ApiResult::META_INDEXED_TAG_NAME => 'warning',
			],
			ApiResult::META_TYPE => 'assoc',
		], $result->getResultData() );
	}

<<<<<<< HEAD
=======
	/**
	 * @dataProvider provideIsValidApiCode
	 * @covers ApiErrorFormatter::isValidApiCode
	 * @param string $code
	 * @param bool $expect
	 */
	public function testIsValidApiCode( $code, $expect ) {
		$this->assertSame( $expect, ApiErrorFormatter::isValidApiCode( $code ) );
	}

	public static function provideIsValidApiCode() {
		return [
			[ 'foo-bar_Baz123', true ],
			[ 'foo bar', false ],
			[ 'foo\\bar', false ],
			[ 'internal_api_error_foo\\bar baz', true ],
		];
	}

>>>>>>> c733c855
}<|MERGE_RESOLUTION|>--- conflicted
+++ resolved
@@ -634,14 +634,11 @@
 		];
 	}
 
-<<<<<<< HEAD
-=======
 	/**
 	 * @covers ApiErrorFormatter::addMessagesFromStatus
 	 * @covers ApiErrorFormatter::addWarningOrError
 	 * @covers ApiErrorFormatter::formatMessageInternal
 	 */
->>>>>>> c733c855
 	public function testAddMessagesFromStatus_filter() {
 		$result = new ApiResult( 8388608 );
 		$formatter = new ApiErrorFormatter( $result, Language::factory( 'qqx' ), 'plaintext', false );
@@ -676,8 +673,6 @@
 		], $result->getResultData() );
 	}
 
-<<<<<<< HEAD
-=======
 	/**
 	 * @dataProvider provideIsValidApiCode
 	 * @covers ApiErrorFormatter::isValidApiCode
@@ -697,5 +692,4 @@
 		];
 	}
 
->>>>>>> c733c855
 }