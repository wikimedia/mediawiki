--- conflicted
+++ resolved
@@ -39,19 +39,11 @@
 		global $wgExtensionMessagesFiles;
 		self::$oldExtMsgFiles = $wgExtensionMessagesFiles;
 		$wgExtensionMessagesFiles['LogTests'] = __DIR__ . '/LogTests.i18n.php';
-<<<<<<< HEAD
-		Language::clearCaches();
-=======
->>>>>>> 9b8a1684
 	}
 
 	public static function tearDownAfterClass() : void {
 		global $wgExtensionMessagesFiles;
 		$wgExtensionMessagesFiles = self::$oldExtMsgFiles;
-<<<<<<< HEAD
-		Language::clearCaches();
-=======
->>>>>>> 9b8a1684
 
 		parent::tearDownAfterClass();
 	}
