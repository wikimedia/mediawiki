<?php

require_once dirname( __FILE__ ) . "/../../../maintenance/backupPrefetch.inc";

/**
 * Tests for BaseDump
 *
 * @group Dump
 */
class BaseDumpTest extends MediaWikiTestCase {

	/**
	 * @var BaseDump the BaseDump instance used within a test.
	 *
	 * If set, this BaseDump gets automatically closed in tearDown.
	 */
	private $dump = null;

	protected function tearDown() {
		if ( $this->dump !== null ) {
			$this->dump->close();
		}

<<<<<<< HEAD
=======
		// Bug 37458, parent teardown need to be done after closing the
		// dump or it might cause some permissions errors.
>>>>>>> 50ee9585
		parent::tearDown();
	}

	/**
	 * asserts that a prefetch yields an expected string
	 *
	 * @param $expected string|null: the exepcted result of the prefetch
	 * @param $page int: the page number to prefetch the text for
	 * @param $revision int: the revision number to prefetch the text for
	 */
	private function assertPrefetchEquals( $expected, $page, $revision ) {
		$this->assertEquals( $expected, $this->dump->prefetch( $page, $revision ),
			"Prefetch of page $page revision $revision" );

	}

	function testSequential() {
		$fname = $this->setUpPrefetch();
		$this->dump = new BaseDump( $fname );

		$this->assertPrefetchEquals( "BackupDumperTestP1Text1", 1, 1 );
		$this->assertPrefetchEquals( "BackupDumperTestP2Text1", 2, 2 );
		$this->assertPrefetchEquals( "BackupDumperTestP2Text4 some additional Text", 2, 5 );
		$this->assertPrefetchEquals( "Talk about BackupDumperTestP1 Text1", 4, 8 );
	}

	function testSynchronizeRevisionMissToRevision() {
		$fname = $this->setUpPrefetch();
		$this->dump = new BaseDump( $fname );

		$this->assertPrefetchEquals( "BackupDumperTestP2Text1", 2, 2 );
		$this->assertPrefetchEquals( null, 2, 3 );
		$this->assertPrefetchEquals( "BackupDumperTestP2Text4 some additional Text", 2, 5 );
	}

	function testSynchronizeRevisionMissToPage() {
		$fname = $this->setUpPrefetch();
		$this->dump = new BaseDump( $fname );

		$this->assertPrefetchEquals( "BackupDumperTestP2Text1", 2, 2 );
		$this->assertPrefetchEquals( null, 2, 40 );
		$this->assertPrefetchEquals( "Talk about BackupDumperTestP1 Text1", 4, 8 );
	}

	function testSynchronizePageMiss() {
		$fname = $this->setUpPrefetch();
		$this->dump = new BaseDump( $fname );

		$this->assertPrefetchEquals( "BackupDumperTestP2Text1", 2, 2 );
		$this->assertPrefetchEquals( null, 3, 40 );
		$this->assertPrefetchEquals( "Talk about BackupDumperTestP1 Text1", 4, 8 );
	}

	function testPageMissAtEnd() {
		$fname = $this->setUpPrefetch();
		$this->dump = new BaseDump( $fname );

		$this->assertPrefetchEquals( "BackupDumperTestP2Text1", 2, 2 );
		$this->assertPrefetchEquals( null, 6, 40 );
	}

	function testRevisionMissAtEnd() {
		$fname = $this->setUpPrefetch();
		$this->dump = new BaseDump( $fname );

		$this->assertPrefetchEquals( "BackupDumperTestP2Text1", 2, 2 );
		$this->assertPrefetchEquals( null, 4, 40 );
	}

	function testSynchronizePageMissAtStart() {
		$fname = $this->setUpPrefetch();
		$this->dump = new BaseDump( $fname );

		$this->assertPrefetchEquals( null, 0, 2 );
		$this->assertPrefetchEquals( "BackupDumperTestP2Text1", 2, 2 );
	}

	function testSynchronizeRevisionMissAtStart() {
		$fname = $this->setUpPrefetch();
		$this->dump = new BaseDump( $fname );

		$this->assertPrefetchEquals( null, 1, -2 );
		$this->assertPrefetchEquals( "BackupDumperTestP2Text1", 2, 2 );
	}

	function testSequentialAcrossFiles() {
		$fname1 = $this->setUpPrefetch( array( 1 ) );
		$fname2 = $this->setUpPrefetch( array( 2, 4 ) );
		$this->dump = new BaseDump( $fname1 . ";" . $fname2 );

		$this->assertPrefetchEquals( "BackupDumperTestP1Text1", 1, 1 );
		$this->assertPrefetchEquals( "BackupDumperTestP2Text1", 2, 2 );
		$this->assertPrefetchEquals( "BackupDumperTestP2Text4 some additional Text", 2, 5 );
		$this->assertPrefetchEquals( "Talk about BackupDumperTestP1 Text1", 4, 8 );
	}

	function testSynchronizeSkipAcrossFile() {
		$fname1 = $this->setUpPrefetch( array( 1 ) );
		$fname2 = $this->setUpPrefetch( array( 2 ) );
		$fname3 = $this->setUpPrefetch( array( 4 ) );
		$this->dump = new BaseDump( $fname1 . ";" . $fname2 . ";" . $fname3 );

		$this->assertPrefetchEquals( "BackupDumperTestP1Text1", 1, 1 );
		$this->assertPrefetchEquals( "Talk about BackupDumperTestP1 Text1", 4, 8 );
	}

	function testSynchronizeMissInWholeFirstFile() {
		$fname1 = $this->setUpPrefetch( array( 1 ) );
		$fname2 = $this->setUpPrefetch( array( 2 ) );
		$this->dump = new BaseDump( $fname1 . ";" . $fname2 );

		$this->assertPrefetchEquals( "BackupDumperTestP2Text1", 2, 2 );
	}


	/**
	 * Constructs a temporary file that can be used for prefetching
	 *
	 * The temporary file is removed by DumpBackup upon tearDown.
	 *
	 * @param $requested_pages Array The indices of the page parts that should
	 *             go into the prefetch file. 1,2,4 are available.
	 * @return String The file name of the created temporary file
	 */
	private function setUpPrefetch( $requested_pages = array( 1, 2, 4 ) ) {
		// The file name, where we store the prepared prefetch file
		$fname = $this->getNewTempFile();

		// The header of every prefetch file
		$header = '<mediawiki xmlns="http://www.mediawiki.org/xml/export-0.7/" xmlns:xsi="http://www.w3.org/2001/XMLSchema-instance" xsi:schemaLocation="http://www.mediawiki.org/xml/export-0.7/ http://www.mediawiki.org/xml/export-0.7.xsd" version="0.7" xml:lang="en">
  <siteinfo>
    <sitename>wikisvn</sitename>
    <base>http://localhost/wiki-svn/index.php/Main_Page</base>
    <generator>MediaWiki 1.20alpha</generator>
    <case>first-letter</case>
    <namespaces>
      <namespace key="-2" case="first-letter">Media</namespace>
      <namespace key="-1" case="first-letter">Special</namespace>
      <namespace key="0" case="first-letter" />
      <namespace key="1" case="first-letter">Talk</namespace>
      <namespace key="2" case="first-letter">User</namespace>
      <namespace key="3" case="first-letter">User talk</namespace>
      <namespace key="4" case="first-letter">Wikisvn</namespace>
      <namespace key="5" case="first-letter">Wikisvn talk</namespace>
      <namespace key="6" case="first-letter">File</namespace>
      <namespace key="7" case="first-letter">File talk</namespace>
      <namespace key="8" case="first-letter">MediaWiki</namespace>
      <namespace key="9" case="first-letter">MediaWiki talk</namespace>
      <namespace key="10" case="first-letter">Template</namespace>
      <namespace key="11" case="first-letter">Template talk</namespace>
      <namespace key="12" case="first-letter">Help</namespace>
      <namespace key="13" case="first-letter">Help talk</namespace>
      <namespace key="14" case="first-letter">Category</namespace>
      <namespace key="15" case="first-letter">Category talk</namespace>
    </namespaces>
  </siteinfo>
';


		// An array holding the pages that are available for prefetch
		$available_pages = array();

		// Simple plain page
		$available_pages[1] = '  <page>
    <title>BackupDumperTestP1</title>
    <ns>0</ns>
    <id>1</id>
    <revision>
      <id>1</id>
      <timestamp>2012-04-01T16:46:05Z</timestamp>
      <contributor>
        <ip>127.0.0.1</ip>
      </contributor>
      <comment>BackupDumperTestP1Summary1</comment>
      <sha1>0bolhl6ol7i6x0e7yq91gxgaan39j87</sha1>
<<<<<<< HEAD
      <model name="wikitext">1</model>
      <format mime="text/x-wiki">1</format>
=======
      <text xml:space="preserve">BackupDumperTestP1Text1</text>
>>>>>>> 50ee9585
    </revision>
  </page>
';
		// Page with more than one revisions. Hole in rev ids.
		$available_pages[2] = '  <page>
    <title>BackupDumperTestP2</title>
    <ns>0</ns>
    <id>2</id>
    <revision>
      <id>2</id>
      <parentid>5</parentid>
      <timestamp>2012-04-01T16:46:05Z</timestamp>
      <contributor>
        <ip>127.0.0.1</ip>
      </contributor>
      <comment>BackupDumperTestP2Summary1</comment>
      <sha1>jprywrymfhysqllua29tj3sc7z39dl2</sha1>
<<<<<<< HEAD
      <model name="wikitext">1</model>
      <format mime="text/x-wiki">1</format>
=======
      <text xml:space="preserve">BackupDumperTestP2Text1</text>
>>>>>>> 50ee9585
    </revision>
    <revision>
      <id>5</id>
      <timestamp>2012-04-01T16:46:05Z</timestamp>
      <contributor>
        <ip>127.0.0.1</ip>
      </contributor>
      <comment>BackupDumperTestP2Summary4 extra</comment>
      <sha1>6o1ciaxa6pybnqprmungwofc4lv00wv</sha1>
<<<<<<< HEAD
      <model name="wikitext">1</model>
      <format mime="text/x-wiki">1</format>
=======
      <text xml:space="preserve">BackupDumperTestP2Text4 some additional Text</text>
>>>>>>> 50ee9585
    </revision>
  </page>
';
		// Page with id higher than previous id + 1
		$available_pages[4] = '  <page>
    <title>Talk:BackupDumperTestP1</title>
    <ns>1</ns>
    <id>4</id>
    <revision>
      <id>8</id>
      <timestamp>2012-04-01T16:46:05Z</timestamp>
      <contributor>
        <ip>127.0.0.1</ip>
      </contributor>
      <comment>Talk BackupDumperTestP1 Summary1</comment>
      <sha1>nktofwzd0tl192k3zfepmlzxoax1lpe</sha1>
<<<<<<< HEAD
      <model name="wikitext">1</model>
      <format mime="text/x-wiki">1</format>
=======
      <text xml:space="preserve">Talk about BackupDumperTestP1 Text1</text>
>>>>>>> 50ee9585
    </revision>
  </page>
';

		// The common ending for all files
		$tail = '</mediawiki>
';

		// Putting together the content of the prefetch files
		$content = $header;
		foreach ( $requested_pages as $i ) {
			$this->assertTrue( array_key_exists( $i, $available_pages ),
				"Check for availability of requested page " . $i );
			$content .= $available_pages[ $i ];
		}
		$content .= $tail;

		$this->assertEquals( strlen( $content ), file_put_contents(
				$fname, $content ), "Length of prepared prefetch" );

		return $fname;
	}

}<|MERGE_RESOLUTION|>--- conflicted
+++ resolved
@@ -21,11 +21,8 @@
 			$this->dump->close();
 		}
 
-<<<<<<< HEAD
-=======
 		// Bug 37458, parent teardown need to be done after closing the
 		// dump or it might cause some permissions errors.
->>>>>>> 50ee9585
 		parent::tearDown();
 	}
 
@@ -201,12 +198,9 @@
       </contributor>
       <comment>BackupDumperTestP1Summary1</comment>
       <sha1>0bolhl6ol7i6x0e7yq91gxgaan39j87</sha1>
-<<<<<<< HEAD
-      <model name="wikitext">1</model>
-      <format mime="text/x-wiki">1</format>
-=======
       <text xml:space="preserve">BackupDumperTestP1Text1</text>
->>>>>>> 50ee9585
+      <model name="wikitext">1</model>
+      <format mime="text/x-wiki">1</format>
     </revision>
   </page>
 ';
@@ -224,12 +218,9 @@
       </contributor>
       <comment>BackupDumperTestP2Summary1</comment>
       <sha1>jprywrymfhysqllua29tj3sc7z39dl2</sha1>
-<<<<<<< HEAD
-      <model name="wikitext">1</model>
-      <format mime="text/x-wiki">1</format>
-=======
       <text xml:space="preserve">BackupDumperTestP2Text1</text>
->>>>>>> 50ee9585
+      <model name="wikitext">1</model>
+      <format mime="text/x-wiki">1</format>
     </revision>
     <revision>
       <id>5</id>
@@ -239,12 +230,9 @@
       </contributor>
       <comment>BackupDumperTestP2Summary4 extra</comment>
       <sha1>6o1ciaxa6pybnqprmungwofc4lv00wv</sha1>
-<<<<<<< HEAD
-      <model name="wikitext">1</model>
-      <format mime="text/x-wiki">1</format>
-=======
       <text xml:space="preserve">BackupDumperTestP2Text4 some additional Text</text>
->>>>>>> 50ee9585
+      <model name="wikitext">1</model>
+      <format mime="text/x-wiki">1</format>
     </revision>
   </page>
 ';
@@ -261,12 +249,9 @@
       </contributor>
       <comment>Talk BackupDumperTestP1 Summary1</comment>
       <sha1>nktofwzd0tl192k3zfepmlzxoax1lpe</sha1>
-<<<<<<< HEAD
-      <model name="wikitext">1</model>
-      <format mime="text/x-wiki">1</format>
-=======
+      <model name="wikitext">1</model>
+      <format mime="text/x-wiki">1</format>
       <text xml:space="preserve">Talk about BackupDumperTestP1 Text1</text>
->>>>>>> 50ee9585
     </revision>
   </page>
 ';
