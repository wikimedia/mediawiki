--- conflicted
+++ resolved
@@ -1,10 +1,7 @@
 <?php
 
 use MediaWiki\MediaWikiServices;
-<<<<<<< HEAD
-=======
 use MediaWiki\Permissions\UltimateAuthority;
->>>>>>> 30164539
 use MediaWiki\User\UserFactory;
 use MediaWiki\User\UserIdentityValue;
 use Wikimedia\IPUtils;
@@ -18,12 +15,7 @@
 class UserFactoryTest extends MediaWikiIntegrationTestCase {
 
 	private function getUserFactory() {
-<<<<<<< HEAD
-		$userNameUtils = MediaWikiServices::getInstance()->getUserNameUtils();
-		return new UserFactory( $userNameUtils );
-=======
 		return MediaWikiServices::getInstance()->getUserFactory();
->>>>>>> 30164539
 	}
 
 	public function testNewFromName() {
@@ -102,11 +94,7 @@
 		$id = 23560;
 		$name = 'UserFactoryTest3';
 
-<<<<<<< HEAD
-		$userIdentity = new UserIdentityValue( $id, $name, $actorId );
-=======
 		$userIdentity = new UserIdentityValue( $id, $name, 0 );
->>>>>>> 30164539
 		$factory = $this->getUserFactory();
 
 		$user1 = $factory->newFromUserIdentity( $userIdentity );
