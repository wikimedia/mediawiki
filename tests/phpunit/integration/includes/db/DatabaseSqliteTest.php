<?php

use Psr\Log\NullLogger;
use Wikimedia\Rdbms\Blob;
use Wikimedia\Rdbms\Database;
use Wikimedia\Rdbms\DatabaseSqlite;
use Wikimedia\Rdbms\ResultWrapper;
use Wikimedia\Rdbms\TransactionProfiler;

/**
 * @group sqlite
 * @group Database
 * @group medium
 */
class DatabaseSqliteTest extends \MediaWikiIntegrationTestCase {
	/** @var DatabaseSqlite */
	protected $db;

	/** @var array|null */
	protected $currentTableInfo;

	protected function setUp(): void {
		parent::setUp();

		if ( !Sqlite::isPresent() ) {
			$this->markTestSkipped( 'No SQLite support detected' );
		}
		$this->db = $this->newMockDb();
		if ( version_compare( $this->db->getServerVersion(), '3.6.0', '<' ) ) {
			$this->markTestSkipped( "SQLite at least 3.6 required, {$this->db->getServerVersion()} found" );
		}
	}

	/**
	 * @param string|null $version
	 * @param string|null &$sqlDump
	 * @return \PHPUnit\Framework\MockObject\MockObject|DatabaseSqlite
	 */
	private function newMockDb( $version = null, &$sqlDump = null ) {
		$mock = $this->getMockBuilder( DatabaseSqlite::class )
			->setConstructorArgs( [ [
				'dbFilePath' => ':memory:',
				'dbname' => 'Foo',
				'schema' => null,
				'host' => false,
				'user' => false,
				'password' => false,
				'tablePrefix' => '',
				'cliMode' => true,
				'agent' => 'unit-tests',
				'serverName' => null,
				'flags' => DBO_DEFAULT,
				'variables' => [ 'synchronous' => 'NORMAL', 'temp_store' => 'MEMORY' ],
				'profiler' => null,
				'topologyRole' => Database::ROLE_STREAMING_MASTER,
				'trxProfiler' => new TransactionProfiler(),
				'connLogger' => new NullLogger(),
				'queryLogger' => new NullLogger(),
				'replLogger' => new NullLogger(),
				'errorLogger' => null,
				'deprecationLogger' => new NullLogger(),
				'srvCache' => new HashBagOStuff(),
			] ] )->onlyMethods( array_merge(
				[ 'query' ],
				$version ? [ 'getServerVersion' ] : []
			) )->getMock();

		$mock->initConnection();

		$sqlDump = '';
		$mock->method( 'query' )->willReturnCallback( static function ( $sql ) use ( &$sqlDump ) {
			$sqlDump .= "$sql;";

			return true;
		} );

		if ( $version ) {
			$mock->method( 'getServerVersion' )->willReturn( $version );
		}

		return $mock;
	}

	private function assertResultIs( $expected, $res ) {
		$this->assertNotNull( $res );
		$i = 0;
		foreach ( $res as $row ) {
			foreach ( $expected[$i] as $key => $value ) {
				$this->assertTrue( isset( $row->$key ) );
				$this->assertEquals( $value, $row->$key );
			}
			$i++;
		}
		$this->assertEquals( count( $expected ), $i, 'Unexpected number of rows' );
	}

	public static function provideAddQuotes() {
		return [
			[ // #0: empty
				'', "''"
			],
			[ // #1: simple
				'foo bar', "'foo bar'"
			],
			[ // #2: including quote
				'foo\'bar', "'foo''bar'"
			],
			// #3: including \0 (must be represented as hex, per https://bugs.php.net/bug.php?id=63419)
			[
				"x\0y",
				"x'780079'",
			],
			[ // #4: blob object (must be represented as hex)
				new Blob( "hello" ),
				"x'68656c6c6f'",
			],
			[ // #5: null
				null,
				"''",
			],
		];
	}

	/**
	 * @dataProvider provideAddQuotes()
	 * @covers \Wikimedia\Rdbms\DatabaseSqlite::addQuotes
	 */
	public function testAddQuotes( $value, $expected ) {
		// check quoting
		$db = DatabaseSqlite::newStandaloneInstance( ':memory:' );
		$this->assertEquals( $expected, $db->addQuotes( $value ), 'string not quoted as expected' );

		// ok, quoting works as expected, now try a round trip.
		$re = $db->query( 'select ' . $db->addQuotes( $value ) );

		$this->assertTrue( $re !== false, 'query failed' );

		$row = $re->fetchRow();
		if ( $row ) {
			if ( $value instanceof Blob ) {
				$value = $value->fetch();
			}

			$this->assertEquals( $value, $row[0], 'string mangled by the database' );
		} else {
			$this->fail( 'query returned no result' );
		}
	}

	/**
	 * @covers \Wikimedia\Rdbms\DatabaseSqlite::duplicateTableStructure
	 */
	public function testDuplicateTableStructure() {
		$db = DatabaseSqlite::newStandaloneInstance( ':memory:' );
		$db->query( 'CREATE TABLE foo(foo, barfoo)' );
		$db->query( 'CREATE INDEX index1 ON foo(foo)' );
		$db->query( 'CREATE UNIQUE INDEX index2 ON foo(barfoo)' );

		$db->duplicateTableStructure( 'foo', 'bar' );
		$this->assertEquals( 'CREATE TABLE "bar"(foo, barfoo)',
			$db->selectField( 'sqlite_master', 'sql', [ 'name' => 'bar' ] ),
			'Normal table duplication'
		);
		$indexList = $db->query( 'PRAGMA INDEX_LIST("bar")' );
		$index = $indexList->fetchObject();
		$this->assertEquals( 'bar_index1', $index->name );
		$this->assertSame( '0', (string)$index->unique );
<<<<<<< HEAD
		$index = $indexList->next();
=======
		$index = $indexList->fetchObject();
>>>>>>> 3d0ae94b
		$this->assertEquals( 'bar_index2', $index->name );
		$this->assertSame( '1', (string)$index->unique );

		$db->duplicateTableStructure( 'foo', 'baz', true );
		$this->assertEquals( 'CREATE TABLE "baz"(foo, barfoo)',
			$db->selectField( 'sqlite_temp_master', 'sql', [ 'name' => 'baz' ] ),
			'Creation of temporary duplicate'
		);
		$indexList = $db->query( 'PRAGMA INDEX_LIST("baz")' );
		$index = $indexList->fetchObject();
		$this->assertEquals( 'baz_index1', $index->name );
		$this->assertSame( '0', (string)$index->unique );
<<<<<<< HEAD
		$index = $indexList->next();
=======
		$index = $indexList->fetchObject();
>>>>>>> 3d0ae94b
		$this->assertEquals( 'baz_index2', $index->name );
		$this->assertSame( '1', (string)$index->unique );
		$this->assertSame( '0',
			(string)$db->selectField( 'sqlite_master', 'COUNT(*)', [ 'name' => 'baz' ] ),
			'Create a temporary duplicate only'
		);
	}

	/**
	 * @covers \Wikimedia\Rdbms\DatabaseSqlite::duplicateTableStructure
	 */
	public function testDuplicateTableStructureVirtual() {
		$db = DatabaseSqlite::newStandaloneInstance( ':memory:' );
		if ( $db->getFulltextSearchModule() != 'FTS3' ) {
			$this->markTestSkipped( 'FTS3 not supported, cannot create virtual tables' );
		}
		$db->query( 'CREATE VIRTUAL TABLE "foo" USING FTS3(foobar)' );

		$db->duplicateTableStructure( 'foo', 'bar' );
		$this->assertEquals( 'CREATE VIRTUAL TABLE "bar" USING FTS3(foobar)',
			$db->selectField( 'sqlite_master', 'sql', [ 'name' => 'bar' ] ),
			'Duplication of virtual tables'
		);

		$db->duplicateTableStructure( 'foo', 'baz', true );
		$this->assertEquals( 'CREATE VIRTUAL TABLE "baz" USING FTS3(foobar)',
			$db->selectField( 'sqlite_master', 'sql', [ 'name' => 'baz' ] ),
			"Can't create temporary virtual tables, should fall back to non-temporary duplication"
		);
	}

	/**
	 * @covers \Wikimedia\Rdbms\DatabaseSqlite::deleteJoin
	 */
	public function testDeleteJoin() {
		$db = DatabaseSqlite::newStandaloneInstance( ':memory:' );
		$db->query( 'CREATE TABLE a (a_1)', __METHOD__ );
		$db->query( 'CREATE TABLE b (b_1, b_2)', __METHOD__ );
		$db->insert( 'a', [
			[ 'a_1' => 1 ],
			[ 'a_1' => 2 ],
			[ 'a_1' => 3 ],
		],
			__METHOD__
		);
		$db->insert( 'b', [
			[ 'b_1' => 2, 'b_2' => 'a' ],
			[ 'b_1' => 3, 'b_2' => 'b' ],
		],
			__METHOD__
		);
		$db->deleteJoin( 'a', 'b', 'a_1', 'b_1', [ 'b_2' => 'a' ], __METHOD__ );
		$res = $db->query( "SELECT * FROM a", __METHOD__ );
		$this->assertResultIs( [
			[ 'a_1' => 1 ],
			[ 'a_1' => 3 ],
		],
			$res
		);
	}

	/**
	 * @coversNothing
	 */
	public function testEntireSchema() {
		global $IP;

		$result = Sqlite::checkSqlSyntax( "$IP/maintenance/sqlite/tables-generated.sql" );

		$this->assertTrue( $result, $result );
	}

	/**
	 * @covers \Wikimedia\Rdbms\DatabaseSqlite::insertId
	 */
	public function testInsertIdType() {
		$db = DatabaseSqlite::newStandaloneInstance( ':memory:' );

		$databaseCreation = $db->query( 'CREATE TABLE a ( a_1 )', __METHOD__ );
		$this->assertInstanceOf( ResultWrapper::class, $databaseCreation, "Database creation" );

		$insertion = $db->insert( 'a', [ 'a_1' => 10 ], __METHOD__ );
		$this->assertTrue( $insertion, "Insertion worked" );

		$this->assertIsInt( $db->insertId(), "Actual typecheck" );
		$this->assertTrue( $db->close(), "closing database" );
	}

	/**
	 * @covers \Wikimedia\Rdbms\DatabaseSqlite::insert
	 */
	public function testInsertAffectedRows() {
		$db = DatabaseSqlite::newStandaloneInstance( ':memory:' );
		$db->query( 'CREATE TABLE testInsertAffectedRows ( foo )', __METHOD__ );

		$insertion = $db->insert(
			'testInsertAffectedRows',
			[
				[ 'foo' => 10 ],
				[ 'foo' => 12 ],
				[ 'foo' => 1555 ],
			],
			__METHOD__
		);
		$this->assertTrue( $insertion, "Insertion worked" );

		$this->assertSame( 3, $db->affectedRows() );
		$this->assertTrue( $db->close(), "closing database" );
	}

	/**
	 * @coversNothing
	 */
	public function testCaseInsensitiveLike() {
		// TODO: Test this for all databases
		$db = DatabaseSqlite::newStandaloneInstance( ':memory:' );
		$res = $db->query( 'SELECT "a" LIKE "A" AS a' );
		$row = $res->fetchRow();
		$this->assertFalse( (bool)$row['a'] );
	}

	/**
	 * @covers \Wikimedia\Rdbms\DatabaseSqlite::__toString
	 */
	public function testToString() {
		$db = DatabaseSqlite::newStandaloneInstance( ':memory:' );

		$toString = (string)$db;

		$this->assertStringContainsString( 'sqlite object', $toString );
	}

	/**
	 * @covers \Wikimedia\Rdbms\DatabaseSqlite::getAttributes()
	 */
	public function testsAttributes() {
		$attributes = Database::attributesFromType( 'sqlite' );
		$this->assertTrue( $attributes[Database::ATTR_DB_LEVEL_LOCKING] );
	}

	/**
	 * @covers \Wikimedia\Rdbms\DatabaseSqlite::insert()
	 * @param string $version
	 * @param string $table
	 * @param array $rows
	 * @param string $expectedSql
	 * @dataProvider provideNativeInserts
	 */
	public function testNativeInsertSupport( $version, $table, $rows, $expectedSql ) {
		$sqlDump = '';
		$db = $this->newMockDb( $version, $sqlDump );
		$db->query( 'CREATE TABLE a ( a_1 )', __METHOD__ );

		$sqlDump = '';
		$db->insert( $table, $rows, __METHOD__ );
		$this->assertEquals( $expectedSql, $sqlDump );
	}

	public function provideNativeInserts() {
		return [
			[
				'3.8.0',
				'a',
				[ 'a_1' => 1 ],
				'INSERT INTO a (a_1) VALUES (1);'
			],
			[
				'3.8.0',
				'a',
				[
					[ 'a_1' => 2 ],
					[ 'a_1' => 3 ]
				],
				'INSERT INTO a (a_1) VALUES (2),(3);'
			],
		];
	}

	/**
	 * @covers \Wikimedia\Rdbms\DatabaseSqlite::replace()
	 * @param string $version
	 * @param string $table
	 * @param array $ukeys
	 * @param array $rows
	 * @param string $expectedSql
	 * @dataProvider provideNativeReplaces
	 */
	public function testNativeReplaceSupport( $version, $table, $ukeys, $rows, $expectedSql ) {
		$sqlDump = '';
		$db = $this->newMockDb( $version, $sqlDump );
		$db->query( 'CREATE TABLE a ( a_1 PRIMARY KEY, a_2 )', __METHOD__ );

		$sqlDump = '';
		$db->replace( $table, $ukeys, $rows, __METHOD__ );
		$this->assertEquals( $expectedSql, $sqlDump );
	}

	public function provideNativeReplaces() {
		return [
			[
				'3.8.0',
				'a',
				[ 'a_1' ],
				[ 'a_1' => 1, 'a_2' => 'x' ],
				'REPLACE INTO a (a_1,a_2) VALUES (1,\'x\');'
			],
			[
				'3.8.0',
				'a',
				[ 'a_1' ],
				[
					[ 'a_1' => 2, 'a_2' => 'x' ],
					[ 'a_1' => 3, 'a_2' => 'y' ]
				],
				'REPLACE INTO a (a_1,a_2) VALUES (2,\'x\'),(3,\'y\');'
			],
		];
	}
}<|MERGE_RESOLUTION|>--- conflicted
+++ resolved
@@ -165,11 +165,7 @@
 		$index = $indexList->fetchObject();
 		$this->assertEquals( 'bar_index1', $index->name );
 		$this->assertSame( '0', (string)$index->unique );
-<<<<<<< HEAD
-		$index = $indexList->next();
-=======
 		$index = $indexList->fetchObject();
->>>>>>> 3d0ae94b
 		$this->assertEquals( 'bar_index2', $index->name );
 		$this->assertSame( '1', (string)$index->unique );
 
@@ -182,11 +178,7 @@
 		$index = $indexList->fetchObject();
 		$this->assertEquals( 'baz_index1', $index->name );
 		$this->assertSame( '0', (string)$index->unique );
-<<<<<<< HEAD
-		$index = $indexList->next();
-=======
 		$index = $indexList->fetchObject();
->>>>>>> 3d0ae94b
 		$this->assertEquals( 'baz_index2', $index->name );
 		$this->assertSame( '1', (string)$index->unique );
 		$this->assertSame( '0',
