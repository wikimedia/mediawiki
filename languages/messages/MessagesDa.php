--- conflicted
+++ resolved
@@ -87,10 +87,6 @@
 	'Mytalk'                    => array( 'Min_diskussionsside' ),
 	'Newimages'                 => array( 'Nye_filer' ),
 	'Newpages'                  => array( 'Nye_sider' ),
-<<<<<<< HEAD
-
-=======
->>>>>>> 365e22ee
 	'Preferences'               => array( 'Indstillinger' ),
 	'Prefixindex'               => array( 'Præfiksindeks' ),
 	'Protectedpages'            => array( 'Beskyttede_sider' ),
