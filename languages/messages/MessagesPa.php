--- conflicted
+++ resolved
@@ -128,10 +128,6 @@
 	'PageLanguage'              => array( 'ਸਫ਼ੇ_ਦੀ_ਭਾਸ਼ਾ' ),
 	'PasswordReset'             => array( 'ਪਾਸਵਰਡ_ਰੀਸੈੱਟ' ),
 	'PermanentLink'             => array( 'ਪੱਕਾ_ਲਿੰਕ', 'ਪੱਕੀ_ਕੜੀ' ),
-<<<<<<< HEAD
-
-=======
->>>>>>> 365e22ee
 	'Preferences'               => array( 'ਪਸੰਦਾਂ' ),
 	'Prefixindex'               => array( 'ਅਗੇਤਰ_ਤਤਕਰਾ' ),
 	'Protectedpages'            => array( 'ਸੁਰੱਖਿਅਤ_ਸਫ਼ੇ' ),
