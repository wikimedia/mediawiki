<?php
/** Brazilian Portuguese (português do Brasil)
 *
 * To improve a translation please visit https://translatewiki.net
 *
 * @ingroup Language
 * @file
 *
 * @author Alcali
 * @author Alchimista
 * @author Amgauna
 * @author Anaclaudiaml
 * @author Bani
 * @author Brion
 * @author BrunaaAa
 * @author Brunoy Anastasiya Seryozhenko
 * @author Cainamarques
 * @author Capmo
 * @author Carla404
 * @author Chicocvenancio
 * @author Crazymadlover
 * @author Daemorris
 * @author Danielsouzat
 * @author Dianakc
 * @author Dicionarista
 * @author Diego Queiroz
 * @author Eduardo.mps
 * @author Elival
 * @author Emufarmers
 * @author Everton137
 * @author Francisco Leandro
 * @author Fúlvio
 * @author GKnedo
 * @author Giro720
 * @author GoEThe
 * @author Gusta
 * @author Hamilton Abreu
 * @author Helder.wiki
 * @author Jaideraf
 * @author Jesielt
 * @author Jgpacker
 * @author Jorge Morais
 * @author Kaganer
 * @author Leonardo.stabile
 * @author LeonardoG
 * @author Lijealso
 * @author Luckas
 * @author Luckas Blade
 * @author Malafaya
 * @author ManoDbo
 * @author Matheus Sousa L.T
 * @author Matma Rex
 * @author McDutchie
 * @author MetalBrasil
 * @author MisterSanderson
 * @author Mordecaista
 * @author Nemo bis
 * @author OTAVIO1981
 * @author Opraco
 * @author Pedroca cerebral
 * @author Ppena
 * @author Rafael Vargas
 * @author Raylton P. Sousa
 * @author Rodrigo Calanca Nishino
 * @author Rodrigo Padula
 * @author Rodrigo codignoli
 * @author Sir Lestaty de Lioncourt
 * @author Teles
 * @author TheGabrielZaum
 * @author Titoncio
 * @author Urhixidur
 * @author Vivaelcelta
 * @author Vuln
 * @author Waldir
 * @author Yves Marques Junqueira
 * @author לערי ריינהארט
 * @author 555
 */

$fallback = 'pt';

$namespaceNames = array(
	NS_MEDIA            => 'Mídia',
	NS_SPECIAL          => 'Especial',
	NS_TALK             => 'Discussão',
	NS_USER             => 'Usuário',
	NS_USER_TALK        => 'Usuário_Discussão',
	NS_PROJECT_TALK     => '$1_Discussão',
	NS_FILE             => 'Arquivo',
	NS_FILE_TALK        => 'Arquivo_Discussão',
	NS_MEDIAWIKI        => 'MediaWiki',
	NS_MEDIAWIKI_TALK   => 'MediaWiki_Discussão',
	NS_TEMPLATE         => 'Predefinição',
	NS_TEMPLATE_TALK    => 'Predefinição_Discussão',
	NS_HELP             => 'Ajuda',
	NS_HELP_TALK        => 'Ajuda_Discussão',
	NS_CATEGORY         => 'Categoria',
	NS_CATEGORY_TALK    => 'Categoria_Discussão',
);

$namespaceAliases = array(
	'Imagem' => NS_FILE,
	'Imagem_Discussão' => NS_FILE_TALK,
	'Ficheiro' => NS_FILE,
	'Ficheiro_Discussão' => NS_FILE_TALK,
);

$namespaceGenderAliases = array(
	NS_USER => array( 'male' => 'Usuário', 'female' => 'Usuária' ),
	NS_USER_TALK => array( 'male' => 'Usuário_Discussão', 'female' => 'Usuária_Discussão' ),
);

$defaultDateFormat = 'dmy';

$dateFormats = array(

	'dmy time' => 'H"h"i"min"',
	'dmy date' => 'j "de" F "de" Y',
	'dmy both' => 'H"h"i"min" "de" j "de" F "de" Y',

);

$separatorTransformTable = array( ',' => "\xc2\xa0", '.' => ',' );

$specialPageAliases = array(
	'Activeusers'               => array( 'Usuários_ativos' ),
	'Allmessages'               => array( 'Todas_as_mensagens', 'Todas_mensagens' ),
	'Allpages'                  => array( 'Todas_as_páginas', 'Todos_os_artigos', 'Todas_páginas', 'Todos_artigos' ),
	'Ancientpages'              => array( 'Páginas_inativas', 'Artigos_inativos' ),
	'Badtitle'                  => array( 'Título_inválido' ),
	'Blankpage'                 => array( 'Página_em_branco' ),
	'Block'                     => array( 'Bloquear', 'Bloquear_IP', 'Bloquear_utilizador', 'Bloquear_usuário' ),
	'Booksources'               => array( 'Fontes_de_livros' ),
	'BrokenRedirects'           => array( 'Redirecionamentos_quebrados' ),
	'Categories'                => array( 'Categorias' ),
	'ChangePassword'            => array( 'Trocar_senha', 'Repor_senha' ),
	'ComparePages'              => array( 'Comparar_páginas' ),
	'Confirmemail'              => array( 'Confirmar_e-mail', 'Confirmar_email' ),
	'Contributions'             => array( 'Contribuições' ),
	'CreateAccount'             => array( 'Criar_conta' ),
	'Deadendpages'              => array( 'Páginas_sem_saída', 'Artigos_sem_saída' ),
	'DeletedContributions'      => array( 'Contribuições_eliminadas', 'Edições_eliminadas' ),
	'Diff'                      => array( 'Mudanças_entre_edições', 'Diferenças_entre_edições' ),
	'DoubleRedirects'           => array( 'Redirecionamentos_duplos' ),
	'EditWatchlist'             => array( 'Editar_lista_de_páginas_vigiadas' ),
	'Emailuser'                 => array( 'Contatar_usuário', 'Contactar_usuário', 'Contactar_utilizador' ),
	'Export'                    => array( 'Exportar' ),
	'Fewestrevisions'           => array( 'Páginas_com_menos_edições', 'Artigos_com_menos_edições', 'Artigos_menos_editados' ),
	'FileDuplicateSearch'       => array( 'Busca_de_arquivos_duplicados', 'Busca_de_ficheiros_duplicados' ),
	'Filepath'                  => array( 'Diretório_de_arquivo', 'Diretório_de_ficheiro' ),
	'Import'                    => array( 'Importar' ),
	'Invalidateemail'           => array( 'Invalidar_e-mail' ),
	'BlockList'                 => array( 'Registro_de_bloqueios', 'IPs_bloqueados', 'Utilizadores_bloqueados', 'Usuários_bloqueados', 'Registo_de_bloqueios' ),
	'LinkSearch'                => array( 'Pesquisar_links' ),
	'Listadmins'                => array( 'Lista_de_administradores', 'Administradores', 'Admins', 'Lista_de_admins' ),
	'Listbots'                  => array( 'Lista_de_robôs', 'Bots', 'Lista_de_bots' ),
	'Listfiles'                 => array( 'Lista_de_arquivos', 'Lista_de_imagens', 'Lista_de_ficheiros' ),
	'Listgrouprights'           => array( 'Listar_privilégios_de_grupos' ),
	'Listredirects'             => array( 'Lista_de_redirecionamentos', 'Redirecionamentos' ),
	'Listusers'                 => array( 'Lista_de_usuários', 'Lista_de_utilizadores' ),
	'Lockdb'                    => array( 'Bloquear_banco_de_dados', 'Bloquear_a_base_de_dados' ),
	'Log'                       => array( 'Registro', 'Registos', 'Registros', 'Registo' ),
	'Lonelypages'               => array( 'Páginas_órfãs', 'Artigos_órfãos', 'Páginas_sem_afluentes', 'Artigos_sem_afluentes' ),
	'Longpages'                 => array( 'Páginas_longas', 'Artigos_extensos' ),
	'MergeHistory'              => array( 'Fundir_históricos', 'Fundir_edições' ),
	'MIMEsearch'                => array( 'Busca_MIME' ),
	'Mostcategories'            => array( 'Páginas_com_mais_categorias', 'Artigos_com_mais_categorias' ),
	'Mostimages'                => array( 'Imagens_com_mais_afluentes', 'Ficheiros_com_mais_afluentes', 'Arquivos_com_mais_afluentes' ),
	'Mostlinked'                => array( 'Páginas_com_mais_afluentes', 'Artigos_com_mais_afluentes' ),
	'Mostlinkedcategories'      => array( 'Categorias_com_mais_afluentes' ),
	'Mostlinkedtemplates'       => array( 'Predefinições_com_mais_afluentes' ),
	'Mostrevisions'             => array( 'Páginas_com_mais_edições', 'Artigos_com_mais_edições' ),
	'Movepage'                  => array( 'Mover_página', 'Mover', 'Mover_artigo' ),
	'Mycontributions'           => array( 'Minhas_contribuições', 'Minhas_edições' ),
	'Mypage'                    => array( 'Minha_página' ),
	'Mytalk'                    => array( 'Minha_discussão' ),
	'Newimages'                 => array( 'Arquivos_novos', 'Imagens_novas', 'Ficheiros_novos' ),
	'Newpages'                  => array( 'Páginas_novas', 'Artigos_novos' ),
	'PermanentLink'             => array( 'Ligação_permanente', 'Link_permanente' ),
<<<<<<< HEAD

=======
>>>>>>> 365e22ee
	'Preferences'               => array( 'Preferências' ),
	'Prefixindex'               => array( 'Índice_de_prefixo', 'Índice_por_prefixo' ),
	'Protectedpages'            => array( 'Páginas_protegidas', 'Artigos_protegidos' ),
	'Protectedtitles'           => array( 'Títulos_protegidos' ),
	'Randompage'                => array( 'Aleatória', 'Aleatório', 'Página_aleatória', 'Artigo_aleatório' ),
	'Randomredirect'            => array( 'Redirecionamento_aleatório' ),
	'Recentchanges'             => array( 'Mudanças_recentes', 'Recentes' ),
	'Recentchangeslinked'       => array( 'Mudanças_relacionadas', 'Novidades_relacionadas' ),
	'Revisiondelete'            => array( 'Eliminar_edição', 'Eliminar_revisão', 'Apagar_edição', 'Apagar_revisão' ),
	'Search'                    => array( 'Busca', 'Buscar', 'Procurar', 'Pesquisar', 'Pesquisa' ),
	'Shortpages'                => array( 'Páginas_curtas', 'Artigos_curtos' ),
	'Specialpages'              => array( 'Páginas_especiais' ),
	'Statistics'                => array( 'Estatísticas' ),
	'Tags'                      => array( 'Etiquetas' ),
	'Unblock'                   => array( 'Desbloquear' ),
	'Uncategorizedcategories'   => array( 'Categorias_sem_categorias' ),
	'Uncategorizedimages'       => array( 'Arquivos_sem_categorias', 'Imagens_sem_categorias', 'Ficheiros_sem_categorias' ),
	'Uncategorizedpages'        => array( 'Páginas_sem_categorias', 'Artigos_sem_categorias' ),
	'Uncategorizedtemplates'    => array( 'Predefinições_não_categorizadas', 'Predefinições_sem_categorias' ),
	'Undelete'                  => array( 'Restaurar', 'Restaurar_páginas_eliminadas', 'Restaurar_artigos_eliminados' ),
	'Unlockdb'                  => array( 'Desbloquear_banco_de_dados', 'Desbloquear_a_base_de_dados' ),
	'Unusedcategories'          => array( 'Categorias_não_utilizadas', 'Categorias_sem_uso' ),
	'Unusedimages'              => array( 'Arquivos_sem_uso', 'Arquivos_não_utilizados', 'Imagens_sem_uso', 'Imagens_não_utilizadas', 'Ficheiros_sem_uso', 'Ficheiros_não_utilizados' ),
	'Unusedtemplates'           => array( 'Predefinições_sem_uso', 'Predefinições_não_utilizadas' ),
	'Unwatchedpages'            => array( 'Páginas_não-vigiadas', 'Páginas_não_vigiadas', 'Artigos_não-vigiados', 'Artigos_não_vigiados' ),
	'Upload'                    => array( 'Carregar_arquivo', 'Carregar_imagem', 'Carregar_ficheiro', 'Enviar' ),
	'Userlogin'                 => array( 'Autenticar-se', 'Entrar' ),
	'Userlogout'                => array( 'Sair' ),
	'Userrights'                => array( 'Privilégios', 'Direitos', 'Estatutos' ),
	'Version'                   => array( 'Versão', 'Sobre' ),
	'Wantedcategories'          => array( 'Categorias_pedidas', 'Categorias_em_falta', 'Categorias_inexistentes' ),
	'Wantedfiles'               => array( 'Arquivos_pedidos', 'Arquivos_em_falta', 'Ficheiros_em_falta', 'Imagens_em_falta' ),
	'Wantedpages'               => array( 'Páginas_pedidas', 'Páginas_em_falta', 'Artigos_em_falta', 'Artigos_pedidos' ),
	'Wantedtemplates'           => array( 'Predefinições_pedidas', 'Predefinições_em_falta' ),
	'Watchlist'                 => array( 'Páginas_vigiadas', 'Artigos_vigiados', 'Vigiados' ),
	'Whatlinkshere'             => array( 'Páginas_afluentes', 'Artigos_afluentes' ),
	'Withoutinterwiki'          => array( 'Páginas_sem_interwikis', 'Artigos_sem_interwikis' ),
);

$magicWords = array(
	'redirect'                  => array( '0', '#REDIRECIONAMENTO', '#REDIRECT' ),
	'notoc'                     => array( '0', '__SEMTDC__', '__SEMSUMÁRIO__', '__NOTOC__' ),
	'nogallery'                 => array( '0', '__SEMGALERIA__', '__NOGALLERY__' ),
	'forcetoc'                  => array( '0', '__FORCARTDC__', '__FORCARSUMARIO__', '__FORÇARTDC__', '__FORÇARSUMÁRIO__', '__FORCETOC__' ),
	'toc'                       => array( '0', '__TDC__', '__SUMARIO__', '__SUMÁRIO__', '__TOC__' ),
	'noeditsection'             => array( '0', '__NAOEDITARSECAO__', '__NÃOEDITARSEÇÃO__', '__SEMEDITARSEÇÃO__', '__SEMEDITARSECAO__', '__NOEDITSECTION__' ),
	'currentmonth'              => array( '1', 'MESATUAL', 'MESATUAL2', 'CURRENTMONTH', 'CURRENTMONTH2' ),
	'currentmonth1'             => array( '1', 'MESATUAL1', 'CURRENTMONTH1' ),
	'currentmonthname'          => array( '1', 'NOMEDOMESATUAL', 'CURRENTMONTHNAME' ),
	'currentmonthabbrev'        => array( '1', 'MESATUALABREV', 'MESATUALABREVIADO', 'ABREVIATURADOMESATUAL', 'CURRENTMONTHABBREV' ),
	'currentday'                => array( '1', 'DIAATUAL', 'CURRENTDAY' ),
	'currentday2'               => array( '1', 'DIAATUAL2', 'CURRENTDAY2' ),
	'currentdayname'            => array( '1', 'NOMEDODIAATUAL', 'CURRENTDAYNAME' ),
	'currentyear'               => array( '1', 'ANOATUAL', 'CURRENTYEAR' ),
	'currenttime'               => array( '1', 'HORARIOATUAL', 'CURRENTTIME' ),
	'currenthour'               => array( '1', 'HORAATUAL', 'CURRENTHOUR' ),
	'localmonth'                => array( '1', 'MESLOCAL', 'LOCALMONTH', 'LOCALMONTH2' ),
	'localmonth1'               => array( '1', 'MESLOCAL1', 'LOCALMONTH1' ),
	'localmonthname'            => array( '1', 'NOMEDOMESLOCAL', 'LOCALMONTHNAME' ),
	'localmonthabbrev'          => array( '1', 'MESLOCALABREV', 'MESLOCALABREVIADO', 'ABREVIATURADOMESLOCAL', 'LOCALMONTHABBREV' ),
	'localday'                  => array( '1', 'DIALOCAL', 'LOCALDAY' ),
	'localday2'                 => array( '1', 'DIALOCAL2', 'LOCALDAY2' ),
	'localdayname'              => array( '1', 'NOMEDODIALOCAL', 'LOCALDAYNAME' ),
	'localyear'                 => array( '1', 'ANOLOCAL', 'LOCALYEAR' ),
	'localtime'                 => array( '1', 'HORARIOLOCAL', 'LOCALTIME' ),
	'localhour'                 => array( '1', 'HORALOCAL', 'LOCALHOUR' ),
	'numberofpages'             => array( '1', 'NUMERODEPAGINAS', 'NÚMERODEPÁGINAS', 'NUMBEROFPAGES' ),
	'numberofarticles'          => array( '1', 'NUMERODEARTIGOS', 'NÚMERODEARTIGOS', 'NUMBEROFARTICLES' ),
	'numberoffiles'             => array( '1', 'NUMERODEARQUIVOS', 'NÚMERODEARQUIVOS', 'NUMBEROFFILES' ),
	'numberofusers'             => array( '1', 'NUMERODEUSUARIOS', 'NÚMERODEUSUÁRIOS', 'NUMBEROFUSERS' ),
	'numberofactiveusers'       => array( '1', 'NUMERODEUSUARIOSATIVOS', 'NÚMERODEUSUÁRIOSATIVOS', 'NUMBEROFACTIVEUSERS' ),
	'numberofedits'             => array( '1', 'NUMERODEEDICOES', 'NÚMERODEEDIÇÕES', 'NUMBEROFEDITS' ),
	'pagename'                  => array( '1', 'NOMEDAPAGINA', 'NOMEDAPÁGINA', 'PAGENAME' ),
	'pagenamee'                 => array( '1', 'NOMEDAPAGINAC', 'NOMEDAPÁGINAC', 'PAGENAMEE' ),
	'namespace'                 => array( '1', 'DOMINIO', 'DOMÍNIO', 'ESPACONOMINAL', 'ESPAÇONOMINAL', 'NAMESPACE' ),
	'namespacee'                => array( '1', 'DOMINIOC', 'DOMÍNIOC', 'ESPACONOMINALC', 'ESPAÇONOMINALC', 'NAMESPACEE' ),
	'talkspace'                 => array( '1', 'PAGINADEDISCUSSAO', 'PÁGINADEDISCUSSÃO', 'TALKSPACE' ),
	'talkspacee'                => array( '1', 'PAGINADEDISCUSSAOC', 'PÁGINADEDISCUSSÃOC', 'TALKSPACEE' ),
	'subjectspace'              => array( '1', 'PAGINADECONTEUDO', 'PAGINADECONTEÚDO', 'SUBJECTSPACE', 'ARTICLESPACE' ),
	'subjectspacee'             => array( '1', 'PAGINADECONTEUDOC', 'PAGINADECONTEÚDOC', 'SUBJECTSPACEE', 'ARTICLESPACEE' ),
	'fullpagename'              => array( '1', 'NOMECOMPLETODAPAGINA', 'NOMECOMPLETODAPÁGINA', 'FULLPAGENAME' ),
	'fullpagenamee'             => array( '1', 'NOMECOMPLETODAPAGINAC', 'NOMECOMPLETODAPÁGINAC', 'FULLPAGENAMEE' ),
	'subpagename'               => array( '1', 'NOMEDASUBPAGINA', 'NOMEDASUBPÁGINA', 'SUBPAGENAME' ),
	'subpagenamee'              => array( '1', 'NOMEDASUBPAGINAC', 'NOMEDASUBPÁGINAC', 'SUBPAGENAMEE' ),
	'basepagename'              => array( '1', 'NOMEDAPAGINABASE', 'NOMEDAPÁGINABASE', 'BASEPAGENAME' ),
	'basepagenamee'             => array( '1', 'NOMEDAPAGINABASEC', 'NOMEDAPÁGINABASEC', 'BASEPAGENAMEE' ),
	'talkpagename'              => array( '1', 'NOMEDAPAGINADEDISCUSSAO', 'NOMEDAPÁGINADEDISCUSSÃO', 'TALKPAGENAME' ),
	'talkpagenamee'             => array( '1', 'NOMEDAPAGINADEDISCUSSAOC', 'NOMEDAPÁGINADEDISCUSSÃOC', 'TALKPAGENAMEE' ),
	'subjectpagename'           => array( '1', 'NOMEDAPAGINADECONTEUDO', 'NOMEDAPÁGINADECONTEÚDO', 'SUBJECTPAGENAME', 'ARTICLEPAGENAME' ),
	'subjectpagenamee'          => array( '1', 'NOMEDAPAGINADECONTEUDOC', 'NOMEDAPÁGINADECONTEÚDOC', 'SUBJECTPAGENAMEE', 'ARTICLEPAGENAMEE' ),
	'img_thumbnail'             => array( '1', 'miniaturadaimagem', 'miniatura', 'thumbnail', 'thumb' ),
	'img_manualthumb'           => array( '1', 'miniaturadaimagem=$1', 'miniatura=$1', 'thumbnail=$1', 'thumb=$1' ),
	'img_right'                 => array( '1', 'direita', 'right' ),
	'img_left'                  => array( '1', 'esquerda', 'left' ),
	'img_none'                  => array( '1', 'nenhum', 'none' ),
	'img_center'                => array( '1', 'centro', 'center', 'centre' ),
	'img_framed'                => array( '1', 'commoldura', 'comborda', 'framed', 'enframed', 'frame' ),
	'img_frameless'             => array( '1', 'semmoldura', 'semborda', 'frameless' ),
	'img_page'                  => array( '1', 'página=$1', 'página_$1', 'página $1', 'page=$1', 'page $1' ),
	'img_upright'               => array( '1', 'superiordireito', 'superiordireito=$1', 'superiordireito_$1', 'superiordireito $1', 'upright', 'upright=$1', 'upright $1' ),
	'img_border'                => array( '1', 'borda', 'border' ),
	'img_baseline'              => array( '1', 'linhadebase', 'baseline' ),
	'img_top'                   => array( '1', 'acima', 'top' ),
	'img_middle'                => array( '1', 'meio', 'middle' ),
	'img_bottom'                => array( '1', 'abaixo', 'bottom' ),
	'img_link'                  => array( '1', 'ligação=$1', 'link=$1' ),
	'sitename'                  => array( '1', 'NOMEDOSITE', 'NOMEDOSÍTIO', 'NOMEDOSITIO', 'SITENAME' ),
	'server'                    => array( '0', 'SERVIDOR', 'SERVER' ),
	'servername'                => array( '0', 'NOMEDOSERVIDOR', 'SERVERNAME' ),
	'scriptpath'                => array( '0', 'CAMINHODOSCRIPT', 'SCRIPTPATH' ),
	'gender'                    => array( '0', 'GENERO', 'GÊNERO', 'GENDER:' ),
	'notitleconvert'            => array( '0', '__SEMCONVERTERTITULO__', '__SEMCONVERTERTÍTULO__', '__SEMCT__', '__NOTITLECONVERT__', '__NOTC__' ),
	'nocontentconvert'          => array( '0', '__SEMCONVERTERCONTEUDO__', '__SEMCONVERTERCONTEÚDO__', '__SEMCC__', '__NOCONTENTCONVERT__', '__NOCC__' ),
	'currentweek'               => array( '1', 'SEMANAATUAL', 'CURRENTWEEK' ),
	'currentdow'                => array( '1', 'DIADASEMANAATUAL', 'CURRENTDOW' ),
	'localweek'                 => array( '1', 'SEMANALOCAL', 'LOCALWEEK' ),
	'localdow'                  => array( '1', 'DIADASEMANALOCAL', 'LOCALDOW' ),
	'revisionid'                => array( '1', 'IDDAREVISAO', 'IDDAREVISÃO', 'REVISIONID' ),
	'revisionday'               => array( '1', 'DIADAREVISAO', 'DIADAREVISÃO', 'REVISIONDAY' ),
	'revisionday2'              => array( '1', 'DIADAREVISAO2', 'DIADAREVISÃO2', 'REVISIONDAY2' ),
	'revisionmonth'             => array( '1', 'MESDAREVISAO', 'MÊSDAREVISÃO', 'REVISIONMONTH' ),
	'revisionyear'              => array( '1', 'ANODAREVISAO', 'ANODAREVISÃO', 'REVISIONYEAR' ),
	'revisionuser'              => array( '1', 'USUARIODAREVISAO', 'USUÁRIODAREVISÃO', 'REVISIONUSER' ),
	'fullurl'                   => array( '0', 'URLCOMPLETO:', 'FULLURL:' ),
	'fullurle'                  => array( '0', 'URLCOMPLETOC:', 'FULLURLE:' ),
	'lcfirst'                   => array( '0', 'PRIMEIRAMINUSCULA:', 'PRIMEIRAMINÚSCULA:', 'LCFIRST:' ),
	'ucfirst'                   => array( '0', 'PRIMEIRAMAIUSCULA:', 'PRIMEIRAMAIÚSCULA:', 'UCFIRST:' ),
	'lc'                        => array( '0', 'MINUSCULA', 'MINÚSCULA', 'MINUSCULAS', 'MINÚSCULAS', 'LC:' ),
	'uc'                        => array( '0', 'MAIUSCULA', 'MAIÚSCULA', 'MAIUSCULAS', 'MAIÚSCULAS', 'UC:' ),
	'displaytitle'              => array( '1', 'EXIBETITULO', 'EXIBETÍTULO', 'DISPLAYTITLE' ),
	'newsectionlink'            => array( '1', '__LINKDENOVASECAO__', '__LINKDENOVASEÇÃO__', '__LIGACAODENOVASECAO__', '__LIGAÇÃODENOVASEÇÃO__', '__NEWSECTIONLINK__' ),
	'nonewsectionlink'          => array( '1', '__SEMLINKDENOVASECAO__', '__SEMLINKDENOVASEÇÃO__', '__SEMLIGACAODENOVASECAO__', '__SEMLIGAÇÃODENOVASEÇÃO__', '__NONEWSECTIONLINK__' ),
	'currentversion'            => array( '1', 'REVISAOATUAL', 'REVISÃOATUAL', 'CURRENTVERSION' ),
	'urlencode'                 => array( '0', 'CODIFICAURL:', 'URLENCODE:' ),
	'anchorencode'              => array( '0', 'CODIFICAANCORA:', 'CODIFICAÂNCORA:', 'ANCHORENCODE' ),
	'language'                  => array( '0', '#IDIOMA:', '#LANGUAGE:' ),
	'contentlanguage'           => array( '1', 'IDIOMADOCONTEUDO', 'IDIOMADOCONTEÚDO', 'CONTENTLANGUAGE', 'CONTENTLANG' ),
	'pagesinnamespace'          => array( '1', 'PAGINASNOESPACONOMINAL', 'PÁGINASNOESPAÇONOMINAL', 'PAGINASNODOMINIO', 'PÁGINASNODOMÍNIO', 'PAGESINNAMESPACE:', 'PAGESINNS:' ),
	'numberofadmins'            => array( '1', 'NUMERODEADMINISTRADORES', 'NÚMERODEADMINISTRADORES', 'NUMBEROFADMINS' ),
	'defaultsort'               => array( '1', 'ORDENACAOPADRAO', 'ORDENAÇÃOPADRÃO', 'ORDEMPADRAO', 'ORDEMPADRÃO', 'DEFAULTSORT:', 'DEFAULTSORTKEY:', 'DEFAULTCATEGORYSORT:' ),
	'filepath'                  => array( '0', 'CAMINHODOARQUIVO', 'FILEPATH:' ),
	'hiddencat'                 => array( '1', '__CATEGORIAOCULTA__', '__CATOCULTA__', '__HIDDENCAT__' ),
	'pagesincategory'           => array( '1', 'PAGINASNACATEGORIA', 'PÁGINASNACATEGORIA', 'PAGINASNACAT', 'PÁGINASNACAT', 'PAGESINCATEGORY', 'PAGESINCAT' ),
	'pagesize'                  => array( '1', 'TAMANHODAPAGINA', 'TAMANHODAPÁGINA', 'PAGESIZE' ),
	'index'                     => array( '1', '__INDEXAR__', '__INDEX__' ),
	'noindex'                   => array( '1', '__NAOINDEXAR__', '__NÃOINDEXAR__', '__NOINDEX__' ),
	'numberingroup'             => array( '1', 'NUMERONOGRUPO', 'NÚMERONOGRUPO', 'NUMBERINGROUP', 'NUMINGROUP' ),
	'staticredirect'            => array( '1', '__REDIRECIONAMENTOESTATICO__', '__REDIRECIONAMENTOESTÁTICO__', '__STATICREDIRECT__' ),
	'protectionlevel'           => array( '1', 'NIVELDEPROTECAO', 'NÍVELDEPROTEÇÃO', 'PROTECTIONLEVEL' ),
	'url_path'                  => array( '0', 'CAMINHO', 'PATH' ),
);
<|MERGE_RESOLUTION|>--- conflicted
+++ resolved
@@ -177,10 +177,6 @@
 	'Newimages'                 => array( 'Arquivos_novos', 'Imagens_novas', 'Ficheiros_novos' ),
 	'Newpages'                  => array( 'Páginas_novas', 'Artigos_novos' ),
 	'PermanentLink'             => array( 'Ligação_permanente', 'Link_permanente' ),
-<<<<<<< HEAD
-
-=======
->>>>>>> 365e22ee
 	'Preferences'               => array( 'Preferências' ),
 	'Prefixindex'               => array( 'Índice_de_prefixo', 'Índice_por_prefixo' ),
 	'Protectedpages'            => array( 'Páginas_protegidas', 'Artigos_protegidos' ),
