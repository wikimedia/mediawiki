<?php
/** Zazaki (Zazaki)
 *
 * To improve a translation please visit https://translatewiki.net
 *
 * @ingroup Language
 * @file
 *
 */

$namespaceNames = array(
	NS_MEDIA            => 'Medya',
	NS_SPECIAL          => 'Bağse',
	NS_TALK             => 'Vaten',
	NS_USER             => 'Karber',
	NS_USER_TALK        => 'Karber_vaten',
	NS_PROJECT_TALK     => '$1_vaten',
	NS_FILE             => 'Dosya',
	NS_FILE_TALK        => 'Dosya_vaten',
	NS_MEDIAWIKI        => 'MediaWiki',
	NS_MEDIAWIKI_TALK   => 'MediaWiki_vaten',
	NS_TEMPLATE         => 'Şablon',
	NS_TEMPLATE_TALK    => 'Şablon_vaten',
	NS_HELP             => 'Desteg',
	NS_HELP_TALK        => 'Desteg_vaten',
	NS_CATEGORY         => 'Kategori',
	NS_CATEGORY_TALK    => 'Kategori_vaten',
);

$namespaceAliases = array(
	'Xısusi'               => NS_SPECIAL,
	'Werênayış'            => NS_TALK,
	'Mesac'                => NS_TALK,
	'Karber_werênayış'     => NS_USER_TALK,
	'Karber_mesac'         => NS_USER_TALK,
	'$1_werênayış'         => NS_PROJECT_TALK,
	'$1_mesac'             => NS_PROJECT_TALK,
	'Dosya_werênayış'      => NS_FILE_TALK,
	'Dosya_mesac'          => NS_FILE_TALK,
	'MediaWiki_werênayış'  => NS_MEDIAWIKI_TALK,
	'MediaWiki_mesac'      => NS_MEDIAWIKI_TALK,
	'Şablon_werênayış'     => NS_TEMPLATE_TALK,
	'Şablon_mesac'         => NS_TEMPLATE_TALK,
	'Desteg'               => NS_HELP,
	'Desteg_werênayış'     => NS_HELP_TALK,
	'Peşti'                => NS_HELP,
	'Peşti_mesac'          => NS_HELP_TALK,
	'Peşti_werênayış'      => NS_HELP_TALK,
	'Kategori'             => NS_CATEGORY,
	'Kategori_werênayış'   => NS_CATEGORY_TALK,
	'Kategoriye'           => NS_CATEGORY,
	'Kategoriye_mesac'     => NS_CATEGORY_TALK,
	'Kategoriye_werênayış' => NS_CATEGORY_TALK,
);

$specialPageAliases = array(
	'Activeusers'               => array( 'KarberêAktifi' ),
	'Allmessages'               => array( 'MesaciPêro' ),
	'AllMyUploads'              => array( 'BarkerdışêMıPêro', 'DosyeyêMıPêro' ),
	'Allpages'                  => array( 'PeliPêro' ),
	'Ancientpages'              => array( 'PelêKehani' ),
	'Badtitle'                  => array( 'SernameyoXırabın' ),
	'Blankpage'                 => array( 'PelaVenge' ),
	'Block'                     => array( 'KılitKe', 'IPyKılitKe', 'KarberiKılitKe' ),
	'Booksources'               => array( 'ÇımeyêKıtabi' ),
	'BrokenRedirects'           => array( 'SerberdışêXırabıni' ),
	'Categories'                => array( 'Kategoriy' ),
	'ChangeEmail'               => array( 'EposteBıvurne' ),
	'ChangePassword'            => array( 'ParolaBıvurne', 'ParolaEyarKe' ),
	'ComparePages'              => array( 'PerranTêverşane' ),
	'Confirmemail'              => array( 'EposteQebulKe' ),
	'Contributions'             => array( 'İştıraki' ),
	'CreateAccount'             => array( 'HesabVıraze' ),
	'Deadendpages'              => array( 'PelêBêgırey' ),
	'DeletedContributions'      => array( 'İştırakêEsteriyay' ),
	'Diff'                      => array( 'Ferq' ),
	'DoubleRedirects'           => array( 'SerberdışoDılet' ),
	'EditWatchlist'             => array( 'ListaSeyrkerdışiBıvurne' ),
	'Emailuser'                 => array( 'EposteBırışe' ),
	'ExpandTemplates'           => array( 'ŞablonanHeraKe' ),
	'Export'                    => array( 'BereTeber' ),
	'Fewestrevisions'           => array( 'TewrŞenıkÇımraviyarnayışi' ),
	'FileDuplicateSearch'       => array( 'CıgeyrayışêDosyayaKopyakerdiye', 'CıgeyrayışêDosyayaDılete' ),
	'Filepath'                  => array( 'RayaDosya', 'CayêDosya' ),
	'Import'                    => array( 'BiyaZerre' ),
	'Invalidateemail'           => array( 'EposteyBıtexelne' ),
	'JavaScriptTest'            => array( 'TestêJavaScripti' ),
	'BlockList'                 => array( 'ListaKılitkerdışi', 'ListaKılitkerdışan', 'ListaKılitkerdışêIPyan' ),
	'LinkSearch'                => array( 'CıgeyrayışêGırey' ),
	'Listadmins'                => array( 'İdarekaranListeKe' ),
	'Listbots'                  => array( 'BotanListeKe' ),
	'Listfiles'                 => array( 'DosyeyanListeKe', 'ListaDosya', 'ListaResıman' ),
	'Listgrouprights'           => array( 'HeqanêGrubanListeKe', 'HeqêGrubaKarberan' ),
	'Listredirects'             => array( 'ListaSerberdışan' ),
	'ListDuplicatedFiles'       => array( 'KopyayaListanêDosyeyan' ),
	'Listusers'                 => array( 'ListaKarberan', 'KarberanListeKe' ),
	'Lockdb'                    => array( 'DBKilitk' ),
	'Log'                       => array( 'Qeyd', 'Qeydi' ),
	'Lonelypages'               => array( 'PelêBêwayıri' ),
	'Longpages'                 => array( 'PelêDergi' ),
	'MergeHistory'              => array( 'VerênanPêtewrKe' ),
	'MIMEsearch'                => array( 'MIMECıgeyrayış' ),
	'Mostcategories'            => array( 'TewrvêşiKategoriy' ),
	'Mostimages'                => array( 'DosyeyêKeCırêvêşiGıredayiyê' ),
	'Mostinterwikis'            => array( 'TewrvêşiTeberwikiy' ),
	'Mostlinked'                => array( 'PelêKeCırêvêşiGıredayiyê' ),
	'Mostlinkedcategories'      => array( 'KategoriyêKeCırêvêşiGıredayiyê' ),
	'Mostlinkedtemplates'       => array( 'ŞablonêKeCırêvêşiGıredayiyê' ),
	'Mostrevisions'             => array( 'TewrvêşiÇımraviyarnayışi' ),
	'Movepage'                  => array( 'PeleBere' ),
	'Mycontributions'           => array( 'İştırakêMı' ),
	'MyLanguage'                => array( 'ZıwanêMı' ),
	'Mypage'                    => array( 'PelaMı' ),
	'Mytalk'                    => array( 'WerênayışêMı' ),
	'Myuploads'                 => array( 'BarkerdışêMı' ),
	'Newimages'                 => array( 'DosyeyêNewey', 'ResımêNewey' ),
	'Newpages'                  => array( 'PelêNewey' ),
	'PageLanguage'              => array( 'Zıwanê_Pele' ),
	'PasswordReset'             => array( 'ParolaPeysereştış' ),
	'PermanentLink'             => array( 'GıreyoDaimi' ),
<<<<<<< HEAD

=======
>>>>>>> 365e22ee
	'Preferences'               => array( 'Tercihi' ),
	'Prefixindex'               => array( 'VerbendZerrek' ),
	'Protectedpages'            => array( 'PelêKeŞevekiyayiyé' ),
	'Protectedtitles'           => array( 'SernameyêKeŞevekiyayiyê' ),
	'Randompage'                => array( 'Raştameye', 'PelaRaştameyiye' ),
	'RandomInCategory'          => array( 'KategoriyaRaştameyiye' ),
	'Randomredirect'            => array( 'SerberdışoRaştameye' ),
	'Recentchanges'             => array( 'VurnayışêPeyêni' ),
	'Recentchangeslinked'       => array( 'GıreyêVurnayışêPeyênan' ),
	'Redirect'                  => array( 'Serberdış' ),
	'ResetTokens'               => array( 'SimgeyanPeyserberze' ),
	'Revisiondelete'            => array( 'ÇımraviyarnayışiBestere' ),
	'RunJobs'                   => array( 'KariBıgurene' ),
	'Search'                    => array( 'Cıgeyre' ),
	'Shortpages'                => array( 'PelêKılmi' ),
	'Specialpages'              => array( 'PelêXısusiy' ),
	'Statistics'                => array( 'İstatistiki' ),
	'Tags'                      => array( 'Etiketi' ),
	'TrackingCategories'        => array( 'KategoriyêKeTeqibBenê' ),
	'Unblock'                   => array( 'BloqiWedarne' ),
	'Uncategorizedcategories'   => array( 'KategoriyayékeKategoriyanébiyé' ),
	'Uncategorizedimages'       => array( 'DosyeyékeKategoriyanébiyé' ),
	'Uncategorizedpages'        => array( 'PerreyékeKategoriyanébiyé' ),
	'Uncategorizedtemplates'    => array( 'ŞablonékeKategoriyanébiyé' ),
	'Undelete'                  => array( 'Peyserbiya' ),
	'Unlockdb'                  => array( 'DBKılitiAk' ),
	'Unusedcategories'          => array( 'KategoriyayékeNékariyayé' ),
	'Unusedimages'              => array( 'DosyeyékeNékariyayé' ),
	'Unusedtemplates'           => array( 'ŞablonékeNékariyayé' ),
	'Unwatchedpages'            => array( 'PeleyékeNéweyneyéné' ),
	'Upload'                    => array( 'Barkerdış' ),
	'UploadStash'               => array( 'BarkerdışéNımıtey' ),
	'Userlogin'                 => array( 'KarberCıkewtış' ),
	'Userlogout'                => array( 'KarberVıcyayış' ),
	'Userrights'                => array( 'HeqéKarberan', 'SysopKerdış', 'BotKerdış' ),
	'Version'                   => array( 'Versiyon' ),
	'Wantedcategories'          => array( 'KategoriyayékeWazéné' ),
	'Wantedfiles'               => array( 'DosyeyékeWazéné' ),
	'Wantedpages'               => array( 'PerrékeWazéné' ),
	'Wantedtemplates'           => array( 'ŞablonékeWazéné' ),
	'Watchlist'                 => array( 'ListeySeyran' ),
	'Whatlinkshere'             => array( 'GreyNaySeraşıno' ),
	'Withoutinterwiki'          => array( 'Béİnterwiki' ),
);

$magicWords = array(
	'redirect'                  => array( '0', '#HETENAYIŞ', '#REDIRECT' ),
	'notoc'                     => array( '0', '__ESTENÇINO__', '__NOTOC__' ),
	'nogallery'                 => array( '0', '__GALERİÇINO__', '__NOGALLERY__' ),
	'forcetoc'                  => array( '0', '__ESTENZARURET__', '__FORCETOC__' ),
	'toc'                       => array( '0', '__ESTEN__', '__TOC__' ),
	'noeditsection'             => array( '0', '__TİMARKERDIŞÇINO__', '__NOEDITSECTION__' ),
	'currentmonth'              => array( '1', 'AŞMİYANEWKİ', 'MEWCUDAŞMİ2', 'CURRENTMONTH', 'CURRENTMONTH2' ),
	'currentmonth1'             => array( '1', 'AŞMİYANEWKİ1', 'CURRENTMONTH1' ),
	'currentmonthname'          => array( '1', 'NAMEYAŞMDANEWKİ', 'CURRENTMONTHNAME' ),
	'currentmonthnamegen'       => array( '1', 'AŞMACIYANEWKİ', 'CURRENTMONTHNAMEGEN' ),
	'currentmonthabbrev'        => array( '1', 'AŞMİYANEWKİKILMKERDIŞ', 'CURRENTMONTHABBREV' ),
	'currentday'                => array( '1', 'ROCENEWKİ', 'CURRENTDAY' ),
	'currentday2'               => array( '1', 'ROCENEWKİ2', 'CURRENTDAY2' ),
	'currentdayname'            => array( '1', 'NAMEYÉROCENEWKİ', 'CURRENTDAYNAME' ),
	'currentyear'               => array( '1', 'SERRENEWKİ', 'CURRENTYEAR' ),
	'currenttime'               => array( '1', 'DEMENEWKİ', 'CURRENTTIME' ),
	'currenthour'               => array( '1', 'SEHATNEWKİ', 'CURRENTHOUR' ),
	'localmonth'                => array( '1', 'WAREYAŞMİ', 'WAREYAŞMİ2', 'LOCALMONTH', 'LOCALMONTH2' ),
	'localmonth1'               => array( '1', 'WAREYAŞMİ1', 'LOCALMONTH1' ),
	'localmonthname'            => array( '1', 'NAMEYÉWAREYAŞMİ', 'LOCALMONTHNAME' ),
	'localmonthnamegen'         => array( '1', 'NAMEYWAREDÉAŞMİDACI', 'LOCALMONTHNAMEGEN' ),
	'localmonthabbrev'          => array( '1', 'WAREYAŞMİKILMKERDIŞ', 'LOCALMONTHABBREV' ),
	'localday'                  => array( '1', 'WAREYROCE', 'LOCALDAY' ),
	'localday2'                 => array( '1', 'WAREYROCE2', 'LOCALDAY2' ),
	'localdayname'              => array( '1', 'NAMEYÉWAREYROCE', 'LOCALDAYNAME' ),
	'localyear'                 => array( '1', 'WAREYSERRE', 'LOCALYEAR' ),
	'localtime'                 => array( '1', 'WAREYDEME', 'LOCALTIME' ),
	'localhour'                 => array( '1', 'WAREYSEHAT', 'LOCALHOUR' ),
	'numberofpages'             => array( '1', 'AMARİYAPELAN', 'NUMBEROFPAGES' ),
	'numberofarticles'          => array( '1', 'AMARİYAWESİQAN', 'NUMBEROFARTICLES' ),
	'numberoffiles'             => array( '1', 'AMARİYADOSYAYAN', 'NUMBEROFFILES' ),
	'numberofusers'             => array( '1', 'AMARİYAKARBERAN', 'NUMBEROFUSERS' ),
	'numberofactiveusers'       => array( '1', 'AMARİYAAKTİVKARBERAN', 'NUMBEROFACTIVEUSERS' ),
	'numberofedits'             => array( '1', 'AMARİYAVURNAYIŞAN', 'NUMBEROFEDITS' ),
	'pagename'                  => array( '1', 'NAMEYPELA', 'PAGENAME' ),
	'pagenamee'                 => array( '1', 'NAMEYPELAA', 'PAGENAMEE' ),
	'namespace'                 => array( '1', 'CANAME', 'NAMESPACE' ),
	'namespacee'                => array( '1', 'CANAMEE', 'NAMESPACEE' ),
	'namespacenumber'           => array( '1', 'AMARİYACANAME', 'NAMESPACENUMBER' ),
	'talkspace'                 => array( '1', 'CAYÉVATENAYIŞİ', 'TALKSPACE' ),
	'talkspacee'                => array( '1', 'CAYÉVATENAYIŞAN', 'TALKSPACEE' ),
	'subjectspace'              => array( '1', 'CAYÉMESEL', 'CAYÉWESİQE', 'SUBJECTSPACE', 'ARTICLESPACE' ),
	'subjectspacee'             => array( '1', 'CAYÉMESELAN', 'CAYÉWESİQAN', 'SUBJECTSPACEE', 'ARTICLESPACEE' ),
	'fullpagename'              => array( '1', 'NAMEYPERERPÉRO', 'FULLPAGENAME' ),
	'fullpagenamee'             => array( '1', 'NAMEYPERERPÉRON', 'FULLPAGENAMEE' ),
	'subpagename'               => array( '1', 'NAMEYBINPERER', 'SUBPAGENAME' ),
	'subpagenamee'              => array( '1', 'NAMEYBINPERERAN', 'SUBPAGENAMEE' ),
	'rootpagename'              => array( '1', 'NAMEYRÉÇERDAPERER', 'ROOTPAGENAME' ),
	'rootpagenamee'             => array( '1', 'NAMEYRÉÇERDAPERAN', 'ROOTPAGENAMEE' ),
	'basepagename'              => array( '1', 'NAMEYESASPERER', 'BASEPAGENAME' ),
	'basepagenamee'             => array( '1', 'NAMEYESASPERAN', 'BASEPAGENAMEE' ),
	'talkpagename'              => array( '1', 'NAMEYPERAVATENAYIŞİ', 'TALKPAGENAME' ),
	'talkpagenamee'             => array( '1', 'NAMEYPERAVATENAYIŞAN', 'TALKPAGENAMEE' ),
	'subjectpagename'           => array( '1', 'NAMEYPERDAMESEL', 'NAMEYPERDAWESİQE', 'SUBJECTPAGENAME', 'ARTICLEPAGENAME' ),
	'subjectpagenamee'          => array( '1', 'NAMEYPERDAMESELER', 'NAMEYPERDAWESİQER', 'SUBJECTPAGENAMEE', 'ARTICLEPAGENAMEE' ),
	'msg'                       => array( '0', 'MSC', 'MSG:' ),
	'subst'                     => array( '0', 'KOPYAKE', 'ATEBERDE', 'SUBST:' ),
	'safesubst'                 => array( '0', 'EMELEYATEBERDE', 'SAFESUBST:' ),
	'msgnw'                     => array( '0', 'MSCNW:', 'MSGNW:' ),
	'img_thumbnail'             => array( '1', 'resmoqıckek', 'qıckek', 'thumbnail', 'thumb' ),
	'img_manualthumb'           => array( '1', 'resmoqıckek=$1', 'qıckek=$1', 'thumbnail=$1', 'thumb=$1' ),
	'img_right'                 => array( '1', 'raşt', 'right' ),
	'img_left'                  => array( '1', 'çep', 'left' ),
	'img_none'                  => array( '1', 'çıniyo', 'none' ),
	'img_width'                 => array( '1', '$1pik', '$1piksel', '$1px' ),
	'img_center'                => array( '1', 'werte', 'miyan', 'center', 'centre' ),
	'img_framed'                => array( '1', 'çerçeweyın', 'çerçewekerden', 'çerçewe', 'framed', 'enframed', 'frame' ),
	'img_frameless'             => array( '1', 'béçerçewe', 'frameless' ),
	'img_lang'                  => array( '1', 'zuwan=1$', 'lang=$1' ),
	'img_page'                  => array( '1', 'pera=$1', 'pera_$1', 'page=$1', 'page $1' ),
	'img_upright'               => array( '1', 'disleg', 'disleg=$1', 'disleg_$1', 'upright', 'upright=$1', 'upright $1' ),
	'img_border'                => array( '1', 'sinor', 'border' ),
	'img_baseline'              => array( '1', 'Sinoréerdi', 'baseline' ),
	'img_sub'                   => array( '1', 'anvar', 'sub' ),
	'img_super'                 => array( '1', 'corén', 'cor', 'super', 'sup' ),
	'img_top'                   => array( '1', 'gedug', 'top' ),
	'img_text_top'              => array( '1', 'gedug-metin', 'text-top' ),
	'img_middle'                => array( '1', 'merkez', 'middle' ),
	'img_bottom'                => array( '1', 'erd', 'bottom' ),
	'img_text_bottom'           => array( '1', 'erd-metin', 'text-bottom' ),
	'img_link'                  => array( '1', 'gre=$1', 'link=$1' ),
	'img_alt'                   => array( '1', 'klik=$1', 'alt=$1' ),
	'img_class'                 => array( '1', 'sınıf=$1', 'class=$1' ),
	'int'                       => array( '0', 'İNT:', 'INT:' ),
	'sitename'                  => array( '1', 'NAMEYSİTA', 'SITENAME' ),
	'ns'                        => array( '0', 'CN', 'NS:' ),
	'nse'                       => array( '0', 'CNV', 'NSE:' ),
	'localurl'                  => array( '0', 'LOKALGRE', 'LOCALURL:' ),
	'localurle'                 => array( '0', 'LOKALGREV', 'LOCALURLE:' ),
	'articlepath'               => array( '0', 'SOPAPERAN', 'ARTICLEPATH' ),
	'pageid'                    => array( '0', 'NIMREYPERER', 'PAGEID' ),
	'server'                    => array( '0', 'ARDEN', 'SERVER' ),
	'servername'                => array( '0', 'NAMEYARDEN', 'SERVERNAME' ),
	'scriptpath'                => array( '0', 'RAYASCRIPTİ', 'SCRIPTPATH' ),
	'stylepath'                 => array( '0', 'TERZÉTEWRİ', 'STYLEPATH' ),
	'grammar'                   => array( '0', 'GRAMER:', 'GRAMMAR:' ),
	'gender'                    => array( '0', 'CİNSİYET:', 'GENDER:' ),
	'notitleconvert'            => array( '0', '__SERNAMEVURNAYIŞÇINO__', '__SVÇ__', '__NOTITLECONVERT__', '__NOTC__' ),
	'nocontentconvert'          => array( '0', '__ZERREVURNAYIŞÇINO__', '__ZVÇ__', '__NOCONTENTCONVERT__', '__NOCC__' ),
	'currentweek'               => array( '1', 'MEVCUDHEFTE', 'CURRENTWEEK' ),
	'currentdow'                => array( '1', 'MEVCUDWAREYHEFTİ', 'CURRENTDOW' ),
	'localweek'                 => array( '1', 'WAREYHEFTİ', 'LOCALWEEK' ),
	'localdow'                  => array( '1', 'WAREYROCAHEFTİ', 'LOCALDOW' ),
	'revisionid'                => array( '1', 'NIMREYREVİZYONİ', 'REVISIONID' ),
	'revisionday'               => array( '1', 'ROCAREVİZYONİ', 'REVISIONDAY' ),
	'revisionday2'              => array( '1', 'ROCAREVİZYON2', 'REVISIONDAY2' ),
	'revisionmonth'             => array( '1', 'AŞMAREVİZYONİ', 'REVISIONMONTH' ),
	'revisionmonth1'            => array( '1', 'AŞMAREVİZYONİ1', 'REVISIONMONTH1' ),
	'revisionyear'              => array( '1', 'SERRAREVİZYONİ', 'REVISIONYEAR' ),
	'revisiontimestamp'         => array( '1', 'MALUMATAREVİZYONDADEMİ', 'REVISIONTIMESTAMP' ),
	'revisionuser'              => array( '1', 'REVİZYONAKARBERİ', 'REVISIONUSER' ),
	'revisionsize'              => array( '1', 'EBATAREVİZYONİ', 'REVISIONSIZE' ),
	'plural'                    => array( '0', 'ZAFEN:', 'PLURAL:' ),
	'fullurl'                   => array( '0', 'GREHEME:', 'FULLURL:' ),
	'fullurle'                  => array( '0', 'GREYHEME:', 'FULLURLE:' ),
	'canonicalurl'              => array( '0', 'GREYÉKANONİK:', 'CANONICALURL:' ),
	'canonicalurle'             => array( '0', 'GREYOKANONİK:', 'CANONICALURLE:' ),
	'lcfirst'                   => array( '0', 'KHİLK:', 'LCFIRST:' ),
	'ucfirst'                   => array( '0', 'BHİLK:', 'UCFIRST:' ),
	'lc'                        => array( '0', 'KH:', 'LC:' ),
	'uc'                        => array( '0', 'BH:', 'UC:' ),
	'raw'                       => array( '0', 'TEZE:', 'RAW:' ),
	'displaytitle'              => array( '1', 'SERNAMİBASNI', 'DISPLAYTITLE' ),
	'newsectionlink'            => array( '1', '__GREYÉSERNAMEDÉNEWİ__', '__NEWSECTIONLINK__' ),
	'nonewsectionlink'          => array( '1', '__GREYÉSERNAMEDÉNEWİÇINO__', '__NONEWSECTIONLINK__' ),
	'currentversion'            => array( '1', 'VERSİYONVNEWKİ', 'CURRENTVERSION' ),
	'currenttimestamp'          => array( '1', 'WAREYSEHATÉNEWKİ', 'CURRENTTIMESTAMP' ),
	'localtimestamp'            => array( '1', 'MALUMATÉWAREYSEHAT', 'LOCALTIMESTAMP' ),
	'directionmark'             => array( '1', 'HETANIŞANKERDIŞ', 'HETNIŞAN', 'DIRECTIONMARK', 'DIRMARK' ),
	'language'                  => array( '0', '#ZIWAN:', '#LANGUAGE:' ),
	'contentlanguage'           => array( '1', 'ZUWANÉKESTÉ', 'ZUWESTEN', 'CONTENTLANGUAGE', 'CONTENTLANG' ),
	'pagesinnamespace'          => array( '1', 'PERÉKCADÉNAMİDEYÉ', 'PELECN', 'PAGESINNAMESPACE:', 'PAGESINNS:' ),
	'numberofadmins'            => array( '1', 'AMARİYAADMİNAN', 'NUMBEROFADMINS' ),
	'formatnum'                 => array( '0', 'BABETNAYIŞ', 'FORMATNUM' ),
	'padleft'                   => array( '0', 'ÇEPİPIRK', 'PADLEFT' ),
	'padright'                  => array( '0', 'RAŞTİPIRK', 'PADRIGHT' ),
	'special'                   => array( '0', 'bağse', 'special' ),
	'speciale'                  => array( '0', 'bağsiye', 'speciale' ),
	'defaultsort'               => array( '1', 'RATNAYIŞOHESBNAYIŞ', 'SIRMEYRATNAYIŞOHESBNAYIŞ', 'KATEGORİYARATNAYIŞOHESBNAYIŞ', 'DEFAULTSORT:', 'DEFAULTSORTKEY:', 'DEFAULTCATEGORYSORT:' ),
	'filepath'                  => array( '0', 'RAYADOSYA:', 'FILEPATH:' ),
	'tag'                       => array( '0', 'etiket', 'tag' ),
	'hiddencat'                 => array( '1', '__KATEGORİYANIMITİ__', '__HIDDENCAT__' ),
	'pagesincategory'           => array( '1', 'PERÉKKATEGORİDEYÉ', 'PERKATMİYAN', 'PAGESINCATEGORY', 'PAGESINCAT' ),
	'pagesize'                  => array( '1', 'EBATAPERER', 'PAGESIZE' ),
	'index'                     => array( '1', '__SERSIQ__', '__INDEX__' ),
	'noindex'                   => array( '1', '__SERSIQÇINYO__', '__NOINDEX__' ),
	'numberingroup'             => array( '1', 'AMARİYAGRUBER', 'AMARGRUB', 'NUMBERINGROUP', 'NUMINGROUP' ),
	'staticredirect'            => array( '1', '__STATİKHETENAYIŞ__', '__STATICHETENAYIŞ__', '__STATICREDIRECT__' ),
	'protectionlevel'           => array( '1', 'SEWİYEYASTARAN', 'PROTECTIONLEVEL' ),
	'formatdate'                => array( '0', 'deméformati', 'formatdate', 'dateformat' ),
	'url_path'                  => array( '0', 'RAY', 'PATH' ),
	'url_wiki'                  => array( '0', 'WİKİ', 'WIKI' ),
	'url_query'                 => array( '0', 'PERSİYE', 'QUERY' ),
	'defaultsort_noerror'       => array( '0', 'Ğırabinçıniya', 'noerror' ),
	'defaultsort_noreplace'     => array( '0', 'cewabçıniyo', 'noreplace' ),
	'pagesincategory_all'       => array( '0', 'péro', 'all' ),
	'pagesincategory_pages'     => array( '0', 'peri', 'pages' ),
	'pagesincategory_subcats'   => array( '0', 'bınkatategori', 'subcats' ),
	'pagesincategory_files'     => array( '0', 'dosyey', 'files' ),
);
<|MERGE_RESOLUTION|>--- conflicted
+++ resolved
@@ -118,10 +118,6 @@
 	'PageLanguage'              => array( 'Zıwanê_Pele' ),
 	'PasswordReset'             => array( 'ParolaPeysereştış' ),
 	'PermanentLink'             => array( 'GıreyoDaimi' ),
-<<<<<<< HEAD
-
-=======
->>>>>>> 365e22ee
 	'Preferences'               => array( 'Tercihi' ),
 	'Prefixindex'               => array( 'VerbendZerrek' ),
 	'Protectedpages'            => array( 'PelêKeŞevekiyayiyé' ),
