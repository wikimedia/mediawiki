--- conflicted
+++ resolved
@@ -80,10 +80,6 @@
 	'Mytalk'                    => array( 'Mu_ságastallan' ),
 	'Newimages'                 => array( 'Ođđa_govat', 'Ođđa_fiillat' ),
 	'Newpages'                  => array( 'Ođđa_siiddut' ),
-<<<<<<< HEAD
-
-=======
->>>>>>> 365e22ee
 	'Preferences'               => array( 'Válljemat', 'Ásahusat' ),
 	'Protectedpages'            => array( 'Suodjaluvvon_siiddut' ),
 	'Protectedtitles'           => array( 'Suodjaluvvon_bajilčállagat', 'Suodjaluvvon_siidonamat' ),
