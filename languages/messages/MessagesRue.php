--- conflicted
+++ resolved
@@ -100,10 +100,6 @@
 	'Newpages'                  => array( 'Новы_сторінкы' ),
 	'PasswordReset'             => array( 'Ресет_гесла' ),
 	'PermanentLink'             => array( 'Тырвалый_одказ' ),
-<<<<<<< HEAD
-
-=======
->>>>>>> 365e22ee
 	'Preferences'               => array( 'Наставлїня' ),
 	'Protectedpages'            => array( 'Замкнуты_сторінкы' ),
 	'Protectedtitles'           => array( 'Замкнуты_назвы' ),
