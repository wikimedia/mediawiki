--- conflicted
+++ resolved
@@ -68,10 +68,6 @@
 	'Newpages'                  => array( 'Neji_Syte' ),
 	'PasswordReset'             => array( 'Passwort_zruggsetze' ),
 	'PermanentLink'             => array( 'Permalink' ),
-<<<<<<< HEAD
-
-=======
->>>>>>> 365e22ee
 	'Preferences'               => array( 'Ystellige' ),
 	'Prefixindex'               => array( 'Vorsilbeverzeichnis' ),
 	'Protectedpages'            => array( 'Gschitzti_Syte' ),
