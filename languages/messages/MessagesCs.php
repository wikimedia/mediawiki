<?php
/** Czech (čeština)
 *
 * To improve a translation please visit https://translatewiki.net
 *
 * @ingroup Language
 * @file
 *
 */

$fallback8bitEncoding = 'cp1250';

$namespaceNames = array(
	NS_MEDIA            => 'Média',
	NS_SPECIAL          => 'Speciální',
	NS_TALK             => 'Diskuse',
	NS_USER             => 'Uživatel',
	NS_USER_TALK        => 'Diskuse_s_uživatelem',
	NS_PROJECT_TALK     => 'Diskuse_k_{{grammar:3sg|$1}}',
	NS_FILE             => 'Soubor',
	NS_FILE_TALK        => 'Diskuse_k_souboru',
	NS_MEDIAWIKI        => 'MediaWiki',
	NS_MEDIAWIKI_TALK   => 'Diskuse_k_MediaWiki',
	NS_TEMPLATE         => 'Šablona',
	NS_TEMPLATE_TALK    => 'Diskuse_k_šabloně',
	NS_HELP             => 'Nápověda',
	NS_HELP_TALK        => 'Diskuse_k_nápovědě',
	NS_CATEGORY         => 'Kategorie',
	NS_CATEGORY_TALK    => 'Diskuse_ke_kategorii',
);

$namespaceAliases = array(
	'Uživatel_diskuse'      => NS_USER_TALK,      # old literal translation backward compatibility
	'Uživatelka_diskuse'    => NS_USER_TALK,      # female complement to old literal translation style
	'$1_diskuse'            => NS_PROJECT_TALK,   # old literal translation backward compatibility
	'Soubor_diskuse'        => NS_FILE_TALK,      # old literal translation backward compatibility
	'MediaWiki_diskuse'     => NS_MEDIAWIKI_TALK, # old literal translation backward compatibility
	'Šablona_diskuse'       => NS_TEMPLATE_TALK,  # old literal translation backward compatibility
	'Nápověda_diskuse'      => NS_HELP_TALK,      # old literal translation backward compatibility
	'Kategorie_diskuse'     => NS_CATEGORY_TALK,  # old literal translation backward compatibility
);

$namespaceGenderAliases = array(
	NS_USER      => array( 'male' => 'Uživatel', 'female' => 'Uživatelka' ),
	NS_USER_TALK => array( 'male' => 'Diskuse_s_uživatelem', 'female' => 'Diskuse_s_uživatelkou' ),
);

$specialPageAliases = array(
	'Activeusers'               => array( 'Aktivní_uživatelé', 'Aktivni_uzivatele' ),
	'Allmessages'               => array( 'Všechna_hlášení', 'Všechny_zprávy', 'Vsechna_hlaseni', 'Vsechny_zpravy' ),
	'Allpages'                  => array( 'Všechny_stránky', 'Vsechny_stranky' ),
	'Ancientpages'              => array( 'Nejstarší_stránky', 'Staré_stránky', 'Stare_stranky' ),
	'Blankpage'                 => array( 'Prázdná_stránka' ),
	'Block'                     => array( 'Blokování', 'Blokovani', 'Blokovat_uživatele', 'Blokovat_IP', 'Blokovat_uzivatele' ),
	'Booksources'               => array( 'Zdroje_knih' ),
	'BrokenRedirects'           => array( 'Přerušená_přesměrování', 'Prerusena_presmerovani' ),
	'Categories'                => array( 'Kategorie' ),
	'ChangeEmail'               => array( 'Změna_emailu', 'Zmena_emailu' ),
	'ChangePassword'            => array( 'Změna_hesla', 'Zmena_hesla', 'Resetovat_heslo' ),
	'ComparePages'              => array( 'Porovnání_stránek', 'PorovnáníStránek', 'Porovnani_stranek', 'PorovnaniStranek' ),
	'Confirmemail'              => array( 'Potvrdit_e-mail' ),
	'Contributions'             => array( 'Příspěvky', 'Prispevky' ),
	'CreateAccount'             => array( 'Vytvořit_účet', 'Vytvorit_ucet' ),
	'Deadendpages'              => array( 'Slepé_stránky', 'Slepe_stranky' ),
	'DeletedContributions'      => array( 'Smazané_příspěvky', 'Smazane_prispevky' ),
	'DoubleRedirects'           => array( 'Dvojitá_přesměrování', 'Dvojita_presmerovani' ),
	'Emailuser'                 => array( 'E-mail' ),
	'ExpandTemplates'           => array( 'Testy_šablon' ),
	'Export'                    => array( 'Exportovat_stránky' ),
	'Fewestrevisions'           => array( 'Stránky_s_nejméně_editacemi', 'Stranky_s_nejmene_editacemi', 'Stránky_s_nejmenším_počtem_editací' ),
	'FileDuplicateSearch'       => array( 'Hledání_duplicitních_souborů', 'Hledani_duplicitnich_souboru' ),
	'Filepath'                  => array( 'Cesta_k_souboru' ),
	'Import'                    => array( 'Importovat_stránky' ),
	'Invalidateemail'           => array( 'Zneplatnit_e-mail', 'Zrušit_potvrzení_e-mailu' ),
	'BlockList'                 => array( 'Blokovaní_uživatelé', 'Blokovani_uzivatele' ),
	'LinkSearch'                => array( 'Hledání_odkazů', 'Hledani_odkazu' ),
	'Listadmins'                => array( 'Seznam_správců', 'Seznam_spravcu' ),
	'Listbots'                  => array( 'Seznam_botů', 'Seznam_botu' ),
	'Listfiles'                 => array( 'Seznam_souborů', 'Seznam_souboru' ),
	'Listgrouprights'           => array( 'Seznam_uživatelských_práv', 'Seznam_uzivatelskych_prav' ),
	'Listredirects'             => array( 'Seznam_přesměrování', 'Seznam_presmerovani' ),
	'Listusers'                 => array( 'Uživatelé', 'Uzivatele', 'Seznam_uživatelů', 'Seznam_uzivatelu' ),
	'Lockdb'                    => array( 'Zamknout_databázi', 'Zamknout_databazi' ),
	'Log'                       => array( 'Protokolovací_záznamy', 'Protokoly', 'Protokol', 'Protokolovaci_zaznamy' ),
	'Lonelypages'               => array( 'Sirotčí_stránky', 'Sirotci_stranky' ),
	'Longpages'                 => array( 'Nejdelší_stránky', 'Nejdelsi_stranky' ),
	'MergeHistory'              => array( 'Sloučení_historie', 'Slouceni_historie', 'Sloučit_historii' ),
	'MIMEsearch'                => array( 'Hledání_podle_MIME', 'Hledani_podle_MIME', 'Hledat_podle_MIME_typu' ),
	'Mostcategories'            => array( 'Stránky_s_nejvíce_kategoriemi', 'Stranky_s_nejvice_kategoriemi', 'Stránky_s_nejvyšším_počtem_kategorií' ),
	'Mostimages'                => array( 'Nejpoužívanější_soubory', 'Nejpouzivanejsi_soubory' ),
	'Mostlinked'                => array( 'Nejodkazovanější_stránky', 'Nejodkazovanejsi_stranky' ),
	'Mostlinkedcategories'      => array( 'Nejpoužívanější_kategorie', 'Nejpouzivanejsi_kategorie' ),
	'Mostlinkedtemplates'       => array( 'Nejpoužívanější_šablony', 'Nejpouzivanejsi_sablony' ),
	'Mostrevisions'             => array( 'Stránky_s_nejvíce_editacemi', 'Stranky_s_nejvice_editacemi', 'Stránky_s_nejvyšším_počtem_editací' ),
	'Movepage'                  => array( 'Přesunout_stránku' ),
	'Mycontributions'           => array( 'Mé_příspěvky', 'Me_prispevky' ),
	'Mypage'                    => array( 'Moje_stránka', 'Moje_stranka' ),
	'Mytalk'                    => array( 'Moje_diskuse' ),
	'Newimages'                 => array( 'Nové_obrázky', 'Galerie_nových_obrázků', 'Nove_obrazky' ),
	'Newpages'                  => array( 'Nové_stránky', 'Nove_stranky', 'Nejnovější_stránky', 'Nejnovejsi_stranky' ),
<<<<<<< HEAD

=======
>>>>>>> 365e22ee
	'Preferences'               => array( 'Nastavení', 'Nastaveni' ),
	'Protectedpages'            => array( 'Zamčené_stránky', 'Zamcene_stranky' ),
	'Protectedtitles'           => array( 'Zamčené_názvy', 'Zamcene_nazvy', 'Stránky_které_nelze_vytvořit' ),
	'Randompage'                => array( 'Náhodná_stránka', 'Nahodna_stranka' ),
	'Randomredirect'            => array( 'Náhodné_přesměrování', 'Nahodne_presmerovani' ),
	'Recentchanges'             => array( 'Poslední_změny', 'Posledni_zmeny' ),
	'Recentchangeslinked'       => array( 'Související_změny', 'Souvisejici_zmeny' ),
	'Revisiondelete'            => array( 'Smazat_revizi' ),
	'Search'                    => array( 'Hledání', 'Hledani' ),
	'Shortpages'                => array( 'Nejkratší_stránky', 'Nejkratsi_stranky' ),
	'Specialpages'              => array( 'Speciální_stránky', 'Specialni_stranky' ),
	'Statistics'                => array( 'Statistika', 'Statistiky' ),
	'Tags'                      => array( 'Značky', 'Znacky' ),
	'Unblock'                   => array( 'Odblokování', 'Odblokovani' ),
	'Uncategorizedcategories'   => array( 'Nekategorizované_kategorie', 'Nekategorizovane_kategorie' ),
	'Uncategorizedimages'       => array( 'Nekategorizované_soubory', 'Nekategorizovane_soubory' ),
	'Uncategorizedpages'        => array( 'Nekategorizované_stránky', 'Nekategorizovane_stranky' ),
	'Uncategorizedtemplates'    => array( 'Nekategorizované_šablony', 'Nekategorizovane_sablony' ),
	'Undelete'                  => array( 'Smazané_stránky', 'Smazane_stranky' ),
	'Unlockdb'                  => array( 'Odemknout_databázi', 'Odemknout_databazi' ),
	'Unusedcategories'          => array( 'Nepoužívané_kategorie', 'Nepouzivane_kategorie' ),
	'Unusedimages'              => array( 'Nepoužívané_soubory', 'Nepouzivane_soubory' ),
	'Unusedtemplates'           => array( 'Nepoužívané_šablony', 'Nepouzivane_sablony' ),
	'Unwatchedpages'            => array( 'Nesledované_stránky' ),
	'Upload'                    => array( 'Načíst_soubor', 'Nacist_soubor', 'Načíst_obrázek' ),
	'Userlogin'                 => array( 'Přihlásit', 'Prihlasit' ),
	'Userlogout'                => array( 'Odhlásit', 'Odhlasit' ),
	'Userrights'                => array( 'Uživatelská_práva', 'Správa_uživatelů', 'Uzivatelska_prava' ),
	'Version'                   => array( 'Verze' ),
	'Wantedcategories'          => array( 'Chybějící_kategorie', 'Požadované_kategorie', 'Pozadovane_kategorie' ),
	'Wantedfiles'               => array( 'Chybějící_soubory', 'Požadované_soubory', 'Pozadovane_soubory' ),
	'Wantedpages'               => array( 'Chybějící_stránky', 'Požadované_stránky', 'Pozadovane_stranky' ),
	'Wantedtemplates'           => array( 'Chybějící_šablony', 'Požadované_šablony', 'Pozadovane_sablony' ),
	'Watchlist'                 => array( 'Sledované_stránky', 'Sledovane_stranky' ),
	'Whatlinkshere'             => array( 'Co_odkazuje_na', 'Odkazuje_sem' ),
	'Withoutinterwiki'          => array( 'Bez_interwiki', 'Stránky_bez_interwiki_odkazů' ),
);

$magicWords = array(
	'redirect'                  => array( '0', '#PŘESMĚRUJ', '#REDIRECT' ),
	'notoc'                     => array( '0', '__BEZOBSAHU__', '__NOTOC__' ),
	'nogallery'                 => array( '0', '__BEZGALERIE__', '__NOGALLERY__' ),
	'forcetoc'                  => array( '0', '__VŽDYOBSAH__', '__FORCETOC__' ),
	'toc'                       => array( '0', '__OBSAH__', '__TOC__' ),
	'noeditsection'             => array( '0', '__BEZEDITOVATČÁST__', '__NOEDITSECTION__' ),
	'currentmonth'              => array( '1', 'AKTUÁLNÍMĚSÍC', 'AKTUÁLNÍMĚSÍC2', 'CURRENTMONTH', 'CURRENTMONTH2' ),
	'currentmonth1'             => array( '1', 'AKTUÁLNÍMĚSÍC1', 'CURRENTMONTH1' ),
	'currentmonthname'          => array( '1', 'AKTUÁLNÍMĚSÍCJMÉNO', 'CURRENTMONTHNAME' ),
	'currentmonthnamegen'       => array( '1', 'AKTUÁLNÍMĚSÍCGEN', 'CURRENTMONTHNAMEGEN' ),
	'currentmonthabbrev'        => array( '1', 'AKTUÁLNÍMĚSÍCZKR', 'CURRENTMONTHABBREV' ),
	'currentday'                => array( '1', 'AKTUÁLNÍDEN', 'CURRENTDAY' ),
	'currentday2'               => array( '1', 'AKTUÁLNÍDEN2', 'CURRENTDAY2' ),
	'currentdayname'            => array( '1', 'AKTUÁLNÍDENJMÉNO', 'CURRENTDAYNAME' ),
	'currentyear'               => array( '1', 'AKTUÁLNÍROK', 'CURRENTYEAR' ),
	'currenttime'               => array( '1', 'AKTUÁLNÍČAS', 'CURRENTTIME' ),
	'currenthour'               => array( '1', 'AKTUÁLNÍHODINA', 'CURRENTHOUR' ),
	'localmonth'                => array( '1', 'MÍSTNÍMĚSÍC', 'MÍSTNÍMĚSÍC2', 'LOCALMONTH', 'LOCALMONTH2' ),
	'localmonth1'               => array( '1', 'MÍSTNÍMĚSÍC1', 'LOCALMONTH1' ),
	'localmonthname'            => array( '1', 'MÍSTNÍMĚSÍCJMÉNO', 'LOCALMONTHNAME' ),
	'localmonthnamegen'         => array( '1', 'MÍSTNÍMĚSÍCGEN', 'LOCALMONTHNAMEGEN' ),
	'localmonthabbrev'          => array( '1', 'MÍSTNÍMĚSÍCZKR', 'LOCALMONTHABBREV' ),
	'localday'                  => array( '1', 'MÍSTNÍDEN', 'LOCALDAY' ),
	'localday2'                 => array( '1', 'MÍSTNÍDEN2', 'LOCALDAY2' ),
	'localdayname'              => array( '1', 'MÍSTNÍDENJMÉNO', 'LOCALDAYNAME' ),
	'localyear'                 => array( '1', 'MÍSTNÍROK', 'LOCALYEAR' ),
	'localtime'                 => array( '1', 'MÍSTNÍČAS', 'LOCALTIME' ),
	'localhour'                 => array( '1', 'MÍSTNÍHODINA', 'LOCALHOUR' ),
	'numberofpages'             => array( '1', 'POČETSTRAN', 'NUMBEROFPAGES' ),
	'numberofarticles'          => array( '1', 'POČETČLÁNKŮ', 'NUMBEROFARTICLES' ),
	'numberoffiles'             => array( '1', 'POČETSOUBORŮ', 'NUMBEROFFILES' ),
	'numberofusers'             => array( '1', 'POČETUŽIVATELŮ', 'NUMBEROFUSERS' ),
	'numberofactiveusers'       => array( '1', 'POČETAKTIVNÍCHUŽIVATELŮ', 'NUMBEROFACTIVEUSERS' ),
	'numberofedits'             => array( '1', 'POČETEDITACÍ', 'NUMBEROFEDITS' ),
	'pagename'                  => array( '1', 'NÁZEVSTRANY', 'PAGENAME' ),
	'pagenamee'                 => array( '1', 'NÁZEVSTRANYE', 'PAGENAMEE' ),
	'namespace'                 => array( '1', 'JMENNÝPROSTOR', 'NAMESPACE' ),
	'namespacee'                => array( '1', 'JMENNÝPROSTORE', 'NAMESPACEE' ),
	'talkspace'                 => array( '1', 'DISKUSNÍPROSTOR', 'TALKSPACE' ),
	'talkspacee'                => array( '1', 'DISKUSNÍPROSTORE', 'TALKSPACEE' ),
	'subjectspace'              => array( '1', 'ČLÁNEKPROSTOR', 'SUBJECTSPACE', 'ARTICLESPACE' ),
	'subjectspacee'             => array( '1', 'ČLÁNEKPROSTORE', 'SUBJECTSPACEE', 'ARTICLESPACEE' ),
	'fullpagename'              => array( '1', 'PLNÝNÁZEVSTRANY', 'FULLPAGENAME' ),
	'fullpagenamee'             => array( '1', 'PLNÝNÁZEVSTRANYE', 'FULLPAGENAMEE' ),
	'subpagename'               => array( '1', 'NÁZEVPODSTRANY', 'SUBPAGENAME' ),
	'subpagenamee'              => array( '1', 'NÁZEVPODSTRANYE', 'SUBPAGENAMEE' ),
	'basepagename'              => array( '1', 'NÁZEVNADSTRANY', 'BASEPAGENAME' ),
	'basepagenamee'             => array( '1', 'NÁZEVNADSTRANYE', 'BASEPAGENAMEE' ),
	'talkpagename'              => array( '1', 'NÁZEVDISKUSE', 'TALKPAGENAME' ),
	'talkpagenamee'             => array( '1', 'NÁZEVDISKUSEE', 'TALKPAGENAMEE' ),
	'subjectpagename'           => array( '1', 'NÁZEVČLÁNKU', 'SUBJECTPAGENAME', 'ARTICLEPAGENAME' ),
	'subjectpagenamee'          => array( '1', 'NÁZEVČLÁNKUE', 'SUBJECTPAGENAMEE', 'ARTICLEPAGENAMEE' ),
	'subst'                     => array( '0', 'VLOŽIT:', 'SUBST:' ),
	'msgnw'                     => array( '0', 'VLOŽITNW:', 'MSGNW:' ),
	'img_thumbnail'             => array( '1', 'náhled', 'thumbnail', 'thumb' ),
	'img_manualthumb'           => array( '1', 'náhled=$1', 'thumbnail=$1', 'thumb=$1' ),
	'img_right'                 => array( '1', 'vpravo', 'right' ),
	'img_left'                  => array( '1', 'vlevo', 'left' ),
	'img_none'                  => array( '1', 'žádné', 'none' ),
	'img_width'                 => array( '1', '$1pixelů', '$1px' ),
	'img_center'                => array( '1', 'střed', 'center', 'centre' ),
	'img_framed'                => array( '1', 'rám', 'framed', 'enframed', 'frame' ),
	'img_frameless'             => array( '1', 'bezrámu', 'frameless' ),
	'img_lang'                  => array( '1', 'jazyk=$1', 'lang=$1' ),
	'img_page'                  => array( '1', 'strana=$1', 'strana_$1', 'page=$1', 'page $1' ),
	'img_border'                => array( '1', 'okraj', 'border' ),
	'sitename'                  => array( '1', 'NÁZEVWEBU', 'SITENAME' ),
	'ns'                        => array( '0', 'JMENNÝPROSTOR:', 'NS:' ),
	'localurl'                  => array( '0', 'MÍSTNÍURL:', 'LOCALURL:' ),
	'localurle'                 => array( '0', 'MÍSTNÍURLE:', 'LOCALURLE:' ),
	'servername'                => array( '0', 'NÁZEVSERVERU', 'SERVERNAME' ),
	'grammar'                   => array( '0', 'SKLOŇUJ:', 'GRAMMAR:' ),
	'notitleconvert'            => array( '0', '__BEZKONVERZENADPISU__', '__NOTITLECONVERT__', '__NOTC__' ),
	'nocontentconvert'          => array( '0', '__BEZKONVERZEOBSAHU__', '__NOCONTENTCONVERT__', '__NOCC__' ),
	'currentweek'               => array( '1', 'AKTUÁLNÍTÝDEN', 'CURRENTWEEK' ),
	'currentdow'                => array( '1', 'AKTUÁLNÍDENTÝDNE', 'CURRENTDOW' ),
	'localweek'                 => array( '1', 'MÍSTNÍTÝDEN', 'LOCALWEEK' ),
	'localdow'                  => array( '1', 'MÍSTNÍDENTÝDNE', 'LOCALDOW' ),
	'revisionid'                => array( '1', 'IDREVIZE', 'REVISIONID' ),
	'revisionday'               => array( '1', 'DENREVIZE', 'REVISIONDAY' ),
	'revisionday2'              => array( '1', 'DENREVIZE2', 'REVISIONDAY2' ),
	'revisionmonth'             => array( '1', 'MĚSÍCREVIZE', 'REVISIONMONTH' ),
	'revisionyear'              => array( '1', 'ROKREVIZE', 'REVISIONYEAR' ),
	'revisiontimestamp'         => array( '1', 'KÓDČASUREVIZE', 'REVISIONTIMESTAMP' ),
	'plural'                    => array( '0', 'PLURÁL:', 'PLURAL:' ),
	'fullurl'                   => array( '0', 'PLNÉURL:', 'FULLURL:' ),
	'fullurle'                  => array( '0', 'PLNÉURLE:', 'FULLURLE:' ),
	'lcfirst'                   => array( '0', 'PRVNÍMALÉ:', 'LCFIRST:' ),
	'ucfirst'                   => array( '0', 'PRVNÍVELKÉ:', 'UCFIRST:' ),
	'lc'                        => array( '0', 'MALÁ:', 'LC:' ),
	'uc'                        => array( '0', 'VELKÁ:', 'UC:' ),
	'displaytitle'              => array( '1', 'ZOBRAZOVANÝNADPIS', 'DISPLAYTITLE' ),
	'newsectionlink'            => array( '1', '__LINKPŘIDATKOMENTÁŘ__', '__NEWSECTIONLINK__' ),
	'currentversion'            => array( '1', 'VERZESOFTWARE', 'CURRENTVERSION' ),
	'urlencode'                 => array( '0', 'ENKÓDOVATURL:', 'URLENCODE:' ),
	'anchorencode'              => array( '0', 'ENKÓDOVATNADPIS', 'ANCHORENCODE' ),
	'currenttimestamp'          => array( '1', 'AKTUÁLNÍKÓDČASU', 'CURRENTTIMESTAMP' ),
	'localtimestamp'            => array( '1', 'MÍSTNÍKÓDČASU', 'LOCALTIMESTAMP' ),
	'language'                  => array( '0', '#JAZYK:', '#LANGUAGE:' ),
	'contentlanguage'           => array( '1', 'JAZYKOBSAHU', 'CONTENTLANGUAGE', 'CONTENTLANG' ),
	'pagesinnamespace'          => array( '1', 'STRÁNEKVEJMENNÉMPROSTORU:', 'PAGESINNAMESPACE:', 'PAGESINNS:' ),
	'numberofadmins'            => array( '1', 'POČETSPRÁVCŮ', 'NUMBEROFADMINS' ),
	'formatnum'                 => array( '0', 'FORMÁTUJČÍSLO', 'FORMATNUM' ),
	'padleft'                   => array( '0', 'ZAROVNATVLEVO', 'PADLEFT' ),
	'padright'                  => array( '0', 'ZAROVNATVPRAVO', 'PADRIGHT' ),
	'special'                   => array( '0', 'speciální', 'special' ),
	'defaultsort'               => array( '1', 'KLÍČŘAZENÍ:', 'DEFAULTSORT:', 'DEFAULTSORTKEY:', 'DEFAULTCATEGORYSORT:' ),
	'filepath'                  => array( '0', 'CESTAKSOUBORU', 'FILEPATH:' ),
	'tag'                       => array( '0', 'značka', 'tag' ),
	'hiddencat'                 => array( '1', '__SKRÝTKAT__', '__HIDDENCAT__' ),
	'pagesincategory'           => array( '1', 'STRÁNEKVKATEGORII', 'STRÁNEKVKAT', 'PAGESINCATEGORY', 'PAGESINCAT' ),
	'pagesize'                  => array( '1', 'VELIKOSTSTRÁNKY', 'PAGESIZE' ),
	'index'                     => array( '1', '__INDEXOVAT__', '__INDEX__' ),
	'noindex'                   => array( '1', '__NEINDEXOVAT__', '__NOINDEX__' ),
	'staticredirect'            => array( '1', '__STATICKÉPŘESMĚROVÁNÍ__', '__STATICREDIRECT__' ),
	'protectionlevel'           => array( '1', 'ÚROVEŇZAMČENÍ', 'PROTECTIONLEVEL' ),
	'pagesincategory_files'     => array( '0', 'soubory', 'files' ),
);

/**
 * Date formats list for Special:Preferences
 * see $dateFormats for definitions
 */
$datePreferences = array(
	'ČSN basic dt',
	'ČSN padded dt',
	'ČSN basic td',
	'ČSN padded td',
	'PČP dt',
	'PČP td',
	'ISO dt',
);

/**
 * Default date format to be used
 */
$defaultDateFormat = 'ČSN basic dt';

/**
 * Date formats definitions
 *
 * ČSN - Česká státní norma 01 6910 / Czech state norm 01 6910; numeral representation, basic = 1-12(31), padded = 01-12(31)
 * PČP - Pravidla českého pravopisu / The rules of Czech ortography (ISBN 80-200-0475-0); verbal representation
 * ISO - ISO 8601:2004 - Data elements and interchange formats -- Information interchange -- Representation of dates and times
 * dt - date, time order
 * td - time, date order
 */
$dateFormats = array(
	'ČSN basic dt time' => 'H:i',
	'ČSN basic dt date' => 'j. n. Y',
	'ČSN basic dt both' => 'j. n. Y, H:i',

	'ČSN padded dt time' => 'H:i',
	'ČSN padded dt date' => 'd.m.Y',
	'ČSN padded dt both' => 'd.m.Y, H:i',

	'ČSN basic td time' => 'H:i',
	'ČSN basic td date' => 'j. n. Y',
	'ČSN basic td both' => 'H:i, j. n. Y',

	'ČSN padded td time' => 'H:i',
	'ČSN padded td date' => 'd.m.Y',
	'ČSN padded td both' => 'H:i, d.m.Y',

	'PČP dt time' => 'H.i',
	'PČP dt date' => 'j. xg Y',
	'PČP dt both' => 'j. xg Y, H.i',

	'PČP td time' => 'H.i',
	'PČP td date' => 'j. xg Y',
	'PČP td both' => 'H.i, j. xg Y',

	'ISO dt time' => 'xnH:xni:xns',
	'ISO dt date' => 'xnY-xnm-xnd',
	'ISO dt both' => 'xnY-xnm-xnd"T"xnH:xni:xns',
);

/**
 * Default list of book sources
 * Hledání knihy podle ISBN
 */
$bookstoreList = array(
	'Národní knihovna'          => 'http://aleph.nkp.cz/F/?func=find-a&find_code=ISN&request=$1',
	'Státní technická knihovna' => 'http://www.stk.cz/cgi-bin/dflex/CZE/STK/BROWSE?A=01&V=$1',
	'inherit' => true,
);

/**
 * Regular expression matching the "link trail", e.g. "ed" in [[Toast]]ed, as
 * the first group, and the remainder of the string as the second group.
 */
# Písmena, která se mají objevit jako část odkazu ve formě '[[jazyk]]y' atd:
$linkTrail = '/^([a-záčďéěíňóřšťúůýž]+)(.*)$/sDu';

$separatorTransformTable = array( ',' => "\xc2\xa0", '.' => ',' );
<|MERGE_RESOLUTION|>--- conflicted
+++ resolved
@@ -98,10 +98,6 @@
 	'Mytalk'                    => array( 'Moje_diskuse' ),
 	'Newimages'                 => array( 'Nové_obrázky', 'Galerie_nových_obrázků', 'Nove_obrazky' ),
 	'Newpages'                  => array( 'Nové_stránky', 'Nove_stranky', 'Nejnovější_stránky', 'Nejnovejsi_stranky' ),
-<<<<<<< HEAD
-
-=======
->>>>>>> 365e22ee
 	'Preferences'               => array( 'Nastavení', 'Nastaveni' ),
 	'Protectedpages'            => array( 'Zamčené_stránky', 'Zamcene_stranky' ),
 	'Protectedtitles'           => array( 'Zamčené_názvy', 'Zamcene_nazvy', 'Stránky_které_nelze_vytvořit' ),
