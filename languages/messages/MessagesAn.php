<?php
/** Aragonese (aragonés)
 *
 * To improve a translation please visit https://translatewiki.net
 *
 * @ingroup Language
 * @file
 *
 */

$fallback = 'es';

$namespaceNames = array(
	NS_MEDIA            => 'Media',
	NS_SPECIAL          => 'Especial',
	NS_TALK             => 'Descusión',
	NS_USER             => 'Usuario',
	NS_USER_TALK        => 'Descusión_usuario',
	NS_PROJECT_TALK     => 'Descusión_$1',
	NS_FILE             => 'Imachen',
	NS_FILE_TALK        => 'Descusión_imachen',
	NS_MEDIAWIKI        => 'MediaWiki',
	NS_MEDIAWIKI_TALK   => 'Descusión_MediaWiki',
	NS_TEMPLATE         => 'Plantilla',
	NS_TEMPLATE_TALK    => 'Descusión_plantilla',
	NS_HELP             => 'Aduya',
	NS_HELP_TALK        => 'Descusión_aduya',
	NS_CATEGORY         => 'Categoría',
	NS_CATEGORY_TALK    => 'Descusión_categoría',
);

$namespaceAliases = array(
	'Espezial' => NS_SPECIAL,
);

// Remove Spanish gender aliases (bug 37090)
$namespaceGenderAliases = array();

$magicWords = array(
	'redirect'                  => array( '0', '#ENDRECERA', '#REENDRECERA', '#REDIRECCIÓN', '#REDIRECCION', '#REDIRECT' ),
	'namespace'                 => array( '1', 'ESPACIODENOMBRES', 'ESPACIODENOMBRE', 'NAMESPACE' ),
	'namespacee'                => array( '1', 'ESPACIODENOMBRESE', 'ESPACIODENOMBREC', 'NAMESPACEE' ),
	'img_right'                 => array( '1', 'dreita', 'derecha', 'dcha', 'der', 'right' ),
	'img_left'                  => array( '1', 'cucha', 'zurda', 'izquierda', 'izda', 'izq', 'left' ),
	'ns'                        => array( '0', 'EN:', 'EDN:', 'NS:' ),
	'displaytitle'              => array( '1', 'TÍTOL', 'MOSTRARTÍTULO', 'MOSTRARTITULO', 'DISPLAYTITLE' ),
	'currentversion'            => array( '1', 'BERSIÓNAUTUAL', 'BERSIONAUTUAL', 'REVISIÓNACTUAL', 'VERSIONACTUAL', 'VERSIÓNACTUAL', 'CURRENTVERSION' ),
	'language'                  => array( '0', '#LUENGA:', '#IDIOMA:', '#LANGUAGE:' ),
	'special'                   => array( '0', 'especial', 'espezial', 'special' ),
);

$specialPageAliases = array(
	'Allmessages'               => array( 'Totz_os_mensaches', 'Toz_os_mensaches' ),
	'Allpages'                  => array( 'Todas_as_pachinas' ),
	'Ancientpages'              => array( 'Pachinas_mas_viellas', 'Pachinas_mas_antigas', 'Pachinas_más_biellas', 'Pachinas_biellas', 'Pachinas_antigas' ),
	'Block'                     => array( 'Bloqueyar' ),
	'Booksources'               => array( 'Fuents_de_libros' ),
	'BrokenRedirects'           => array( 'Endreceras_trencatas', 'Endreceras_trencadas', 'Reendrezeras_trencatas', 'Endrezeras_trencatas', 'Reendrezeras_crebatas', 'Endrezeras_crebatas', 'Endrezeras_trencadas', 'Endrezeras_crebadas' ),
	'Categories'                => array( 'Categorías' ),
	'ChangePassword'            => array( 'Cambiar_contrasenya' ),
	'Confirmemail'              => array( 'Confirmar_e-mail' ),
	'Contributions'             => array( 'Contrebucions', 'Contrebuzions' ),
	'CreateAccount'             => array( 'Creyar_cuenta' ),
	'Deadendpages'              => array( 'Pachinas_sin_salida', 'Pachinas_sin_de_salida' ),
	'DoubleRedirects'           => array( 'Endreceras_doples', 'Reendrezeras_dobles', 'Dobles_reendrezeras', 'Endrezeras_dobles', 'Dobles_endrezeras' ),
	'Emailuser'                 => array( 'Ninvía_mensache', 'Nimbía_mensache' ),
	'Export'                    => array( 'Exportar' ),
	'Fewestrevisions'           => array( 'Pachinas_con_menos_edicions', 'Pachinas_con_menos_edizions', 'Pachinas_menos_editatas', 'Pachinas_con_menos_bersions' ),
	'Import'                    => array( 'Importar' ),
	'BlockList'                 => array( 'Lista_d\'IPs_bloqueyatas', 'Lista_d\'IPs_bloquiatas', 'Lista_d\'adrezas_IP_bloqueyatas', 'Lista_d\'adrezas_IP_bloquiatas' ),
	'Listadmins'                => array( 'Lista_d\'almenistradors' ),
	'Listbots'                  => array( 'Lista_de_botz', 'Lista_de_bots' ),
	'Listfiles'                 => array( 'Lista_de_fichers', 'Lista_d\'imáchens', 'Lista_d\'imachens' ),
	'Listgrouprights'           => array( 'ListaDreitosGrupos' ),
	'Listusers'                 => array( 'Lista_d\'usuarios' ),
	'Log'                       => array( 'Rechistro', 'Rechistros' ),
	'Lonelypages'               => array( 'Pachinas_popiellas' ),
	'Longpages'                 => array( 'Pachinas_mas_largas' ),
	'Mostcategories'            => array( 'Pachinas_con_mas_categorías' ),
	'Mostimages'                => array( 'Fichers_mas_emplegatos', 'Imáchens_mas_emplegatas', 'Imachens_más_emplegatas' ),
	'Mostlinked'                => array( 'Pachinas_mas_enlazatas', 'Pachinas_mas_vinculatas' ),
	'Mostlinkedcategories'      => array( 'Categorías_mas_emplegatas', 'Categorías_más_enlazatas', 'Categorías_más_binculatas' ),
	'Mostlinkedtemplates'       => array( 'Plantillas_mas_emplegatas', 'Plantillas_mas_enlazatas', 'Plantillas_más_binculatas' ),
	'Mostrevisions'             => array( 'Pachinas_con_más_edicions', 'Pachinas_con_más_edizions', 'Pachinas_más_editatas', 'Pachinas_con_más_bersions' ),
	'Movepage'                  => array( 'TresladarPachina', 'Renombrar_pachina', 'Mober_pachina', 'Tresladar_pachina' ),
	'Mycontributions'           => array( 'As_mías_contrebucions', 'As_mías_contrebuzions' ),
	'Mypage'                    => array( 'A_mía_pachina', 'A_mía_pachina_d\'usuario' ),
	'Mytalk'                    => array( 'A_mía_descusión', 'A_mía_pachina_de_descusión' ),
	'Newimages'                 => array( 'Nuevos_fichers', 'Nuevas_imáchens', 'Nuevas_imachens', 'Nuebas_imachens' ),
	'Newpages'                  => array( 'Pachinas_nuevas', 'Pachinas_recients', 'Pachinas_nuebas', 'Pachinas_más_nuebas', 'Pachinas_más_rezients', 'Pachinas_rezients' ),
<<<<<<< HEAD

=======
>>>>>>> 365e22ee
	'Preferences'               => array( 'Preferencias' ),
	'Prefixindex'               => array( 'Pachinas_por_prefixo', 'Mirar_por_prefixo' ),
	'Protectedpages'            => array( 'Pachinas_protechitas', 'Pachinas_protechidas' ),
	'Protectedtitles'           => array( 'Títols_protechitos', 'Títols_protexitos', 'Títols_protechius' ),
	'Randompage'                => array( 'Pachina_a_l\'azar', 'Pachina_aleatoria', 'Pachina_aliatoria' ),
	'Recentchanges'             => array( 'Zaguers_cambeos', 'Cambeos_recients' ),
	'Search'                    => array( 'Mirar' ),
	'Shortpages'                => array( 'Pachinas_más_curtas' ),
	'Specialpages'              => array( 'Pachinas_especials', 'Pachinas_espezials' ),
	'Statistics'                => array( 'Estatisticas', 'Estadisticas' ),
	'Uncategorizedcategories'   => array( 'Categorías_sin_categorizar._Categorías_sin_categorías' ),
	'Uncategorizedimages'       => array( 'Fichers_sin_categorizar', 'Fichers_sin_categorías', 'Imáchens_sin_categorías', 'Imachens_sin_categorizar', 'Imáchens_sin_categorizar' ),
	'Uncategorizedpages'        => array( 'Pachinas_sin_categorizar', 'Pachinas_sin_categorías' ),
	'Uncategorizedtemplates'    => array( 'Plantillas_sin_categorizar._Plantillas_sin_categorías' ),
	'Undelete'                  => array( 'Restaurar' ),
	'Unusedcategories'          => array( 'Categorías_no_emplegatas', 'Categorías_sin_emplegar' ),
	'Unusedimages'              => array( 'Fichers_no_emplegatos', 'Fichers_sin_emplegar', 'Imáchens_no_emplegatas', 'Imáchens_sin_emplegar' ),
	'Unwatchedpages'            => array( 'Pachinas_no_cosiratas', 'Pachinas_sin_cosirar' ),
	'Upload'                    => array( 'Cargar', 'Puyar' ),
	'Userlogin'                 => array( 'Encetar_sesión', 'Enzetar_sesión', 'Dentrar' ),
	'Userlogout'                => array( 'Salir', 'Rematar_sesión' ),
	'Version'                   => array( 'Versión', 'Bersión' ),
	'Wantedcategories'          => array( 'Categorías_requiestas', 'Categorías_demandatas' ),
	'Wantedfiles'               => array( 'Fichers_requiestos', 'Fichers_demandaus', 'Archibos_requiestos', 'Archibos_demandatos' ),
	'Wantedpages'               => array( 'Pachinas_requiestas', 'Pachinas_demandatas', 'Binclos_crebatos', 'Binclos_trencatos' ),
	'Wantedtemplates'           => array( 'Plantillas_requiestas', 'Plantillas_demandatas' ),
	'Watchlist'                 => array( 'Lista_de_seguimiento' ),
);
<|MERGE_RESOLUTION|>--- conflicted
+++ resolved
@@ -88,10 +88,6 @@
 	'Mytalk'                    => array( 'A_mía_descusión', 'A_mía_pachina_de_descusión' ),
 	'Newimages'                 => array( 'Nuevos_fichers', 'Nuevas_imáchens', 'Nuevas_imachens', 'Nuebas_imachens' ),
 	'Newpages'                  => array( 'Pachinas_nuevas', 'Pachinas_recients', 'Pachinas_nuebas', 'Pachinas_más_nuebas', 'Pachinas_más_rezients', 'Pachinas_rezients' ),
-<<<<<<< HEAD
-
-=======
->>>>>>> 365e22ee
 	'Preferences'               => array( 'Preferencias' ),
 	'Prefixindex'               => array( 'Pachinas_por_prefixo', 'Mirar_por_prefixo' ),
 	'Protectedpages'            => array( 'Pachinas_protechitas', 'Pachinas_protechidas' ),
