<?php
/** Oriya (ଓଡ଼ିଆ)
 *
 * To improve a translation please visit https://translatewiki.net
 *
 * @ingroup Language
 * @file
 *
 * @author Ansumang
 * @author Jayantanth
 * @author Jnanaranjan Sahu
 * @author Jose77
 * @author MKar
 * @author Odisha1
 * @author Psubhashish
 * @author Sambiwiki
 * @author Shijualex
 * @author Shisir 1945
 * @author Ævar Arnfjörð Bjarmason <avarab@gmail.com>
 * @author ଶିତିକଣ୍ଠ ଦାଶ
 */

$digitTransformTable = array(
	'0' => '୦', # &#x0b66;
	'1' => '୧', # &#x0b67;
	'2' => '୨', # &#x0b68;
	'3' => '୩', # &#x0b69;
	'4' => '୪', # &#x0b6a;
	'5' => '୫', # &#x0b6b;
	'6' => '୬', # &#x0b6c;
	'7' => '୭', # &#x0b6d;
	'8' => '୮', # &#x0b6e;
	'9' => '୯', # &#x0b6f;
);

$linkTrail = "/^([a-z\x{0B00}-\x{0B7F}]+)(.*)$/sDu";

/** namespace translations from translatewiki.net
 * @author Shijualex
 * @author Psubhashish
 */
$namespaceNames = array(
	NS_MEDIA            => 'ମାଧ୍ୟମ',
	NS_SPECIAL          => 'ବିଶେଷ',
	NS_TALK             => 'ଆଲୋଚନା',
	NS_USER             => 'ବ୍ୟବହାରକାରୀ',
	NS_USER_TALK        => 'ବ୍ୟବହାରକାରୀଙ୍କ_ଆଲୋଚନା',
	NS_PROJECT_TALK     => '$1_ଆଲୋଚନା',
	NS_FILE             => 'ଫାଇଲ',
	NS_FILE_TALK        => 'ଫାଇଲ_ଆଲୋଚନା',
	NS_MEDIAWIKI        => 'ମିଡ଼ିଆଉଇକି',
	NS_MEDIAWIKI_TALK   => 'ମିଡ଼ିଆଉଇକି_ଆଲୋଚନା',
	NS_TEMPLATE         => 'ଛାଞ୍ଚ',
	NS_TEMPLATE_TALK    => 'ଛାଞ୍ଚ_ଆଲୋଚନା',
	NS_HELP             => 'ସହଯୋଗ',
	NS_HELP_TALK        => 'ସହଯୋଗ_ଆଲୋଚନା',
	NS_CATEGORY         => 'ଶ୍ରେଣୀ',
	NS_CATEGORY_TALK    => 'ଶ୍ରେଣୀ_ଆଲୋଚନା',
);

$namespaceAliases = array(
	'ବ୍ୟବହାରକାରି'          => NS_USER,
	'ବ୍ୟବହାରକାରିଁକ_ଆଲୋଚନା' => NS_USER_TALK,
	'ବ୍ୟବାହାରକାରୀ'          => NS_USER,
	'ବ୍ୟବାହାରକାରୀଙ୍କ_ଆଲୋଚନା' => NS_USER_TALK,
	'ଉଇକିପିଡ଼ିଆ_ଆଲୋଚନା' => NS_PROJECT_TALK,
	'ଟେଁପଲେଟ'             => NS_TEMPLATE,
	'ଟେଁପଲେଟ_ଆଲୋଚନା'     => NS_TEMPLATE_TALK,
	'ଟେମ୍ପଲେଟ'             => NS_TEMPLATE,
	'ଟେମ୍ପଲେଟ_ଆଲୋଚନା'     => NS_TEMPLATE_TALK,
	'ବିଭାଗ'                => NS_CATEGORY,
	'ବିଭାଗିୟ_ଆଲୋଚନା'      => NS_CATEGORY_TALK,
	'ସାହାଯ୍ୟ'                => NS_HELP,
	'ସାହାଯ୍ୟ_ଆଲୋଚନା'      => NS_HELP_TALK,
);

$specialPageAliases = array(
	'Activeusers'               => array( 'ସଚଳସଭ୍ୟ' ),
	'Allmessages'               => array( 'ସବୁସନ୍ଦେଶ' ),
	'Allpages'                  => array( 'ସବୁପୃଷ୍ଠା' ),
	'Ancientpages'              => array( 'ପୁରୁଣାପୃଷ୍ଠା' ),
	'Badtitle'                  => array( 'ଖରାପନାମ' ),
	'Blankpage'                 => array( 'ଖାଲିପୃଷ୍ଠା' ),
	'Block'                     => array( 'ଅଟକାଇବେ', 'ଆଇପିଅଟକାଇବେ', 'ସଭ୍ୟଅଟକାଇବେ' ),
	'Booksources'               => array( 'ବହିସ୍ରୋତ' ),
	'BrokenRedirects'           => array( 'ଭଙ୍ଗାଲେଉଟାଣି' ),
	'Categories'                => array( 'ଶ୍ରେଣୀ' ),
	'ChangeEmail'               => array( 'ଇମେଲବଦଳାଇବେ' ),
	'ChangePassword'            => array( 'ପାସୱାର୍ଡ଼ବଦଳାଇବେ', 'ପାସୱାର୍ଡ଼ସେଟକରିବେ' ),
	'ComparePages'              => array( 'ପୃଷ୍ଠାକୁତଉଲିବେ' ),
	'Confirmemail'              => array( 'ଇମେଲଥୟକରିବେ' ),
	'Contributions'             => array( 'ଅବଦାନ' ),
	'CreateAccount'             => array( 'ଖାତାଖୋଲିବେ' ),
	'Deadendpages'              => array( 'ଆଗକୁରାହାନଥିବାପୃଷ୍ଠା' ),
	'DeletedContributions'      => array( 'ହଟାଇଦିଆଯାଇଥିବାଅବଦାନ' ),
	'DoubleRedirects'           => array( 'ଦୁଇଥରଲେଉଟାଣି' ),
	'EditWatchlist'             => array( 'ଧ୍ୟାନସୂଚୀବଦଳାଇବେ' ),
	'Emailuser'                 => array( 'ସଭ୍ୟଙ୍କୁମେଲକରିବେ' ),
	'Export'                    => array( 'ରପ୍ତାନି' ),
	'Fewestrevisions'           => array( 'ସବୁଠୁକମସଙ୍କଳନ' ),
	'FileDuplicateSearch'       => array( 'ଫାଇଲନକଲିଖୋଜା' ),
	'Filepath'                  => array( 'ଫାଇଲରାସ୍ତା' ),
	'Import'                    => array( 'ଆମଦାନି' ),
	'Invalidateemail'           => array( 'କାମକରୁନଥିବାଇମେଲ' ),
	'JavaScriptTest'            => array( 'ଜାଭାସ୍କ୍ରିପ୍ଟଟେଷ୍ଟ' ),
	'BlockList'                 => array( 'ତାଲିକାଅଟକାଇବେ' ),
	'LinkSearch'                => array( 'ଲିଙ୍କଖୋଜା' ),
	'Listadmins'                => array( 'ପରିଛାତାଲିକା' ),
	'Listbots'                  => array( 'ବଟତାଲିକା' ),
	'Listfiles'                 => array( 'ଫାଇଲତାଲିକା' ),
	'Listgrouprights'           => array( 'ଗୋଠନିୟମତାଲିକା' ),
	'Listredirects'             => array( 'ଲେଉଟାଣିତାଲିକା' ),
	'Listusers'                 => array( 'ସଭ୍ୟତାଲିକା' ),
	'Lockdb'                    => array( 'ଡାଟାବେସ‌କିଳିଦେବା' ),
	'Log'                       => array( 'ଲଗ' ),
	'Lonelypages'               => array( 'ଏକୁଟିଆପୃଷ୍ଠା' ),
	'Longpages'                 => array( 'ଲମ୍ବାପୃଷ୍ଠା' ),
	'MergeHistory'              => array( 'ଇତିହାସକୁମିଶାଇବେ' ),
	'MIMEsearch'                => array( 'MIME_ଖୋଜା' ),
	'Mostcategories'            => array( 'ଅଧିକଶ୍ରେଣୀଥିବା' ),
	'Mostimages'                => array( 'ଅଧିକଯୋଡ଼ାଫାଇଲ' ),
	'Mostlinked'                => array( 'ଅଧିକଯୋଡ଼ାପୃଷ୍ଠା' ),
	'Mostlinkedcategories'      => array( 'ଅଧିକଯୋଡ଼ାଶ୍ରେଣୀ' ),
	'Mostlinkedtemplates'       => array( 'ଅଧିକଯୋଡ଼ାଛାଞ୍ଚ' ),
	'Mostrevisions'             => array( 'ଅଧିକସଙ୍କଳନ' ),
	'Movepage'                  => array( 'ପୃଷ୍ଠାଘୁଞ୍ଚାଇବେ' ),
	'Mycontributions'           => array( 'ମୋଅବଦାନ' ),
	'Mypage'                    => array( 'ମୋପୃଷ୍ଠା' ),
	'Mytalk'                    => array( 'ମୋଆଲୋଚନା' ),
	'Myuploads'                 => array( 'ମୋଅପଲୋଡ଼' ),
	'Newimages'                 => array( 'ନୂଆଫାଇଲ' ),
	'Newpages'                  => array( 'ନୂଆପୃଷ୍ଠା' ),
	'PermanentLink'             => array( 'ଚିରକାଳଲିଙ୍କ' ),
<<<<<<< HEAD

=======
>>>>>>> 365e22ee
	'Preferences'               => array( 'ପସନ୍ଦ' ),
	'Prefixindex'               => array( 'ଆଗରେଯୋଡ଼ାହେବାଇଣ୍ଡେକ୍ସ' ),
	'Protectedpages'            => array( 'କିଳାଯାଇଥିବାପୃଷ୍ଠା' ),
	'Protectedtitles'           => array( 'କିଳାଯାଇଥିବାନାମ' ),
	'Randompage'                => array( 'ଜାହିତାହି', 'ଜାହିତାହିପୃଷ୍ଠା' ),
	'Randomredirect'            => array( 'ଜାହିତାହିଲେଉଟାଣି' ),
	'Recentchanges'             => array( 'ନଗଦବଦଳ' ),
	'Recentchangeslinked'       => array( 'ଜୋଡ଼ାଥିବାନଗଦବଦଳ', 'ପାଖାପାଖିବଦଳ' ),
	'Revisiondelete'            => array( 'ସଙ୍କଳନଲିଭାଇଦିଅଦେବେ' ),
	'Search'                    => array( 'ଖୋଜନ୍ତୁ' ),
	'Shortpages'                => array( 'ଛୋଟପୃଷ୍ଠା' ),
	'Specialpages'              => array( 'ବିଶେଷପୃଷ୍ଠା' ),
	'Statistics'                => array( 'ଗଣନା' ),
	'Tags'                      => array( 'ଚିହ୍ନସମୂହ' ),
	'Unblock'                   => array( 'ଫିଟାଇଦେବେ' ),
	'Uncategorizedcategories'   => array( 'ଅସଜଡ଼ାଶ୍ରେଣୀ' ),
	'Uncategorizedimages'       => array( 'ଅସଜଡ଼ାଶ୍ରେଣୀରଫାଇଲ' ),
	'Uncategorizedpages'        => array( 'ଅସଜଡ଼ା_ଫାଇଲସବୁ' ),
	'Uncategorizedtemplates'    => array( 'ଅସଜଡ଼ାଛାଞ୍ଚ' ),
	'Undelete'                  => array( 'ଅଣଲିଭା' ),
	'Unlockdb'                  => array( 'DBଖୋଲିବା' ),
	'Unusedcategories'          => array( 'ବ୍ୟବହାରହୋଇନଥିବାଶ୍ରେଣୀ' ),
	'Unusedimages'              => array( 'ବ୍ୟବହାରହୋଇନଥିବାଫାଇଲ' ),
	'Unusedtemplates'           => array( 'ବ୍ୟବହାରହୋଇନଥିବାଛାଞ୍ଚ' ),
	'Unwatchedpages'            => array( 'ଦେଖାଯାଇନଥିବାପୃଷ୍ଠାସବୁ' ),
	'Upload'                    => array( 'ଅପଲୋଡ଼' ),
	'UploadStash'               => array( 'ଷ୍ଟାସଅପଲୋଡ଼' ),
	'Userlogin'                 => array( 'ସଭ୍ୟଲଗଇନ' ),
	'Userlogout'                => array( 'ସଭ୍ୟଲଗଆଉଟ' ),
	'Userrights'                => array( 'ସଭ୍ୟଅଧିକାର' ),
	'Version'                   => array( 'ସଂସ୍କରଣ' ),
	'Wantedcategories'          => array( 'ଦରକାରିଶ୍ରେଣୀ' ),
	'Wantedfiles'               => array( 'ଦରକାରିଫାଇଲ' ),
	'Wantedpages'               => array( 'ଦରକାରିପୃଷ୍ଠା' ),
	'Wantedtemplates'           => array( 'ଦରକାରିଛାଞ୍ଚ' ),
	'Watchlist'                 => array( 'ଦେଖଣାତାଲିକା' ),
	'Whatlinkshere'             => array( 'ଏଠାରେକଣଲିଙ୍କଅଛି' ),
	'Withoutinterwiki'          => array( 'ଇଣ୍ଟରଉଇକିବିନା' ),
);

$magicWords = array(
	'redirect'                  => array( '0', '#ଲେଉଟାଣି', '#REDIRECT' ),
	'noeditsection'             => array( '0', '_ବଦଳା_ନହେବାଶ୍ରେଣୀ_', '__NOEDITSECTION__' ),
	'currentmonth'              => array( '1', 'ଏବେକାର_ମାସ', 'ଏବେର_ମାସ୨', 'CURRENTMONTH', 'CURRENTMONTH2' ),
	'currentmonth1'             => array( '1', 'ଏବେର_ମାସ', 'CURRENTMONTH1' ),
	'currentmonthname'          => array( '1', 'ଏବେକାର_ମାସ_ନାଆଁ', 'CURRENTMONTHNAME' ),
	'currentmonthnamegen'       => array( '1', 'ଏବେକାର_ମାସ_ନାଆଁ_ସାଧାରଣ', 'CURRENTMONTHNAMEGEN' ),
	'currentmonthabbrev'        => array( '1', 'ଏବେକାର_ମାସ_ନାଆଁ_ସଂକ୍ଷିପ୍ତ', 'CURRENTMONTHABBREV' ),
	'currentday'                => array( '1', 'ଏବେକାର_ଦିନ', 'CURRENTDAY' ),
	'currentday2'               => array( '1', 'ଏବେକାର_ଦିନ୨', 'CURRENTDAY2' ),
	'currentdayname'            => array( '1', 'ଏବେକାର_ଦିନ_ନାଆଁ', 'CURRENTDAYNAME' ),
	'currentyear'               => array( '1', 'ଏବେକାର_ବର୍ଷ', 'CURRENTYEAR' ),
	'currenttime'               => array( '1', 'ଏବେକାର_ସମୟ', 'CURRENTTIME' ),
	'currenthour'               => array( '1', 'ଏବେକାର_ଘଣ୍ଟା', 'CURRENTHOUR' ),
	'localmonth'                => array( '1', 'ଏବେର_ମାସ୧', 'ସ୍ଥାନୀୟ_ମାସ୨', 'LOCALMONTH', 'LOCALMONTH2' ),
	'localmonth1'               => array( '1', 'ଏବେକାର_ମାସ୧', 'LOCALMONTH1' ),
	'localmonthname'            => array( '1', 'ମାସ୧ର_ନାଆଁ', 'LOCALMONTHNAME' ),
	'localmonthnamegen'         => array( '1', 'ସ୍ଥାନୀୟ_ମାସ୧_ନାଆଁ_ସାଧାରଣ', 'LOCALMONTHNAMEGEN' ),
	'localmonthabbrev'          => array( '1', 'ସ୍ଥାନୀୟ_ମାସର୧_ନାଆଁ_ସଂକ୍ଷିପ୍ତ', 'LOCALMONTHABBREV' ),
	'localday'                  => array( '1', 'Local_ଦିନ', 'LOCALDAY' ),
	'localday2'                 => array( '1', 'ସ୍ଥାନୀୟ_ଦିନ୨', 'LOCALDAY2' ),
	'localdayname'              => array( '1', 'ଦିନ', 'LOCALDAYNAME' ),
	'localyear'                 => array( '1', 'ସ୍ଥାନୀୟ_ବର୍ଷ', 'LOCALYEAR' ),
	'localtime'                 => array( '1', 'ସ୍ଥାନୀୟ_ସମୟ', 'LOCALTIME' ),
	'localhour'                 => array( '1', 'ସ୍ଥାନୀୟ_ଘଣ୍ଟା', 'LOCALHOUR' ),
	'numberofpages'             => array( '1', 'ପୃଷ୍ଠା_ସଂଖ୍ୟା', 'NUMBEROFPAGES' ),
	'numberofarticles'          => array( '1', 'ଲେଖା_ସଂଖ୍ୟା', 'NUMBEROFARTICLES' ),
	'numberoffiles'             => array( '1', 'ଫାଇଲ_ସଂଖ୍ୟା', 'NUMBEROFFILES' ),
	'numberofusers'             => array( '1', 'ବ୍ୟବାହାରକାରୀ_ସଂଖ୍ୟା', 'NUMBEROFUSERS' ),
	'numberofactiveusers'       => array( '1', 'ସଚଳ_ବ୍ୟବାହାରକାରୀଙ୍କ_ସଂଖ୍ୟା', 'NUMBEROFACTIVEUSERS' ),
	'numberofedits'             => array( '1', 'ବଦଳ_ସଂଖ୍ୟା', 'NUMBEROFEDITS' ),
	'pagename'                  => array( '1', 'ପୃଷ୍ଠା_ନାଆଁ', 'PAGENAME' ),
	'pagenamee'                 => array( '1', 'ପୃଷ୍ଠା_ନାମକାରଣକାରୀ', 'PAGENAMEE' ),
	'namespace'                 => array( '1', 'ନେମସ୍ପେସ', 'NAMESPACE' ),
	'namespacee'                => array( '1', 'ନେମସ୍ପେସକାରୀ', 'NAMESPACEE' ),
	'talkspace'                 => array( '1', 'ଟକସ୍ପେସ', 'TALKSPACE' ),
	'talkspacee'                => array( '1', 'ଟକସ୍ପେସକାରୀ', 'TALKSPACEE' ),
	'subjectspace'              => array( '1', 'ବିଷୟସ୍ପେସ', 'ଲେଖାସ୍ପେସ', 'SUBJECTSPACE', 'ARTICLESPACE' ),
	'msg'                       => array( '0', 'ମେସେଜ:', 'MSG:' ),
	'img_manualthumb'           => array( '1', 'ନଖଦେଖଣା=$1', 'ଦେଖଣା=$1', 'thumbnail=$1', 'thumb=$1' ),
	'img_right'                 => array( '1', 'ଡାହାଣ', 'right' ),
	'img_left'                  => array( '1', 'ବାଆଁ', 'left' ),
	'img_none'                  => array( '1', 'କିଛି_ନୁହେଁ', 'none' ),
	'img_width'                 => array( '1', '$1_ପିକସେଲ', '$1px' ),
	'img_center'                => array( '1', 'କେନ୍ଦ୍ର', 'center', 'centre' ),
	'img_framed'                => array( '1', 'ଫ୍ରେମକରା', 'framed', 'enframed', 'frame' ),
	'img_frameless'             => array( '1', 'ଫ୍ରେମନଥିବା', 'frameless' ),
	'img_border'                => array( '1', 'ବର୍ଡର', 'border' ),
	'img_baseline'              => array( '1', 'ବେସଲାଇନ', 'baseline' ),
	'img_top'                   => array( '1', 'ଉପର', 'top' ),
	'img_text_top'              => array( '1', 'ଲେଖା-ଉପର', 'text-top' ),
	'img_middle'                => array( '1', 'ମଝି', 'middle' ),
	'img_bottom'                => array( '1', 'ତଳ', 'bottom' ),
	'img_text_bottom'           => array( '1', 'ଲେଖା-ତଳ', 'text-bottom' ),
	'img_link'                  => array( '1', 'ଲିଙ୍କ=$1', 'link=$1' ),
	'articlepath'               => array( '0', 'ଲେଖାର_ପଥ', 'ARTICLEPATH' ),
	'server'                    => array( '0', 'ସର୍ଭର', 'SERVER' ),
	'grammar'                   => array( '0', 'ବ୍ୟାକରଣ', 'GRAMMAR:' ),
	'gender'                    => array( '0', 'ଲିଙ୍ଗ', 'GENDER:' ),
	'plural'                    => array( '0', 'ବହୁବଚନ:', 'PLURAL:' ),
	'raw'                       => array( '0', 'କଞ୍ଚା', 'RAW:' ),
	'displaytitle'              => array( '1', 'ଦେଖଣାନାଆଁ', 'DISPLAYTITLE' ),
	'newsectionlink'            => array( '1', '_ନୂଆବିଭାଗଲିଙ୍କ_', '__NEWSECTIONLINK__' ),
	'nonewsectionlink'          => array( '1', '_ନୂଆ_ବିଭାଗ_ନକରିବା_ଲିଙ୍କ_', '__NONEWSECTIONLINK__' ),
	'currentversion'            => array( '1', 'ନଗଦ_ରିଭିଜନ', 'CURRENTVERSION' ),
	'numberofadmins'            => array( '1', 'ପରିଛାମାନଙ୍କତାଲିକା', 'NUMBEROFADMINS' ),
	'padleft'                   => array( '0', 'ବାଆଁପ୍ୟାଡ଼', 'PADLEFT' ),
	'padright'                  => array( '0', 'ଡାହାଣପ୍ୟାଡ଼', 'PADRIGHT' ),
	'special'                   => array( '0', 'ବିଶେଷ', 'special' ),
	'filepath'                  => array( '0', 'ଫାଇଲରାହା:', 'FILEPATH:' ),
	'tag'                       => array( '0', 'ଟାଗ', 'tag' ),
	'hiddencat'                 => array( '1', '_ଲୁଚିଥିବାବିଭାଗ_', '__HIDDENCAT__' ),
	'pagesize'                  => array( '1', 'ଫରଦଆକାର', 'PAGESIZE' ),
	'protectionlevel'           => array( '1', 'ପ୍ରତିରକ୍ଷାସ୍ତର', 'PROTECTIONLEVEL' ),
	'formatdate'                => array( '0', 'ତାରିଖରପ୍ରକାର', 'formatdate', 'dateformat' ),
	'url_path'                  => array( '0', 'ବାଟ', 'PATH' ),
	'url_wiki'                  => array( '0', 'ଉଇକି', 'WIKI' ),
	'url_query'                 => array( '0', 'ପ୍ରଶ୍ନ', 'QUERY' ),
);

$digitGroupingPattern = "##,##,###";
<|MERGE_RESOLUTION|>--- conflicted
+++ resolved
@@ -131,10 +131,6 @@
 	'Newimages'                 => array( 'ନୂଆଫାଇଲ' ),
 	'Newpages'                  => array( 'ନୂଆପୃଷ୍ଠା' ),
 	'PermanentLink'             => array( 'ଚିରକାଳଲିଙ୍କ' ),
-<<<<<<< HEAD
-
-=======
->>>>>>> 365e22ee
 	'Preferences'               => array( 'ପସନ୍ଦ' ),
 	'Prefixindex'               => array( 'ଆଗରେଯୋଡ଼ାହେବାଇଣ୍ଡେକ୍ସ' ),
 	'Protectedpages'            => array( 'କିଳାଯାଇଥିବାପୃଷ୍ଠା' ),
