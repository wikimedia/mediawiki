<?php
/** Norwegian Nynorsk (norsk nynorsk)
 *
 * To improve a translation please visit https://translatewiki.net
 *
 * @ingroup Language
 * @file
 *
 * @author Boivie
 * @author Cocu
 * @author Dittaeva
 * @author Diupwijk
 * @author Eirik
 * @author Finnrind
 * @author Frokor
 * @author Geitost
 * @author Gunnernett
 * @author Guttorm Flatabø
 * @author H92
 * @author Harald Khan
 * @author Jeblad
 * @author Jon Harald Søby
 * @author Jorunn
 * @author Kaganer
 * @author Marinsb
 * @author Najami
 * @author Nghtwlkr
 * @author Njardarlogar
 * @author Olve Utne
 * @author Pcoombe
 * @author Ranveig
 * @author Shauni
 * @author Urhixidur
 * @author לערי ריינהארט
 */

/**
 * @license http://www.gnu.org/copyleft/fdl.html GNU Free Documentation License
 * @license http://www.gnu.org/copyleft/gpl.html GNU General Public License
 *
 * @see http://meta.wikimedia.org/w/index.php?title=LanguageNn.php&action=history
 * @see http://nn.wikipedia.org/w/index.php?title=Brukar:Dittaeva/LanguageNn.php&action=history
 */


$datePreferences = array(
	'default',
	'dmyt',
	'short dmyt',
	'tdmy',
	'short dmyt',
	'ISO 8601',
);

$datePreferenceMigrationMap = array(
	'default',
	'dmyt',
	'short dmyt',
	'tdmy',
	'short tdmy',
);

$defaultDateFormat = 'dmyt';

$dateFormats = array(
	/*
	'Standard',
	'15. januar 2001 kl. 16:12',
	'15. jan. 2001 kl. 16:12',
	'16:12, 15. januar 2001',
	'16:12, 15. jan. 2001',
	'ISO 8601' => '2001-01-15 16:12:34'
 */
	'dmyt time' => 'H:i',
	'dmyt date' => 'j. F Y',
	'dmyt both' => 'j. F Y "kl." H:i',

	'short dmyt time' => 'H:i',
	'short dmyt date' => 'j. M. Y',
	'short dmyt both' => 'j. M. Y "kl." H:i',

	'tdmy time' => 'H:i',
	'tdmy date' => 'j. F Y',
	'tdmy both' => 'H:i, j. F Y',

	'short tdmy time' => 'H:i',
	'short tdmy date' => 'j. M. Y',
	'short tdmy both' => 'H:i, j. M. Y',
);

$bookstoreList = array(
	'Bibsys'       => 'http://ask.bibsys.no/ask/action/result?kilde=biblio&fid=isbn&lang=nn&term=$1',
	'BokBerit'     => 'http://www.bokberit.no/annet_sted/bocker/$1.html',
	'Bokkilden'    => 'http://www.bokkilden.no/ProductDetails.aspx?ProductId=$1',
	'Haugenbok'    => 'http://www.haugenbok.no/resultat.cfm?st=hurtig&isbn=$1',
	'Akademika'    => 'http://www.akademika.no/sok.php?isbn=$1',
	'Gnist'        => 'http://www.gnist.no/sok.php?isbn=$1',
	'Amazon.co.uk' => 'http://www.amazon.co.uk/exec/obidos/ISBN=$1',
	'Amazon.de'    => 'http://www.amazon.de/exec/obidos/ISBN=$1',
	'Amazon.com'   => 'http://www.amazon.com/exec/obidos/ISBN=$1'
);

$magicWords = array(
	'redirect'                  => array( '0', '#OMDIRIGER', '#omdiriger', '#REDIRECT' ),
	'notoc'                     => array( '0', '__INGAINNHALDSLISTE__', '__INGENINNHOLDSLISTE__', '__NOTOC__' ),
	'nogallery'                 => array( '0', '__INKJEGALLERI__', '__NOGALLERY__' ),
	'forcetoc'                  => array( '0', '__ALLTIDINNHALDSLISTE__', '__ALLTIDINNHOLDSLISTE__', '__FORCETOC__' ),
	'toc'                       => array( '0', '__INNHALDSLISTE__', '__INNHOLDSLISTE__', '__TOC__' ),
	'noeditsection'             => array( '0', '__INGABOLKENDRING__', '__INGABOLKREDIGERING__', '__INGENDELENDRING__', '__NOEDITSECTION__' ),
	'currentmonth'              => array( '1', 'MÅNADNO', 'MÅNEDNÅ', 'CURRENTMONTH', 'CURRENTMONTH2' ),
	'currentmonthname'          => array( '1', 'MÅNADNONAMN', 'MÅNEDNÅNAVN', 'CURRENTMONTHNAME' ),
	'currentmonthabbrev'        => array( '1', 'MÅNADNOKORT', 'MÅNEDNÅKORT', 'CURRENTMONTHABBREV' ),
	'currentday'                => array( '1', 'DAGNO', 'DAGNÅ', 'CURRENTDAY' ),
	'currentday2'               => array( '1', 'DAGNO2', 'DAGNÅ2', 'CURRENTDAY2' ),
	'currentdayname'            => array( '1', 'DAGNONAMN', 'DAGNÅNAVN', 'CURRENTDAYNAME' ),
	'currentyear'               => array( '1', 'ÅRNO', 'ÅRNÅ', 'CURRENTYEAR' ),
	'currenttime'               => array( '1', 'TIDNO', 'TIDNÅ', 'CURRENTTIME' ),
	'currenthour'               => array( '1', 'TIMENO', 'CURRENTHOUR' ),
	'numberofpages'             => array( '1', 'SIDETAL', 'NUMBEROFPAGES' ),
	'numberofarticles'          => array( '1', 'INNHALDSSIDETAL', 'INNHOLDSSIDETALL', 'NUMBEROFARTICLES' ),
	'numberoffiles'             => array( '1', 'FILTAL', 'NUMBEROFFILES' ),
	'numberofusers'             => array( '1', 'BRUKARTAL', 'NUMBEROFUSERS' ),
	'numberofactiveusers'       => array( '1', 'AKTIVEBRUKARAR', 'NUMBEROFACTIVEUSERS' ),
	'numberofedits'             => array( '1', 'ENDRINGSTAL', 'NUMBEROFEDITS' ),
	'pagename'                  => array( '1', 'SIDENAMN', 'SIDENAVN', 'PAGENAME' ),
	'pagenamee'                 => array( '1', 'SIDENAMNE', 'SIDENAVNE', 'PAGENAMEE' ),
	'namespace'                 => array( '1', 'NAMNEROM', 'NAVNEROM', 'NAMESPACE' ),
	'fullpagename'              => array( '1', 'FULLTSIDENAMN', 'FULLPAGENAME' ),
	'subpagename'               => array( '1', 'UNDERSIDENAMN', 'SUBPAGENAME' ),
	'basepagename'              => array( '1', 'HOVUDSIDENAMN', 'BASEPAGENAME' ),
	'talkpagename'              => array( '1', 'DISKUSJONSSIDENAMN', 'TALKPAGENAME' ),
	'msg'                       => array( '0', 'MLD:', 'MSG:' ),
	'subst'                     => array( '0', 'LIMINN:', 'SUBST:' ),
	'safesubst'                 => array( '0', 'TRYGGLIMINN:', 'SAFESUBST:' ),
	'msgnw'                     => array( '0', 'IKWIKMELD:', 'MSGNW:' ),
	'img_thumbnail'             => array( '1', 'mini', 'miniatyr', 'thumbnail', 'thumb' ),
	'img_manualthumb'           => array( '1', 'mini=$1', 'miniatyr=$1', 'thumbnail=$1', 'thumb=$1' ),
	'img_right'                 => array( '1', 'høgre', 'høyre', 'right' ),
	'img_left'                  => array( '1', 'venstre', 'left' ),
	'img_none'                  => array( '1', 'ingen', 'none' ),
	'img_width'                 => array( '1', '$1pk', '$1px' ),
	'img_center'                => array( '1', 'sentrum', 'center', 'centre' ),
	'img_framed'                => array( '1', 'ramme', 'ramma', 'framed', 'enframed', 'frame' ),
	'img_frameless'             => array( '1', 'rammelaus', 'frameless' ),
	'img_lang'                  => array( '1', 'språk=$1', 'lang=$1' ),
	'img_page'                  => array( '1', 'side=$1', 'side_$1', 'page=$1', 'page $1' ),
	'img_link'                  => array( '1', 'lenkje=$1', 'lenke=$1', 'link=$1' ),
	'sitename'                  => array( '1', 'NETTSTADNAMN', 'SITENAME' ),
	'ns'                        => array( '0', 'NR:', 'NS:' ),
	'localurl'                  => array( '0', 'LOKALLENKJE:', 'LOKALLENKE:', 'LOCALURL:' ),
	'localurle'                 => array( '0', 'LOKALLENKJEE:', 'LOKALLENKEE:', 'LOCALURLE:' ),
	'articlepath'               => array( '0', 'ARTIKKELSTIG', 'ARTICLEPATH' ),
	'pageid'                    => array( '0', 'SIDEID', 'PAGEID' ),
	'server'                    => array( '0', 'TENAR', 'TJENER', 'SERVER' ),
	'servername'                => array( '0', 'TENARNAMN', 'TJENERNAVN', 'SERVERNAME' ),
	'scriptpath'                => array( '0', 'SKRIPTSTIG', 'SKRIPTSTI', 'SCRIPTPATH' ),
	'grammar'                   => array( '0', 'GRAMMATIKK:', 'GRAMMAR:' ),
	'gender'                    => array( '0', 'KJØNN:', 'GENDER:' ),
	'currentweek'               => array( '1', 'VEKENRNO', 'UKENRNÅ', 'CURRENTWEEK' ),
	'currentdow'                => array( '1', 'VEKEDAGNRNO', 'UKEDAGNRNÅ', 'CURRENTDOW' ),
	'localweek'                 => array( '1', 'LOKALVEKE', 'LOCALWEEK' ),
	'revisionid'                => array( '1', 'VERSJONSID', 'REVISIONID' ),
	'revisionday'               => array( '1', 'VERSJONSDAG', 'REVISIONDAY' ),
	'revisionday2'              => array( '1', 'VERSJONSDAG2', 'REVISIONDAY2' ),
	'revisionmonth'             => array( '1', 'VERSJONSMÅNAD', 'REVISIONMONTH' ),
	'revisionmonth1'            => array( '1', 'VERSJONSMÅNAD1', 'REVISIONMONTH1' ),
	'revisionyear'              => array( '1', 'VERSJONSÅR', 'REVISIONYEAR' ),
	'revisiontimestamp'         => array( '1', 'VERSJONSTIDSTEMPEL', 'REVISIONTIMESTAMP' ),
	'revisionuser'              => array( '1', 'VERSJONSBRUKAR', 'REVISIONUSER' ),
	'plural'                    => array( '0', 'FLEIRTAL:', 'PLURAL:' ),
	'lcfirst'                   => array( '0', 'LFYRST:', 'LFØRST:', 'LCFIRST:' ),
	'ucfirst'                   => array( '0', 'SFYRST:', 'SFØRST:', 'UCFIRST:' ),
	'lc'                        => array( '0', 'SMÅ:', 'LC:' ),
	'uc'                        => array( '0', 'STORE:', 'UC:' ),
	'displaytitle'              => array( '1', 'VISTITTEL', 'DISPLAYTITLE' ),
	'currentversion'            => array( '1', 'VERSJONNO', 'CURRENTVERSION' ),
	'language'                  => array( '0', '#SPRÅK:', '#LANGUAGE:' ),
	'contentlanguage'           => array( '1', 'INNHALDSSPRÅK', 'CONTENTLANGUAGE', 'CONTENTLANG' ),
	'pagesinnamespace'          => array( '1', 'SIDERINAMNEROM', 'PAGESINNAMESPACE:', 'PAGESINNS:' ),
	'numberofadmins'            => array( '1', 'ADMINTAL', 'ADMINISTRATORTAL', 'NUMBEROFADMINS' ),
	'formatnum'                 => array( '0', 'FORMATTAL', 'FORMATNUM' ),
	'special'                   => array( '0', 'spesial', 'special' ),
	'defaultsort'               => array( '1', 'STANDARDSORTERING', 'SORTERINGSNYKEL', 'SORTERINGSNØKKEL', 'DEFAULTSORT:', 'DEFAULTSORTKEY:', 'DEFAULTCATEGORYSORT:' ),
	'filepath'                  => array( '0', 'FILSTIG', 'FILEPATH:' ),
	'tag'                       => array( '0', 'merke', 'tag' ),
	'hiddencat'                 => array( '1', '__GØYMDKAT__', '__LØYNDKAT__', '__HIDDENCAT__' ),
	'pagesincategory'           => array( '1', 'SIDERIKAT', 'SIDERIKATEGORI', 'PAGESINCATEGORY', 'PAGESINCAT' ),
	'pagesize'                  => array( '1', 'SIDESTORLEIK', 'PAGESIZE' ),
	'protectionlevel'           => array( '1', 'VERNENIVÅ', 'PROTECTIONLEVEL' ),
	'formatdate'                => array( '0', 'datoformat', 'formatdate', 'dateformat' ),
	'url_path'                  => array( '0', 'STIG', 'PATH' ),
	'pagesincategory_all'       => array( '0', 'alle', 'all' ),
	'pagesincategory_pages'     => array( '0', 'sider', 'pages' ),
	'pagesincategory_subcats'   => array( '0', 'underkategoriar', 'subcats' ),
	'pagesincategory_files'     => array( '0', 'filer', 'files' ),
);

$namespaceNames = array(
	NS_MEDIA            => 'Filpeikar',
	NS_SPECIAL          => 'Spesial',
	NS_TALK             => 'Diskusjon',
	NS_USER             => 'Brukar',
	NS_USER_TALK        => 'Brukardiskusjon',
	NS_PROJECT_TALK     => '$1-diskusjon',
	NS_FILE             => 'Fil',
	NS_FILE_TALK        => 'Fildiskusjon',
	NS_MEDIAWIKI        => 'MediaWiki',
	NS_MEDIAWIKI_TALK   => 'MediaWiki-diskusjon',
	NS_TEMPLATE         => 'Mal',
	NS_TEMPLATE_TALK    => 'Maldiskusjon',
	NS_HELP             => 'Hjelp',
	NS_HELP_TALK        => 'Hjelpdiskusjon',
	NS_CATEGORY         => 'Kategori',
	NS_CATEGORY_TALK    => 'Kategoridiskusjon',
);

$specialPageAliases = array(
	'Activeusers'               => array( 'Verksame_brukarar', 'Aktive_brukarar' ),
	'Allmessages'               => array( 'Alle_systemmeldingar' ),
	'AllMyUploads'              => array( 'Alle_opplastingane_mine' ),
	'Allpages'                  => array( 'Alle_sider' ),
	'Ancientpages'              => array( 'Gamle_sider' ),
	'Badtitle'                  => array( 'Dårleg_tittel' ),
	'Blankpage'                 => array( 'Tom_side' ),
	'Block'                     => array( 'Blokker' ),
	'Booksources'               => array( 'Bokkjelder' ),
	'BrokenRedirects'           => array( 'Blindvegsomdirigeringar' ),
	'Categories'                => array( 'Kategoriar' ),
	'ChangeEmail'               => array( 'Endra_e-post', 'Endre_e-post' ),
	'ChangePassword'            => array( 'Nullstill_passord' ),
	'ComparePages'              => array( 'Samanlikna_sider', 'Samanlikne_sider', 'Samanlikn_sider' ),
	'Confirmemail'              => array( 'Stadfest_e-postadresse' ),
	'Contributions'             => array( 'Bidrag' ),
	'CreateAccount'             => array( 'Opprett_konto' ),
	'Deadendpages'              => array( 'Blindvegsider' ),
	'DeletedContributions'      => array( 'Sletta_brukarbidrag' ),
	'DoubleRedirects'           => array( 'Doble_omdirigeringar' ),
	'EditWatchlist'             => array( 'Endra_overvakingsliste', 'Endre_overvakingsliste' ),
	'Emailuser'                 => array( 'E-post' ),
	'Export'                    => array( 'Eksport' ),
	'Fewestrevisions'           => array( 'Færrast_endringar' ),
	'FileDuplicateSearch'       => array( 'Filduplikatsøk' ),
	'Filepath'                  => array( 'Filstig', 'Filsti' ),
	'Import'                    => array( 'Importer' ),
	'Invalidateemail'           => array( 'Gjer_e-post_ugyldig' ),
	'JavaScriptTest'            => array( 'Utrøyning_av_JavaScript', 'JavaScript-test' ),
	'BlockList'                 => array( 'Blokkeringsliste' ),
	'LinkSearch'                => array( 'Lenkjesøk', 'Lenkesøk' ),
	'Listadmins'                => array( 'Administratorliste', 'Administratorar' ),
	'Listbots'                  => array( 'Bottliste', 'Bottar', 'Robotliste', 'Robotar' ),
	'Listfiles'                 => array( 'Filliste' ),
	'Listgrouprights'           => array( 'Grupperettar' ),
	'Listredirects'             => array( 'Omdirigeringsliste' ),
	'Listusers'                 => array( 'Brukarliste' ),
	'Lockdb'                    => array( 'Lås_database' ),
	'Log'                       => array( 'Logg', 'Loggar' ),
	'Lonelypages'               => array( 'Foreldrelause_sider' ),
	'Longpages'                 => array( 'Lange_sider' ),
	'MergeHistory'              => array( 'Flettehistorie' ),
	'MIMEsearch'                => array( 'MIME-søk' ),
	'Mostcategories'            => array( 'Flest_kategoriar' ),
	'Mostimages'                => array( 'Mest_brukte_filer' ),
	'Mostinterwikis'            => array( 'Flest_interwikilenkjer', 'Mest_interwiki' ),
	'Mostlinked'                => array( 'Mest_lenka_sider', 'Mest_lenkja_sider' ),
	'Mostlinkedcategories'      => array( 'Mest_brukte_kategoriar' ),
	'Mostlinkedtemplates'       => array( 'Mest_brukte_malar' ),
	'Mostrevisions'             => array( 'Flest_endringar' ),
	'Movepage'                  => array( 'Flytt_side' ),
	'Mycontributions'           => array( 'Bidraga_mine' ),
	'MyLanguage'                => array( 'Språket_mitt' ),
	'Mypage'                    => array( 'Sida_mi' ),
	'Mytalk'                    => array( 'Diskusjonssida_mi' ),
	'Myuploads'                 => array( 'Opplastingane_mine' ),
	'Newimages'                 => array( 'Nye_filer' ),
	'Newpages'                  => array( 'Nye_sider' ),
	'PermanentLink'             => array( 'Permanent_lenkje', 'Permanent_lenke' ),
<<<<<<< HEAD

=======
>>>>>>> 365e22ee
	'Preferences'               => array( 'Innstillingar' ),
	'Prefixindex'               => array( 'Prefiksindeks' ),
	'Protectedpages'            => array( 'Verna_sider' ),
	'Protectedtitles'           => array( 'Verna_sidenamn' ),
	'Randompage'                => array( 'Tilfeldig_side' ),
	'RandomInCategory'          => array( 'Tilfeldig_frå_kategori' ),
	'Randomredirect'            => array( 'Tilfeldig_omdirigering' ),
	'Recentchanges'             => array( 'Siste_endringar', 'Siste_endringane' ),
	'Recentchangeslinked'       => array( 'Relaterte_endringar' ),
	'Redirect'                  => array( 'Omdiriger' ),
	'Revisiondelete'            => array( 'Versjonssletting' ),
	'Search'                    => array( 'Søk' ),
	'Shortpages'                => array( 'Korte_sider', 'Stutte_sider' ),
	'Specialpages'              => array( 'Spesialsider', 'Særsider' ),
	'Statistics'                => array( 'Statistikk' ),
	'Tags'                      => array( 'Merke' ),
	'TrackingCategories'        => array( 'Sporingskategoriar' ),
	'Uncategorizedcategories'   => array( 'Ukategoriserte_kategoriar' ),
	'Uncategorizedimages'       => array( 'Ukategoriserte_filer' ),
	'Uncategorizedpages'        => array( 'Ukategoriserte_sider' ),
	'Uncategorizedtemplates'    => array( 'Ukategoriserte_malar' ),
	'Undelete'                  => array( 'Attopprett' ),
	'Unlockdb'                  => array( 'Opne_database' ),
	'Unusedcategories'          => array( 'Ubrukte_kategoriar' ),
	'Unusedimages'              => array( 'Ubrukte_filer' ),
	'Unusedtemplates'           => array( 'Ubrukte_malar' ),
	'Unwatchedpages'            => array( 'Uovervaka_sider' ),
	'Upload'                    => array( 'Last_opp' ),
	'Userlogin'                 => array( 'Logg_inn' ),
	'Userlogout'                => array( 'Logg_ut' ),
	'Userrights'                => array( 'Brukarrettar' ),
	'Version'                   => array( 'Versjon' ),
	'Wantedcategories'          => array( 'Etterspurde_kategoriar' ),
	'Wantedfiles'               => array( 'Etterspurde_filer' ),
	'Wantedpages'               => array( 'Etterspurde_sider' ),
	'Wantedtemplates'           => array( 'Etterspurde_malar' ),
	'Watchlist'                 => array( 'Overvakingsliste' ),
	'Whatlinkshere'             => array( 'Lenkjer_hit' ),
	'Withoutinterwiki'          => array( 'Utan_interwiki' ),
);

$separatorTransformTable = array(
	',' => "\xc2\xa0",
	'.' => ','
);
$linkTrail = '/^([æøåa-z]+)(.*)$/sDu';
<|MERGE_RESOLUTION|>--- conflicted
+++ resolved
@@ -274,10 +274,6 @@
 	'Newimages'                 => array( 'Nye_filer' ),
 	'Newpages'                  => array( 'Nye_sider' ),
 	'PermanentLink'             => array( 'Permanent_lenkje', 'Permanent_lenke' ),
-<<<<<<< HEAD
-
-=======
->>>>>>> 365e22ee
 	'Preferences'               => array( 'Innstillingar' ),
 	'Prefixindex'               => array( 'Prefiksindeks' ),
 	'Protectedpages'            => array( 'Verna_sider' ),
