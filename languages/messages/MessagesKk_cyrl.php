<?php
/** Kazakh (Cyrillic script) (қазақша (кирил)‎)
 *
 * To improve a translation please visit https://translatewiki.net
 *
 * @ingroup Language
 * @file
 *
 * @author AlefZet
 * @author Alibek Kisybay
 * @author Amangeldy
 * @author Arystanbek
 * @author Bakytgul Salykhova
 * @author Daniyar
 * @author GaiJin
 * @author Kaztrans
 * @author Nemo bis
 * @author Urhixidur
 */

/**
 * Бұл қазақша тілдесуінің жерсіндіру файлы
 *
 * ШЕТКІ ПАЙДАЛАНУШЫЛАР: БҰЛ ФАЙЛДЫ ТІКЕЛЕЙ ӨҢДЕМЕҢІЗ!
 *
 * Бұл файлдағы өзгерістер бағдарламалық жасақтама кезекті жаңартылғанда жоғалтылады.
 * Уикиде өз бапталымдарыңызды істей аласыз.
 * Әкімші боп кіргеніңізде, [[Арнайы:Барлық хабарлар]] деген бетке өтіңіз де
 * мында тізімделінген МедиаУики:* сипаты бар беттерді өңдеңіз.
 */
$separatorTransformTable = array(
	',' => "\xc2\xa0",
	'.' => ',',
);

$fallback8bitEncoding = 'windows-1251';

$linkTrail = '/^([a-zäçéğıïñöşüýʺʹа-яёәғіқңөұүһٴابپتجحدرزسشعفقكلمنڭەوۇۋۆىيچھ“»]+)(.*)$/sDu';

$namespaceNames = array(
	NS_MEDIA            => 'Таспа',
	NS_SPECIAL          => 'Арнайы',
	NS_TALK             => 'Талқылау',
	NS_USER             => 'Қатысушы',
	NS_USER_TALK        => 'Қатысушы_талқылауы',
	NS_PROJECT_TALK     => '$1_талқылауы',
	NS_FILE             => 'Сурет',
	NS_FILE_TALK        => 'Сурет_талқылауы',
	NS_MEDIAWIKI        => 'МедиаУики',
	NS_MEDIAWIKI_TALK   => 'МедиаУики_талқылауы',
	NS_TEMPLATE         => 'Үлгі',
	NS_TEMPLATE_TALK    => 'Үлгі_талқылауы',
	NS_HELP             => 'Анықтама',
	NS_HELP_TALK        => 'Анықтама_талқылауы',
	NS_CATEGORY         => 'Санат',
	NS_CATEGORY_TALK    => 'Санат_талқылауы',
);

$namespaceAliases = array(
	# Aliases to kk-latn namespaces
	'Taspa'               => NS_MEDIA,
	'Arnaýı'              => NS_SPECIAL,
	'Talqılaw'            => NS_TALK,
	'Qatıswşı'            => NS_USER,
	'Qatıswşı_talqılawı'  => NS_USER_TALK,
	'$1_talqılawı'        => NS_PROJECT_TALK,
	'Swret'               => NS_FILE,
	'Swret_talqılawı'     => NS_FILE_TALK,
	'MedïaWïkï'           => NS_MEDIAWIKI,
	'MedïaWïkï_talqılawı' => NS_MEDIAWIKI_TALK,
	'Ülgi'                => NS_TEMPLATE,
	'Ülgi_talqılawı'      => NS_TEMPLATE_TALK,
	'Anıqtama'            => NS_HELP,
	'Anıqtama_talqılawı'  => NS_HELP_TALK,
	'Sanat'               => NS_CATEGORY,
	'Sanat_talqılawı'     => NS_CATEGORY_TALK,

	# Aliases to renamed kk-arab namespaces
	'مەدياۋيكي'        => NS_MEDIAWIKI,
	'مەدياۋيكي_تالقىلاۋى'  => NS_MEDIAWIKI_TALK,
	'ٷلگٸ'        => NS_TEMPLATE,
	'ٷلگٸ_تالقىلاۋى'    => NS_TEMPLATE_TALK,
	'ٴۇلگٴى'              => NS_TEMPLATE,
	'ٴۇلگٴى_تالقىلاۋى'    => NS_TEMPLATE_TALK,

	# Aliases to kk-arab namespaces
	'تاسپا'              => NS_MEDIA,
	'ارنايى'              => NS_SPECIAL,
	'تالقىلاۋ'            => NS_TALK,
	'قاتىسۋشى'          => NS_USER,
	'قاتىسۋشى_تالقىلاۋى' => NS_USER_TALK,
	'$1_تالقىلاۋى'        => NS_PROJECT_TALK,
	'سۋرەت'              => NS_FILE,
	'سۋرەت_تالقىلاۋى'    => NS_FILE_TALK,
	'انىقتاما'            => NS_HELP,
	'انىقتاما_تالقىلاۋى'  => NS_HELP_TALK,
	'سانات'              => NS_CATEGORY,
	'سانات_تالقىلاۋى'    => NS_CATEGORY_TALK,
);


$datePreferences = array(
	'default',
	'mdy',
	'dmy',
	'ymd',
	'yyyy-mm-dd',
	'persian',
	'hebrew',
	'ISO 8601',
);

$defaultDateFormat = 'ymd';

$datePreferenceMigrationMap = array(
	'default',
	'mdy',
	'dmy',
	'ymd'
);

$dateFormats = array(
	'mdy time' => 'H:i',
	'mdy date' => 'xg j, Y "ж."',
	'mdy both' => 'H:i, xg j, Y "ж."',

	'dmy time' => 'H:i',
	'dmy date' => 'j F, Y "ж."',
	'dmy both' => 'H:i, j F, Y "ж."',

	'ymd time' => 'H:i',
	'ymd date' => 'Y "ж." xg j',
	'ymd both' => 'H:i, Y "ж." xg j',

	'yyyy-mm-dd time' => 'xnH:xni:xns',
	'yyyy-mm-dd date' => 'xnY-xnm-xnd',
	'yyyy-mm-dd both' => 'xnH:xni:xns, xnY-xnm-xnd',

	'persian time' => 'H:i',
	'persian date' => 'xij xiF xiY',
	'persian both' => 'xij xiF xiY, H:i',

	'hebrew time' => 'H:i',
	'hebrew date' => 'xjj xjF xjY',
	'hebrew both' => 'H:i, xjj xjF xjY',

	'ISO 8601 time' => 'xnH:xni:xns',
	'ISO 8601 date' => 'xnY-xnm-xnd',
	'ISO 8601 both' => 'xnY-xnm-xnd"T"xnH:xni:xns',
);

$magicWords = array(
	'redirect'                  => array( '0', '#АЙДАУ', '#REDIRECT' ),
	'notoc'                     => array( '0', '__МАЗМҰНСЫЗ__', '__МСЫЗ__', '__NOTOC__' ),
	'nogallery'                 => array( '0', '__ҚОЙМАСЫЗ__', '__ҚСЫЗ__', '__NOGALLERY__' ),
	'forcetoc'                  => array( '0', '__МАЗМҰНДАТҚЫЗУ__', '__МҚЫЗУ__', '__FORCETOC__' ),
	'toc'                       => array( '0', '__МАЗМҰНЫ__', '__МЗМН__', '__TOC__' ),
	'noeditsection'             => array( '0', '__БӨЛІДІМӨНДЕМЕУ__', '__БӨЛІМӨНДЕТКІЗБЕУ__', '__NOEDITSECTION__' ),
	'currentmonth'              => array( '1', 'АҒЫМДАҒЫАЙ', 'CURRENTMONTH', 'CURRENTMONTH2' ),
	'currentmonthname'          => array( '1', 'АҒЫМДАҒЫАЙАТАУЫ', 'CURRENTMONTHNAME' ),
	'currentmonthnamegen'       => array( '1', 'АҒЫМДАҒЫАЙІЛІКАТАУЫ', 'CURRENTMONTHNAMEGEN' ),
	'currentmonthabbrev'        => array( '1', 'АҒЫМДАҒЫАЙЖИЫР', 'АҒЫМДАҒЫАЙҚЫСҚА', 'CURRENTMONTHABBREV' ),
	'currentday'                => array( '1', 'АҒЫМДАҒЫКҮН', 'CURRENTDAY' ),
	'currentday2'               => array( '1', 'АҒЫМДАҒЫКҮН2', 'CURRENTDAY2' ),
	'currentdayname'            => array( '1', 'АҒЫМДАҒЫКҮНАТАУЫ', 'CURRENTDAYNAME' ),
	'currentyear'               => array( '1', 'АҒЫМДАҒЫЖЫЛ', 'CURRENTYEAR' ),
	'currenttime'               => array( '1', 'АҒЫМДАҒЫУАҚЫТ', 'CURRENTTIME' ),
	'currenthour'               => array( '1', 'АҒЫМДАҒЫСАҒАТ', 'CURRENTHOUR' ),
	'localmonth'                => array( '1', 'ЖЕРГІЛІКТІАЙ', 'LOCALMONTH', 'LOCALMONTH2' ),
	'localmonthname'            => array( '1', 'ЖЕРГІЛІКТІАЙАТАУЫ', 'LOCALMONTHNAME' ),
	'localmonthnamegen'         => array( '1', 'ЖЕРГІЛІКТІАЙІЛІКАТАУЫ', 'LOCALMONTHNAMEGEN' ),
	'localmonthabbrev'          => array( '1', 'ЖЕРГІЛІКТІАЙЖИЫР', 'ЖЕРГІЛІКТІАЙҚЫСҚАША', 'ЖЕРГІЛІКТІАЙҚЫСҚА', 'LOCALMONTHABBREV' ),
	'localday'                  => array( '1', 'ЖЕРГІЛІКТІКҮН', 'LOCALDAY' ),
	'localday2'                 => array( '1', 'ЖЕРГІЛІКТІКҮН2', 'LOCALDAY2' ),
	'localdayname'              => array( '1', 'ЖЕРГІЛІКТІКҮНАТАУЫ', 'LOCALDAYNAME' ),
	'localyear'                 => array( '1', 'ЖЕРГІЛІКТІЖЫЛ', 'LOCALYEAR' ),
	'localtime'                 => array( '1', 'ЖЕРГІЛІКТІУАҚЫТ', 'LOCALTIME' ),
	'localhour'                 => array( '1', 'ЖЕРГІЛІКТІСАҒАТ', 'LOCALHOUR' ),
	'numberofpages'             => array( '1', 'БЕТСАНЫ', 'NUMBEROFPAGES' ),
	'numberofarticles'          => array( '1', 'МАҚАЛАСАНЫ', 'NUMBEROFARTICLES' ),
	'numberoffiles'             => array( '1', 'ФАЙЛСАНЫ', 'NUMBEROFFILES' ),
	'numberofusers'             => array( '1', 'ҚАТЫСУШЫСАНЫ', 'NUMBEROFUSERS' ),
	'numberofedits'             => array( '1', 'ӨҢДЕМЕСАНЫ', 'ТҮЗЕТУСАНЫ', 'NUMBEROFEDITS' ),
	'pagename'                  => array( '1', 'БЕТАТАУЫ', 'PAGENAME' ),
	'pagenamee'                 => array( '1', 'БЕТАТАУЫ2', 'PAGENAMEE' ),
	'namespace'                 => array( '1', 'ЕСІМАЯСЫ', 'NAMESPACE' ),
	'namespacee'                => array( '1', 'ЕСІМАЯСЫ2', 'NAMESPACEE' ),
	'talkspace'                 => array( '1', 'ТАЛҚЫЛАУАЯСЫ', 'TALKSPACE' ),
	'talkspacee'                => array( '1', 'ТАЛҚЫЛАУАЯСЫ2', 'TALKSPACEE' ),
	'subjectspace'              => array( '1', 'ТАҚЫРЫПБЕТІ', 'МАҚАЛАБЕТІ', 'SUBJECTSPACE', 'ARTICLESPACE' ),
	'subjectspacee'             => array( '1', 'ТАҚЫРЫПБЕТІ2', 'МАҚАЛАБЕТІ2', 'SUBJECTSPACEE', 'ARTICLESPACEE' ),
	'fullpagename'              => array( '1', 'ТОЛЫҚБЕТАТАУЫ', 'FULLPAGENAME' ),
	'fullpagenamee'             => array( '1', 'ТОЛЫҚБЕТАТАУЫ2', 'FULLPAGENAMEE' ),
	'subpagename'               => array( '1', 'БЕТШЕАТАУЫ', 'АСТЫҢҒЫБЕТАТАУЫ', 'SUBPAGENAME' ),
	'subpagenamee'              => array( '1', 'БЕТШЕАТАУЫ2', 'АСТЫҢҒЫБЕТАТАУЫ2', 'SUBPAGENAMEE' ),
	'basepagename'              => array( '1', 'НЕГІЗГІБЕТАТАУЫ', 'BASEPAGENAME' ),
	'basepagenamee'             => array( '1', 'НЕГІЗГІБЕТАТАУЫ2', 'BASEPAGENAMEE' ),
	'talkpagename'              => array( '1', 'ТАЛҚЫЛАУБЕТАТАУЫ', 'TALKPAGENAME' ),
	'talkpagenamee'             => array( '1', 'ТАЛҚЫЛАУБЕТАТАУЫ2', 'TALKPAGENAMEE' ),
	'subjectpagename'           => array( '1', 'ТАҚЫРЫПБЕТАТАУЫ', 'МАҚАЛАБЕТАТАУЫ', 'SUBJECTPAGENAME', 'ARTICLEPAGENAME' ),
	'subjectpagenamee'          => array( '1', 'ТАҚЫРЫПБЕТАТАУЫ2', 'МАҚАЛАБЕТАТАУЫ2', 'SUBJECTPAGENAMEE', 'ARTICLEPAGENAMEE' ),
	'msg'                       => array( '0', 'ХБР:', 'MSG:' ),
	'subst'                     => array( '0', 'БӘДЕЛ:', 'SUBST:' ),
	'msgnw'                     => array( '0', 'УИКИСІЗХБР:', 'MSGNW:' ),
	'img_thumbnail'             => array( '1', 'нобай', 'thumbnail', 'thumb' ),
	'img_manualthumb'           => array( '1', 'нобай=$1', 'thumbnail=$1', 'thumb=$1' ),
	'img_right'                 => array( '1', 'оңға', 'оң', 'right' ),
	'img_left'                  => array( '1', 'солға', 'сол', 'left' ),
	'img_none'                  => array( '1', 'ешқандай', 'жоқ', 'none' ),
	'img_width'                 => array( '1', '$1 нүкте', '$1px' ),
	'img_center'                => array( '1', 'ортаға', 'орта', 'center', 'centre' ),
	'img_framed'                => array( '1', 'сүрмелі', 'framed', 'enframed', 'frame' ),
	'img_frameless'             => array( '1', 'сүрмесіз', 'frameless' ),
	'img_page'                  => array( '1', 'бет=$1', 'бет $1', 'page=$1', 'page $1' ),
	'img_upright'               => array( '1', 'тікті', 'тіктік=$1', 'тіктік $1', 'upright', 'upright=$1', 'upright $1' ),
	'img_border'                => array( '1', 'жиекті', 'border' ),
	'img_baseline'              => array( '1', 'тірекжол', 'baseline' ),
	'img_sub'                   => array( '1', 'астылығы', 'аст', 'sub' ),
	'img_super'                 => array( '1', 'үстілігі', 'үст', 'super', 'sup' ),
	'img_top'                   => array( '1', 'үстіне', 'top' ),
	'img_text_top'              => array( '1', 'мәтін-үстінде', 'text-top' ),
	'img_middle'                => array( '1', 'аралығына', 'middle' ),
	'img_bottom'                => array( '1', 'астына', 'bottom' ),
	'img_text_bottom'           => array( '1', 'мәтін-астында', 'text-bottom' ),
	'int'                       => array( '0', 'ІШКІ:', 'INT:' ),
	'sitename'                  => array( '1', 'ТОРАПАТАУЫ', 'SITENAME' ),
	'ns'                        => array( '0', 'ЕА:', 'ЕСІМАЯ:', 'NS:' ),
	'localurl'                  => array( '0', 'ЖЕРГІЛІКТІЖАЙ:', 'LOCALURL:' ),
	'localurle'                 => array( '0', 'ЖЕРГІЛІКТІЖАЙ2:', 'LOCALURLE:' ),
	'server'                    => array( '0', 'СЕРВЕР', 'SERVER' ),
	'servername'                => array( '0', 'СЕРВЕРАТАУЫ', 'SERVERNAME' ),
	'scriptpath'                => array( '0', 'ӘМІРЖОЛЫ', 'SCRIPTPATH' ),
	'grammar'                   => array( '0', 'СЕПТІГІ:', 'СЕПТІК:', 'GRAMMAR:' ),
	'notitleconvert'            => array( '0', '__ТАҚЫРЫПАТЫНТҮРЛЕНДІРГІЗБЕУ__', '__ТАТЖОҚ__', '__АТАУАЛМАСТЫРҒЫЗБАУ__', '__ААБАУ__', '__NOTITLECONVERT__', '__NOTC__' ),
	'nocontentconvert'          => array( '0', '__МАҒЛҰМАТЫНТҮРЛЕНДІРГІЗБЕУ__', '__МАТЖОҚ__', '__МАҒЛҰМАТАЛМАСТЫРҒЫЗБАУ__', '__МАБАУ__', '__NOCONTENTCONVERT__', '__NOCC__' ),
	'currentweek'               => array( '1', 'АҒЫМДАҒЫАПТАСЫ', 'АҒЫМДАҒЫАПТА', 'CURRENTWEEK' ),
	'currentdow'                => array( '1', 'АҒЫМДАҒЫАПТАКҮНІ', 'CURRENTDOW' ),
	'localweek'                 => array( '1', 'ЖЕРГІЛІКТІАПТАСЫ', 'ЖЕРГІЛІКТІАПТА', 'LOCALWEEK' ),
	'localdow'                  => array( '1', 'ЖЕРГІЛІКТІАПТАКҮНІ', 'LOCALDOW' ),
	'revisionid'                => array( '1', 'ТҮЗЕТУНӨМІРІ', 'НҰСҚАНӨМІРІ', 'REVISIONID' ),
	'revisionday'               => array( '1', 'ТҮЗЕТУКҮНІ', 'НҰСҚАКҮНІ', 'REVISIONDAY' ),
	'revisionday2'              => array( '1', 'ТҮЗЕТУКҮНІ2', 'НҰСҚАКҮНІ2', 'REVISIONDAY2' ),
	'revisionmonth'             => array( '1', 'ТҮЗЕТУАЙЫ', 'НҰСҚААЙЫ', 'REVISIONMONTH' ),
	'revisionyear'              => array( '1', 'ТҮЗЕТУЖЫЛЫ', 'НҰСҚАЖЫЛЫ', 'REVISIONYEAR' ),
	'revisiontimestamp'         => array( '1', 'ТҮЗЕТУУАҚЫТЫТАҢБАСЫ', 'НҰСҚАУАҚЫТТҮЙІНДЕМЕСІ', 'REVISIONTIMESTAMP' ),
	'plural'                    => array( '0', 'КӨПШЕТҮРІ:', 'КӨПШЕ:', 'PLURAL:' ),
	'fullurl'                   => array( '0', 'ТОЛЫҚЖАЙЫ:', 'ТОЛЫҚЖАЙ:', 'FULLURL:' ),
	'fullurle'                  => array( '0', 'ТОЛЫҚЖАЙЫ2:', 'ТОЛЫҚЖАЙ2:', 'FULLURLE:' ),
	'lcfirst'                   => array( '0', 'КӘ1:', 'КІШІӘРІППЕН1:', 'LCFIRST:' ),
	'ucfirst'                   => array( '0', 'БӘ1:', 'БАСӘРІППЕН1:', 'UCFIRST:' ),
	'lc'                        => array( '0', 'КӘ:', 'КІШІӘРІППЕН:', 'LC:' ),
	'uc'                        => array( '0', 'БӘ:', 'БАСӘРІППЕН:', 'UC:' ),
	'raw'                       => array( '0', 'ҚАМ:', 'RAW:' ),
	'displaytitle'              => array( '1', 'КӨРІНЕТІНТАҚЫРЫАПАТЫ', 'КӨРСЕТІЛЕТІНАТАУ', 'DISPLAYTITLE' ),
	'rawsuffix'                 => array( '1', 'Қ', 'R' ),
	'newsectionlink'            => array( '1', '__ЖАҢАБӨЛІМСІЛТЕМЕСІ__', '__NEWSECTIONLINK__' ),
	'currentversion'            => array( '1', 'БАҒДАРЛАМАНҰСҚАСЫ', 'CURRENTVERSION' ),
	'urlencode'                 => array( '0', 'ЖАЙДЫМҰҚАМДАУ:', 'URLENCODE:' ),
	'anchorencode'              => array( '0', 'ЖӘКІРДІМҰҚАМДАУ', 'ANCHORENCODE' ),
	'currenttimestamp'          => array( '1', 'АҒЫМДАҒЫУАҚЫТТҮЙІНДЕМЕСІ', 'АҒЫМДАҒЫУАҚЫТТҮЙІН', 'CURRENTTIMESTAMP' ),
	'localtimestamp'            => array( '1', 'ЖЕРГІЛІКТІУАҚЫТТҮЙІНДЕМЕСІ', 'ЖЕРГІЛІКТІУАҚЫТТҮЙІН', 'LOCALTIMESTAMP' ),
	'directionmark'             => array( '1', 'БАҒЫТБЕЛГІСІ', 'DIRECTIONMARK', 'DIRMARK' ),
	'language'                  => array( '0', '#ТІЛ:', '#LANGUAGE:' ),
	'contentlanguage'           => array( '1', 'МАҒЛҰМАТТІЛІ', 'CONTENTLANGUAGE', 'CONTENTLANG' ),
	'pagesinnamespace'          => array( '1', 'ЕСІМАЯБЕТСАНЫ:', 'ЕАБЕТСАНЫ:', 'АЯБЕТСАНЫ:', 'PAGESINNAMESPACE:', 'PAGESINNS:' ),
	'numberofadmins'            => array( '1', 'ӘКІМШІСАНЫ', 'NUMBEROFADMINS' ),
	'formatnum'                 => array( '0', 'САНПІШІМІ', 'FORMATNUM' ),
	'padleft'                   => array( '0', 'СОЛҒАЫҒЫС', 'СОЛЫҒЫС', 'PADLEFT' ),
	'padright'                  => array( '0', 'ОҢҒАЫҒЫС', 'ОҢЫҒЫС', 'PADRIGHT' ),
	'special'                   => array( '0', 'арнайы', 'special' ),
	'defaultsort'               => array( '1', 'ӘДЕПКІСҰРЫПТАУ:', 'ӘДЕПКІСАНАТСҰРЫПТАУ:', 'ӘДЕПКІСҰРЫПТАУКІЛТІ:', 'ӘДЕПКІСҰРЫП:', 'DEFAULTSORT:', 'DEFAULTSORTKEY:', 'DEFAULTCATEGORYSORT:' ),
	'filepath'                  => array( '0', 'ФАЙЛМЕКЕНІ:', 'FILEPATH:' ),
	'tag'                       => array( '0', 'белгі', 'tag' ),
	'hiddencat'                 => array( '1', '__ЖАСЫРЫНСАНАТ__', '__HIDDENCAT__' ),
	'pagesincategory'           => array( '1', 'САНАТТАҒЫБЕТТЕР', 'PAGESINCATEGORY', 'PAGESINCAT' ),
	'pagesize'                  => array( '1', 'БЕТМӨЛШЕРІ', 'PAGESIZE' ),
);

$specialPageAliases = array(
	'Allmessages'               => array( 'Барлық_хабарлар' ),
	'Allpages'                  => array( 'Барлық_беттер' ),
	'Ancientpages'              => array( 'Ескі_беттер' ),
	'Block'                     => array( 'Жайды_бұғаттау', 'IP_бұғаттау' ),
	'Booksources'               => array( 'Кітап_қайнарлары' ),
	'BrokenRedirects'           => array( 'Жарамсыз_айдағыштар', 'Жарамсыз_айдатулар' ),
	'Categories'                => array( 'Санаттар' ),
	'ChangePassword'            => array( 'Құпия_сөзді_қайтару' ),
	'Confirmemail'              => array( 'Құптау_хат' ),
	'Contributions'             => array( 'Үлесі' ),
	'CreateAccount'             => array( 'Жаңа_тіркелгі', 'Тіркелгі_Жарату' ),
	'Deadendpages'              => array( 'Тұйық_беттер' ),
	'DoubleRedirects'           => array( 'Шынжырлы_айдағыштар', 'Шынжырлы_айдатулар' ),
	'Emailuser'                 => array( 'Хат_жіберу' ),
	'Export'                    => array( 'Сыртқа_беру' ),
	'Fewestrevisions'           => array( 'Ең_аз_түзетілген' ),
	'FileDuplicateSearch'       => array( 'Файл_телнұсқасын_іздеу', 'Қайталанған_файлдарды_іздеу' ),
	'Filepath'                  => array( 'Файл_мекені' ),
	'Import'                    => array( 'Сырттан_алу' ),
	'Invalidateemail'           => array( 'Құптамау_хаты' ),
	'BlockList'                 => array( 'Бұғатталғандар' ),
	'Listadmins'                => array( 'Әкімшілер', 'Әкімші_тізімі' ),
	'Listbots'                  => array( 'Боттар', 'Боттар_тізімі' ),
	'Listfiles'                 => array( 'Сурет_тізімі' ),
	'Listgrouprights'           => array( 'Топ_құқықтары_тізімі' ),
	'Listredirects'             => array( 'Айдату_тізімі' ),
	'Listusers'                 => array( 'Қатысушылар', 'Қатысушы_тізімі' ),
	'Lockdb'                    => array( 'Дерекқорды_құлыптау' ),
	'Log'                       => array( 'Журнал', 'Журналдар' ),
	'Lonelypages'               => array( 'Саяқ_беттер' ),
	'Longpages'                 => array( 'Ұзын_беттер', 'Үлкен_беттер' ),
	'MergeHistory'              => array( 'Тарих_біріктіру' ),
	'MIMEsearch'                => array( 'MIME_түрімен_іздеу' ),
	'Mostcategories'            => array( 'Ең_көп_санаттар_бары' ),
	'Mostimages'                => array( 'Ең_көп_пайдаланылған_суреттер', 'Ең_көп_суреттер_бары' ),
	'Mostlinked'                => array( 'Ең_көп_сілтенген_беттер' ),
	'Mostlinkedcategories'      => array( 'Ең_көп_пайдаланылған_санаттар', 'Ең_көп_сілтенген_санаттар' ),
	'Mostlinkedtemplates'       => array( 'Ең_көп_пайдаланылған_үлгілер', 'Ең_көп_сілтенген_үлгілер' ),
	'Mostrevisions'             => array( 'Ең_көп_түзетілген', 'Ең_көп_нұсқалар_бары' ),
	'Movepage'                  => array( 'Бетті_жылжыту' ),
	'Mycontributions'           => array( 'Үлесім' ),
	'Mypage'                    => array( 'Жеке_бетім' ),
	'Mytalk'                    => array( 'Талқылауым' ),
	'Newimages'                 => array( 'Жаңа_суреттер' ),
	'Newpages'                  => array( 'Жаңа_беттер' ),
<<<<<<< HEAD

=======
>>>>>>> 365e22ee
	'Preferences'               => array( 'Бапталымдар', 'Баптау' ),
	'Prefixindex'               => array( 'Бастауыш_тізімі' ),
	'Protectedpages'            => array( 'Қорғалған_беттер' ),
	'Protectedtitles'           => array( 'Қорғалған_тақырыптар', 'Қорғалған_атаулар' ),
	'Randompage'                => array( 'Кездейсоқ', 'Кездейсоқ_бет' ),
	'Randomredirect'            => array( 'Кедейсоқ_айдағыш', 'Кедейсоқ_айдату' ),
	'Recentchanges'             => array( 'Жуықтағы_өзгерістер' ),
	'Recentchangeslinked'       => array( 'Сілтенгендердің_өзгерістері', 'Қатысты_өзгерістер' ),
	'Revisiondelete'            => array( 'Түзету_жою', 'Нұсқаны_жою' ),
	'Search'                    => array( 'Іздеу' ),
	'Shortpages'                => array( 'Қысқа_беттер' ),
	'Specialpages'              => array( 'Арнайы_беттер' ),
	'Statistics'                => array( 'Санақ' ),
	'Uncategorizedcategories'   => array( 'Санатсыз_санаттар' ),
	'Uncategorizedimages'       => array( 'Санатсыз_суреттер' ),
	'Uncategorizedpages'        => array( 'Санатсыз_беттер' ),
	'Uncategorizedtemplates'    => array( 'Санатсыз_үлгілер' ),
	'Undelete'                  => array( 'Жоюды_болдырмау', 'Жойылғанды_қайтару' ),
	'Unlockdb'                  => array( 'Дерекқорды_құлыптамау' ),
	'Unusedcategories'          => array( 'Пайдаланылмаған_санаттар' ),
	'Unusedimages'              => array( 'Пайдаланылмаған_суреттер' ),
	'Unusedtemplates'           => array( 'Пайдаланылмаған_үлгілер' ),
	'Unwatchedpages'            => array( 'Бақыланылмаған_беттер' ),
	'Upload'                    => array( 'Қотарып_беру', 'Қотару' ),
	'Userlogin'                 => array( 'Қатысушы_кіруі' ),
	'Userlogout'                => array( 'Қатысушы_шығуы' ),
	'Userrights'                => array( 'Қатысушы_құқықтары' ),
	'Version'                   => array( 'Нұсқасы' ),
	'Wantedcategories'          => array( 'Толтырылмаған_санаттар' ),
	'Wantedpages'               => array( 'Толтырылмаған_беттер', 'Жарамсыз_сілтемелер' ),
	'Watchlist'                 => array( 'Бақылау_тізімі' ),
	'Whatlinkshere'             => array( 'Мында_сілтегендер' ),
	'Withoutinterwiki'          => array( 'Уики-аралықсыздар' ),
);
<|MERGE_RESOLUTION|>--- conflicted
+++ resolved
@@ -322,10 +322,6 @@
 	'Mytalk'                    => array( 'Талқылауым' ),
 	'Newimages'                 => array( 'Жаңа_суреттер' ),
 	'Newpages'                  => array( 'Жаңа_беттер' ),
-<<<<<<< HEAD
-
-=======
->>>>>>> 365e22ee
 	'Preferences'               => array( 'Бапталымдар', 'Баптау' ),
 	'Prefixindex'               => array( 'Бастауыш_тізімі' ),
 	'Protectedpages'            => array( 'Қорғалған_беттер' ),
