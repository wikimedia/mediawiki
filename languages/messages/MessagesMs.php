--- conflicted
+++ resolved
@@ -170,10 +170,6 @@
 	'PageLanguage'              => array( 'Bahasa_laman' ),
 	'PasswordReset'             => array( 'Tetap_semula_kata_kunci' ),
 	'PermanentLink'             => array( 'Pautan_kekal' ),
-<<<<<<< HEAD
-
-=======
->>>>>>> 365e22ee
 	'Preferences'               => array( 'Keutamaan' ),
 	'Prefixindex'               => array( 'Indeks_awalan' ),
 	'Protectedpages'            => array( 'Laman_dilindungi' ),
