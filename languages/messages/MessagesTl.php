<?php
/** Tagalog (Tagalog)
 *
 * To improve a translation please visit https://translatewiki.net
 *
 * @ingroup Language
 * @file
 *
 * @author AnakngAraw
 * @author Aze
 * @author Dosmiin Barsbold
 * @author Felipe Aira
 * @author Jewel457
 * @author Jojit fb
 * @author Kaganer
 * @author Namayan
 * @author Sky Harbor
 * @author tl.wikipedia.org sysops
 * @author לערי ריינהארט
 */

$namespaceNames = array(
	NS_MEDIA            => 'Midya',
	NS_SPECIAL          => 'Natatangi',
	NS_TALK             => 'Usapan',
	NS_USER             => 'Tagagamit',
	NS_USER_TALK        => 'Usapang_tagagamit',
	NS_PROJECT_TALK     => 'Usapang_$1',
	NS_FILE             => 'Talaksan',
	NS_FILE_TALK        => 'Usapang_talaksan',
	NS_MEDIAWIKI        => 'MediaWiki',
	NS_MEDIAWIKI_TALK   => 'Usapang_MediaWiki',
	NS_TEMPLATE         => 'Padron',
	NS_TEMPLATE_TALK    => 'Usapang_padron',
	NS_HELP             => 'Tulong',
	NS_HELP_TALK        => 'Usapang_tulong',
	NS_CATEGORY         => 'Kategorya',
	NS_CATEGORY_TALK    => 'Usapang_kategorya',
);

$namespaceAliases = array(
	'Suleras'          => NS_TEMPLATE,
	'Usapang_suleras'  => NS_TEMPLATE_TALK,
	'Kaurian'          => NS_CATEGORY,
	'Usapang_kaurian'  => NS_CATEGORY_TALK,
);

$specialPageAliases = array(
	'Activeusers'               => array( 'Masisiglang_mga_Tagagamit' ),
	'Allmessages'               => array( 'Lahat_ng_mga_mensahe' ),
	'Allpages'                  => array( 'Lahat_ng_mga_pahina', 'LahatPahina' ),
	'Ancientpages'              => array( 'Sinaunang_mga_pahina' ),
	'Badtitle'                  => array( 'Masamang_pamagat' ),
	'Blankpage'                 => array( 'Tanggalin_ang_nilalaman_ng_pahina' ),
	'Block'                     => array( 'Hadlangan', 'Hadlangan_ang_IP', 'Hadlangan_ang_tagagamit' ),
	'Booksources'               => array( 'Mga_pinagmulang_aklat' ),
	'BrokenRedirects'           => array( 'Naputol_na_mga_panturo_papunta_sa_ibang_pahina', 'NaputulangPanturo' ),
	'Categories'                => array( 'Mga_kategorya' ),
	'ChangeEmail'               => array( 'Baguhin_ang_e-liham' ),
	'ChangePassword'            => array( 'Baguhin_ang_hudyat', 'Muling_itakda_ang_hudyat', 'Muling_magtakda_ng_hudyat' ),
	'ComparePages'              => array( 'Paghambingin_ang_mga_Pahina' ),
	'Confirmemail'              => array( 'Tiyakin_ang_e-liham' ),
	'Contributions'             => array( 'Mga_ambag' ),
	'CreateAccount'             => array( 'Likhain_ang_kuwenta', 'LikhaKuwenta' ),
	'Deadendpages'              => array( 'Mga_pahinang_sukol', 'Mga_pahinang_walang_lagusan' ),
	'DeletedContributions'      => array( 'Naburang_mga_ambag' ),
	'DoubleRedirects'           => array( 'Nagkadalawang_mga_panturo_papunta_sa_ibang_pahina', 'DoblengPanturo' ),
	'EditWatchlist'             => array( 'Baguhin_ang_Bantayan' ),
	'Emailuser'                 => array( 'Tagagamit_ng_e-liham' ),
	'ExpandTemplates'           => array( 'Palawakin_ang_mga_suleras' ),
	'Export'                    => array( 'Pagluluwas' ),
	'Fewestrevisions'           => array( 'Pinakakaunting_mga_pagbabago' ),
	'FileDuplicateSearch'       => array( 'Paghahanap_ng_kamukhang_talaksan' ),
	'Filepath'                  => array( 'Daanan_ng_talaksan' ),
	'Import'                    => array( 'Pag-aangkat' ),
	'Invalidateemail'           => array( 'Hindi_tanggap_na_e-liham' ),
	'JavaScriptTest'            => array( 'Pagsubok_sa_JavaScript' ),
	'BlockList'                 => array( 'Talaan_ng_hinahadlangan', 'Talaan_ng_mga_hinahadlangan', 'Talaan_ng_hinahadlangang_IP' ),
	'LinkSearch'                => array( 'Paghahanap_ng_kawing' ),
	'Listadmins'                => array( 'Talaan_ng_mga_tagapangasiwa' ),
	'Listbots'                  => array( 'Talaan_ng_mga_bot' ),
	'Listfiles'                 => array( 'Itala_ang_mga_talaksan', 'Talaan_ng_mga_talaksan', 'Talaan_ng_mga_larawan' ),
	'Listgrouprights'           => array( 'Talaan_ng_mga_karapatan_ng_pangkat' ),
	'Listredirects'             => array( 'Talaan_ng_mga_pagturo_sa_ibang_pahina' ),
	'Listusers'                 => array( 'Talaan_ng_mga_tagagamit', 'Talaan_ng_tagagamit' ),
	'Lockdb'                    => array( 'Ikandado_ang_kalipunan_ng_datos' ),
	'Log'                       => array( 'Tala', 'Mga_tala' ),
	'Lonelypages'               => array( 'Nangungulilang_mga_pahina', 'Ulilang_mga_pahina' ),
	'Longpages'                 => array( 'Mahabang_mga_pahina' ),
	'MergeHistory'              => array( 'Pagsanibin_ang_kasaysayan' ),
	'MIMEsearch'                => array( 'Paghahanap_ng_MIME' ),
	'Mostcategories'            => array( 'Pinakamaraming_mga_kategorya' ),
	'Mostimages'                => array( 'Mga_talaksang_may_pinakamaraming_kawing', 'Pinakamaraming_talaksan', 'Pinakamaraming_larawan' ),
	'Mostlinked'                => array( 'Mga_pahinang_may_pinakamaraming_kawing', 'Pinakamaraming_kawing' ),
	'Mostlinkedcategories'      => array( 'Mga_kategoryang_may_pinakamaraming_kawing', 'Pinakagamiting_mga_kategorya' ),
	'Mostlinkedtemplates'       => array( 'Mga_suleras_na_may_pinakamaraming_kawing', 'Pinakagamiting_mga_suleras' ),
	'Mostrevisions'             => array( 'Pinakamaraming_mga_pagbabago' ),
	'Movepage'                  => array( 'Ilipat_ang_pahina' ),
	'Mycontributions'           => array( 'Mga_ambag_ko' ),
	'Mypage'                    => array( 'Pahina_ko' ),
	'Mytalk'                    => array( 'Usapan_ko' ),
	'Myuploads'                 => array( 'Mga_Pagkakarga_Kong_Paitaas' ),
	'Newimages'                 => array( 'Bagong_mga_talaksan', 'Bagong_mga_larawan' ),
	'Newpages'                  => array( 'Bagong_mga_pahina' ),
	'PasswordReset'             => array( 'Muling_Pagtatakda_ng_Hudyat' ),
	'PermanentLink'             => array( 'Pamalagiang_Kawing' ),
<<<<<<< HEAD

=======
>>>>>>> 365e22ee
	'Preferences'               => array( 'Mga_nais' ),
	'Prefixindex'               => array( 'Talatuntunan_ng_unlapi' ),
	'Protectedpages'            => array( 'Mga_pahinang_nakasanggalang' ),
	'Protectedtitles'           => array( 'Mga_pamagat_na_nakasanggalang' ),
	'Randompage'                => array( 'Alin_man', 'Alin_mang_pahina' ),
	'RandomInCategory'          => array( 'Alinmang_kaurian' ),
	'Randomredirect'            => array( 'Pagtuturo_papunta_sa_alin_mang_pahina' ),
	'Recentchanges'             => array( 'Mga_huling_binago', 'HulingBinago' ),
	'Recentchangeslinked'       => array( 'Nakakawing_ng_kamakailang_pagbabago', 'Kaugnay_na_mga_pagbabago' ),
	'Revisiondelete'            => array( 'Pagbura_ng_pagbabago' ),
	'Search'                    => array( 'Maghanap' ),
	'Shortpages'                => array( 'Maikling_mga_pahina' ),
	'Specialpages'              => array( 'Natatanging_mga_pahina' ),
	'Statistics'                => array( 'Mga_estadistika', 'Estadistika' ),
	'Tags'                      => array( 'Mga_tatak' ),
	'Unblock'                   => array( 'Huwag_hadlangan' ),
	'Uncategorizedcategories'   => array( 'Mga_kauriang_walang_kaurian' ),
	'Uncategorizedimages'       => array( 'Mga_talaksang_walang_kaurian', 'Mga_larawang_walang_kaurian' ),
	'Uncategorizedpages'        => array( 'Mga_pahinang_walang_kaurian' ),
	'Uncategorizedtemplates'    => array( 'Mga_suleras_na_walang_kaurian' ),
	'Undelete'                  => array( 'Huwag_burahin' ),
	'Unlockdb'                  => array( 'Huwag_ikandado_ang_kalipunan_ng_dato' ),
	'Unusedcategories'          => array( 'Hindi_ginagamit_na_mga_kaurian' ),
	'Unusedimages'              => array( 'Hindi_ginagamit_na_mga_talaksan', 'Hindi_ginagamit_na_mga_larawan' ),
	'Unusedtemplates'           => array( 'Mga_suleras_na_hindi_ginagamit' ),
	'Unwatchedpages'            => array( 'Mga_pahinang_hindi_binabantayanan' ),
	'Upload'                    => array( 'Magkarga' ),
	'UploadStash'               => array( 'Pagkakarga_ng_mga_Nakatago' ),
	'Userlogin'                 => array( 'Paglagda_ng_tagagamit', 'Maglagda' ),
	'Userlogout'                => array( 'Pag-alis_sa_pagkalagda_ng_tagagamit', 'AlisLagda' ),
	'Userrights'                => array( 'Mga_karapatan_ng_tagagamit' ),
	'Version'                   => array( 'Bersiyon' ),
	'Wantedcategories'          => array( 'Ninanais_na_mga_kaurian' ),
	'Wantedfiles'               => array( 'Ninanais_na_mga_talaksan' ),
	'Wantedpages'               => array( 'Ninanais_na_mga_pahina', 'Putol_na_mga_kawing' ),
	'Wantedtemplates'           => array( 'Ninanais_na_mga_suleras' ),
	'Watchlist'                 => array( 'Talaan_ng_binabantayan', 'Bantayan' ),
	'Whatlinkshere'             => array( 'Ano_ang_nakakawing_dito' ),
	'Withoutinterwiki'          => array( 'Walang_ugnayang-wiki' ),
);
<|MERGE_RESOLUTION|>--- conflicted
+++ resolved
@@ -104,10 +104,6 @@
 	'Newpages'                  => array( 'Bagong_mga_pahina' ),
 	'PasswordReset'             => array( 'Muling_Pagtatakda_ng_Hudyat' ),
 	'PermanentLink'             => array( 'Pamalagiang_Kawing' ),
-<<<<<<< HEAD
-
-=======
->>>>>>> 365e22ee
 	'Preferences'               => array( 'Mga_nais' ),
 	'Prefixindex'               => array( 'Talatuntunan_ng_unlapi' ),
 	'Protectedpages'            => array( 'Mga_pahinang_nakasanggalang' ),
