<?php
/** Albanian (shqip)
 *
 * To improve a translation please visit https://translatewiki.net
 *
 * @ingroup Language
 * @file
 *
 * @author Amire80
 * @author Andejkendej
 * @author Cradel
 * @author Dashohoxha
 * @author Dasius
 * @author Dori
 * @author Eagleal
 * @author Ergon
 * @author Euriditi
 * @author FatosMorina
 * @author GretaDoci
 * @author Kaganer
 * @author Marinari
 * @author Mdupont
 * @author MicroBoy
 * @author Mikullovci11
 * @author Olsi
 * @author Puntori
 * @author Techlik
 * @author The Evil IP address
 * @author Urhixidur
 * @author Vinie007
 * @author לערי ריינהארט
 */

$namespaceNames = array(
	NS_MEDIA            => 'Media',
	NS_SPECIAL          => 'Speciale',
	NS_TALK             => 'Diskutim',
	NS_USER             => 'Përdoruesi',
	NS_USER_TALK        => 'Përdoruesi_diskutim',
	NS_PROJECT_TALK     => '$1_diskutim',
	NS_FILE             => 'Skeda',
	NS_FILE_TALK        => 'Skeda_diskutim',
	NS_MEDIAWIKI        => 'MediaWiki',
	NS_MEDIAWIKI_TALK   => 'MediaWiki_diskutim',
	NS_TEMPLATE         => 'Stampa',
	NS_TEMPLATE_TALK    => 'Stampa_diskutim',
	NS_HELP             => 'Ndihmë',
	NS_HELP_TALK        => 'Ndihmë_diskutim',
	NS_CATEGORY         => 'Kategoria',
	NS_CATEGORY_TALK    => 'Kategoria_diskutim',
);

$namespaceAliases = array(
	'Perdoruesi' => NS_USER,
	'Perdoruesi_diskutim' => NS_USER_TALK,
	'Figura' => NS_FILE,
	'Figura_diskutim' => NS_FILE_TALK,
	'Kategori' => NS_CATEGORY,
	'Kategori_Diskutim' => NS_CATEGORY_TALK,
);

$namespaceGenderAliases = array(
	NS_USER      => array( 'male' => 'Përdoruesi', 'female' => 'Përdoruesja' ),
	NS_USER_TALK => array( 'male' => 'Përdoruesi_diskutim', 'female' => 'Përdoruesja_diskutim' ),
);

$specialPageAliases = array(
	'Activeusers'               => array( 'PërdoruesitAktivë' ),
	'Allmessages'               => array( 'TëgjithaMesazhet' ),
	'Allpages'                  => array( 'TëgjithaFaqet' ),
	'Ancientpages'              => array( 'FaqetAntike' ),
	'Blankpage'                 => array( 'FaqeBosh' ),
	'Block'                     => array( 'BllokoIP' ),
	'Booksources'               => array( 'BurimeteLibrave' ),
	'Categories'                => array( 'Kategori' ),
	'ChangeEmail'               => array( 'NdryshoEmail' ),
	'ChangePassword'            => array( 'NdryshoFjalëkalimin' ),
	'ComparePages'              => array( 'KrahasoFaqet' ),
	'Confirmemail'              => array( 'KonfirmoEmail' ),
	'Contributions'             => array( 'Kontributet' ),
	'CreateAccount'             => array( 'HapLlogari' ),
	'DeletedContributions'      => array( 'GrisKontributet' ),
	'Emailuser'                 => array( 'EmailPërdoruesit' ),
	'Export'                    => array( 'Eksporto' ),
	'Import'                    => array( 'Importo' ),
	'Listadmins'                => array( 'RreshtoAdmin' ),
	'Listbots'                  => array( 'RreshtoBotët' ),
	'Listfiles'                 => array( 'ListaSkedave' ),
	'Listusers'                 => array( 'RreshtoPërdoruesit' ),
	'Lockdb'                    => array( 'MbyllDB' ),
	'Longpages'                 => array( 'FaqeteGjata' ),
	'Movepage'                  => array( 'LëvizFaqe' ),
	'Mycontributions'           => array( 'KontributetëMiat' ),
	'Mypage'                    => array( 'FaqjaIme' ),
	'Mytalk'                    => array( 'DiskutimiImë' ),
	'Myuploads'                 => array( 'NgarkimeteMia' ),
	'Newimages'                 => array( 'SkedaTëReja' ),
	'Newpages'                  => array( 'FaqeteReja' ),
<<<<<<< HEAD

=======
>>>>>>> 365e22ee
	'Preferences'               => array( 'Preferencat' ),
	'Protectedpages'            => array( 'FaqeteMbrojtura' ),
	'Protectedtitles'           => array( 'TitujteMbrojtur' ),
	'Randompage'                => array( 'Rastësishme', 'FaqeRastësishme' ),
	'Recentchanges'             => array( 'NdryshimeSëFundmi' ),
	'Search'                    => array( 'Kërkim' ),
	'Shortpages'                => array( 'FasheteShkurta' ),
	'Specialpages'              => array( 'FaqetSpeciale' ),
	'Statistics'                => array( 'Statistika' ),
	'Unblock'                   => array( 'Zhblloko' ),
	'Uncategorizedcategories'   => array( 'KategoriTëpakategorizuara' ),
	'Uncategorizedimages'       => array( 'SkedaTëpakategorizuara' ),
	'Uncategorizedpages'        => array( 'FaqeTëpakategorizuara' ),
	'Uncategorizedtemplates'    => array( 'StampaTëpakategorizuara' ),
	'Undelete'                  => array( 'Rikthe' ),
	'Unlockdb'                  => array( 'HapDB' ),
	'Unusedcategories'          => array( 'KategoriTëpapërdorura' ),
	'Unusedimages'              => array( 'SkedaTëpapërdorura' ),
	'Upload'                    => array( 'Ngarko' ),
	'Userlogin'                 => array( 'HyrjePërdoruesi' ),
	'Userlogout'                => array( 'DaljePërdoruesi' ),
	'Version'                   => array( 'Verzioni' ),
	'Wantedcategories'          => array( 'KaetgoritëeDëshiruara' ),
	'Wantedfiles'               => array( 'SkedateDëshiruara' ),
	'Wantedpages'               => array( 'FaqeteDëshiruara' ),
	'Wantedtemplates'           => array( 'StampateDëshiruara' ),
	'Whatlinkshere'             => array( 'LidhjetKëtu' ),
	'Withoutinterwiki'          => array( 'PaInterwiki' ),
);

$magicWords = array(
	'redirect'                  => array( '0', '#RIDREJTO', '#REDIRECT' ),
	'notoc'                     => array( '0', '__JOTP__', '__NOTOC__' ),
	'nogallery'                 => array( '0', '__JOGALERI__', '__NOGALLERY__' ),
	'toc'                       => array( '0', '__TP__', '__TOC__' ),
	'noeditsection'             => array( '0', '__JOREDAKTIMSEKSIONI__', '__NOEDITSECTION__' ),
	'currentmonth'              => array( '1', 'MUAJIMOMENTAL', 'MUAJIMOMENTAL2', 'CURRENTMONTH', 'CURRENTMONTH2' ),
	'currentmonth1'             => array( '1', 'MUAJIMOMENTAL1', 'CURRENTMONTH1' ),
	'currentmonthname'          => array( '1', 'EMRIIMUAJITMOMENTAL', 'CURRENTMONTHNAME' ),
	'currentday'                => array( '1', 'DITASOT', 'CURRENTDAY' ),
	'currentday2'               => array( '1', 'DITASOT2', 'CURRENTDAY2' ),
	'currentdayname'            => array( '1', 'EMRIIDITËSOT', 'CURRENTDAYNAME' ),
	'currentyear'               => array( '1', 'SIVJET', 'CURRENTYEAR' ),
	'currenttime'               => array( '1', 'KOHATANI', 'CURRENTTIME' ),
	'currenthour'               => array( '1', 'ORATANI', 'CURRENTHOUR' ),
	'localmonth'                => array( '1', 'MUAJILOKAL', 'LOCALMONTH', 'LOCALMONTH2' ),
	'localmonthname'            => array( '1', 'EMRIIMUAJITLOKAL', 'LOCALMONTHNAME' ),
	'localday'                  => array( '1', 'DITALOKALE', 'LOCALDAY' ),
	'localday2'                 => array( '1', 'DITALOKALE2', 'LOCALDAY2' ),
	'localdayname'              => array( '1', 'EMRIIDITËSLOKALE', 'LOCALDAYNAME' ),
	'localyear'                 => array( '1', 'VITILOKAL', 'LOCALYEAR' ),
	'localtime'                 => array( '1', 'KOHALOKALE', 'LOCALTIME' ),
	'localhour'                 => array( '1', 'ORALOKALE', 'LOCALHOUR' ),
	'numberofpages'             => array( '1', 'NUMRIFAQEVE', 'NUMBEROFPAGES' ),
	'numberofarticles'          => array( '1', 'NUMRIIARTIKUJVE', 'NUMBEROFARTICLES' ),
	'numberoffiles'             => array( '1', 'NUMRIISKEDAVE', 'NUMBEROFFILES' ),
	'numberofusers'             => array( '1', 'NUMRIIPËRDORUESVE', 'NUMBEROFUSERS' ),
	'numberofactiveusers'       => array( '1', 'NUMRIIPËRDORUESVEAKTIVË', 'NUMBEROFACTIVEUSERS' ),
	'numberofedits'             => array( '1', 'NUMRIREDAKTIMEVE', 'NUMBEROFEDITS' ),
	'pagename'                  => array( '1', 'EMRIFAQES', 'PAGENAME' ),
	'namespace'                 => array( '1', 'HAPËSIRA', 'NAMESPACE' ),
	'fullpagename'              => array( '1', 'EMRIIPLOTËIFAQES', 'FULLPAGENAME' ),
	'fullpagenamee'             => array( '1', 'EMRIIPLOTËIFAQESE', 'FULLPAGENAMEE' ),
	'subpagename'               => array( '1', 'EMRIINËNFAQES', 'SUBPAGENAME' ),
	'subpagenamee'              => array( '1', 'EMRIINËNFAQESE', 'SUBPAGENAMEE' ),
	'basepagename'              => array( '1', 'EMRIIFAQESBAZË', 'BASEPAGENAME' ),
	'basepagenamee'             => array( '1', 'EMRIIFAQESBAZËE', 'BASEPAGENAMEE' ),
	'talkpagename'              => array( '1', 'EMRIIFAQESSËDISKUTIMIT', 'TALKPAGENAME' ),
	'talkpagenamee'             => array( '1', 'EMRIIFAQESSËDISKUTIMITE', 'TALKPAGENAMEE' ),
	'subst'                     => array( '0', 'ZËVN', 'SUBST:' ),
	'img_thumbnail'             => array( '1', 'parapamje', 'pamje', 'thumbnail', 'thumb' ),
	'img_manualthumb'           => array( '1', 'parapamje=$1', 'pamje=$1', 'thumbnail=$1', 'thumb=$1' ),
	'img_right'                 => array( '1', 'djathtas', 'right' ),
	'img_left'                  => array( '1', 'majtas', 'left' ),
	'img_none'                  => array( '1', 's\'ka', 'none' ),
	'img_center'                => array( '1', 'qendër', 'qendrore', 'center', 'centre' ),
	'img_framed'                => array( '1', 'i_kornizuar', 'pa_kornizë', 'kornizë', 'framed', 'enframed', 'frame' ),
	'img_page'                  => array( '1', 'faqja=$1', 'faqja $1', 'page=$1', 'page $1' ),
	'img_upright'               => array( '1', 'lartdjathtas', 'lartdjathtas=$1', 'lartdjathtas $1', 'upright', 'upright=$1', 'upright $1' ),
	'img_border'                => array( '1', 'kufi', 'border' ),
	'img_baseline'              => array( '1', 'linjabazë', 'baseline' ),
	'img_sub'                   => array( '1', 'nën', 'sub' ),
	'img_text_top'              => array( '1', 'tekst-top', 'text-top' ),
	'img_middle'                => array( '1', 'mes', 'middle' ),
	'img_bottom'                => array( '1', 'fund', 'bottom' ),
	'img_text_bottom'           => array( '1', 'tekst-fund', 'text-bottom' ),
	'img_link'                  => array( '1', 'lidhje=$1', 'link=$1' ),
	'sitename'                  => array( '1', 'EMRIISAJTIT', 'SITENAME' ),
	'localurl'                  => array( '0', 'URLLOKALE', 'LOCALURL:' ),
	'server'                    => array( '0', 'SERVERI', 'SERVER' ),
	'servername'                => array( '0', 'EMRIISERVERIT', 'SERVERNAME' ),
	'grammar'                   => array( '0', 'GRAMATIKA:', 'GRAMMAR:' ),
	'gender'                    => array( '0', 'GJINIA:', 'GENDER:' ),
	'currentweek'               => array( '1', 'JAVAMOMENTALE', 'CURRENTWEEK' ),
	'plural'                    => array( '0', 'SHUMËS:', 'PLURAL:' ),
	'fullurl'                   => array( '0', 'URLEPLOTË', 'FULLURL:' ),
	'language'                  => array( '0', '#GJUHA:', '#LANGUAGE:' ),
	'numberofadmins'            => array( '1', 'NUMRIIADMINISTRUESVE', 'NUMBEROFADMINS' ),
	'hiddencat'                 => array( '1', '__KATEGORIEFSHEHUR__', '__HIDDENCAT__' ),
	'pagesize'                  => array( '1', 'MADHËSIAEFAQES', 'PAGESIZE' ),
);

$datePreferences = array(
	'default',
	'dmy',
	'ISO 8601',
);
$defaultDateFormat = 'dmy';
$dateFormats = array(
	'dmy time' => 'H:i',
	'dmy date' => 'j F Y',
	'dmy both' => 'j F Y H:i',
);

$separatorTransformTable = array( ',' => '.', '.' => ',' );
<|MERGE_RESOLUTION|>--- conflicted
+++ resolved
@@ -96,10 +96,6 @@
 	'Myuploads'                 => array( 'NgarkimeteMia' ),
 	'Newimages'                 => array( 'SkedaTëReja' ),
 	'Newpages'                  => array( 'FaqeteReja' ),
-<<<<<<< HEAD
-
-=======
->>>>>>> 365e22ee
 	'Preferences'               => array( 'Preferencat' ),
 	'Protectedpages'            => array( 'FaqeteMbrojtura' ),
 	'Protectedtitles'           => array( 'TitujteMbrojtur' ),
