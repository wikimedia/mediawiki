--- conflicted
+++ resolved
@@ -100,10 +100,6 @@
 	'Newpages'                  => array( 'MusuqPanqa' ),
 	'PasswordReset'             => array( 'YaykunaRimaKutichina' ),
 	'PermanentLink'             => array( 'KakuqTinki' ),
-<<<<<<< HEAD
-
-=======
->>>>>>> 365e22ee
 	'Preferences'               => array( 'Allinkachina', 'Allinkachinakuna' ),
 	'Prefixindex'               => array( 'QallarinaKaskaSutisuyu' ),
 	'Protectedpages'            => array( 'AmachasqaPanqa' ),
