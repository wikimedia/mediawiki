<?php
/** Telugu (తెలుగు)
 *
 * To improve a translation please visit https://translatewiki.net
 *
 * @ingroup Language
 * @file
 *
 * @author Arjunaraoc
 * @author Ashokjayanti
 * @author Chaduvari
 * @author Jprmvnvijay5
 * @author Kaganer
 * @author Kiranmayee
 * @author Malkum
 * @author Meno25
 * @author Mpradeep
 * @author Praveen Illa
 * @author Ravichandra
 * @author Sunil Mohan
 * @author The Evil IP address
 * @author Urhixidur
 * @author Veeven
 * @author Ævar Arnfjörð Bjarmason <avarab@gmail.com>
 * @author לערי ריינהארט
 * @author రహ్మానుద్దీన్
 * @author రాకేశ్వర
 * @author వైజాసత్య
 */

$namespaceNames = array(
	NS_MEDIA            => 'మీడియా',
	NS_SPECIAL          => 'ప్రత్యేక',
	NS_TALK             => 'చర్చ',
	NS_USER             => 'వాడుకరి',
	NS_USER_TALK        => 'వాడుకరి_చర్చ',
	NS_PROJECT_TALK     => '$1_చర్చ',
	NS_FILE             => 'దస్త్రం',
	NS_FILE_TALK        => 'దస్త్రంపై_చర్చ',
	NS_MEDIAWIKI        => 'మీడియావికీ',
	NS_MEDIAWIKI_TALK   => 'మీడియావికీ_చర్చ',
	NS_TEMPLATE         => 'మూస',
	NS_TEMPLATE_TALK    => 'మూస_చర్చ',
	NS_HELP             => 'సహాయం',
	NS_HELP_TALK        => 'సహాయం_చర్చ',
	NS_CATEGORY         => 'వర్గం',
	NS_CATEGORY_TALK    => 'వర్గం_చర్చ',
);

$namespaceAliases = array(
	'సభ్యులు' => NS_USER,
	'సభ్యులపై_చర్చ' => NS_USER_TALK,
	'సభ్యుడు' => NS_USER, # set for bug 11615
	'సభ్యునిపై_చర్చ' => NS_USER_TALK,
	'బొమ్మ' => NS_FILE,
	'బొమ్మపై_చర్చ' => NS_FILE_TALK,
	'ఫైలు' => NS_FILE,
	'ఫైలుపై_చర్చ' => NS_FILE_TALK,
	'సహాయము' => NS_HELP,
	'సహాయము_చర్చ' => NS_HELP_TALK,
);

$specialPageAliases = array(
	'Activeusers'               => array( 'చురుగ్గావున్నవాడుకరులు' ),
	'Allmessages'               => array( 'అన్నిసందేశాలు' ),
	'AllMyUploads'              => array( 'నాయెక్కింపులన్నీ' ),
	'Allpages'                  => array( 'అన్నిపేజీలు' ),
	'Ancientpages'              => array( 'పురాతనపేజీలు' ),
	'Badtitle'                  => array( 'చెడుశీర్షిక' ),
	'Blankpage'                 => array( 'ఖాళీపేజి' ),
	'Block'                     => array( 'అడ్డగించు', 'ఐపినిఅడ్డగించు', 'వాడుకరినిఅడ్డగించు' ),
	'Booksources'               => array( 'పుస్తకమూలాలు' ),
	'BrokenRedirects'           => array( 'తెగిపోయినదారిమార్పులు' ),
	'Categories'                => array( 'వర్గాలు' ),
	'ChangeEmail'               => array( 'ఈమెయిలుమార్పు' ),
	'ChangePassword'            => array( 'సంకేతపదముమార్చు' ),
	'ComparePages'              => array( 'పేజీలనుపోల్చు' ),
	'Confirmemail'              => array( 'ఈమెయిలుధ్రువపరచు' ),
	'Contributions'             => array( 'చేర్పులు' ),
	'CreateAccount'             => array( 'ఖాతాసృష్టించు' ),
	'Deadendpages'              => array( 'అగాధపేజీలు' ),
	'DeletedContributions'      => array( 'తొలగించినచేర్పులు' ),
	'Diff'                      => array( 'తేడా' ),
	'DoubleRedirects'           => array( 'జమిలిదారిమార్పు' ),
	'Emailuser'                 => array( 'వాడుకరికిఈమెయిలుచెయ్యి' ),
	'Export'                    => array( 'ఎగుమతి' ),
	'Fewestrevisions'           => array( 'అతితక్కువకూర్పులు' ),
	'Import'                    => array( 'దిగుమతి' ),
	'Listfiles'                 => array( 'ఫైళ్లజాబితా', 'బొమ్మలజాబితా' ),
	'Listgrouprights'           => array( 'గుంపుహక్కులజాబితా', 'వాడుకరులగుంపుహక్కులు' ),
	'Listusers'                 => array( 'వాడుకరులజాబితా' ),
	'Log'                       => array( 'చిట్టా', 'చిట్టాలు' ),
	'Lonelypages'               => array( 'ఒంటరిపేజీలు', 'అనాధపేజీలు' ),
	'Longpages'                 => array( 'పొడుగుపేజీలు' ),
	'MergeHistory'              => array( 'చరిత్రనువిలీనంచేయి' ),
	'Mostcategories'            => array( 'ఎక్కువవర్గములు' ),
	'Mostrevisions'             => array( 'ఎక్కువకూర్పులు' ),
	'Movepage'                  => array( 'వ్యాసమునుతరలించు' ),
	'Mycontributions'           => array( 'నా_మార్పులు-చేర్పులు' ),
	'Mypage'                    => array( 'నాపేజీ' ),
	'Mytalk'                    => array( 'నాచర్చ' ),
	'Newimages'                 => array( 'కొత్తఫైళ్లు', 'కొత్తబొమ్మలు' ),
	'Newpages'                  => array( 'కొత్తపేజీలు' ),
<<<<<<< HEAD

=======
>>>>>>> 365e22ee
	'Preferences'               => array( 'అభిరుచులు' ),
	'Protectedpages'            => array( 'సంరక్షితపేజీలు' ),
	'Randompage'                => array( 'యాదృచ్చికపేజీ' ),
	'Randomredirect'            => array( 'యాదుచ్చికదారిమార్పు' ),
	'Recentchanges'             => array( 'ఇటీవలిమార్పులు' ),
	'Recentchangeslinked'       => array( 'చివరిమార్పులలింకులు', 'సంబంధితమార్పులు' ),
	'Revisiondelete'            => array( 'కూర్పుతొలగించు' ),
	'Search'                    => array( 'అన్వేషణ' ),
	'Shortpages'                => array( 'చిన్నపేజీలు' ),
	'Specialpages'              => array( 'ప్రత్యేకపేజీలు' ),
	'Statistics'                => array( 'గణాంకాలు' ),
	'Uncategorizedcategories'   => array( 'వర్గీకరించనివర్గములు' ),
	'Uncategorizedimages'       => array( 'వర్గీకరించనిఫైళ్లు', 'వర్గీకరించనిబొమ్మలు' ),
	'Uncategorizedpages'        => array( 'వర్గీకరించనిపేజీలు' ),
	'Uncategorizedtemplates'    => array( 'వర్గీకరించనిమూసలు' ),
	'Unusedcategories'          => array( 'వాడనివర్గములు' ),
	'Unusedimages'              => array( 'వాడనిఫైళ్లు', 'వాడనిబొమ్మలు' ),
	'Unusedtemplates'           => array( 'వాడనిమూసలు' ),
	'Unwatchedpages'            => array( 'వీక్షించనిపేజీలు' ),
	'Upload'                    => array( 'ఎక్కింపు' ),
	'Userlogin'                 => array( 'వాడుకరిప్రవేశం' ),
	'Userlogout'                => array( 'వాడుకరినిష్క్రమణ' ),
	'Userrights'                => array( 'వాడుకరిహక్కులు' ),
	'Version'                   => array( 'కూర్పు' ),
	'Wantedcategories'          => array( 'కోరినవర్గాలు' ),
	'Wantedfiles'               => array( 'అవసరమైనఫైళ్లు' ),
	'Wantedpages'               => array( 'అవసరమైనపేజీలు', 'విరిగిపోయినలింకులు' ),
	'Wantedtemplates'           => array( 'అవసరమైననమూనాలు' ),
	'Watchlist'                 => array( 'వీక్షణజాబితా' ),
	'Whatlinkshere'             => array( 'ఇక్కడికిలింకున్నపేజీలు' ),
	'Withoutinterwiki'          => array( 'అంతరవికీలేకుండా' ),
);

$magicWords = array(
	'redirect'                  => array( '0', '#దారిమార్పు', '#REDIRECT' ),
	'notoc'                     => array( '0', '__విషయసూచికవద్దు__', '__NOTOC__' ),
	'toc'                       => array( '0', '__విషయసూచిక__', '__TOC__' ),
	'pagename'                  => array( '1', 'పేజీపేరు', 'PAGENAME' ),
	'img_right'                 => array( '1', 'కుడి', 'right' ),
	'img_left'                  => array( '1', 'ఎడమ', 'left' ),
	'special'                   => array( '0', 'ప్రత్యేక', 'special' ),
);

$linkTrail = "/^([\xE0\xB0\x81-\xE0\xB1\xAF]+)(.*)$/sDu";

$digitGroupingPattern = "##,##,###";
<|MERGE_RESOLUTION|>--- conflicted
+++ resolved
@@ -101,10 +101,6 @@
 	'Mytalk'                    => array( 'నాచర్చ' ),
 	'Newimages'                 => array( 'కొత్తఫైళ్లు', 'కొత్తబొమ్మలు' ),
 	'Newpages'                  => array( 'కొత్తపేజీలు' ),
-<<<<<<< HEAD
-
-=======
->>>>>>> 365e22ee
 	'Preferences'               => array( 'అభిరుచులు' ),
 	'Protectedpages'            => array( 'సంరక్షితపేజీలు' ),
 	'Randompage'                => array( 'యాదృచ్చికపేజీ' ),
