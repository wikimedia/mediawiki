<?php
/** Luxembourgish (Lëtzebuergesch)
 *
 * To improve a translation please visit https://translatewiki.net
 *
 * @ingroup Language
 * @file
 *
 * @author Geitost
 * @author Hercule
 * @author Kaffi
 * @author Kaganer
 * @author Les Meloures
 * @author MF-Warburg
 * @author Purodha
 * @author Reedy
 * @author Robby
 * @author Soued031
 * @author Urhixidur
 * @author VT98Fan
 * @author Zinneke
 * @author לערי ריינהארט
 */

$fallback = 'de';

$namespaceNames = array(
	NS_MEDIA            => 'Media',
	NS_SPECIAL          => 'Spezial',
	NS_TALK             => 'Diskussioun',
	NS_USER             => 'Benotzer',
	NS_USER_TALK        => 'Benotzer_Diskussioun',
	NS_PROJECT_TALK     => '$1_Diskussioun',
	NS_FILE             => 'Fichier',
	NS_FILE_TALK        => 'Fichier_Diskussioun',
	NS_MEDIAWIKI        => 'MediaWiki',
	NS_MEDIAWIKI_TALK   => 'MediaWiki_Diskussioun',
	NS_TEMPLATE         => 'Schabloun',
	NS_TEMPLATE_TALK    => 'Schabloun_Diskussioun',
	NS_HELP             => 'Hëllef',
	NS_HELP_TALK        => 'Hëllef_Diskussioun',
	NS_CATEGORY         => 'Kategorie',
	NS_CATEGORY_TALK    => 'Kategorie_Diskussioun',
);

$namespaceAliases = array(
	'Bild' => NS_FILE,
	'Bild_Diskussioun' => NS_FILE_TALK,
);

// Remove German aliases
$namespaceGenderAliases = array();

$specialPageAliases = array(
	'Activeusers'               => array( 'Aktiv_Benotzer' ),
	'Allmessages'               => array( 'All_Systemmessagen' ),
	'AllMyUploads'              => array( 'All_meng_Fichieren' ),
	'Allpages'                  => array( 'All_Säiten' ),
	'Ancientpages'              => array( 'Al_Säiten' ),
	'Badtitle'                  => array( 'Falschen_Titel' ),
	'Blankpage'                 => array( 'Eidel_Säit' ),
	'Block'                     => array( 'Spären' ),
	'Booksources'               => array( 'Bicher_mat_hirer_ISBN_sichen' ),
	'BrokenRedirects'           => array( 'Futtis_Viruleedungen' ),
	'Categories'                => array( 'Kategorien' ),
	'ChangeEmail'               => array( 'E-Mailadress_änneren' ),
	'ChangePassword'            => array( 'Passwuert_zrécksetzen' ),
	'ComparePages'              => array( 'Säite_vergläichen' ),
	'Confirmemail'              => array( 'E-Mail_confirméieren' ),
	'Contributions'             => array( 'Kontributiounen' ),
	'CreateAccount'             => array( 'Benotzerkont_opmaachen' ),
	'Deadendpages'              => array( 'Sakgaasse-Säiten' ),
	'DeletedContributions'      => array( 'Geläscht_Kontributiounen' ),
	'DoubleRedirects'           => array( 'Duebel_Viruleedungen' ),
	'EditWatchlist'             => array( 'Iwwerwaachungslëscht_änneren' ),
	'Emailuser'                 => array( 'Dësem_Benotzer_eng_E-Mail_schécken' ),
	'ExpandTemplates'           => array( 'Schablounen_erweideren' ),
	'Export'                    => array( 'Exportéieren' ),
	'Fewestrevisions'           => array( 'Säite_mat_de_mannsten_Ännerungen' ),
	'FileDuplicateSearch'       => array( 'No_duebele_Fichiere_sichen' ),
	'Filepath'                  => array( 'Pad_bäi_de_Fichier' ),
	'Import'                    => array( 'Importéieren' ),
	'Invalidateemail'           => array( 'E-Mailadress_net_confirméieren' ),
	'JavaScriptTest'            => array( 'JavaScript-Test' ),
	'BlockList'                 => array( 'Lëscht_vu_gespaarten_IPen_a_Benotzer' ),
	'LinkSearch'                => array( 'Weblink-Sichen' ),
	'Listadmins'                => array( 'Lëscht_vun_den_Administrateuren' ),
	'Listbots'                  => array( 'Botten' ),
	'Listfiles'                 => array( 'Billerlëscht' ),
	'Listgrouprights'           => array( 'Lëscht_vun_de_Grupperechter' ),
	'Listredirects'             => array( 'Viruleedungen' ),
	'ListDuplicatedFiles'       => array( 'Lëscht_vun_den_duebele_Fichieren' ),
	'Listusers'                 => array( 'Lëscht_vun_de_Benotzer' ),
	'Lockdb'                    => array( 'Datebank_spären' ),
	'Log'                       => array( 'Logbicher' ),
	'Lonelypages'               => array( 'Weesesäiten' ),
	'Longpages'                 => array( 'Laang_Säiten' ),
	'MergeHistory'              => array( 'Versiounen_zesummeleeën' ),
	'MIMEsearch'                => array( 'No_MIME-Zorte_sichen' ),
	'Mostcategories'            => array( 'Säite_mat_de_meeschte_Kategorien' ),
	'Mostimages'                => array( 'Dacks_benotzt_Biller' ),
	'Mostinterwikis'            => array( 'Meescht_Interwikien' ),
	'Mostlinked'                => array( 'Dacks_verlinkt_Säiten' ),
	'Mostlinkedcategories'      => array( 'Dacks_benotzt_Kategorien' ),
	'Mostlinkedtemplates'       => array( 'Dacks_benotzt_Schablounen' ),
	'Mostrevisions'             => array( 'Säite_mat_de_meeschten_Ännerungen' ),
	'Movepage'                  => array( 'Säit_réckelen' ),
	'Mycontributions'           => array( 'Meng_Kontributiounen' ),
	'MyLanguage'                => array( 'Meng_Sprooch' ),
	'Mypage'                    => array( 'Meng_Benotzersäit' ),
	'Mytalk'                    => array( 'Meng_Diskussiounssäit' ),
	'Myuploads'                 => array( 'Meng_eropgeluede_Fichieren' ),
	'Newimages'                 => array( 'Nei_Biller' ),
	'Newpages'                  => array( 'Nei_Säiten' ),
	'PagesWithProp'             => array( 'Säite_mat_Eegeschaften' ),
	'PageLanguage'              => array( 'Sprooch_vun_der_Säit' ),
	'PasswordReset'             => array( 'Zrécksetze_vum_Passwuert' ),
	'PermanentLink'             => array( 'Permanente_Link' ),
<<<<<<< HEAD

=======
>>>>>>> 365e22ee
	'Preferences'               => array( 'Astellungen' ),
	'Prefixindex'               => array( 'Indexsich' ),
	'Protectedpages'            => array( 'Protegéiert_Säiten' ),
	'Protectedtitles'           => array( 'Gespaart_Säiten' ),
	'Randompage'                => array( 'Zoufälleg_Säit' ),
	'RandomInCategory'          => array( 'Zoufälleg_Säit_an_der_Kategorie' ),
	'Randomredirect'            => array( 'Zoufälleg_Viruleedung' ),
	'Recentchanges'             => array( 'Rezent_Ännerungen' ),
	'Recentchangeslinked'       => array( 'Ännerungen_op_verlinkte_Säiten' ),
	'Redirect'                  => array( 'Viruleedung' ),
	'ResetTokens'               => array( 'Token_zrécksetzen' ),
	'Revisiondelete'            => array( 'Versioun_läschen' ),
	'Search'                    => array( 'Sichen' ),
	'Shortpages'                => array( 'Kuerz_Säiten' ),
	'Specialpages'              => array( 'Spezialsäiten' ),
	'Statistics'                => array( 'Statistik' ),
	'Tags'                      => array( 'Taggen' ),
	'Unblock'                   => array( 'Spär_ophiewen' ),
	'Uncategorizedcategories'   => array( 'Kategorien_ouni_Kategorie' ),
	'Uncategorizedimages'       => array( 'Biller_ouni_Kategorie' ),
	'Uncategorizedpages'        => array( 'Säiten_ouni_Kategorie' ),
	'Uncategorizedtemplates'    => array( 'Schablounen_ouni_Kategorie' ),
	'Undelete'                  => array( 'Restauréieren' ),
	'Unlockdb'                  => array( 'Spär_vun_der_Datebank_ophiewen' ),
	'Unusedcategories'          => array( 'Onbenotz_Kategorien' ),
	'Unusedimages'              => array( 'Onbenotzt_Biller' ),
	'Unusedtemplates'           => array( 'Onbenotzt_Schablounen' ),
	'Unwatchedpages'            => array( 'Säiten_déi_net_iwwerwaacht_ginn' ),
	'Upload'                    => array( 'Eroplueden' ),
	'Userlogin'                 => array( 'Umellen' ),
	'Userlogout'                => array( 'Ofmellen' ),
	'Userrights'                => array( 'Benotzerrechter' ),
	'Version'                   => array( 'Versioun' ),
	'Wantedcategories'          => array( 'Gewënscht_Kategorien' ),
	'Wantedfiles'               => array( 'Gewënscht_Fichieren' ),
	'Wantedpages'               => array( 'Gewënscht_Säiten' ),
	'Wantedtemplates'           => array( 'Gewënscht_Schablounen' ),
	'Watchlist'                 => array( 'Iwwerwaachungslëscht' ),
	'Whatlinkshere'             => array( 'Linken_op_dës_Säit' ),
	'Withoutinterwiki'          => array( 'Säiten_ouni_Interwiki-Linken' ),
);

$magicWords = array(
	'redirect'                  => array( '0', '#VIRULEEDUNG', '#WEITERLEITUNG', '#REDIRECT' ),
	'numberofpages'             => array( '1', 'Säitenzuel', 'SEITENANZAHL', 'NUMBEROFPAGES' ),
	'numberofarticles'          => array( '1', 'Artikelen', 'ARTIKELANZAHL', 'NUMBEROFARTICLES' ),
	'numberoffiles'             => array( '1', 'Zuel_vu_Fichieren', 'DATEIANZAHL', 'NUMBEROFFILES' ),
	'numberofusers'             => array( '1', 'Benotzerzuel', 'BENUTZERANZAHL', 'NUMBEROFUSERS' ),
	'numberofactiveusers'       => array( '1', 'Aktiv_Benotzer', 'AKTIVE_BENUTZER', 'NUMBEROFACTIVEUSERS' ),
	'pagename'                  => array( '1', 'Säitennumm', 'SEITENNAME', 'PAGENAME' ),
	'namespace'                 => array( '1', 'Nummraum', 'NAMENSRAUM', 'NAMESPACE' ),
	'subjectspace'              => array( '1', 'Haaptnummraum', 'HAUPTNAMENSRAUM', 'SUBJECTSPACE', 'ARTICLESPACE' ),
	'subjectpagename'           => array( '1', 'Haaptsäit', 'HAUPTSEITE', 'HAUPTSEITENNAME', 'VORDERSEITE', 'SUBJECTPAGENAME', 'ARTICLEPAGENAME' ),
	'img_thumbnail'             => array( '1', 'Miniatur', 'miniatur', 'mini', 'thumbnail', 'thumb' ),
	'img_right'                 => array( '1', 'riets', 'rechts', 'right' ),
	'img_left'                  => array( '1', 'lénks', 'links', 'left' ),
	'img_none'                  => array( '1', 'ouni', 'ohne', 'none' ),
	'img_center'                => array( '1', 'zentréiert', 'zentriert', 'center', 'centre' ),
	'img_framed'                => array( '1', 'gerummt', 'gerahmt', 'framed', 'enframed', 'frame' ),
	'img_frameless'             => array( '1', 'net_gerummt', 'rahmenlos', 'frameless' ),
	'img_page'                  => array( '1', 'Säit=$1', 'Säit_$1', 'seite=$1', 'seite $1', 'page=$1', 'page $1' ),
	'img_border'                => array( '1', 'bord', 'rand', 'border' ),
	'img_top'                   => array( '1', 'uewen', 'oben', 'top' ),
	'img_middle'                => array( '1', 'mëtt', 'mitte', 'middle' ),
	'img_bottom'                => array( '1', 'ënnen', 'unten', 'bottom' ),
	'grammar'                   => array( '0', 'GRAMMAIRE', 'GRAMMATIK:', 'GRAMMAR:' ),
	'plural'                    => array( '0', 'PLURAL', 'PLURAL:' ),
	'currentversion'            => array( '1', 'AKTUELL_VERSIOUN', 'JETZIGE_VERSION', 'CURRENTVERSION' ),
	'language'                  => array( '0', '#SPROOCH:', '#SPRACHE:', '#LANGUAGE:' ),
	'formatnum'                 => array( '0', 'ZUELEFORMAT', 'ZAHLENFORMAT', 'FORMATNUM' ),
	'special'                   => array( '0', 'spezial', 'special' ),
	'hiddencat'                 => array( '1', '__VERSTOPPT_KATEGORIE__', '__VERSTECKTE_KATEGORIE__', '__WARTUNGSKATEGORIE__', '__HIDDENCAT__' ),
	'pagesincategory_pages'     => array( '0', 'Säiten', 'seiten', 'pages' ),
	'pagesincategory_files'     => array( '0', 'Fichieren', 'dateien', 'files' ),
);
<|MERGE_RESOLUTION|>--- conflicted
+++ resolved
@@ -116,10 +116,6 @@
 	'PageLanguage'              => array( 'Sprooch_vun_der_Säit' ),
 	'PasswordReset'             => array( 'Zrécksetze_vum_Passwuert' ),
 	'PermanentLink'             => array( 'Permanente_Link' ),
-<<<<<<< HEAD
-
-=======
->>>>>>> 365e22ee
 	'Preferences'               => array( 'Astellungen' ),
 	'Prefixindex'               => array( 'Indexsich' ),
 	'Protectedpages'            => array( 'Protegéiert_Säiten' ),
