--- conflicted
+++ resolved
@@ -142,10 +142,6 @@
 	'Newimages'                 => array( 'नूतनसंचिका', 'नूतनचित्रानि' ),
 	'Newpages'                  => array( 'नूतनपृष्टानि' ),
 	'PasswordReset'             => array( 'सङ्केतशब्दपुन:प्रयु्क्ता' ),
-<<<<<<< HEAD
-
-=======
->>>>>>> 365e22ee
 	'Preferences'               => array( 'इष्टतमानि' ),
 	'Prefixindex'               => array( 'उपसर्गअनुक्रमणी' ),
 	'Protectedpages'            => array( 'सुरक्षितपृष्टानि' ),
