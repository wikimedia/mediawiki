--- conflicted
+++ resolved
@@ -187,10 +187,6 @@
 	'PagesWithProp'             => array( 'Strony_z_własnością' ),
 	'PasswordReset'             => array( 'Wyczyść_hasło' ),
 	'PermanentLink'             => array( 'Niezmienny_link' ),
-<<<<<<< HEAD
-
-=======
->>>>>>> 365e22ee
 	'Preferences'               => array( 'Preferencje' ),
 	'Prefixindex'               => array( 'Strony_według_prefiksu' ),
 	'Protectedpages'            => array( 'Zabezpieczone_strony' ),
