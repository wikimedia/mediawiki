--- conflicted
+++ resolved
@@ -51,10 +51,7 @@
 
 $namespaceGenderAliases = []; // T259003
 
-<<<<<<< HEAD
-=======
 /** @phpcs-require-sorted-array */
->>>>>>> 30164539
 $specialPageAliases = [
 	'Activeusers'               => [ 'Идекпейжилер' ],
 	'Allmessages'               => [ 'Шупту_медеглелдер' ],
