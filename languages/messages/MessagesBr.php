--- conflicted
+++ resolved
@@ -71,10 +71,6 @@
 	'Mytalk'                    => array( 'MaC\'haozeadennoù' ),
 	'Newimages'                 => array( 'RestroùNevez', 'SkeudennoùNevez' ),
 	'Newpages'                  => array( 'PajennoùNevez' ),
-<<<<<<< HEAD
-
-=======
->>>>>>> 365e22ee
 	'Preferences'               => array( 'Penndibaboù' ),
 	'Protectedpages'            => array( 'PajennoùGwarezet' ),
 	'Protectedtitles'           => array( 'TitloùGwarezet' ),
