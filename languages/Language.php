<?php
/**
 * Internationalisation code.
 *
 * This program is free software; you can redistribute it and/or modify
 * it under the terms of the GNU General Public License as published by
 * the Free Software Foundation; either version 2 of the License, or
 * (at your option) any later version.
 *
 * This program is distributed in the hope that it will be useful,
 * but WITHOUT ANY WARRANTY; without even the implied warranty of
 * MERCHANTABILITY or FITNESS FOR A PARTICULAR PURPOSE. See the
 * GNU General Public License for more details.
 *
 * You should have received a copy of the GNU General Public License along
 * with this program; if not, write to the Free Software Foundation, Inc.,
 * 51 Franklin Street, Fifth Floor, Boston, MA 02110-1301, USA.
 * http://www.gnu.org/copyleft/gpl.html
 *
 * @file
 * @ingroup Language
 */

/**
 * @defgroup Language Language
 */

if ( !defined( 'MEDIAWIKI' ) ) {
	echo "This file is part of MediaWiki, it is not a valid entry point.\n";
	exit( 1 );
}

if ( function_exists( 'mb_strtoupper' ) ) {
	mb_internal_encoding( 'UTF-8' );
}

/**
 * a fake language converter
 *
 * @ingroup Language
 */
class FakeConverter {
	/**
	 * @var Language
	 */
	public $mLang;
	function __construct( $langobj ) { $this->mLang = $langobj; }
	function autoConvert( $text, $variant = false ) { return $text; }
	function autoConvertToAllVariants( $text ) { return array( $this->mLang->getCode() => $text ); }
	function convert( $t ) { return $t; }
	function convertTo( $text, $variant ) { return $text; }
	function convertTitle( $t ) { return $t->getPrefixedText(); }
	function convertNamespace( $ns ) { return $this->mLang->getFormattedNsText( $ns ); }
	function getVariants() { return array( $this->mLang->getCode() ); }
	function getVariantFallbacks( $variant ) { return $this->mLang->getCode(); }
	function getPreferredVariant() { return $this->mLang->getCode(); }
	function getDefaultVariant() { return $this->mLang->getCode(); }
	function getURLVariant() { return ''; }
	function getConvRuleTitle() { return false; }
	function findVariantLink( &$l, &$n, $ignoreOtherCond = false ) { }
	function getExtraHashOptions() { return ''; }
	function getParsedTitle() { return ''; }
	function markNoConversion( $text, $noParse = false ) { return $text; }
	function convertCategoryKey( $key ) { return $key; }
<<<<<<< HEAD
	function convertLinkToAllVariants( $text ) { return $this->autoConvertToAllVariants( $text ); }
=======
>>>>>>> 3dc1e7b9
	/** @deprecated since 1.22 is no longer used */
	function armourMath( $text ) { return $text; }
	function validateVariant( $variant = null ) { return $variant === $this->mLang->getCode() ? $variant : null; }
	function translate( $text, $variant ) { return $text; }
}

/**
 * Internationalisation code
 * @ingroup Language
 */
class Language {

	/**
	 * @var LanguageConverter
	 */
	public $mConverter;

	public $mVariants, $mCode, $mLoaded = false;
	public $mMagicExtensions = array(), $mMagicHookDone = false;
	private $mHtmlCode = null, $mParentLanguage = false;

	public $dateFormatStrings = array();
	public $mExtendedSpecialPageAliases;

	protected $namespaceNames, $mNamespaceIds, $namespaceAliases;

	/**
	 * ReplacementArray object caches
	 */
	public $transformData = array();

	/**
	 * @var LocalisationCache
	 */
	static public $dataCache;

	static public $mLangObjCache = array();

	static public $mWeekdayMsgs = array(
		'sunday', 'monday', 'tuesday', 'wednesday', 'thursday',
		'friday', 'saturday'
	);

	static public $mWeekdayAbbrevMsgs = array(
		'sun', 'mon', 'tue', 'wed', 'thu', 'fri', 'sat'
	);

	static public $mMonthMsgs = array(
		'january', 'february', 'march', 'april', 'may_long', 'june',
		'july', 'august', 'september', 'october', 'november',
		'december'
	);
	static public $mMonthGenMsgs = array(
		'january-gen', 'february-gen', 'march-gen', 'april-gen', 'may-gen', 'june-gen',
		'july-gen', 'august-gen', 'september-gen', 'october-gen', 'november-gen',
		'december-gen'
	);
	static public $mMonthAbbrevMsgs = array(
		'jan', 'feb', 'mar', 'apr', 'may', 'jun', 'jul', 'aug',
		'sep', 'oct', 'nov', 'dec'
	);

	static public $mIranianCalendarMonthMsgs = array(
		'iranian-calendar-m1', 'iranian-calendar-m2', 'iranian-calendar-m3',
		'iranian-calendar-m4', 'iranian-calendar-m5', 'iranian-calendar-m6',
		'iranian-calendar-m7', 'iranian-calendar-m8', 'iranian-calendar-m9',
		'iranian-calendar-m10', 'iranian-calendar-m11', 'iranian-calendar-m12'
	);

	static public $mHebrewCalendarMonthMsgs = array(
		'hebrew-calendar-m1', 'hebrew-calendar-m2', 'hebrew-calendar-m3',
		'hebrew-calendar-m4', 'hebrew-calendar-m5', 'hebrew-calendar-m6',
		'hebrew-calendar-m7', 'hebrew-calendar-m8', 'hebrew-calendar-m9',
		'hebrew-calendar-m10', 'hebrew-calendar-m11', 'hebrew-calendar-m12',
		'hebrew-calendar-m6a', 'hebrew-calendar-m6b'
	);

	static public $mHebrewCalendarMonthGenMsgs = array(
		'hebrew-calendar-m1-gen', 'hebrew-calendar-m2-gen', 'hebrew-calendar-m3-gen',
		'hebrew-calendar-m4-gen', 'hebrew-calendar-m5-gen', 'hebrew-calendar-m6-gen',
		'hebrew-calendar-m7-gen', 'hebrew-calendar-m8-gen', 'hebrew-calendar-m9-gen',
		'hebrew-calendar-m10-gen', 'hebrew-calendar-m11-gen', 'hebrew-calendar-m12-gen',
		'hebrew-calendar-m6a-gen', 'hebrew-calendar-m6b-gen'
	);

	static public $mHijriCalendarMonthMsgs = array(
		'hijri-calendar-m1', 'hijri-calendar-m2', 'hijri-calendar-m3',
		'hijri-calendar-m4', 'hijri-calendar-m5', 'hijri-calendar-m6',
		'hijri-calendar-m7', 'hijri-calendar-m8', 'hijri-calendar-m9',
		'hijri-calendar-m10', 'hijri-calendar-m11', 'hijri-calendar-m12'
	);

	/**
	 * @since 1.20
	 * @var array
	 */
	static public $durationIntervals = array(
		'millennia' => 31556952000,
		'centuries' => 3155695200,
		'decades' => 315569520,
		'years' => 31556952, // 86400 * ( 365 + ( 24 * 3 + 25 ) / 400 )
		'weeks' => 604800,
		'days' => 86400,
		'hours' => 3600,
		'minutes' => 60,
		'seconds' => 1,
	);

	/**
	 * Cache for language fallbacks.
	 * @see Language::getFallbacksIncludingSiteLanguage
	 * @since 1.21
	 * @var array
	 */
	static private $fallbackLanguageCache = array();

	/**
	 * Get a cached or new language object for a given language code
	 * @param $code String
	 * @return Language
	 */
	static function factory( $code ) {
		global $wgDummyLanguageCodes, $wgLangObjCacheSize;

		if ( isset( $wgDummyLanguageCodes[$code] ) ) {
			$code = $wgDummyLanguageCodes[$code];
		}

		// get the language object to process
		$langObj = isset( self::$mLangObjCache[$code] )
			? self::$mLangObjCache[$code]
			: self::newFromCode( $code );

		// merge the language object in to get it up front in the cache
		self::$mLangObjCache = array_merge( array( $code => $langObj ), self::$mLangObjCache );
		// get rid of the oldest ones in case we have an overflow
		self::$mLangObjCache = array_slice( self::$mLangObjCache, 0, $wgLangObjCacheSize, true );

		return $langObj;
	}

	/**
	 * Create a language object for a given language code
	 * @param $code String
	 * @throws MWException
	 * @return Language
	 */
	protected static function newFromCode( $code ) {
		// Protect against path traversal below
		if ( !Language::isValidCode( $code )
			|| strcspn( $code, ":/\\\000" ) !== strlen( $code )
		) {
			throw new MWException( "Invalid language code \"$code\"" );
		}

		if ( !Language::isValidBuiltInCode( $code ) ) {
			// It's not possible to customise this code with class files, so
			// just return a Language object. This is to support uselang= hacks.
			$lang = new Language;
			$lang->setCode( $code );
			return $lang;
		}

		// Check if there is a language class for the code
		$class = self::classFromCode( $code );
		self::preloadLanguageClass( $class );
		if ( class_exists( $class ) ) {
			$lang = new $class;
			return $lang;
		}

		// Keep trying the fallback list until we find an existing class
		$fallbacks = Language::getFallbacksFor( $code );
		foreach ( $fallbacks as $fallbackCode ) {
			if ( !Language::isValidBuiltInCode( $fallbackCode ) ) {
				throw new MWException( "Invalid fallback '$fallbackCode' in fallback sequence for '$code'" );
			}

			$class = self::classFromCode( $fallbackCode );
			self::preloadLanguageClass( $class );
			if ( class_exists( $class ) ) {
				$lang = Language::newFromCode( $fallbackCode );
				$lang->setCode( $code );
				return $lang;
			}
		}

		throw new MWException( "Invalid fallback sequence for language '$code'" );
	}

	/**
	 * Checks whether any localisation is available for that language tag
	 * in MediaWiki (MessagesXx.php exists).
	 *
	 * @param string $code Language tag (in lower case)
	 * @return bool Whether language is supported
	 * @since 1.21
	 */
	public static function isSupportedLanguage( $code ) {
		return self::isValidBuiltInCode( $code )
			&& ( is_readable( self::getMessagesFileName( $code ) )
				|| is_readable( self::getJsonMessagesFileName( $code ) )
		);
	}

	/**
	 * Returns true if a language code string is a well-formed language tag
	 * according to RFC 5646.
	 * This function only checks well-formedness; it doesn't check that
	 * language, script or variant codes actually exist in the repositories.
	 *
	 * Based on regexes by Mark Davis of the Unicode Consortium:
	 * http://unicode.org/repos/cldr/trunk/tools/java/org/unicode/cldr/util/data/langtagRegex.txt
	 *
	 * @param $code string
	 * @param $lenient boolean Whether to allow '_' as separator. The default is only '-'.
	 *
	 * @return bool
	 * @since 1.21
	 */
	public static function isWellFormedLanguageTag( $code, $lenient = false ) {
		$alpha = '[a-z]';
		$digit = '[0-9]';
		$alphanum = '[a-z0-9]';
		$x = 'x'; # private use singleton
		$singleton = '[a-wy-z]'; # other singleton
		$s = $lenient ? '[-_]' : '-';

		$language = "$alpha{2,8}|$alpha{2,3}$s$alpha{3}";
		$script = "$alpha{4}"; # ISO 15924
		$region = "(?:$alpha{2}|$digit{3})"; # ISO 3166-1 alpha-2 or UN M.49
		$variant = "(?:$alphanum{5,8}|$digit$alphanum{3})";
		$extension = "$singleton(?:$s$alphanum{2,8})+";
		$privateUse = "$x(?:$s$alphanum{1,8})+";

		# Define certain grandfathered codes, since otherwise the regex is pretty useless.
		# Since these are limited, this is safe even later changes to the registry --
		# the only oddity is that it might change the type of the tag, and thus
		# the results from the capturing groups.
		# http://www.iana.org/assignments/language-subtag-registry

		$grandfathered = "en{$s}GB{$s}oed"
			. "|i{$s}(?:ami|bnn|default|enochian|hak|klingon|lux|mingo|navajo|pwn|tao|tay|tsu)"
			. "|no{$s}(?:bok|nyn)"
			. "|sgn{$s}(?:BE{$s}(?:fr|nl)|CH{$s}de)"
			. "|zh{$s}min{$s}nan";

		$variantList = "$variant(?:$s$variant)*";
		$extensionList = "$extension(?:$s$extension)*";

		$langtag = "(?:($language)"
			. "(?:$s$script)?"
			. "(?:$s$region)?"
			. "(?:$s$variantList)?"
			. "(?:$s$extensionList)?"
			. "(?:$s$privateUse)?)";

		# The final breakdown, with capturing groups for each of these components
		# The variants, extensions, grandfathered, and private-use may have interior '-'

		$root = "^(?:$langtag|$privateUse|$grandfathered)$";

		return (bool)preg_match( "/$root/", strtolower( $code ) );
	}

	/**
	 * Returns true if a language code string is of a valid form, whether or
	 * not it exists. This includes codes which are used solely for
	 * customisation via the MediaWiki namespace.
	 *
	 * @param $code string
	 *
	 * @return bool
	 */
	public static function isValidCode( $code ) {
		static $cache = array();
		if ( isset( $cache[$code] ) ) {
			return $cache[$code];
		}
		// People think language codes are html safe, so enforce it.
		// Ideally we should only allow a-zA-Z0-9-
		// but, .+ and other chars are often used for {{int:}} hacks
		// see bugs 37564, 37587, 36938
		$cache[$code] =
			strcspn( $code, ":/\\\000&<>'\"" ) === strlen( $code )
			&& !preg_match( Title::getTitleInvalidRegex(), $code );

		return $cache[$code];
	}

	/**
	 * Returns true if a language code is of a valid form for the purposes of
	 * internal customisation of MediaWiki, via Messages*.php or *.json.
	 *
	 * @param $code string
	 *
	 * @throws MWException
	 * @since 1.18
	 * @return bool
	 */
	public static function isValidBuiltInCode( $code ) {

		if ( !is_string( $code ) ) {
			if ( is_object( $code ) ) {
				$addmsg = " of class " . get_class( $code );
			} else {
				$addmsg = '';
			}
			$type = gettype( $code );
			throw new MWException( __METHOD__ . " must be passed a string, $type given$addmsg" );
		}

		return (bool)preg_match( '/^[a-z0-9-]{2,}$/i', $code );
	}

	/**
	 * Returns true if a language code is an IETF tag known to MediaWiki.
	 *
	 * @param $code string
	 *
	 * @since 1.21
	 * @return bool
	 */
	public static function isKnownLanguageTag( $tag ) {
		static $coreLanguageNames;

		// Quick escape for invalid input to avoid exceptions down the line
		// when code tries to process tags which are not valid at all.
		if ( !self::isValidBuiltInCode( $tag ) ) {
			return false;
		}

		if ( $coreLanguageNames === null ) {
			global $IP;
			include "$IP/languages/Names.php";
		}

		if ( isset( $coreLanguageNames[$tag] )
			|| self::fetchLanguageName( $tag, $tag ) !== ''
		) {
			return true;
		}

		return false;
	}

	/**
	 * @param $code
	 * @return String Name of the language class
	 */
	public static function classFromCode( $code ) {
		if ( $code == 'en' ) {
			return 'Language';
		} else {
			return 'Language' . str_replace( '-', '_', ucfirst( $code ) );
		}
	}

	/**
	 * Includes language class files
	 *
	 * @param $class string Name of the language class
	 */
	public static function preloadLanguageClass( $class ) {
		global $IP;

		if ( $class === 'Language' ) {
			return;
		}

		if ( file_exists( "$IP/languages/classes/$class.php" ) ) {
			include_once "$IP/languages/classes/$class.php";
		}
	}

	/**
	 * Get the LocalisationCache instance
	 *
	 * @return LocalisationCache
	 */
	public static function getLocalisationCache() {
		if ( is_null( self::$dataCache ) ) {
			global $wgLocalisationCacheConf;
			$class = $wgLocalisationCacheConf['class'];
			self::$dataCache = new $class( $wgLocalisationCacheConf );
		}
		return self::$dataCache;
	}

	function __construct() {
		$this->mConverter = new FakeConverter( $this );
		// Set the code to the name of the descendant
		if ( get_class( $this ) == 'Language' ) {
			$this->mCode = 'en';
		} else {
			$this->mCode = str_replace( '_', '-', strtolower( substr( get_class( $this ), 8 ) ) );
		}
		self::getLocalisationCache();
	}

	/**
	 * Reduce memory usage
	 */
	function __destruct() {
		foreach ( $this as $name => $value ) {
			unset( $this->$name );
		}
	}

	/**
	 * Hook which will be called if this is the content language.
	 * Descendants can use this to register hook functions or modify globals
	 */
	function initContLang() { }

	/**
	 * Same as getFallbacksFor for current language.
	 * @return array|bool
	 * @deprecated in 1.19
	 */
	function getFallbackLanguageCode() {
		wfDeprecated( __METHOD__, '1.19' );
		return self::getFallbackFor( $this->mCode );
	}

	/**
	 * @return array
	 * @since 1.19
	 */
	function getFallbackLanguages() {
		return self::getFallbacksFor( $this->mCode );
	}

	/**
	 * Exports $wgBookstoreListEn
	 * @return array
	 */
	function getBookstoreList() {
		return self::$dataCache->getItem( $this->mCode, 'bookstoreList' );
	}

	/**
	 * Returns an array of localised namespaces indexed by their numbers. If the namespace is not
	 * available in localised form, it will be included in English.
	 *
	 * @return array
	 */
	public function getNamespaces() {
		if ( is_null( $this->namespaceNames ) ) {
			global $wgMetaNamespace, $wgMetaNamespaceTalk, $wgExtraNamespaces;

			$this->namespaceNames = self::$dataCache->getItem( $this->mCode, 'namespaceNames' );
			$validNamespaces = MWNamespace::getCanonicalNamespaces();

			$this->namespaceNames = $wgExtraNamespaces + $this->namespaceNames + $validNamespaces;

			$this->namespaceNames[NS_PROJECT] = $wgMetaNamespace;
			if ( $wgMetaNamespaceTalk ) {
				$this->namespaceNames[NS_PROJECT_TALK] = $wgMetaNamespaceTalk;
			} else {
				$talk = $this->namespaceNames[NS_PROJECT_TALK];
				$this->namespaceNames[NS_PROJECT_TALK] =
					$this->fixVariableInNamespace( $talk );
			}

			# Sometimes a language will be localised but not actually exist on this wiki.
			foreach ( $this->namespaceNames as $key => $text ) {
				if ( !isset( $validNamespaces[$key] ) ) {
					unset( $this->namespaceNames[$key] );
				}
			}

			# The above mixing may leave namespaces out of canonical order.
			# Re-order by namespace ID number...
			ksort( $this->namespaceNames );

			wfRunHooks( 'LanguageGetNamespaces', array( &$this->namespaceNames ) );
		}
		return $this->namespaceNames;
	}

	/**
	 * Arbitrarily set all of the namespace names at once. Mainly used for testing
	 * @param $namespaces Array of namespaces (id => name)
	 */
	public function setNamespaces( array $namespaces ) {
		$this->namespaceNames = $namespaces;
		$this->mNamespaceIds = null;
	}

	/**
	 * Resets all of the namespace caches. Mainly used for testing
	 */
	public function resetNamespaces() {
		$this->namespaceNames = null;
		$this->mNamespaceIds = null;
		$this->namespaceAliases = null;
	}

	/**
	 * A convenience function that returns the same thing as
	 * getNamespaces() except with the array values changed to ' '
	 * where it found '_', useful for producing output to be displayed
	 * e.g. in <select> forms.
	 *
	 * @return array
	 */
	function getFormattedNamespaces() {
		$ns = $this->getNamespaces();
		foreach ( $ns as $k => $v ) {
			$ns[$k] = strtr( $v, '_', ' ' );
		}
		return $ns;
	}

	/**
	 * Get a namespace value by key
	 * <code>
	 * $mw_ns = $wgContLang->getNsText( NS_MEDIAWIKI );
	 * echo $mw_ns; // prints 'MediaWiki'
	 * </code>
	 *
	 * @param $index Int: the array key of the namespace to return
	 * @return mixed, string if the namespace value exists, otherwise false
	 */
	function getNsText( $index ) {
		$ns = $this->getNamespaces();
		return isset( $ns[$index] ) ? $ns[$index] : false;
	}

	/**
	 * A convenience function that returns the same thing as
	 * getNsText() except with '_' changed to ' ', useful for
	 * producing output.
	 *
	 * <code>
	 * $mw_ns = $wgContLang->getFormattedNsText( NS_MEDIAWIKI_TALK );
	 * echo $mw_ns; // prints 'MediaWiki talk'
	 * </code>
	 *
	 * @param int $index The array key of the namespace to return
	 * @return string Namespace name without underscores (empty string if namespace does not exist)
	 */
	function getFormattedNsText( $index ) {
		$ns = $this->getNsText( $index );
		return strtr( $ns, '_', ' ' );
	}

	/**
	 * Returns gender-dependent namespace alias if available.
	 * See https://www.mediawiki.org/wiki/Manual:$wgExtraGenderNamespaces
	 * @param $index Int: namespace index
	 * @param $gender String: gender key (male, female... )
	 * @return String
	 * @since 1.18
	 */
	function getGenderNsText( $index, $gender ) {
		global $wgExtraGenderNamespaces;

		$ns = $wgExtraGenderNamespaces + self::$dataCache->getItem( $this->mCode, 'namespaceGenderAliases' );
		return isset( $ns[$index][$gender] ) ? $ns[$index][$gender] : $this->getNsText( $index );
	}

	/**
	 * Whether this language uses gender-dependent namespace aliases.
	 * See https://www.mediawiki.org/wiki/Manual:$wgExtraGenderNamespaces
	 * @return bool
	 * @since 1.18
	 */
	function needsGenderDistinction() {
		global $wgExtraGenderNamespaces, $wgExtraNamespaces;
		if ( count( $wgExtraGenderNamespaces ) > 0 ) {
			// $wgExtraGenderNamespaces overrides everything
			return true;
		} elseif ( isset( $wgExtraNamespaces[NS_USER] ) && isset( $wgExtraNamespaces[NS_USER_TALK] ) ) {
			/// @todo There may be other gender namespace than NS_USER & NS_USER_TALK in the future
			// $wgExtraNamespaces overrides any gender aliases specified in i18n files
			return false;
		} else {
			// Check what is in i18n files
			$aliases = self::$dataCache->getItem( $this->mCode, 'namespaceGenderAliases' );
			return count( $aliases ) > 0;
		}
	}

	/**
	 * Get a namespace key by value, case insensitive.
	 * Only matches namespace names for the current language, not the
	 * canonical ones defined in Namespace.php.
	 *
	 * @param $text String
	 * @return mixed An integer if $text is a valid value otherwise false
	 */
	function getLocalNsIndex( $text ) {
		$lctext = $this->lc( $text );
		$ids = $this->getNamespaceIds();
		return isset( $ids[$lctext] ) ? $ids[$lctext] : false;
	}

	/**
	 * @return array
	 */
	function getNamespaceAliases() {
		if ( is_null( $this->namespaceAliases ) ) {
			$aliases = self::$dataCache->getItem( $this->mCode, 'namespaceAliases' );
			if ( !$aliases ) {
				$aliases = array();
			} else {
				foreach ( $aliases as $name => $index ) {
					if ( $index === NS_PROJECT_TALK ) {
						unset( $aliases[$name] );
						$name = $this->fixVariableInNamespace( $name );
						$aliases[$name] = $index;
					}
				}
			}

			global $wgExtraGenderNamespaces;
			$genders = $wgExtraGenderNamespaces + (array)self::$dataCache->getItem( $this->mCode, 'namespaceGenderAliases' );
			foreach ( $genders as $index => $forms ) {
				foreach ( $forms as $alias ) {
					$aliases[$alias] = $index;
				}
			}

			# Also add converted namespace names as aliases, to avoid confusion.
			$convertedNames = array();
			foreach ( $this->getVariants() as $variant ) {
				if ( $variant === $this->mCode ) {
					continue;
				}
				foreach ( $this->getNamespaces() as $ns => $_ ) {
					$convertedNames[$this->getConverter()->convertNamespace( $ns, $variant )] = $ns;
				}
			}

			$this->namespaceAliases = $aliases + $convertedNames;
		}
		return $this->namespaceAliases;
	}

	/**
	 * @return array
	 */
	function getNamespaceIds() {
		if ( is_null( $this->mNamespaceIds ) ) {
			global $wgNamespaceAliases;
			# Put namespace names and aliases into a hashtable.
			# If this is too slow, then we should arrange it so that it is done
			# before caching. The catch is that at pre-cache time, the above
			# class-specific fixup hasn't been done.
			$this->mNamespaceIds = array();
			foreach ( $this->getNamespaces() as $index => $name ) {
				$this->mNamespaceIds[$this->lc( $name )] = $index;
			}
			foreach ( $this->getNamespaceAliases() as $name => $index ) {
				$this->mNamespaceIds[$this->lc( $name )] = $index;
			}
			if ( $wgNamespaceAliases ) {
				foreach ( $wgNamespaceAliases as $name => $index ) {
					$this->mNamespaceIds[$this->lc( $name )] = $index;
				}
			}
		}
		return $this->mNamespaceIds;
	}

	/**
	 * Get a namespace key by value, case insensitive.  Canonical namespace
	 * names override custom ones defined for the current language.
	 *
	 * @param $text String
	 * @return mixed An integer if $text is a valid value otherwise false
	 */
	function getNsIndex( $text ) {
		$lctext = $this->lc( $text );
		$ns = MWNamespace::getCanonicalIndex( $lctext );
		if ( $ns !== null ) {
			return $ns;
		}
		$ids = $this->getNamespaceIds();
		return isset( $ids[$lctext] ) ? $ids[$lctext] : false;
	}

	/**
	 * short names for language variants used for language conversion links.
	 *
	 * @param $code String
	 * @param $usemsg bool Use the "variantname-xyz" message if it exists
	 * @return string
	 */
	function getVariantname( $code, $usemsg = true ) {
		$msg = "variantname-$code";
		if ( $usemsg && wfMessage( $msg )->exists() ) {
			return $this->getMessageFromDB( $msg );
		}
		$name = self::fetchLanguageName( $code );
		if ( $name ) {
			return $name; # if it's defined as a language name, show that
		} else {
			# otherwise, output the language code
			return $code;
		}
	}

	/**
	 * @param $name string
	 * @return string
	 */
	function specialPage( $name ) {
		$aliases = $this->getSpecialPageAliases();
		if ( isset( $aliases[$name][0] ) ) {
			$name = $aliases[$name][0];
		}
		return $this->getNsText( NS_SPECIAL ) . ':' . $name;
	}

	/**
	 * @return array
	 */
	function getDatePreferences() {
		return self::$dataCache->getItem( $this->mCode, 'datePreferences' );
	}

	/**
	 * @return array
	 */
	function getDateFormats() {
		return self::$dataCache->getItem( $this->mCode, 'dateFormats' );
	}

	/**
	 * @return array|string
	 */
	function getDefaultDateFormat() {
		$df = self::$dataCache->getItem( $this->mCode, 'defaultDateFormat' );
		if ( $df === 'dmy or mdy' ) {
			global $wgAmericanDates;
			return $wgAmericanDates ? 'mdy' : 'dmy';
		} else {
			return $df;
		}
	}

	/**
	 * @return array
	 */
	function getDatePreferenceMigrationMap() {
		return self::$dataCache->getItem( $this->mCode, 'datePreferenceMigrationMap' );
	}

	/**
	 * @param $image
	 * @return array|null
	 */
	function getImageFile( $image ) {
		return self::$dataCache->getSubitem( $this->mCode, 'imageFiles', $image );
	}

	/**
	 * @return array
	 */
	function getExtraUserToggles() {
		return (array)self::$dataCache->getItem( $this->mCode, 'extraUserToggles' );
	}

	/**
	 * @param $tog
	 * @return string
	 */
	function getUserToggle( $tog ) {
		return $this->getMessageFromDB( "tog-$tog" );
	}

	/**
	 * Get native language names, indexed by code.
	 * Only those defined in MediaWiki, no other data like CLDR.
	 * If $customisedOnly is true, only returns codes with a messages file
	 *
	 * @param $customisedOnly bool
	 *
	 * @return array
	 * @deprecated in 1.20, use fetchLanguageNames()
	 */
	public static function getLanguageNames( $customisedOnly = false ) {
		return self::fetchLanguageNames( null, $customisedOnly ? 'mwfile' : 'mw' );
	}

	/**
	 * Get translated language names. This is done on best effort and
	 * by default this is exactly the same as Language::getLanguageNames.
	 * The CLDR extension provides translated names.
	 * @param $code String Language code.
	 * @return Array language code => language name
	 * @since 1.18.0
	 * @deprecated in 1.20, use fetchLanguageNames()
	 */
	public static function getTranslatedLanguageNames( $code ) {
		return self::fetchLanguageNames( $code, 'all' );
	}

	/**
	 * Get an array of language names, indexed by code.
	 * @param $inLanguage null|string: Code of language in which to return the names
	 *		Use null for autonyms (native names)
	 * @param $include string:
	 *		'all' all available languages
	 *		'mw' only if the language is defined in MediaWiki or wgExtraLanguageNames (default)
	 *		'mwfile' only if the language is in 'mw' *and* has a message file
	 * @return array: language code => language name
	 * @since 1.20
	 */
	public static function fetchLanguageNames( $inLanguage = null, $include = 'mw' ) {
		global $wgExtraLanguageNames;
		static $coreLanguageNames;

		if ( $coreLanguageNames === null ) {
			global $IP;
			include "$IP/languages/Names.php";
		}

		$names = array();

		if ( $inLanguage ) {
			# TODO: also include when $inLanguage is null, when this code is more efficient
			wfRunHooks( 'LanguageGetTranslatedLanguageNames', array( &$names, $inLanguage ) );
		}

		$mwNames = $wgExtraLanguageNames + $coreLanguageNames;
		foreach ( $mwNames as $mwCode => $mwName ) {
			# - Prefer own MediaWiki native name when not using the hook
			# - For other names just add if not added through the hook
			if ( $mwCode === $inLanguage || !isset( $names[$mwCode] ) ) {
				$names[$mwCode] = $mwName;
			}
		}

		if ( $include === 'all' ) {
			return $names;
		}

		$returnMw = array();
		$coreCodes = array_keys( $mwNames );
		foreach ( $coreCodes as $coreCode ) {
			$returnMw[$coreCode] = $names[$coreCode];
		}

		if ( $include === 'mwfile' ) {
			$namesMwFile = array();
			# We do this using a foreach over the codes instead of a directory
			# loop so that messages files in extensions will work correctly.
			foreach ( $returnMw as $code => $value ) {
				if ( is_readable( self::getMessagesFileName( $code ) )
					|| is_readable( self::getJsonMessagesFileName( $code ) )
				) {
					$namesMwFile[$code] = $names[$code];
				}
			}

			return $namesMwFile;
		}

		# 'mw' option; default if it's not one of the other two options (all/mwfile)
		return $returnMw;
	}

	/**
	 * @param $code string: The code of the language for which to get the name
	 * @param $inLanguage null|string: Code of language in which to return the name (null for autonyms)
	 * @param $include string: 'all', 'mw' or 'mwfile'; see fetchLanguageNames()
	 * @return string: Language name or empty
	 * @since 1.20
	 */
	public static function fetchLanguageName( $code, $inLanguage = null, $include = 'all' ) {
		$code = strtolower( $code );
		$array = self::fetchLanguageNames( $inLanguage, $include );
		return !array_key_exists( $code, $array ) ? '' : $array[$code];
	}

	/**
	 * Get a message from the MediaWiki namespace.
	 *
	 * @param $msg String: message name
	 * @return string
	 */
	function getMessageFromDB( $msg ) {
		return wfMessage( $msg )->inLanguage( $this )->text();
	}

	/**
	 * Get the native language name of $code.
	 * Only if defined in MediaWiki, no other data like CLDR.
	 * @param $code string
	 * @return string
	 * @deprecated in 1.20, use fetchLanguageName()
	 */
	function getLanguageName( $code ) {
		return self::fetchLanguageName( $code );
	}

	/**
	 * @param $key string
	 * @return string
	 */
	function getMonthName( $key ) {
		return $this->getMessageFromDB( self::$mMonthMsgs[$key - 1] );
	}

	/**
	 * @return array
	 */
	function getMonthNamesArray() {
		$monthNames = array( '' );
		for ( $i = 1; $i < 13; $i++ ) {
			$monthNames[] = $this->getMonthName( $i );
		}
		return $monthNames;
	}

	/**
	 * @param $key string
	 * @return string
	 */
	function getMonthNameGen( $key ) {
		return $this->getMessageFromDB( self::$mMonthGenMsgs[$key - 1] );
	}

	/**
	 * @param $key string
	 * @return string
	 */
	function getMonthAbbreviation( $key ) {
		return $this->getMessageFromDB( self::$mMonthAbbrevMsgs[$key - 1] );
	}

	/**
	 * @return array
	 */
	function getMonthAbbreviationsArray() {
		$monthNames = array( '' );
		for ( $i = 1; $i < 13; $i++ ) {
			$monthNames[] = $this->getMonthAbbreviation( $i );
		}
		return $monthNames;
	}

	/**
	 * @param $key string
	 * @return string
	 */
	function getWeekdayName( $key ) {
		return $this->getMessageFromDB( self::$mWeekdayMsgs[$key - 1] );
	}

	/**
	 * @param $key string
	 * @return string
	 */
	function getWeekdayAbbreviation( $key ) {
		return $this->getMessageFromDB( self::$mWeekdayAbbrevMsgs[$key - 1] );
	}

	/**
	 * @param $key string
	 * @return string
	 */
	function getIranianCalendarMonthName( $key ) {
		return $this->getMessageFromDB( self::$mIranianCalendarMonthMsgs[$key - 1] );
	}

	/**
	 * @param $key string
	 * @return string
	 */
	function getHebrewCalendarMonthName( $key ) {
		return $this->getMessageFromDB( self::$mHebrewCalendarMonthMsgs[$key - 1] );
	}

	/**
	 * @param $key string
	 * @return string
	 */
	function getHebrewCalendarMonthNameGen( $key ) {
		return $this->getMessageFromDB( self::$mHebrewCalendarMonthGenMsgs[$key - 1] );
	}

	/**
	 * @param $key string
	 * @return string
	 */
	function getHijriCalendarMonthName( $key ) {
		return $this->getMessageFromDB( self::$mHijriCalendarMonthMsgs[$key - 1] );
	}

	/**
	 * This is a workalike of PHP's date() function, but with better
	 * internationalisation, a reduced set of format characters, and a better
	 * escaping format.
	 *
	 * Supported format characters are dDjlNwzWFmMntLoYyaAgGhHiscrUeIOPTZ. See
	 * the PHP manual for definitions. There are a number of extensions, which
	 * start with "x":
	 *
	 *    xn   Do not translate digits of the next numeric format character
	 *    xN   Toggle raw digit (xn) flag, stays set until explicitly unset
	 *    xr   Use roman numerals for the next numeric format character
	 *    xh   Use hebrew numerals for the next numeric format character
	 *    xx   Literal x
	 *    xg   Genitive month name
	 *
	 *    xij  j (day number) in Iranian calendar
	 *    xiF  F (month name) in Iranian calendar
	 *    xin  n (month number) in Iranian calendar
	 *    xiy  y (two digit year) in Iranian calendar
	 *    xiY  Y (full year) in Iranian calendar
	 *
	 *    xjj  j (day number) in Hebrew calendar
	 *    xjF  F (month name) in Hebrew calendar
	 *    xjt  t (days in month) in Hebrew calendar
	 *    xjx  xg (genitive month name) in Hebrew calendar
	 *    xjn  n (month number) in Hebrew calendar
	 *    xjY  Y (full year) in Hebrew calendar
	 *
	 *    xmj  j (day number) in Hijri calendar
	 *    xmF  F (month name) in Hijri calendar
	 *    xmn  n (month number) in Hijri calendar
	 *    xmY  Y (full year) in Hijri calendar
	 *
	 *    xkY  Y (full year) in Thai solar calendar. Months and days are
	 *                       identical to the Gregorian calendar
	 *    xoY  Y (full year) in Minguo calendar or Juche year.
	 *                       Months and days are identical to the
	 *                       Gregorian calendar
	 *    xtY  Y (full year) in Japanese nengo. Months and days are
	 *                       identical to the Gregorian calendar
	 *
	 * Characters enclosed in double quotes will be considered literal (with
	 * the quotes themselves removed). Unmatched quotes will be considered
	 * literal quotes. Example:
	 *
	 * "The month is" F       => The month is January
	 * i's"                   => 20'11"
	 *
	 * Backslash escaping is also supported.
	 *
	 * Input timestamp is assumed to be pre-normalized to the desired local
	 * time zone, if any. Note that the format characters crUeIOPTZ will assume
	 * $ts is UTC if $zone is not given.
	 *
	 * @param $format String
	 * @param $ts String: 14-character timestamp
	 *      YYYYMMDDHHMMSS
	 *      01234567890123
	 * @param $zone DateTimeZone: Timezone of $ts
	 * @todo handling of "o" format character for Iranian, Hebrew, Hijri & Thai?
	 *
	 * @throws MWException
	 * @return string
	 */
	function sprintfDate( $format, $ts, DateTimeZone $zone = null ) {
		$s = '';
		$raw = false;
		$roman = false;
		$hebrewNum = false;
		$dateTimeObj = false;
		$rawToggle = false;
		$iranian = false;
		$hebrew = false;
		$hijri = false;
		$thai = false;
		$minguo = false;
		$tenno = false;

		if ( strlen( $ts ) !== 14 ) {
			throw new MWException( __METHOD__ . ": The timestamp $ts should have 14 characters" );
		}

		if ( !ctype_digit( $ts ) ) {
			throw new MWException( __METHOD__ . ": The timestamp $ts should be a number" );
		}

		for ( $p = 0; $p < strlen( $format ); $p++ ) {
			$num = false;
			$code = $format[$p];
			if ( $code == 'x' && $p < strlen( $format ) - 1 ) {
				$code .= $format[++$p];
			}

			if ( ( $code === 'xi' || $code == 'xj' || $code == 'xk' || $code == 'xm' || $code == 'xo' || $code == 'xt' ) && $p < strlen( $format ) - 1 ) {
				$code .= $format[++$p];
			}

			switch ( $code ) {
				case 'xx':
					$s .= 'x';
					break;
				case 'xn':
					$raw = true;
					break;
				case 'xN':
					$rawToggle = !$rawToggle;
					break;
				case 'xr':
					$roman = true;
					break;
				case 'xh':
					$hebrewNum = true;
					break;
				case 'xg':
					$s .= $this->getMonthNameGen( substr( $ts, 4, 2 ) );
					break;
				case 'xjx':
					if ( !$hebrew ) {
						$hebrew = self::tsToHebrew( $ts );
					}
					$s .= $this->getHebrewCalendarMonthNameGen( $hebrew[1] );
					break;
				case 'd':
					$num = substr( $ts, 6, 2 );
					break;
				case 'D':
					if ( !$dateTimeObj ) {
						$dateTimeObj = DateTime::createFromFormat(
							'YmdHis', $ts, $zone ?: new DateTimeZone( 'UTC' )
						);
					}
					$s .= $this->getWeekdayAbbreviation( $dateTimeObj->format( 'w' ) + 1 );
					break;
				case 'j':
					$num = intval( substr( $ts, 6, 2 ) );
					break;
				case 'xij':
					if ( !$iranian ) {
						$iranian = self::tsToIranian( $ts );
					}
					$num = $iranian[2];
					break;
				case 'xmj':
					if ( !$hijri ) {
						$hijri = self::tsToHijri( $ts );
					}
					$num = $hijri[2];
					break;
				case 'xjj':
					if ( !$hebrew ) {
						$hebrew = self::tsToHebrew( $ts );
					}
					$num = $hebrew[2];
					break;
				case 'l':
					if ( !$dateTimeObj ) {
						$dateTimeObj = DateTime::createFromFormat(
							'YmdHis', $ts, $zone ?: new DateTimeZone( 'UTC' )
						);
					}
					$s .= $this->getWeekdayName( $dateTimeObj->format( 'w' ) + 1 );
					break;
				case 'F':
					$s .= $this->getMonthName( substr( $ts, 4, 2 ) );
					break;
				case 'xiF':
					if ( !$iranian ) {
						$iranian = self::tsToIranian( $ts );
					}
					$s .= $this->getIranianCalendarMonthName( $iranian[1] );
					break;
				case 'xmF':
					if ( !$hijri ) {
						$hijri = self::tsToHijri( $ts );
					}
					$s .= $this->getHijriCalendarMonthName( $hijri[1] );
					break;
				case 'xjF':
					if ( !$hebrew ) {
						$hebrew = self::tsToHebrew( $ts );
					}
					$s .= $this->getHebrewCalendarMonthName( $hebrew[1] );
					break;
				case 'm':
					$num = substr( $ts, 4, 2 );
					break;
				case 'M':
					$s .= $this->getMonthAbbreviation( substr( $ts, 4, 2 ) );
					break;
				case 'n':
					$num = intval( substr( $ts, 4, 2 ) );
					break;
				case 'xin':
					if ( !$iranian ) {
						$iranian = self::tsToIranian( $ts );
					}
					$num = $iranian[1];
					break;
				case 'xmn':
					if ( !$hijri ) {
						$hijri = self::tsToHijri ( $ts );
					}
					$num = $hijri[1];
					break;
				case 'xjn':
					if ( !$hebrew ) {
						$hebrew = self::tsToHebrew( $ts );
					}
					$num = $hebrew[1];
					break;
				case 'xjt':
					if ( !$hebrew ) {
						$hebrew = self::tsToHebrew( $ts );
					}
					$num = $hebrew[3];
					break;
				case 'Y':
					$num = substr( $ts, 0, 4 );
					break;
				case 'xiY':
					if ( !$iranian ) {
						$iranian = self::tsToIranian( $ts );
					}
					$num = $iranian[0];
					break;
				case 'xmY':
					if ( !$hijri ) {
						$hijri = self::tsToHijri( $ts );
					}
					$num = $hijri[0];
					break;
				case 'xjY':
					if ( !$hebrew ) {
						$hebrew = self::tsToHebrew( $ts );
					}
					$num = $hebrew[0];
					break;
				case 'xkY':
					if ( !$thai ) {
						$thai = self::tsToYear( $ts, 'thai' );
					}
					$num = $thai[0];
					break;
				case 'xoY':
					if ( !$minguo ) {
						$minguo = self::tsToYear( $ts, 'minguo' );
					}
					$num = $minguo[0];
					break;
				case 'xtY':
					if ( !$tenno ) {
						$tenno = self::tsToYear( $ts, 'tenno' );
					}
					$num = $tenno[0];
					break;
				case 'y':
					$num = substr( $ts, 2, 2 );
					break;
				case 'xiy':
					if ( !$iranian ) {
						$iranian = self::tsToIranian( $ts );
					}
					$num = substr( $iranian[0], -2 );
					break;
				case 'a':
					$s .= intval( substr( $ts, 8, 2 ) ) < 12 ? 'am' : 'pm';
					break;
				case 'A':
					$s .= intval( substr( $ts, 8, 2 ) ) < 12 ? 'AM' : 'PM';
					break;
				case 'g':
					$h = substr( $ts, 8, 2 );
					$num = $h % 12 ? $h % 12 : 12;
					break;
				case 'G':
					$num = intval( substr( $ts, 8, 2 ) );
					break;
				case 'h':
					$h = substr( $ts, 8, 2 );
					$num = sprintf( '%02d', $h % 12 ? $h % 12 : 12 );
					break;
				case 'H':
					$num = substr( $ts, 8, 2 );
					break;
				case 'i':
					$num = substr( $ts, 10, 2 );
					break;
				case 's':
					$num = substr( $ts, 12, 2 );
					break;
				case 'c':
				case 'r':
				case 'e':
				case 'O':
				case 'P':
				case 'T':
					// Pass through string from $dateTimeObj->format()
					if ( !$dateTimeObj ) {
						$dateTimeObj = DateTime::createFromFormat(
							'YmdHis', $ts, $zone ?: new DateTimeZone( 'UTC' )
						);
					}
					$s .= $dateTimeObj->format( $code );
					break;
				case 'w':
				case 'N':
				case 'z':
				case 'W':
				case 't':
				case 'L':
				case 'o':
				case 'U':
				case 'I':
				case 'Z':
					// Pass through number from $dateTimeObj->format()
					if ( !$dateTimeObj ) {
						$dateTimeObj = DateTime::createFromFormat(
							'YmdHis', $ts, $zone ?: new DateTimeZone( 'UTC' )
						);
					}
					$num = $dateTimeObj->format( $code );
					break;
				case '\\':
					# Backslash escaping
					if ( $p < strlen( $format ) - 1 ) {
						$s .= $format[++$p];
					} else {
						$s .= '\\';
					}
					break;
				case '"':
					# Quoted literal
					if ( $p < strlen( $format ) - 1 ) {
						$endQuote = strpos( $format, '"', $p + 1 );
						if ( $endQuote === false ) {
							# No terminating quote, assume literal "
							$s .= '"';
						} else {
							$s .= substr( $format, $p + 1, $endQuote - $p - 1 );
							$p = $endQuote;
						}
					} else {
						# Quote at end of string, assume literal "
						$s .= '"';
					}
					break;
				default:
					$s .= $format[$p];
			}
			if ( $num !== false ) {
				if ( $rawToggle || $raw ) {
					$s .= $num;
					$raw = false;
				} elseif ( $roman ) {
					$s .= Language::romanNumeral( $num );
					$roman = false;
				} elseif ( $hebrewNum ) {
					$s .= self::hebrewNumeral( $num );
					$hebrewNum = false;
				} else {
					$s .= $this->formatNum( $num, true );
				}
			}
		}
		return $s;
	}

	private static $GREG_DAYS = array( 31, 28, 31, 30, 31, 30, 31, 31, 30, 31, 30, 31 );
	private static $IRANIAN_DAYS = array( 31, 31, 31, 31, 31, 31, 30, 30, 30, 30, 30, 29 );

	/**
	 * Algorithm by Roozbeh Pournader and Mohammad Toossi to convert
	 * Gregorian dates to Iranian dates. Originally written in C, it
	 * is released under the terms of GNU Lesser General Public
	 * License. Conversion to PHP was performed by Niklas Laxström.
	 *
	 * Link: http://www.farsiweb.info/jalali/jalali.c
	 *
	 * @param $ts string
	 *
	 * @return string
	 */
	private static function tsToIranian( $ts ) {
		$gy = substr( $ts, 0, 4 ) -1600;
		$gm = substr( $ts, 4, 2 ) -1;
		$gd = substr( $ts, 6, 2 ) -1;

		# Days passed from the beginning (including leap years)
		$gDayNo = 365 * $gy
			+ floor( ( $gy + 3 ) / 4 )
			- floor( ( $gy + 99 ) / 100 )
			+ floor( ( $gy + 399 ) / 400 );

		// Add days of the past months of this year
		for ( $i = 0; $i < $gm; $i++ ) {
			$gDayNo += self::$GREG_DAYS[$i];
		}

		// Leap years
		if ( $gm > 1 && ( ( $gy % 4 === 0 && $gy % 100 !== 0 || ( $gy % 400 == 0 ) ) ) ) {
			$gDayNo++;
		}

		// Days passed in current month
		$gDayNo += (int)$gd;

		$jDayNo = $gDayNo - 79;

		$jNp = floor( $jDayNo / 12053 );
		$jDayNo %= 12053;

		$jy = 979 + 33 * $jNp + 4 * floor( $jDayNo / 1461 );
		$jDayNo %= 1461;

		if ( $jDayNo >= 366 ) {
			$jy += floor( ( $jDayNo - 1 ) / 365 );
			$jDayNo = floor( ( $jDayNo - 1 ) % 365 );
		}

		for ( $i = 0; $i < 11 && $jDayNo >= self::$IRANIAN_DAYS[$i]; $i++ ) {
			$jDayNo -= self::$IRANIAN_DAYS[$i];
		}

		$jm = $i + 1;
		$jd = $jDayNo + 1;

		return array( $jy, $jm, $jd );
	}

	/**
	 * Converting Gregorian dates to Hijri dates.
	 *
	 * Based on a PHP-Nuke block by Sharjeel which is released under GNU/GPL license
	 *
	 * @see http://phpnuke.org/modules.php?name=News&file=article&sid=8234&mode=thread&order=0&thold=0
	 *
	 * @param $ts string
	 *
	 * @return string
	 */
	private static function tsToHijri( $ts ) {
		$year = substr( $ts, 0, 4 );
		$month = substr( $ts, 4, 2 );
		$day = substr( $ts, 6, 2 );

		$zyr = $year;
		$zd = $day;
		$zm = $month;
		$zy = $zyr;

		if (
			( $zy > 1582 ) || ( ( $zy == 1582 ) && ( $zm > 10 ) ) ||
			( ( $zy == 1582 ) && ( $zm == 10 ) && ( $zd > 14 ) )
		) {
			$zjd = (int)( ( 1461 * ( $zy + 4800 + (int)( ( $zm - 14 ) / 12 ) ) ) / 4 ) +
					(int)( ( 367 * ( $zm - 2 - 12 * ( (int)( ( $zm - 14 ) / 12 ) ) ) ) / 12 ) -
					(int)( ( 3 * (int)( ( ( $zy + 4900 + (int)( ( $zm - 14 ) / 12 ) ) / 100 ) ) ) / 4 ) +
					$zd - 32075;
		} else {
			$zjd = 367 * $zy - (int)( ( 7 * ( $zy + 5001 + (int)( ( $zm - 9 ) / 7 ) ) ) / 4 ) +
								(int)( ( 275 * $zm ) / 9 ) + $zd + 1729777;
		}

		$zl = $zjd -1948440 + 10632;
		$zn = (int)( ( $zl - 1 ) / 10631 );
		$zl = $zl - 10631 * $zn + 354;
		$zj = ( (int)( ( 10985 - $zl ) / 5316 ) ) * ( (int)( ( 50 * $zl ) / 17719 ) ) + ( (int)( $zl / 5670 ) ) * ( (int)( ( 43 * $zl ) / 15238 ) );
		$zl = $zl - ( (int)( ( 30 - $zj ) / 15 ) ) * ( (int)( ( 17719 * $zj ) / 50 ) ) - ( (int)( $zj / 16 ) ) * ( (int)( ( 15238 * $zj ) / 43 ) ) + 29;
		$zm = (int)( ( 24 * $zl ) / 709 );
		$zd = $zl - (int)( ( 709 * $zm ) / 24 );
		$zy = 30 * $zn + $zj - 30;

		return array( $zy, $zm, $zd );
	}

	/**
	 * Converting Gregorian dates to Hebrew dates.
	 *
	 * Based on a JavaScript code by Abu Mami and Yisrael Hersch
	 * (abu-mami@kaluach.net, http://www.kaluach.net), who permitted
	 * to translate the relevant functions into PHP and release them under
	 * GNU GPL.
	 *
	 * The months are counted from Tishrei = 1. In a leap year, Adar I is 13
	 * and Adar II is 14. In a non-leap year, Adar is 6.
	 *
	 * @param $ts string
	 *
	 * @return string
	 */
	private static function tsToHebrew( $ts ) {
		# Parse date
		$year = substr( $ts, 0, 4 );
		$month = substr( $ts, 4, 2 );
		$day = substr( $ts, 6, 2 );

		# Calculate Hebrew year
		$hebrewYear = $year + 3760;

		# Month number when September = 1, August = 12
		$month += 4;
		if ( $month > 12 ) {
			# Next year
			$month -= 12;
			$year++;
			$hebrewYear++;
		}

		# Calculate day of year from 1 September
		$dayOfYear = $day;
		for ( $i = 1; $i < $month; $i++ ) {
			if ( $i == 6 ) {
				# February
				$dayOfYear += 28;
				# Check if the year is leap
				if ( $year % 400 == 0 || ( $year % 4 == 0 && $year % 100 > 0 ) ) {
					$dayOfYear++;
				}
			} elseif ( $i == 8 || $i == 10 || $i == 1 || $i == 3 ) {
				$dayOfYear += 30;
			} else {
				$dayOfYear += 31;
			}
		}

		# Calculate the start of the Hebrew year
		$start = self::hebrewYearStart( $hebrewYear );

		# Calculate next year's start
		if ( $dayOfYear <= $start ) {
			# Day is before the start of the year - it is the previous year
			# Next year's start
			$nextStart = $start;
			# Previous year
			$year--;
			$hebrewYear--;
			# Add days since previous year's 1 September
			$dayOfYear += 365;
			if ( ( $year % 400 == 0 ) || ( $year % 100 != 0 && $year % 4 == 0 ) ) {
				# Leap year
				$dayOfYear++;
			}
			# Start of the new (previous) year
			$start = self::hebrewYearStart( $hebrewYear );
		} else {
			# Next year's start
			$nextStart = self::hebrewYearStart( $hebrewYear + 1 );
		}

		# Calculate Hebrew day of year
		$hebrewDayOfYear = $dayOfYear - $start;

		# Difference between year's days
		$diff = $nextStart - $start;
		# Add 12 (or 13 for leap years) days to ignore the difference between
		# Hebrew and Gregorian year (353 at least vs. 365/6) - now the
		# difference is only about the year type
		if ( ( $year % 400 == 0 ) || ( $year % 100 != 0 && $year % 4 == 0 ) ) {
			$diff += 13;
		} else {
			$diff += 12;
		}

		# Check the year pattern, and is leap year
		# 0 means an incomplete year, 1 means a regular year, 2 means a complete year
		# This is mod 30, to work on both leap years (which add 30 days of Adar I)
		# and non-leap years
		$yearPattern = $diff % 30;
		# Check if leap year
		$isLeap = $diff >= 30;

		# Calculate day in the month from number of day in the Hebrew year
		# Don't check Adar - if the day is not in Adar, we will stop before;
		# if it is in Adar, we will use it to check if it is Adar I or Adar II
		$hebrewDay = $hebrewDayOfYear;
		$hebrewMonth = 1;
		$days = 0;
		while ( $hebrewMonth <= 12 ) {
			# Calculate days in this month
			if ( $isLeap && $hebrewMonth == 6 ) {
				# Adar in a leap year
				if ( $isLeap ) {
					# Leap year - has Adar I, with 30 days, and Adar II, with 29 days
					$days = 30;
					if ( $hebrewDay <= $days ) {
						# Day in Adar I
						$hebrewMonth = 13;
					} else {
						# Subtract the days of Adar I
						$hebrewDay -= $days;
						# Try Adar II
						$days = 29;
						if ( $hebrewDay <= $days ) {
							# Day in Adar II
							$hebrewMonth = 14;
						}
					}
				}
			} elseif ( $hebrewMonth == 2 && $yearPattern == 2 ) {
				# Cheshvan in a complete year (otherwise as the rule below)
				$days = 30;
			} elseif ( $hebrewMonth == 3 && $yearPattern == 0 ) {
				# Kislev in an incomplete year (otherwise as the rule below)
				$days = 29;
			} else {
				# Odd months have 30 days, even have 29
				$days = 30 - ( $hebrewMonth - 1 ) % 2;
			}
			if ( $hebrewDay <= $days ) {
				# In the current month
				break;
			} else {
				# Subtract the days of the current month
				$hebrewDay -= $days;
				# Try in the next month
				$hebrewMonth++;
			}
		}

		return array( $hebrewYear, $hebrewMonth, $hebrewDay, $days );
	}

	/**
	 * This calculates the Hebrew year start, as days since 1 September.
	 * Based on Carl Friedrich Gauss algorithm for finding Easter date.
	 * Used for Hebrew date.
	 *
	 * @param $year int
	 *
	 * @return string
	 */
	private static function hebrewYearStart( $year ) {
		$a = intval( ( 12 * ( $year - 1 ) + 17 ) % 19 );
		$b = intval( ( $year - 1 ) % 4 );
		$m = 32.044093161144 + 1.5542417966212 * $a + $b / 4.0 - 0.0031777940220923 * ( $year - 1 );
		if ( $m < 0 ) {
			$m--;
		}
		$Mar = intval( $m );
		if ( $m < 0 ) {
			$m++;
		}
		$m -= $Mar;

		$c = intval( ( $Mar + 3 * ( $year - 1 ) + 5 * $b + 5 ) % 7 );
		if ( $c == 0 && $a > 11 && $m >= 0.89772376543210 ) {
			$Mar++;
		} elseif ( $c == 1 && $a > 6 && $m >= 0.63287037037037 ) {
			$Mar += 2;
		} elseif ( $c == 2 || $c == 4 || $c == 6 ) {
			$Mar++;
		}

		$Mar += intval( ( $year - 3761 ) / 100 ) - intval( ( $year - 3761 ) / 400 ) - 24;
		return $Mar;
	}

	/**
	 * Algorithm to convert Gregorian dates to Thai solar dates,
	 * Minguo dates or Minguo dates.
	 *
	 * Link: http://en.wikipedia.org/wiki/Thai_solar_calendar
	 *       http://en.wikipedia.org/wiki/Minguo_calendar
	 *       http://en.wikipedia.org/wiki/Japanese_era_name
	 *
	 * @param $ts String: 14-character timestamp
	 * @param $cName String: calender name
	 * @return Array: converted year, month, day
	 */
	private static function tsToYear( $ts, $cName ) {
		$gy = substr( $ts, 0, 4 );
		$gm = substr( $ts, 4, 2 );
		$gd = substr( $ts, 6, 2 );

		if ( !strcmp( $cName, 'thai' ) ) {
			# Thai solar dates
			# Add 543 years to the Gregorian calendar
			# Months and days are identical
			$gy_offset = $gy + 543;
		} elseif ( ( !strcmp( $cName, 'minguo' ) ) || !strcmp( $cName, 'juche' ) ) {
			# Minguo dates
			# Deduct 1911 years from the Gregorian calendar
			# Months and days are identical
			$gy_offset = $gy - 1911;
		} elseif ( !strcmp( $cName, 'tenno' ) ) {
			# Nengō dates up to Meiji period
			# Deduct years from the Gregorian calendar
			# depending on the nengo periods
			# Months and days are identical
			if ( ( $gy < 1912 ) || ( ( $gy == 1912 ) && ( $gm < 7 ) ) || ( ( $gy == 1912 ) && ( $gm == 7 ) && ( $gd < 31 ) ) ) {
				# Meiji period
				$gy_gannen = $gy - 1868 + 1;
				$gy_offset = $gy_gannen;
				if ( $gy_gannen == 1 ) {
					$gy_offset = '元';
				}
				$gy_offset = '明治' . $gy_offset;
			} elseif (
				( ( $gy == 1912 ) && ( $gm == 7 ) && ( $gd == 31 ) ) ||
				( ( $gy == 1912 ) && ( $gm >= 8 ) ) ||
				( ( $gy > 1912 ) && ( $gy < 1926 ) ) ||
				( ( $gy == 1926 ) && ( $gm < 12 ) ) ||
				( ( $gy == 1926 ) && ( $gm == 12 ) && ( $gd < 26 ) )
			) {
				# Taishō period
				$gy_gannen = $gy - 1912 + 1;
				$gy_offset = $gy_gannen;
				if ( $gy_gannen == 1 ) {
					$gy_offset = '元';
				}
				$gy_offset = '大正' . $gy_offset;
			} elseif (
				( ( $gy == 1926 ) && ( $gm == 12 ) && ( $gd >= 26 ) ) ||
				( ( $gy > 1926 ) && ( $gy < 1989 ) ) ||
				( ( $gy == 1989 ) && ( $gm == 1 ) && ( $gd < 8 ) )
			) {
				# Shōwa period
				$gy_gannen = $gy - 1926 + 1;
				$gy_offset = $gy_gannen;
				if ( $gy_gannen == 1 ) {
					$gy_offset = '元';
				}
				$gy_offset = '昭和' . $gy_offset;
			} else {
				# Heisei period
				$gy_gannen = $gy - 1989 + 1;
				$gy_offset = $gy_gannen;
				if ( $gy_gannen == 1 ) {
					$gy_offset = '元';
				}
				$gy_offset = '平成' . $gy_offset;
			}
		} else {
			$gy_offset = $gy;
		}

		return array( $gy_offset, $gm, $gd );
	}

	/**
	 * Roman number formatting up to 10000
	 *
	 * @param $num int
	 *
	 * @return string
	 */
	static function romanNumeral( $num ) {
		static $table = array(
			array( '', 'I', 'II', 'III', 'IV', 'V', 'VI', 'VII', 'VIII', 'IX', 'X' ),
			array( '', 'X', 'XX', 'XXX', 'XL', 'L', 'LX', 'LXX', 'LXXX', 'XC', 'C' ),
			array( '', 'C', 'CC', 'CCC', 'CD', 'D', 'DC', 'DCC', 'DCCC', 'CM', 'M' ),
			array( '', 'M', 'MM', 'MMM', 'MMMM', 'MMMMM', 'MMMMMM', 'MMMMMMM', 'MMMMMMMM', 'MMMMMMMMM', 'MMMMMMMMMM' )
		);

		$num = intval( $num );
		if ( $num > 10000 || $num <= 0 ) {
			return $num;
		}

		$s = '';
		for ( $pow10 = 1000, $i = 3; $i >= 0; $pow10 /= 10, $i-- ) {
			if ( $num >= $pow10 ) {
				$s .= $table[$i][(int)floor( $num / $pow10 )];
			}
			$num = $num % $pow10;
		}
		return $s;
	}

	/**
	 * Hebrew Gematria number formatting up to 9999
	 *
	 * @param $num int
	 *
	 * @return string
	 */
	static function hebrewNumeral( $num ) {
		static $table = array(
			array( '', 'א', 'ב', 'ג', 'ד', 'ה', 'ו', 'ז', 'ח', 'ט', 'י' ),
			array( '', 'י', 'כ', 'ל', 'מ', 'נ', 'ס', 'ע', 'פ', 'צ', 'ק' ),
			array( '', 'ק', 'ר', 'ש', 'ת', 'תק', 'תר', 'תש', 'תת', 'תתק', 'תתר' ),
			array( '', 'א', 'ב', 'ג', 'ד', 'ה', 'ו', 'ז', 'ח', 'ט', 'י' )
		);

		$num = intval( $num );
		if ( $num > 9999 || $num <= 0 ) {
			return $num;
		}

		$s = '';
		for ( $pow10 = 1000, $i = 3; $i >= 0; $pow10 /= 10, $i-- ) {
			if ( $num >= $pow10 ) {
				if ( $num == 15 || $num == 16 ) {
					$s .= $table[0][9] . $table[0][$num - 9];
					$num = 0;
				} else {
					$s .= $table[$i][intval( ( $num / $pow10 ) )];
					if ( $pow10 == 1000 ) {
						$s .= "'";
					}
				}
			}
			$num = $num % $pow10;
		}
		if ( strlen( $s ) == 2 ) {
			$str = $s . "'";
		} else {
			$str = substr( $s, 0, strlen( $s ) - 2 ) . '"';
			$str .= substr( $s, strlen( $s ) - 2, 2 );
		}
		$start = substr( $str, 0, strlen( $str ) - 2 );
		$end = substr( $str, strlen( $str ) - 2 );
		switch ( $end ) {
			case 'כ':
				$str = $start . 'ך';
				break;
			case 'מ':
				$str = $start . 'ם';
				break;
			case 'נ':
				$str = $start . 'ן';
				break;
			case 'פ':
				$str = $start . 'ף';
				break;
			case 'צ':
				$str = $start . 'ץ';
				break;
		}
		return $str;
	}

	/**
	 * Used by date() and time() to adjust the time output.
	 *
	 * @param $ts Int the time in date('YmdHis') format
	 * @param $tz Mixed: adjust the time by this amount (default false, mean we
	 *            get user timecorrection setting)
	 * @return int
	 */
	function userAdjust( $ts, $tz = false ) {
		global $wgUser, $wgLocalTZoffset;

		if ( $tz === false ) {
			$tz = $wgUser->getOption( 'timecorrection' );
		}

		$data = explode( '|', $tz, 3 );

		if ( $data[0] == 'ZoneInfo' ) {
			wfSuppressWarnings();
			$userTZ = timezone_open( $data[2] );
			wfRestoreWarnings();
			if ( $userTZ !== false ) {
				$date = date_create( $ts, timezone_open( 'UTC' ) );
				date_timezone_set( $date, $userTZ );
				$date = date_format( $date, 'YmdHis' );
				return $date;
			}
			# Unrecognized timezone, default to 'Offset' with the stored offset.
			$data[0] = 'Offset';
		}

		$minDiff = 0;
		if ( $data[0] == 'System' || $tz == '' ) {
			#  Global offset in minutes.
			if ( isset( $wgLocalTZoffset ) ) {
				$minDiff = $wgLocalTZoffset;
			}
		} elseif ( $data[0] == 'Offset' ) {
			$minDiff = intval( $data[1] );
		} else {
			$data = explode( ':', $tz );
			if ( count( $data ) == 2 ) {
				$data[0] = intval( $data[0] );
				$data[1] = intval( $data[1] );
				$minDiff = abs( $data[0] ) * 60 + $data[1];
				if ( $data[0] < 0 ) {
					$minDiff = -$minDiff;
				}
			} else {
				$minDiff = intval( $data[0] ) * 60;
			}
		}

		# No difference ? Return time unchanged
		if ( 0 == $minDiff ) {
			return $ts;
		}

		wfSuppressWarnings(); // E_STRICT system time bitching
		# Generate an adjusted date; take advantage of the fact that mktime
		# will normalize out-of-range values so we don't have to split $minDiff
		# into hours and minutes.
		$t = mktime( (
			(int)substr( $ts, 8, 2 ) ), # Hours
			(int)substr( $ts, 10, 2 ) + $minDiff, # Minutes
			(int)substr( $ts, 12, 2 ), # Seconds
			(int)substr( $ts, 4, 2 ), # Month
			(int)substr( $ts, 6, 2 ), # Day
			(int)substr( $ts, 0, 4 ) ); # Year

		$date = date( 'YmdHis', $t );
		wfRestoreWarnings();

		return $date;
	}

	/**
	 * This is meant to be used by time(), date(), and timeanddate() to get
	 * the date preference they're supposed to use, it should be used in
	 * all children.
	 *
	 *<code>
	 * function timeanddate([...], $format = true) {
	 * 	$datePreference = $this->dateFormat($format);
	 * [...]
	 * }
	 *</code>
	 *
	 * @param $usePrefs Mixed: if true, the user's preference is used
	 *                         if false, the site/language default is used
	 *                         if int/string, assumed to be a format.
	 * @return string
	 */
	function dateFormat( $usePrefs = true ) {
		global $wgUser;

		if ( is_bool( $usePrefs ) ) {
			if ( $usePrefs ) {
				$datePreference = $wgUser->getDatePreference();
			} else {
				$datePreference = (string)User::getDefaultOption( 'date' );
			}
		} else {
			$datePreference = (string)$usePrefs;
		}

		// return int
		if ( $datePreference == '' ) {
			return 'default';
		}

		return $datePreference;
	}

	/**
	 * Get a format string for a given type and preference
	 * @param $type string May be date, time or both
	 * @param $pref string The format name as it appears in Messages*.php
	 *
	 * @since 1.22 New type 'pretty' that provides a more readable timestamp format
	 *
	 * @return string
	 */
	function getDateFormatString( $type, $pref ) {
		if ( !isset( $this->dateFormatStrings[$type][$pref] ) ) {
			if ( $pref == 'default' ) {
				$pref = $this->getDefaultDateFormat();
				$df = self::$dataCache->getSubitem( $this->mCode, 'dateFormats', "$pref $type" );
			} else {
				$df = self::$dataCache->getSubitem( $this->mCode, 'dateFormats', "$pref $type" );

				if ( $type === 'pretty' && $df === null ) {
					$df = $this->getDateFormatString( 'date', $pref );
				}

				if ( $df === null ) {
					$pref = $this->getDefaultDateFormat();
					$df = self::$dataCache->getSubitem( $this->mCode, 'dateFormats', "$pref $type" );
				}
			}
			$this->dateFormatStrings[$type][$pref] = $df;
		}
		return $this->dateFormatStrings[$type][$pref];
	}

	/**
	 * @param $ts Mixed: the time format which needs to be turned into a
	 *            date('YmdHis') format with wfTimestamp(TS_MW,$ts)
	 * @param $adj Bool: whether to adjust the time output according to the
	 *             user configured offset ($timecorrection)
	 * @param $format Mixed: true to use user's date format preference
	 * @param $timecorrection String|bool the time offset as returned by
	 *                        validateTimeZone() in Special:Preferences
	 * @return string
	 */
	function date( $ts, $adj = false, $format = true, $timecorrection = false ) {
		$ts = wfTimestamp( TS_MW, $ts );
		if ( $adj ) {
			$ts = $this->userAdjust( $ts, $timecorrection );
		}
		$df = $this->getDateFormatString( 'date', $this->dateFormat( $format ) );
		return $this->sprintfDate( $df, $ts );
	}

	/**
	 * @param $ts Mixed: the time format which needs to be turned into a
	 *            date('YmdHis') format with wfTimestamp(TS_MW,$ts)
	 * @param $adj Bool: whether to adjust the time output according to the
	 *             user configured offset ($timecorrection)
	 * @param $format Mixed: true to use user's date format preference
	 * @param $timecorrection String|bool the time offset as returned by
	 *                        validateTimeZone() in Special:Preferences
	 * @return string
	 */
	function time( $ts, $adj = false, $format = true, $timecorrection = false ) {
		$ts = wfTimestamp( TS_MW, $ts );
		if ( $adj ) {
			$ts = $this->userAdjust( $ts, $timecorrection );
		}
		$df = $this->getDateFormatString( 'time', $this->dateFormat( $format ) );
		return $this->sprintfDate( $df, $ts );
	}

	/**
	 * @param $ts Mixed: the time format which needs to be turned into a
	 *            date('YmdHis') format with wfTimestamp(TS_MW,$ts)
	 * @param $adj Bool: whether to adjust the time output according to the
	 *             user configured offset ($timecorrection)
	 * @param $format Mixed: what format to return, if it's false output the
	 *                default one (default true)
	 * @param $timecorrection String|bool the time offset as returned by
	 *                        validateTimeZone() in Special:Preferences
	 * @return string
	 */
	function timeanddate( $ts, $adj = false, $format = true, $timecorrection = false ) {
		$ts = wfTimestamp( TS_MW, $ts );
		if ( $adj ) {
			$ts = $this->userAdjust( $ts, $timecorrection );
		}
		$df = $this->getDateFormatString( 'both', $this->dateFormat( $format ) );
		return $this->sprintfDate( $df, $ts );
	}

	/**
	 * Takes a number of seconds and turns it into a text using values such as hours and minutes.
	 *
	 * @since 1.20
	 *
	 * @param integer $seconds The amount of seconds.
	 * @param array $chosenIntervals The intervals to enable.
	 *
	 * @return string
	 */
	public function formatDuration( $seconds, array $chosenIntervals = array() ) {
		$intervals = $this->getDurationIntervals( $seconds, $chosenIntervals );

		$segments = array();

		foreach ( $intervals as $intervalName => $intervalValue ) {
			// Messages: duration-seconds, duration-minutes, duration-hours, duration-days, duration-weeks,
			// duration-years, duration-decades, duration-centuries, duration-millennia
			$message = wfMessage( 'duration-' . $intervalName )->numParams( $intervalValue );
			$segments[] = $message->inLanguage( $this )->escaped();
		}

		return $this->listToText( $segments );
	}

	/**
	 * Takes a number of seconds and returns an array with a set of corresponding intervals.
	 * For example 65 will be turned into array( minutes => 1, seconds => 5 ).
	 *
	 * @since 1.20
	 *
	 * @param integer $seconds The amount of seconds.
	 * @param array $chosenIntervals The intervals to enable.
	 *
	 * @return array
	 */
	public function getDurationIntervals( $seconds, array $chosenIntervals = array() ) {
		if ( empty( $chosenIntervals ) ) {
			$chosenIntervals = array( 'millennia', 'centuries', 'decades', 'years', 'days', 'hours', 'minutes', 'seconds' );
		}

		$intervals = array_intersect_key( self::$durationIntervals, array_flip( $chosenIntervals ) );
		$sortedNames = array_keys( $intervals );
		$smallestInterval = array_pop( $sortedNames );

		$segments = array();

		foreach ( $intervals as $name => $length ) {
			$value = floor( $seconds / $length );

			if ( $value > 0 || ( $name == $smallestInterval && empty( $segments ) ) ) {
				$seconds -= $value * $length;
				$segments[$name] = $value;
			}
		}

		return $segments;
	}

	/**
	 * Internal helper function for userDate(), userTime() and userTimeAndDate()
	 *
	 * @param $type String: can be 'date', 'time' or 'both'
	 * @param $ts Mixed: the time format which needs to be turned into a
	 *            date('YmdHis') format with wfTimestamp(TS_MW,$ts)
	 * @param $user User object used to get preferences for timezone and format
	 * @param $options Array, can contain the following keys:
	 *        - 'timecorrection': time correction, can have the following values:
	 *             - true: use user's preference
	 *             - false: don't use time correction
	 *             - integer: value of time correction in minutes
	 *        - 'format': format to use, can have the following values:
	 *             - true: use user's preference
	 *             - false: use default preference
	 *             - string: format to use
	 * @since 1.19
	 * @return String
	 */
	private function internalUserTimeAndDate( $type, $ts, User $user, array $options ) {
		$ts = wfTimestamp( TS_MW, $ts );
		$options += array( 'timecorrection' => true, 'format' => true );
		if ( $options['timecorrection'] !== false ) {
			if ( $options['timecorrection'] === true ) {
				$offset = $user->getOption( 'timecorrection' );
			} else {
				$offset = $options['timecorrection'];
			}
			$ts = $this->userAdjust( $ts, $offset );
		}
		if ( $options['format'] === true ) {
			$format = $user->getDatePreference();
		} else {
			$format = $options['format'];
		}
		$df = $this->getDateFormatString( $type, $this->dateFormat( $format ) );
		return $this->sprintfDate( $df, $ts );
	}

	/**
	 * Get the formatted date for the given timestamp and formatted for
	 * the given user.
	 *
	 * @param $ts Mixed: the time format which needs to be turned into a
	 *            date('YmdHis') format with wfTimestamp(TS_MW,$ts)
	 * @param $user User object used to get preferences for timezone and format
	 * @param $options Array, can contain the following keys:
	 *        - 'timecorrection': time correction, can have the following values:
	 *             - true: use user's preference
	 *             - false: don't use time correction
	 *             - integer: value of time correction in minutes
	 *        - 'format': format to use, can have the following values:
	 *             - true: use user's preference
	 *             - false: use default preference
	 *             - string: format to use
	 * @since 1.19
	 * @return String
	 */
	public function userDate( $ts, User $user, array $options = array() ) {
		return $this->internalUserTimeAndDate( 'date', $ts, $user, $options );
	}

	/**
	 * Get the formatted time for the given timestamp and formatted for
	 * the given user.
	 *
	 * @param $ts Mixed: the time format which needs to be turned into a
	 *            date('YmdHis') format with wfTimestamp(TS_MW,$ts)
	 * @param $user User object used to get preferences for timezone and format
	 * @param $options Array, can contain the following keys:
	 *        - 'timecorrection': time correction, can have the following values:
	 *             - true: use user's preference
	 *             - false: don't use time correction
	 *             - integer: value of time correction in minutes
	 *        - 'format': format to use, can have the following values:
	 *             - true: use user's preference
	 *             - false: use default preference
	 *             - string: format to use
	 * @since 1.19
	 * @return String
	 */
	public function userTime( $ts, User $user, array $options = array() ) {
		return $this->internalUserTimeAndDate( 'time', $ts, $user, $options );
	}

	/**
	 * Get the formatted date and time for the given timestamp and formatted for
	 * the given user.
	 *
	 * @param $ts Mixed: the time format which needs to be turned into a
	 *            date('YmdHis') format with wfTimestamp(TS_MW,$ts)
	 * @param $user User object used to get preferences for timezone and format
	 * @param $options Array, can contain the following keys:
	 *        - 'timecorrection': time correction, can have the following values:
	 *             - true: use user's preference
	 *             - false: don't use time correction
	 *             - integer: value of time correction in minutes
	 *        - 'format': format to use, can have the following values:
	 *             - true: use user's preference
	 *             - false: use default preference
	 *             - string: format to use
	 * @since 1.19
	 * @return String
	 */
	public function userTimeAndDate( $ts, User $user, array $options = array() ) {
		return $this->internalUserTimeAndDate( 'both', $ts, $user, $options );
	}

	/**
	 * Convert an MWTimestamp into a pretty human-readable timestamp using
	 * the given user preferences and relative base time.
	 *
	 * DO NOT USE THIS FUNCTION DIRECTLY. Instead, call MWTimestamp::getHumanTimestamp
	 * on your timestamp object, which will then call this function. Calling
	 * this function directly will cause hooks to be skipped over.
	 *
	 * @see MWTimestamp::getHumanTimestamp
	 * @param MWTimestamp $ts Timestamp to prettify
	 * @param MWTimestamp $relativeTo Base timestamp
	 * @param User $user User preferences to use
	 * @return string Human timestamp
	 * @since 1.22
	 */
	public function getHumanTimestamp( MWTimestamp $ts, MWTimestamp $relativeTo, User $user ) {
		$diff = $ts->diff( $relativeTo );
		$diffDay = (bool)( (int)$ts->timestamp->format( 'w' ) - (int)$relativeTo->timestamp->format( 'w' ) );
		$days = $diff->days ?: (int)$diffDay;
		if ( $diff->invert || $days > 5 && $ts->timestamp->format( 'Y' ) !== $relativeTo->timestamp->format( 'Y' ) ) {
			// Timestamps are in different years: use full timestamp
			// Also do full timestamp for future dates
			/**
			 * @FIXME Add better handling of future timestamps.
			 */
			$format = $this->getDateFormatString( 'both', $user->getDatePreference() ?: 'default' );
			$ts = $this->sprintfDate( $format, $ts->getTimestamp( TS_MW ) );
		} elseif ( $days > 5 ) {
			// Timestamps are in same year,  but more than 5 days ago: show day and month only.
			$format = $this->getDateFormatString( 'pretty', $user->getDatePreference() ?: 'default' );
			$ts = $this->sprintfDate( $format, $ts->getTimestamp( TS_MW ) );
		} elseif ( $days > 1 ) {
			// Timestamp within the past week: show the day of the week and time
			$format = $this->getDateFormatString( 'time', $user->getDatePreference() ?: 'default' );
			$weekday = self::$mWeekdayMsgs[$ts->timestamp->format( 'w' )];
			// Messages:
			// sunday-at, monday-at, tuesday-at, wednesday-at, thursday-at, friday-at, saturday-at
			$ts = wfMessage( "$weekday-at" )
				->inLanguage( $this )
				->params( $this->sprintfDate( $format, $ts->getTimestamp( TS_MW ) ) )
				->text();
		} elseif ( $days == 1 ) {
			// Timestamp was yesterday: say 'yesterday' and the time.
			$format = $this->getDateFormatString( 'time', $user->getDatePreference() ?: 'default' );
			$ts = wfMessage( 'yesterday-at' )
				->inLanguage( $this )
				->params( $this->sprintfDate( $format, $ts->getTimestamp( TS_MW ) ) )
				->text();
		} elseif ( $diff->h > 1 || $diff->h == 1 && $diff->i > 30 ) {
			// Timestamp was today, but more than 90 minutes ago: say 'today' and the time.
			$format = $this->getDateFormatString( 'time', $user->getDatePreference() ?: 'default' );
			$ts = wfMessage( 'today-at' )
				->inLanguage( $this )
				->params( $this->sprintfDate( $format, $ts->getTimestamp( TS_MW ) ) )
				->text();

		// From here on in, the timestamp was soon enough ago so that we can simply say
		// XX units ago, e.g., "2 hours ago" or "5 minutes ago"
		} elseif ( $diff->h == 1 ) {
			// Less than 90 minutes, but more than an hour ago.
			$ts = wfMessage( 'hours-ago' )->inLanguage( $this )->numParams( 1 )->text();
		} elseif ( $diff->i >= 1 ) {
			// A few minutes ago.
			$ts = wfMessage( 'minutes-ago' )->inLanguage( $this )->numParams( $diff->i )->text();
		} elseif ( $diff->s >= 30 ) {
			// Less than a minute, but more than 30 sec ago.
			$ts = wfMessage( 'seconds-ago' )->inLanguage( $this )->numParams( $diff->s )->text();
		} else {
			// Less than 30 seconds ago.
			$ts = wfMessage( 'just-now' )->text();
		}

		return $ts;
	}

	/**
	 * @param $key string
	 * @return array|null
	 */
	function getMessage( $key ) {
		return self::$dataCache->getSubitem( $this->mCode, 'messages', $key );
	}

	/**
	 * @return array
	 */
	function getAllMessages() {
		return self::$dataCache->getItem( $this->mCode, 'messages' );
	}

	/**
	 * @param $in
	 * @param $out
	 * @param $string
	 * @return string
	 */
	function iconv( $in, $out, $string ) {
		# This is a wrapper for iconv in all languages except esperanto,
		# which does some nasty x-conversions beforehand

		# Even with //IGNORE iconv can whine about illegal characters in
		# *input* string. We just ignore those too.
		# REF: http://bugs.php.net/bug.php?id=37166
		# REF: https://bugzilla.wikimedia.org/show_bug.cgi?id=16885
		wfSuppressWarnings();
		$text = iconv( $in, $out . '//IGNORE', $string );
		wfRestoreWarnings();
		return $text;
	}

	// callback functions for uc(), lc(), ucwords(), ucwordbreaks()

	/**
	 * @param $matches array
	 * @return mixed|string
	 */
	function ucwordbreaksCallbackAscii( $matches ) {
		return $this->ucfirst( $matches[1] );
	}

	/**
	 * @param $matches array
	 * @return string
	 */
	function ucwordbreaksCallbackMB( $matches ) {
		return mb_strtoupper( $matches[0] );
	}

	/**
	 * @param $matches array
	 * @return string
	 */
	function ucCallback( $matches ) {
		list( $wikiUpperChars ) = self::getCaseMaps();
		return strtr( $matches[1], $wikiUpperChars );
	}

	/**
	 * @param $matches array
	 * @return string
	 */
	function lcCallback( $matches ) {
		list( , $wikiLowerChars ) = self::getCaseMaps();
		return strtr( $matches[1], $wikiLowerChars );
	}

	/**
	 * @param $matches array
	 * @return string
	 */
	function ucwordsCallbackMB( $matches ) {
		return mb_strtoupper( $matches[0] );
	}

	/**
	 * @param $matches array
	 * @return string
	 */
	function ucwordsCallbackWiki( $matches ) {
		list( $wikiUpperChars ) = self::getCaseMaps();
		return strtr( $matches[0], $wikiUpperChars );
	}

	/**
	 * Make a string's first character uppercase
	 *
	 * @param $str string
	 *
	 * @return string
	 */
	function ucfirst( $str ) {
		$o = ord( $str );
		if ( $o < 96 ) { // if already uppercase...
			return $str;
		} elseif ( $o < 128 ) {
			return ucfirst( $str ); // use PHP's ucfirst()
		} else {
			// fall back to more complex logic in case of multibyte strings
			return $this->uc( $str, true );
		}
	}

	/**
	 * Convert a string to uppercase
	 *
	 * @param $str string
	 * @param $first bool
	 *
	 * @return string
	 */
	function uc( $str, $first = false ) {
		if ( function_exists( 'mb_strtoupper' ) ) {
			if ( $first ) {
				if ( $this->isMultibyte( $str ) ) {
					return mb_strtoupper( mb_substr( $str, 0, 1 ) ) . mb_substr( $str, 1 );
				} else {
					return ucfirst( $str );
				}
			} else {
				return $this->isMultibyte( $str ) ? mb_strtoupper( $str ) : strtoupper( $str );
			}
		} else {
			if ( $this->isMultibyte( $str ) ) {
				$x = $first ? '^' : '';
				return preg_replace_callback(
					"/$x([a-z]|[\\xc0-\\xff][\\x80-\\xbf]*)/",
					array( $this, 'ucCallback' ),
					$str
				);
			} else {
				return $first ? ucfirst( $str ) : strtoupper( $str );
			}
		}
	}

	/**
	 * @param $str string
	 * @return mixed|string
	 */
	function lcfirst( $str ) {
		$o = ord( $str );
		if ( !$o ) {
			return strval( $str );
		} elseif ( $o >= 128 ) {
			return $this->lc( $str, true );
		} elseif ( $o > 96 ) {
			return $str;
		} else {
			$str[0] = strtolower( $str[0] );
			return $str;
		}
	}

	/**
	 * @param $str string
	 * @param $first bool
	 * @return mixed|string
	 */
	function lc( $str, $first = false ) {
		if ( function_exists( 'mb_strtolower' ) ) {
			if ( $first ) {
				if ( $this->isMultibyte( $str ) ) {
					return mb_strtolower( mb_substr( $str, 0, 1 ) ) . mb_substr( $str, 1 );
				} else {
					return strtolower( substr( $str, 0, 1 ) ) . substr( $str, 1 );
				}
			} else {
				return $this->isMultibyte( $str ) ? mb_strtolower( $str ) : strtolower( $str );
			}
		} else {
			if ( $this->isMultibyte( $str ) ) {
				$x = $first ? '^' : '';
				return preg_replace_callback(
					"/$x([A-Z]|[\\xc0-\\xff][\\x80-\\xbf]*)/",
					array( $this, 'lcCallback' ),
					$str
				);
			} else {
				return $first ? strtolower( substr( $str, 0, 1 ) ) . substr( $str, 1 ) : strtolower( $str );
			}
		}
	}

	/**
	 * @param $str string
	 * @return bool
	 */
	function isMultibyte( $str ) {
		return (bool)preg_match( '/[\x80-\xff]/', $str );
	}

	/**
	 * @param $str string
	 * @return mixed|string
	 */
	function ucwords( $str ) {
		if ( $this->isMultibyte( $str ) ) {
			$str = $this->lc( $str );

			// regexp to find first letter in each word (i.e. after each space)
			$replaceRegexp = "/^([a-z]|[\\xc0-\\xff][\\x80-\\xbf]*)| ([a-z]|[\\xc0-\\xff][\\x80-\\xbf]*)/";

			// function to use to capitalize a single char
			if ( function_exists( 'mb_strtoupper' ) ) {
				return preg_replace_callback(
					$replaceRegexp,
					array( $this, 'ucwordsCallbackMB' ),
					$str
				);
			} else {
				return preg_replace_callback(
					$replaceRegexp,
					array( $this, 'ucwordsCallbackWiki' ),
					$str
				);
			}
		} else {
			return ucwords( strtolower( $str ) );
		}
	}

	/**
	 * capitalize words at word breaks
	 *
	 * @param $str string
	 * @return mixed
	 */
	function ucwordbreaks( $str ) {
		if ( $this->isMultibyte( $str ) ) {
			$str = $this->lc( $str );

			// since \b doesn't work for UTF-8, we explicitely define word break chars
			$breaks = "[ \-\(\)\}\{\.,\?!]";

			// find first letter after word break
			$replaceRegexp = "/^([a-z]|[\\xc0-\\xff][\\x80-\\xbf]*)|$breaks([a-z]|[\\xc0-\\xff][\\x80-\\xbf]*)/";

			if ( function_exists( 'mb_strtoupper' ) ) {
				return preg_replace_callback(
					$replaceRegexp,
					array( $this, 'ucwordbreaksCallbackMB' ),
					$str
				);
			} else {
				return preg_replace_callback(
					$replaceRegexp,
					array( $this, 'ucwordsCallbackWiki' ),
					$str
				);
			}
		} else {
			return preg_replace_callback(
				'/\b([\w\x80-\xff]+)\b/',
				array( $this, 'ucwordbreaksCallbackAscii' ),
				$str
			);
		}
	}

	/**
	 * Return a case-folded representation of $s
	 *
	 * This is a representation such that caseFold($s1)==caseFold($s2) if $s1
	 * and $s2 are the same except for the case of their characters. It is not
	 * necessary for the value returned to make sense when displayed.
	 *
	 * Do *not* perform any other normalisation in this function. If a caller
	 * uses this function when it should be using a more general normalisation
	 * function, then fix the caller.
	 *
	 * @param $s string
	 *
	 * @return string
	 */
	function caseFold( $s ) {
		return $this->uc( $s );
	}

	/**
	 * @param $s string
	 * @return string
	 */
	function checkTitleEncoding( $s ) {
		if ( is_array( $s ) ) {
			throw new MWException( 'Given array to checkTitleEncoding.' );
		}
		if ( StringUtils::isUtf8( $s ) ) {
			return $s;
		}

		return $this->iconv( $this->fallback8bitEncoding(), 'utf-8', $s );
	}

	/**
	 * @return array
	 */
	function fallback8bitEncoding() {
		return self::$dataCache->getItem( $this->mCode, 'fallback8bitEncoding' );
	}

	/**
	 * Most writing systems use whitespace to break up words.
	 * Some languages such as Chinese don't conventionally do this,
	 * which requires special handling when breaking up words for
	 * searching etc.
	 *
	 * @return bool
	 */
	function hasWordBreaks() {
		return true;
	}

	/**
	 * Some languages such as Chinese require word segmentation,
	 * Specify such segmentation when overridden in derived class.
	 *
	 * @param $string String
	 * @return String
	 */
	function segmentByWord( $string ) {
		return $string;
	}

	/**
	 * Some languages have special punctuation need to be normalized.
	 * Make such changes here.
	 *
	 * @param $string String
	 * @return String
	 */
	function normalizeForSearch( $string ) {
		return self::convertDoubleWidth( $string );
	}

	/**
	 * convert double-width roman characters to single-width.
	 * range: ff00-ff5f ~= 0020-007f
	 *
	 * @param $string string
	 *
	 * @return string
	 */
	protected static function convertDoubleWidth( $string ) {
		static $full = null;
		static $half = null;

		if ( $full === null ) {
			$fullWidth = "０１２３４５６７８９ＡＢＣＤＥＦＧＨＩＪＫＬＭＮＯＰＱＲＳＴＵＶＷＸＹＺａｂｃｄｅｆｇｈｉｊｋｌｍｎｏｐｑｒｓｔｕｖｗｘｙｚ";
			$halfWidth = "0123456789ABCDEFGHIJKLMNOPQRSTUVWXYZabcdefghijklmnopqrstuvwxyz";
			$full = str_split( $fullWidth, 3 );
			$half = str_split( $halfWidth );
		}

		$string = str_replace( $full, $half, $string );
		return $string;
	}

	/**
	 * @param $string string
	 * @param $pattern string
	 * @return string
	 */
	protected static function insertSpace( $string, $pattern ) {
		$string = preg_replace( $pattern, " $1 ", $string );
		$string = preg_replace( '/ +/', ' ', $string );
		return $string;
	}

	/**
	 * @param $termsArray array
	 * @return array
	 */
	function convertForSearchResult( $termsArray ) {
		# some languages, e.g. Chinese, need to do a conversion
		# in order for search results to be displayed correctly
		return $termsArray;
	}

	/**
	 * Get the first character of a string.
	 *
	 * @param $s string
	 * @return string
	 */
	function firstChar( $s ) {
		$matches = array();
		preg_match(
			'/^([\x00-\x7f]|[\xc0-\xdf][\x80-\xbf]|' .
				'[\xe0-\xef][\x80-\xbf]{2}|[\xf0-\xf7][\x80-\xbf]{3})/',
			$s,
			$matches
		);

		if ( isset( $matches[1] ) ) {
			if ( strlen( $matches[1] ) != 3 ) {
				return $matches[1];
			}

			// Break down Hangul syllables to grab the first jamo
			$code = utf8ToCodepoint( $matches[1] );
			if ( $code < 0xac00 || 0xd7a4 <= $code ) {
				return $matches[1];
			} elseif ( $code < 0xb098 ) {
				return "\xe3\x84\xb1";
			} elseif ( $code < 0xb2e4 ) {
				return "\xe3\x84\xb4";
			} elseif ( $code < 0xb77c ) {
				return "\xe3\x84\xb7";
			} elseif ( $code < 0xb9c8 ) {
				return "\xe3\x84\xb9";
			} elseif ( $code < 0xbc14 ) {
				return "\xe3\x85\x81";
			} elseif ( $code < 0xc0ac ) {
				return "\xe3\x85\x82";
			} elseif ( $code < 0xc544 ) {
				return "\xe3\x85\x85";
			} elseif ( $code < 0xc790 ) {
				return "\xe3\x85\x87";
			} elseif ( $code < 0xcc28 ) {
				return "\xe3\x85\x88";
			} elseif ( $code < 0xce74 ) {
				return "\xe3\x85\x8a";
			} elseif ( $code < 0xd0c0 ) {
				return "\xe3\x85\x8b";
			} elseif ( $code < 0xd30c ) {
				return "\xe3\x85\x8c";
			} elseif ( $code < 0xd558 ) {
				return "\xe3\x85\x8d";
			} else {
				return "\xe3\x85\x8e";
			}
		} else {
			return '';
		}
	}

	function initEncoding() {
		# Some languages may have an alternate char encoding option
		# (Esperanto X-coding, Japanese furigana conversion, etc)
		# If this language is used as the primary content language,
		# an override to the defaults can be set here on startup.
	}

	/**
	 * @param $s string
	 * @return string
	 */
	function recodeForEdit( $s ) {
		# For some languages we'll want to explicitly specify
		# which characters make it into the edit box raw
		# or are converted in some way or another.
		global $wgEditEncoding;
		if ( $wgEditEncoding == '' || $wgEditEncoding == 'UTF-8' ) {
			return $s;
		} else {
			return $this->iconv( 'UTF-8', $wgEditEncoding, $s );
		}
	}

	/**
	 * @param $s string
	 * @return string
	 */
	function recodeInput( $s ) {
		# Take the previous into account.
		global $wgEditEncoding;
		if ( $wgEditEncoding != '' ) {
			$enc = $wgEditEncoding;
		} else {
			$enc = 'UTF-8';
		}
		if ( $enc == 'UTF-8' ) {
			return $s;
		} else {
			return $this->iconv( $enc, 'UTF-8', $s );
		}
	}

	/**
	 * Convert a UTF-8 string to normal form C. In Malayalam and Arabic, this
	 * also cleans up certain backwards-compatible sequences, converting them
	 * to the modern Unicode equivalent.
	 *
	 * This is language-specific for performance reasons only.
	 *
	 * @param $s string
	 *
	 * @return string
	 */
	function normalize( $s ) {
		global $wgAllUnicodeFixes;
		$s = UtfNormal::cleanUp( $s );
		if ( $wgAllUnicodeFixes ) {
			$s = $this->transformUsingPairFile( 'normalize-ar.ser', $s );
			$s = $this->transformUsingPairFile( 'normalize-ml.ser', $s );
		}

		return $s;
	}

	/**
	 * Transform a string using serialized data stored in the given file (which
	 * must be in the serialized subdirectory of $IP). The file contains pairs
	 * mapping source characters to destination characters.
	 *
	 * The data is cached in process memory. This will go faster if you have the
	 * FastStringSearch extension.
	 *
	 * @param $file string
	 * @param $string string
	 *
	 * @throws MWException
	 * @return string
	 */
	function transformUsingPairFile( $file, $string ) {
		if ( !isset( $this->transformData[$file] ) ) {
			$data = wfGetPrecompiledData( $file );
			if ( $data === false ) {
				throw new MWException( __METHOD__ . ": The transformation file $file is missing" );
			}
			$this->transformData[$file] = new ReplacementArray( $data );
		}
		return $this->transformData[$file]->replace( $string );
	}

	/**
	 * For right-to-left language support
	 *
	 * @return bool
	 */
	function isRTL() {
		return self::$dataCache->getItem( $this->mCode, 'rtl' );
	}

	/**
	 * Return the correct HTML 'dir' attribute value for this language.
	 * @return String
	 */
	function getDir() {
		return $this->isRTL() ? 'rtl' : 'ltr';
	}

	/**
	 * Return 'left' or 'right' as appropriate alignment for line-start
	 * for this language's text direction.
	 *
	 * Should be equivalent to CSS3 'start' text-align value....
	 *
	 * @return String
	 */
	function alignStart() {
		return $this->isRTL() ? 'right' : 'left';
	}

	/**
	 * Return 'right' or 'left' as appropriate alignment for line-end
	 * for this language's text direction.
	 *
	 * Should be equivalent to CSS3 'end' text-align value....
	 *
	 * @return String
	 */
	function alignEnd() {
		return $this->isRTL() ? 'left' : 'right';
	}

	/**
	 * A hidden direction mark (LRM or RLM), depending on the language direction.
	 * Unlike getDirMark(), this function returns the character as an HTML entity.
	 * This function should be used when the output is guaranteed to be HTML,
	 * because it makes the output HTML source code more readable. When
	 * the output is plain text or can be escaped, getDirMark() should be used.
	 *
	 * @param $opposite Boolean Get the direction mark opposite to your language
	 * @return string
	 * @since 1.20
	 */
	function getDirMarkEntity( $opposite = false ) {
		if ( $opposite ) {
			return $this->isRTL() ? '&lrm;' : '&rlm;';
		}
		return $this->isRTL() ? '&rlm;' : '&lrm;';
	}

	/**
	 * A hidden direction mark (LRM or RLM), depending on the language direction.
	 * This function produces them as invisible Unicode characters and
	 * the output may be hard to read and debug, so it should only be used
	 * when the output is plain text or can be escaped. When the output is
	 * HTML, use getDirMarkEntity() instead.
	 *
	 * @param $opposite Boolean Get the direction mark opposite to your language
	 * @return string
	 */
	function getDirMark( $opposite = false ) {
		$lrm = "\xE2\x80\x8E"; # LEFT-TO-RIGHT MARK, commonly abbreviated LRM
		$rlm = "\xE2\x80\x8F"; # RIGHT-TO-LEFT MARK, commonly abbreviated RLM
		if ( $opposite ) {
			return $this->isRTL() ? $lrm : $rlm;
		}
		return $this->isRTL() ? $rlm : $lrm;
	}

	/**
	 * @return array
	 */
	function capitalizeAllNouns() {
		return self::$dataCache->getItem( $this->mCode, 'capitalizeAllNouns' );
	}

	/**
	 * An arrow, depending on the language direction.
	 *
	 * @param $direction String: the direction of the arrow: forwards (default), backwards, left, right, up, down.
	 * @return string
	 */
	function getArrow( $direction = 'forwards' ) {
		switch ( $direction ) {
		case 'forwards':
			return $this->isRTL() ? '←' : '→';
		case 'backwards':
			return $this->isRTL() ? '→' : '←';
		case 'left':
			return '←';
		case 'right':
			return '→';
		case 'up':
			return '↑';
		case 'down':
			return '↓';
		}
	}

	/**
	 * To allow "foo[[bar]]" to extend the link over the whole word "foobar"
	 *
	 * @return bool
	 */
	function linkPrefixExtension() {
		return self::$dataCache->getItem( $this->mCode, 'linkPrefixExtension' );
	}

	/**
	 * Get all magic words from cache.
	 * @return array
	 */
	function getMagicWords() {
		return self::$dataCache->getItem( $this->mCode, 'magicWords' );
	}

	/**
	 * Run the LanguageGetMagic hook once.
	 */
	protected function doMagicHook() {
		if ( $this->mMagicHookDone ) {
			return;
		}
		$this->mMagicHookDone = true;
		wfProfileIn( 'LanguageGetMagic' );
		wfRunHooks( 'LanguageGetMagic', array( &$this->mMagicExtensions, $this->getCode() ) );
		wfProfileOut( 'LanguageGetMagic' );
	}

	/**
	 * Fill a MagicWord object with data from here
	 *
	 * @param $mw
	 */
	function getMagic( $mw ) {
		// Saves a function call
		if ( ! $this->mMagicHookDone ) {
			$this->doMagicHook();
		}

		if ( isset( $this->mMagicExtensions[$mw->mId] ) ) {
			$rawEntry = $this->mMagicExtensions[$mw->mId];
		} else {
			$rawEntry = self::$dataCache->getSubitem(
				$this->mCode, 'magicWords', $mw->mId );
		}

		if ( !is_array( $rawEntry ) ) {
			error_log( "\"$rawEntry\" is not a valid magic word for \"$mw->mId\"" );
		} else {
			$mw->mCaseSensitive = $rawEntry[0];
			$mw->mSynonyms = array_slice( $rawEntry, 1 );
		}
	}

	/**
	 * Add magic words to the extension array
	 *
	 * @param $newWords array
	 */
	function addMagicWordsByLang( $newWords ) {
		$fallbackChain = $this->getFallbackLanguages();
		$fallbackChain = array_reverse( $fallbackChain );
		foreach ( $fallbackChain as $code ) {
			if ( isset( $newWords[$code] ) ) {
				$this->mMagicExtensions = $newWords[$code] + $this->mMagicExtensions;
			}
		}
	}

	/**
	 * Get special page names, as an associative array
	 *   case folded alias => real name
	 */
	function getSpecialPageAliases() {
		// Cache aliases because it may be slow to load them
		if ( is_null( $this->mExtendedSpecialPageAliases ) ) {
			// Initialise array
			$this->mExtendedSpecialPageAliases =
				self::$dataCache->getItem( $this->mCode, 'specialPageAliases' );
			wfRunHooks( 'LanguageGetSpecialPageAliases',
				array( &$this->mExtendedSpecialPageAliases, $this->getCode() ) );
		}

		return $this->mExtendedSpecialPageAliases;
	}

	/**
	 * Italic is unsuitable for some languages
	 *
	 * @param $text String: the text to be emphasized.
	 * @return string
	 */
	function emphasize( $text ) {
		return "<em>$text</em>";
	}

	/**
	 * Normally we output all numbers in plain en_US style, that is
	 * 293,291.235 for twohundredninetythreethousand-twohundredninetyone
	 * point twohundredthirtyfive. However this is not suitable for all
	 * languages, some such as Punjabi want ੨੯੩,੨੯੫.੨੩੫ and others such as
	 * Icelandic just want to use commas instead of dots, and dots instead
	 * of commas like "293.291,235".
	 *
	 * An example of this function being called:
	 * <code>
	 * wfMessage( 'message' )->numParams( $num )->text()
	 * </code>
	 *
	 * See $separatorTransformTable on MessageIs.php for
	 * the , => . and . => , implementation.
	 *
	 * @todo check if it's viable to use localeconv() for the decimal
	 *       separator thing.
	 * @param $number Mixed: the string to be formatted, should be an integer
	 *        or a floating point number.
	 * @param $nocommafy Bool: set to true for special numbers like dates
	 * @return string
	 */
	public function formatNum( $number, $nocommafy = false ) {
		global $wgTranslateNumerals;
		if ( !$nocommafy ) {
			$number = $this->commafy( $number );
			$s = $this->separatorTransformTable();
			if ( $s ) {
				$number = strtr( $number, $s );
			}
		}

		if ( $wgTranslateNumerals ) {
			$s = $this->digitTransformTable();
			if ( $s ) {
				$number = strtr( $number, $s );
			}
		}

		return $number;
	}

	/**
	 * Front-end for non-commafied formatNum
	 *
	 * @param mixed $number the string to be formatted, should be an integer
	 *        or a floating point number.
	 * @since 1.21
	 * @return string
	 */
	public function formatNumNoSeparators( $number ) {
		return $this->formatNum( $number, true );
	}

	/**
	 * @param $number string
	 * @return string
	 */
	function parseFormattedNumber( $number ) {
		$s = $this->digitTransformTable();
		if ( $s ) {
			$number = strtr( $number, array_flip( $s ) );
		}

		$s = $this->separatorTransformTable();
		if ( $s ) {
			$number = strtr( $number, array_flip( $s ) );
		}

		$number = strtr( $number, array( ',' => '' ) );
		return $number;
	}

	/**
	 * Adds commas to a given number
	 * @since 1.19
	 * @param $number mixed
	 * @return string
	 */
	function commafy( $number ) {
		$digitGroupingPattern = $this->digitGroupingPattern();
		if ( $number === null ) {
			return '';
		}

		if ( !$digitGroupingPattern || $digitGroupingPattern === "###,###,###" ) {
			// default grouping is at thousands,  use the same for ###,###,### pattern too.
			return strrev( (string)preg_replace( '/(\d{3})(?=\d)(?!\d*\.)/', '$1,', strrev( $number ) ) );
		} else {
			// Ref: http://cldr.unicode.org/translation/number-patterns
			$sign = "";
			if ( intval( $number ) < 0 ) {
				// For negative numbers apply the algorithm like positive number and add sign.
				$sign = "-";
				$number = substr( $number, 1 );
			}
			$integerPart = array();
			$decimalPart = array();
			$numMatches = preg_match_all( "/(#+)/", $digitGroupingPattern, $matches );
			preg_match( "/\d+/", $number, $integerPart );
			preg_match( "/\.\d*/", $number, $decimalPart );
			$groupedNumber = ( count( $decimalPart ) > 0 ) ? $decimalPart[0] : "";
			if ( $groupedNumber === $number ) {
				// the string does not have any number part. Eg: .12345
				return $sign . $groupedNumber;
			}
			$start = $end = strlen( $integerPart[0] );
			while ( $start > 0 ) {
				$match = $matches[0][$numMatches - 1];
				$matchLen = strlen( $match );
				$start = $end - $matchLen;
				if ( $start < 0 ) {
					$start = 0;
				}
				$groupedNumber = substr( $number, $start, $end -$start ) . $groupedNumber;
				$end = $start;
				if ( $numMatches > 1 ) {
					// use the last pattern for the rest of the number
					$numMatches--;
				}
				if ( $start > 0 ) {
					$groupedNumber = "," . $groupedNumber;
				}
			}
			return $sign . $groupedNumber;
		}
	}

	/**
	 * @return String
	 */
	function digitGroupingPattern() {
		return self::$dataCache->getItem( $this->mCode, 'digitGroupingPattern' );
	}

	/**
	 * @return array
	 */
	function digitTransformTable() {
		return self::$dataCache->getItem( $this->mCode, 'digitTransformTable' );
	}

	/**
	 * @return array
	 */
	function separatorTransformTable() {
		return self::$dataCache->getItem( $this->mCode, 'separatorTransformTable' );
	}

	/**
	 * Take a list of strings and build a locale-friendly comma-separated
	 * list, using the local comma-separator message.
	 * The last two strings are chained with an "and".
	 * NOTE: This function will only work with standard numeric array keys (0, 1, 2…)
	 *
	 * @param $l Array
	 * @return string
	 */
	function listToText( array $l ) {
		$m = count( $l ) - 1;
		if ( $m < 0 ) {
			return '';
		}
		if ( $m > 0 ) {
			$and = $this->getMessageFromDB( 'and' );
			$space = $this->getMessageFromDB( 'word-separator' );
			if ( $m > 1 ) {
				$comma = $this->getMessageFromDB( 'comma-separator' );
			}
		}
		$s = $l[$m];
		for ( $i = $m - 1; $i >= 0; $i-- ) {
			if ( $i == $m - 1 ) {
				$s = $l[$i] . $and . $space . $s;
			} else {
				$s = $l[$i] . $comma . $s;
			}
		}
		return $s;
	}

	/**
	 * Take a list of strings and build a locale-friendly comma-separated
	 * list, using the local comma-separator message.
	 * @param $list array of strings to put in a comma list
	 * @return string
	 */
	function commaList( array $list ) {
		return implode(
			wfMessage( 'comma-separator' )->inLanguage( $this )->escaped(),
			$list
		);
	}

	/**
	 * Take a list of strings and build a locale-friendly semicolon-separated
	 * list, using the local semicolon-separator message.
	 * @param $list array of strings to put in a semicolon list
	 * @return string
	 */
	function semicolonList( array $list ) {
		return implode(
			wfMessage( 'semicolon-separator' )->inLanguage( $this )->escaped(),
			$list
		);
	}

	/**
	 * Same as commaList, but separate it with the pipe instead.
	 * @param $list array of strings to put in a pipe list
	 * @return string
	 */
	function pipeList( array $list ) {
		return implode(
			wfMessage( 'pipe-separator' )->inLanguage( $this )->escaped(),
			$list
		);
	}

	/**
	 * Truncate a string to a specified length in bytes, appending an optional
	 * string (e.g. for ellipses)
	 *
	 * The database offers limited byte lengths for some columns in the database;
	 * multi-byte character sets mean we need to ensure that only whole characters
	 * are included, otherwise broken characters can be passed to the user
	 *
	 * If $length is negative, the string will be truncated from the beginning
	 *
	 * @param $string String to truncate
	 * @param $length Int: maximum length (including ellipses)
	 * @param $ellipsis String to append to the truncated text
	 * @param $adjustLength Boolean: Subtract length of ellipsis from $length.
	 *	$adjustLength was introduced in 1.18, before that behaved as if false.
	 * @return string
	 */
	function truncate( $string, $length, $ellipsis = '...', $adjustLength = true ) {
		# Use the localized ellipsis character
		if ( $ellipsis == '...' ) {
			$ellipsis = wfMessage( 'ellipsis' )->inLanguage( $this )->escaped();
		}
		# Check if there is no need to truncate
		if ( $length == 0 ) {
			return $ellipsis; // convention
		} elseif ( strlen( $string ) <= abs( $length ) ) {
			return $string; // no need to truncate
		}
		$stringOriginal = $string;
		# If ellipsis length is >= $length then we can't apply $adjustLength
		if ( $adjustLength && strlen( $ellipsis ) >= abs( $length ) ) {
			$string = $ellipsis; // this can be slightly unexpected
		# Otherwise, truncate and add ellipsis...
		} else {
			$eLength = $adjustLength ? strlen( $ellipsis ) : 0;
			if ( $length > 0 ) {
				$length -= $eLength;
				$string = substr( $string, 0, $length ); // xyz...
				$string = $this->removeBadCharLast( $string );
				$string = rtrim( $string );
				$string = $string . $ellipsis;
			} else {
				$length += $eLength;
				$string = substr( $string, $length ); // ...xyz
				$string = $this->removeBadCharFirst( $string );
				$string = ltrim( $string );
				$string = $ellipsis . $string;
			}
		}
		# Do not truncate if the ellipsis makes the string longer/equal (bug 22181).
		# This check is *not* redundant if $adjustLength, due to the single case where
		# LEN($ellipsis) > ABS($limit arg); $stringOriginal could be shorter than $string.
		if ( strlen( $string ) < strlen( $stringOriginal ) ) {
			return $string;
		} else {
			return $stringOriginal;
		}
	}

	/**
	 * Remove bytes that represent an incomplete Unicode character
	 * at the end of string (e.g. bytes of the char are missing)
	 *
	 * @param $string String
	 * @return string
	 */
	protected function removeBadCharLast( $string ) {
		if ( $string != '' ) {
			$char = ord( $string[strlen( $string ) - 1] );
			$m = array();
			if ( $char >= 0xc0 ) {
				# We got the first byte only of a multibyte char; remove it.
				$string = substr( $string, 0, -1 );
			} elseif ( $char >= 0x80 &&
				preg_match( '/^(.*)(?:[\xe0-\xef][\x80-\xbf]|' .
					'[\xf0-\xf7][\x80-\xbf]{1,2})$/', $string, $m )
			) {
				# We chopped in the middle of a character; remove it
				$string = $m[1];
			}
		}
		return $string;
	}

	/**
	 * Remove bytes that represent an incomplete Unicode character
	 * at the start of string (e.g. bytes of the char are missing)
	 *
	 * @param $string String
	 * @return string
	 */
	protected function removeBadCharFirst( $string ) {
		if ( $string != '' ) {
			$char = ord( $string[0] );
			if ( $char >= 0x80 && $char < 0xc0 ) {
				# We chopped in the middle of a character; remove the whole thing
				$string = preg_replace( '/^[\x80-\xbf]+/', '', $string );
			}
		}
		return $string;
	}

	/**
	 * Truncate a string of valid HTML to a specified length in bytes,
	 * appending an optional string (e.g. for ellipses), and return valid HTML
	 *
	 * This is only intended for styled/linked text, such as HTML with
	 * tags like <span> and <a>, were the tags are self-contained (valid HTML).
	 * Also, this will not detect things like "display:none" CSS.
	 *
	 * Note: since 1.18 you do not need to leave extra room in $length for ellipses.
	 *
	 * @param string $text HTML string to truncate
	 * @param int $length (zero/positive) Maximum length (including ellipses)
	 * @param string $ellipsis String to append to the truncated text
	 * @return string
	 */
	function truncateHtml( $text, $length, $ellipsis = '...' ) {
		# Use the localized ellipsis character
		if ( $ellipsis == '...' ) {
			$ellipsis = wfMessage( 'ellipsis' )->inLanguage( $this )->escaped();
		}
		# Check if there is clearly no need to truncate
		if ( $length <= 0 ) {
			return $ellipsis; // no text shown, nothing to format (convention)
		} elseif ( strlen( $text ) <= $length ) {
			return $text; // string short enough even *with* HTML (short-circuit)
		}

		$dispLen = 0; // innerHTML legth so far
		$testingEllipsis = false; // checking if ellipses will make string longer/equal?
		$tagType = 0; // 0-open, 1-close
		$bracketState = 0; // 1-tag start, 2-tag name, 0-neither
		$entityState = 0; // 0-not entity, 1-entity
		$tag = $ret = ''; // accumulated tag name, accumulated result string
		$openTags = array(); // open tag stack
		$maybeState = null; // possible truncation state

		$textLen = strlen( $text );
		$neLength = max( 0, $length - strlen( $ellipsis ) ); // non-ellipsis len if truncated
		for ( $pos = 0; true; ++$pos ) {
			# Consider truncation once the display length has reached the maximim.
			# We check if $dispLen > 0 to grab tags for the $neLength = 0 case.
			# Check that we're not in the middle of a bracket/entity...
			if ( $dispLen && $dispLen >= $neLength && $bracketState == 0 && !$entityState ) {
				if ( !$testingEllipsis ) {
					$testingEllipsis = true;
					# Save where we are; we will truncate here unless there turn out to
					# be so few remaining characters that truncation is not necessary.
					if ( !$maybeState ) { // already saved? ($neLength = 0 case)
						$maybeState = array( $ret, $openTags ); // save state
					}
				} elseif ( $dispLen > $length && $dispLen > strlen( $ellipsis ) ) {
					# String in fact does need truncation, the truncation point was OK.
					list( $ret, $openTags ) = $maybeState; // reload state
					$ret = $this->removeBadCharLast( $ret ); // multi-byte char fix
					$ret .= $ellipsis; // add ellipsis
					break;
				}
			}
			if ( $pos >= $textLen ) {
				break; // extra iteration just for above checks
			}

			# Read the next char...
			$ch = $text[$pos];
			$lastCh = $pos ? $text[$pos - 1] : '';
			$ret .= $ch; // add to result string
			if ( $ch == '<' ) {
				$this->truncate_endBracket( $tag, $tagType, $lastCh, $openTags ); // for bad HTML
				$entityState = 0; // for bad HTML
				$bracketState = 1; // tag started (checking for backslash)
			} elseif ( $ch == '>' ) {
				$this->truncate_endBracket( $tag, $tagType, $lastCh, $openTags );
				$entityState = 0; // for bad HTML
				$bracketState = 0; // out of brackets
			} elseif ( $bracketState == 1 ) {
				if ( $ch == '/' ) {
					$tagType = 1; // close tag (e.g. "</span>")
				} else {
					$tagType = 0; // open tag (e.g. "<span>")
					$tag .= $ch;
				}
				$bracketState = 2; // building tag name
			} elseif ( $bracketState == 2 ) {
				if ( $ch != ' ' ) {
					$tag .= $ch;
				} else {
					// Name found (e.g. "<a href=..."), add on tag attributes...
					$pos += $this->truncate_skip( $ret, $text, "<>", $pos + 1 );
				}
			} elseif ( $bracketState == 0 ) {
				if ( $entityState ) {
					if ( $ch == ';' ) {
						$entityState = 0;
						$dispLen++; // entity is one displayed char
					}
				} else {
					if ( $neLength == 0 && !$maybeState ) {
						// Save state without $ch. We want to *hit* the first
						// display char (to get tags) but not *use* it if truncating.
						$maybeState = array( substr( $ret, 0, -1 ), $openTags );
					}
					if ( $ch == '&' ) {
						$entityState = 1; // entity found, (e.g. "&#160;")
					} else {
						$dispLen++; // this char is displayed
						// Add the next $max display text chars after this in one swoop...
						$max = ( $testingEllipsis ? $length : $neLength ) - $dispLen;
						$skipped = $this->truncate_skip( $ret, $text, "<>&", $pos + 1, $max );
						$dispLen += $skipped;
						$pos += $skipped;
					}
				}
			}
		}
		// Close the last tag if left unclosed by bad HTML
		$this->truncate_endBracket( $tag, $text[$textLen - 1], $tagType, $openTags );
		while ( count( $openTags ) > 0 ) {
			$ret .= '</' . array_pop( $openTags ) . '>'; // close open tags
		}
		return $ret;
	}

	/**
	 * truncateHtml() helper function
	 * like strcspn() but adds the skipped chars to $ret
	 *
	 * @param $ret
	 * @param $text
	 * @param $search
	 * @param $start
	 * @param $len
	 * @return int
	 */
	private function truncate_skip( &$ret, $text, $search, $start, $len = null ) {
		if ( $len === null ) {
			$len = -1; // -1 means "no limit" for strcspn
		} elseif ( $len < 0 ) {
			$len = 0; // sanity
		}
		$skipCount = 0;
		if ( $start < strlen( $text ) ) {
			$skipCount = strcspn( $text, $search, $start, $len );
			$ret .= substr( $text, $start, $skipCount );
		}
		return $skipCount;
	}

	/**
	 * truncateHtml() helper function
	 * (a) push or pop $tag from $openTags as needed
	 * (b) clear $tag value
	 * @param &$tag string Current HTML tag name we are looking at
	 * @param $tagType int (0-open tag, 1-close tag)
	 * @param $lastCh string Character before the '>' that ended this tag
	 * @param &$openTags array Open tag stack (not accounting for $tag)
	 */
	private function truncate_endBracket( &$tag, $tagType, $lastCh, &$openTags ) {
		$tag = ltrim( $tag );
		if ( $tag != '' ) {
			if ( $tagType == 0 && $lastCh != '/' ) {
				$openTags[] = $tag; // tag opened (didn't close itself)
			} elseif ( $tagType == 1 ) {
				if ( $openTags && $tag == $openTags[count( $openTags ) - 1] ) {
					array_pop( $openTags ); // tag closed
				}
			}
			$tag = '';
		}
	}

	/**
	 * Grammatical transformations, needed for inflected languages
	 * Invoked by putting {{grammar:case|word}} in a message
	 *
	 * @param $word string
	 * @param $case string
	 * @return string
	 */
	function convertGrammar( $word, $case ) {
		global $wgGrammarForms;
		if ( isset( $wgGrammarForms[$this->getCode()][$case][$word] ) ) {
			return $wgGrammarForms[$this->getCode()][$case][$word];
		}
		return $word;
	}
	/**
	 * Get the grammar forms for the content language
	 * @return array of grammar forms
	 * @since 1.20
	 */
	function getGrammarForms() {
		global $wgGrammarForms;
		if ( isset( $wgGrammarForms[$this->getCode()] ) && is_array( $wgGrammarForms[$this->getCode()] ) ) {
			return $wgGrammarForms[$this->getCode()];
		}
		return array();
	}
	/**
	 * Provides an alternative text depending on specified gender.
	 * Usage {{gender:username|masculine|feminine|unknown}}.
	 * username is optional, in which case the gender of current user is used,
	 * but only in (some) interface messages; otherwise default gender is used.
	 *
	 * If no forms are given, an empty string is returned. If only one form is
	 * given, it will be returned unconditionally. These details are implied by
	 * the caller and cannot be overridden in subclasses.
	 *
	 * If three forms are given, the default is to use the third (unknown) form.
	 * If fewer than three forms are given, the default is to use the first (masculine) form.
	 * These details can be overridden in subclasses.
	 *
	 * @param $gender string
	 * @param $forms array
	 *
	 * @return string
	 */
	function gender( $gender, $forms ) {
		if ( !count( $forms ) ) {
			return '';
		}
		$forms = $this->preConvertPlural( $forms, 2 );
		if ( $gender === 'male' ) {
			return $forms[0];
		}
		if ( $gender === 'female' ) {
			return $forms[1];
		}
		return isset( $forms[2] ) ? $forms[2] : $forms[0];
	}

	/**
	 * Plural form transformations, needed for some languages.
	 * For example, there are 3 form of plural in Russian and Polish,
	 * depending on "count mod 10". See [[w:Plural]]
	 * For English it is pretty simple.
	 *
	 * Invoked by putting {{plural:count|wordform1|wordform2}}
	 * or {{plural:count|wordform1|wordform2|wordform3}}
	 *
	 * Example: {{plural:{{NUMBEROFARTICLES}}|article|articles}}
	 *
	 * @param $count Integer: non-localized number
	 * @param $forms Array: different plural forms
	 * @return string Correct form of plural for $count in this language
	 */
	function convertPlural( $count, $forms ) {
		// Handle explicit n=pluralform cases
		$forms = $this->handleExplicitPluralForms( $count, $forms );
		if ( is_string( $forms ) ) {
			return $forms;
		}
		if ( !count( $forms ) ) {
			return '';
		}

		$pluralForm = $this->getPluralRuleIndexNumber( $count );
		$pluralForm = min( $pluralForm, count( $forms ) - 1 );
		return $forms[$pluralForm];
	}

	/**
	 * Handles explicit plural forms for Language::convertPlural()
	 *
	 * In {{PLURAL:$1|0=nothing|one|many}}, 0=nothing will be returned if $1 equals zero.
	 * If an explicitly defined plural form matches the $count, then
	 * string value returned, otherwise array returned for further consideration
	 * by CLDR rules or overridden convertPlural().
	 *
<<<<<<< HEAD
	 * @since 1.22.1
=======
	 * @since 1.23
>>>>>>> 3dc1e7b9
	 *
	 * @param int $count non-localized number
	 * @param array $forms different plural forms
	 *
	 * @return array|string
	 */
	protected function handleExplicitPluralForms( $count, array $forms ) {
		foreach ( $forms as $index => $form ) {
			if ( preg_match( '/\d+=/i', $form ) ) {
				$pos = strpos( $form, '=' );
				if ( substr( $form, 0, $pos ) === (string) $count ) {
					return substr( $form, $pos + 1 );
				}
				unset( $forms[$index] );
			}
		}
		return array_values( $forms );
	}

	/**
	 * Checks that convertPlural was given an array and pads it to requested
	 * amount of forms by copying the last one.
	 *
	 * @param $count Integer: How many forms should there be at least
	 * @param $forms Array of forms given to convertPlural
	 * @return array Padded array of forms or an exception if not an array
	 */
	protected function preConvertPlural( /* Array */ $forms, $count ) {
		while ( count( $forms ) < $count ) {
			$forms[] = $forms[count( $forms ) - 1];
		}
		return $forms;
	}

	/**
	 * @todo Maybe translate block durations.  Note that this function is somewhat misnamed: it
	 * deals with translating the *duration* ("1 week", "4 days", etc), not the expiry time
	 * (which is an absolute timestamp). Please note: do NOT add this blindly, as it is used
	 * on old expiry lengths recorded in log entries. You'd need to provide the start date to
	 * match up with it.
	 *
	 * @param $str String: the validated block duration in English
	 * @return string Somehow translated block duration
	 * @see LanguageFi.php for example implementation
	 */
	function translateBlockExpiry( $str ) {
		$duration = SpecialBlock::getSuggestedDurations( $this );
		foreach ( $duration as $show => $value ) {
			if ( strcmp( $str, $value ) == 0 ) {
				return htmlspecialchars( trim( $show ) );
			}
		}

		// Since usually only infinite or indefinite is only on list, so try
		// equivalents if still here.
		$indefs = array( 'infinite', 'infinity', 'indefinite' );
		if ( in_array( $str, $indefs ) ) {
			foreach ( $indefs as $val ) {
				$show = array_search( $val, $duration, true );
				if ( $show !== false ) {
					return htmlspecialchars( trim( $show ) );
				}
			}
		}

		// If all else fails, return a standard duration or timestamp description.
		$time = strtotime( $str, 0 );
		if ( $time === false ) { // Unknown format. Return it as-is in case.
			return $str;
		} elseif ( $time !== strtotime( $str, 1 ) ) { // It's a relative timestamp.
			// $time is relative to 0 so it's a duration length.
			return $this->formatDuration( $time );
		} else { // It's an absolute timestamp.
			if ( $time === 0 ) {
				// wfTimestamp() handles 0 as current time instead of epoch.
				return $this->timeanddate( '19700101000000' );
			} else {
				return $this->timeanddate( $time );
			}
		}
	}

	/**
	 * languages like Chinese need to be segmented in order for the diff
	 * to be of any use
	 *
	 * @param $text String
	 * @return String
	 */
	public function segmentForDiff( $text ) {
		return $text;
	}

	/**
	 * and unsegment to show the result
	 *
	 * @param $text String
	 * @return String
	 */
	public function unsegmentForDiff( $text ) {
		return $text;
	}

	/**
	 * Return the LanguageConverter used in the Language
	 *
	 * @since 1.19
	 * @return LanguageConverter
	 */
	public function getConverter() {
		return $this->mConverter;
	}

	/**
	 * convert text to all supported variants
	 *
	 * @param $text string
	 * @return array
	 */
	public function autoConvertToAllVariants( $text ) {
		return $this->mConverter->autoConvertToAllVariants( $text );
	}

	/**
	 * convert text to different variants of a language.
	 *
	 * @param $text string
	 * @return string
	 */
	public function convert( $text ) {
		return $this->mConverter->convert( $text );
	}

	/**
	 * Convert a Title object to a string in the preferred variant
	 *
	 * @param $title Title
	 * @return string
	 */
	public function convertTitle( $title ) {
		return $this->mConverter->convertTitle( $title );
	}

	/**
	 * Convert a namespace index to a string in the preferred variant
	 *
	 * @param $ns int
	 * @return string
	 */
	public function convertNamespace( $ns ) {
		return $this->mConverter->convertNamespace( $ns );
	}

	/**
	 * Check if this is a language with variants
	 *
	 * @return bool
	 */
	public function hasVariants() {
		return count( $this->getVariants() ) > 1;
	}

	/**
	 * Check if the language has the specific variant
	 *
	 * @since 1.19
	 * @param $variant string
	 * @return bool
	 */
	public function hasVariant( $variant ) {
		return (bool)$this->mConverter->validateVariant( $variant );
	}

	/**
	 * Put custom tags (e.g. -{ }-) around math to prevent conversion
	 *
	 * @param $text string
	 * @return string
	 * @deprecated since 1.22 is no longer used
	 */
	public function armourMath( $text ) {
		return $this->mConverter->armourMath( $text );
	}

	/**
	 * Perform output conversion on a string, and encode for safe HTML output.
	 * @param $text String text to be converted
	 * @param $isTitle Bool whether this conversion is for the article title
	 * @return string
	 * @todo this should get integrated somewhere sane
	 */
	public function convertHtml( $text, $isTitle = false ) {
		return htmlspecialchars( $this->convert( $text, $isTitle ) );
	}

	/**
	 * @param $key string
	 * @return string
	 */
	public function convertCategoryKey( $key ) {
		return $this->mConverter->convertCategoryKey( $key );
	}

	/**
	 * Get the list of variants supported by this language
	 * see sample implementation in LanguageZh.php
	 *
	 * @return array an array of language codes
	 */
	public function getVariants() {
		return $this->mConverter->getVariants();
	}

	/**
	 * @return string
	 */
	public function getPreferredVariant() {
		return $this->mConverter->getPreferredVariant();
	}

	/**
	 * @return string
	 */
	public function getDefaultVariant() {
		return $this->mConverter->getDefaultVariant();
	}

	/**
	 * @return string
	 */
	public function getURLVariant() {
		return $this->mConverter->getURLVariant();
	}

	/**
	 * If a language supports multiple variants, it is
	 * possible that non-existing link in one variant
	 * actually exists in another variant. this function
	 * tries to find it. See e.g. LanguageZh.php
	 *
	 * @param $link String: the name of the link
	 * @param $nt Mixed: the title object of the link
	 * @param $ignoreOtherCond Boolean: to disable other conditions when
	 *      we need to transclude a template or update a category's link
	 * @return null the input parameters may be modified upon return
	 */
	public function findVariantLink( &$link, &$nt, $ignoreOtherCond = false ) {
		$this->mConverter->findVariantLink( $link, $nt, $ignoreOtherCond );
	}

	/**
	 * returns language specific options used by User::getPageRenderHash()
	 * for example, the preferred language variant
	 *
	 * @return string
	 */
	function getExtraHashOptions() {
		return $this->mConverter->getExtraHashOptions();
	}

	/**
	 * For languages that support multiple variants, the title of an
	 * article may be displayed differently in different variants. this
	 * function returns the apporiate title defined in the body of the article.
	 *
	 * @return string
	 */
	public function getParsedTitle() {
		return $this->mConverter->getParsedTitle();
	}

	/**
	 * Prepare external link text for conversion. When the text is
	 * a URL, it shouldn't be converted, and it'll be wrapped in
	 * the "raw" tag (-{R| }-) to prevent conversion.
	 *
	 * This function is called "markNoConversion" for historical
	 * reasons.
	 *
	 * @param $text String: text to be used for external link
	 * @param $noParse bool: wrap it without confirming it's a real URL first
	 * @return string the tagged text
	 */
	public function markNoConversion( $text, $noParse = false ) {
		// Excluding protocal-relative URLs may avoid many false positives.
		if ( $noParse || preg_match( '/^(?:' . wfUrlProtocolsWithoutProtRel() . ')/', $text ) ) {
			return $this->mConverter->markNoConversion( $text );
		} else {
			return $text;
		}
	}

	/**
	 * A regular expression to match legal word-trailing characters
	 * which should be merged onto a link of the form [[foo]]bar.
	 *
	 * @return string
	 */
	public function linkTrail() {
		return self::$dataCache->getItem( $this->mCode, 'linkTrail' );
	}

	/**
	 * A regular expression character set to match legal word-prefixing
	 * characters which should be merged onto a link of the form foo[[bar]].
	 *
	 * @return string
	 */
	public function linkPrefixCharset() {
		return self::$dataCache->getItem( $this->mCode, 'linkPrefixCharset' );
	}

	/**
	 * @return Language
	 */
	function getLangObj() {
		return $this;
	}

	/**
	 * Get the "parent" language which has a converter to convert a "compatible" language
	 * (in another variant) to this language (eg. zh for zh-cn, but not en for en-gb).
	 *
	 * @return Language|null
	 * @since 1.22
	 */
	public function getParentLanguage() {
		if ( $this->mParentLanguage !== false ) {
			return $this->mParentLanguage;
		}

		$pieces = explode( '-', $this->getCode() );
		$code = $pieces[0];
		if ( !in_array( $code, LanguageConverter::$languagesWithVariants ) ) {
			$this->mParentLanguage = null;
			return null;
		}
		$lang = Language::factory( $code );
		if ( !$lang->hasVariant( $this->getCode() ) ) {
			$this->mParentLanguage = null;
			return null;
		}

		$this->mParentLanguage = $lang;
		return $lang;
	}

	/**
	 * Get the RFC 3066 code for this language object
	 *
	 * NOTE: The return value of this function is NOT HTML-safe and must be escaped with
	 * htmlspecialchars() or similar
	 *
	 * @return string
	 */
	public function getCode() {
		return $this->mCode;
	}

	/**
	 * Get the code in Bcp47 format which we can use
	 * inside of html lang="" tags.
	 *
	 * NOTE: The return value of this function is NOT HTML-safe and must be escaped with
	 * htmlspecialchars() or similar.
	 *
	 * @since 1.19
	 * @return string
	 */
	public function getHtmlCode() {
		if ( is_null( $this->mHtmlCode ) ) {
			$this->mHtmlCode = wfBCP47( $this->getCode() );
		}
		return $this->mHtmlCode;
	}

	/**
	 * @param $code string
	 */
	public function setCode( $code ) {
		$this->mCode = $code;
		// Ensure we don't leave incorrect cached data lying around
		$this->mHtmlCode = null;
		$this->mParentLanguage = false;
	}

	/**
	 * Get the name of a file for a certain language code
	 * @param $prefix string Prepend this to the filename
	 * @param $code string Language code
	 * @param $suffix string Append this to the filename
	 * @throws MWException
	 * @return string $prefix . $mangledCode . $suffix
	 */
	public static function getFileName( $prefix = 'Language', $code, $suffix = '.php' ) {
		if ( !self::isValidBuiltInCode( $code ) ) {
			throw new MWException( "Invalid language code \"$code\"" );
		}

		return $prefix . str_replace( '-', '_', ucfirst( $code ) ) . $suffix;
	}

	/**
	 * Get the language code from a file name. Inverse of getFileName()
	 * @param $filename string $prefix . $languageCode . $suffix
	 * @param $prefix string Prefix before the language code
	 * @param $suffix string Suffix after the language code
	 * @return string Language code, or false if $prefix or $suffix isn't found
	 */
	public static function getCodeFromFileName( $filename, $prefix = 'Language', $suffix = '.php' ) {
		$m = null;
		preg_match( '/' . preg_quote( $prefix, '/' ) . '([A-Z][a-z_]+)' .
			preg_quote( $suffix, '/' ) . '/', $filename, $m );
		if ( !count( $m ) ) {
			return false;
		}
		return str_replace( '_', '-', strtolower( $m[1] ) );
	}

	/**
	 * @param $code string
	 * @return string
	 */
	public static function getMessagesFileName( $code ) {
		global $IP;
		$file = self::getFileName( "$IP/languages/messages/Messages", $code, '.php' );
		wfRunHooks( 'Language::getMessagesFileName', array( $code, &$file ) );
		return $file;
	}

	/**
	 * @param $code string
	 * @return string
	 * @since 1.23
	 */
	public static function getJsonMessagesFileName( $code ) {
		global $IP;

		if ( !self::isValidBuiltInCode( $code ) ) {
			throw new MWException( "Invalid language code \"$code\"" );
		}

		return "$IP/languages/i18n/$code.json" ;
	}

	/**
	 * @param $code string
	 * @return string
	 */
	public static function getClassFileName( $code ) {
		global $IP;
		return self::getFileName( "$IP/languages/classes/Language", $code, '.php' );
	}

	/**
	 * Get the first fallback for a given language.
	 *
	 * @param $code string
	 *
	 * @return bool|string
	 */
	public static function getFallbackFor( $code ) {
		if ( $code === 'en' || !Language::isValidBuiltInCode( $code ) ) {
			return false;
		} else {
			$fallbacks = self::getFallbacksFor( $code );
			$first = array_shift( $fallbacks );
			return $first;
		}
	}

	/**
	 * Get the ordered list of fallback languages.
	 *
	 * @since 1.19
	 * @param $code string Language code
	 * @return array
	 */
	public static function getFallbacksFor( $code ) {
		if ( $code === 'en' || !Language::isValidBuiltInCode( $code ) ) {
			return array();
		} else {
			$v = self::getLocalisationCache()->getItem( $code, 'fallback' );
			$v = array_map( 'trim', explode( ',', $v ) );
			if ( $v[count( $v ) - 1] !== 'en' ) {
				$v[] = 'en';
			}
			return $v;
		}
	}

	/**
	 * Get the ordered list of fallback languages, ending with the fallback
	 * language chain for the site language.
	 *
	 * @since 1.22
	 * @param string $code Language code
	 * @return array array( fallbacks, site fallbacks )
	 */
	public static function getFallbacksIncludingSiteLanguage( $code ) {
		global $wgLanguageCode;

		// Usually, we will only store a tiny number of fallback chains, so we
		// keep them in static memory.
		$cacheKey = "{$code}-{$wgLanguageCode}";

		if ( !array_key_exists( $cacheKey, self::$fallbackLanguageCache ) ) {
			$fallbacks = self::getFallbacksFor( $code );

			// Append the site's fallback chain, including the site language itself
			$siteFallbacks = self::getFallbacksFor( $wgLanguageCode );
			array_unshift( $siteFallbacks, $wgLanguageCode );

			// Eliminate any languages already included in the chain
			$siteFallbacks = array_diff( $siteFallbacks, $fallbacks );

			self::$fallbackLanguageCache[$cacheKey] = array( $fallbacks, $siteFallbacks );
		}
		return self::$fallbackLanguageCache[$cacheKey];
	}

	/**
	 * Get all messages for a given language
	 * WARNING: this may take a long time. If you just need all message *keys*
	 * but need the *contents* of only a few messages, consider using getMessageKeysFor().
	 *
	 * @param $code string
	 *
	 * @return array
	 */
	public static function getMessagesFor( $code ) {
		return self::getLocalisationCache()->getItem( $code, 'messages' );
	}

	/**
	 * Get a message for a given language
	 *
	 * @param $key string
	 * @param $code string
	 *
	 * @return string
	 */
	public static function getMessageFor( $key, $code ) {
		return self::getLocalisationCache()->getSubitem( $code, 'messages', $key );
	}

	/**
	 * Get all message keys for a given language. This is a faster alternative to
	 * array_keys( Language::getMessagesFor( $code ) )
	 *
	 * @since 1.19
	 * @param $code string Language code
	 * @return array of message keys (strings)
	 */
	public static function getMessageKeysFor( $code ) {
		return self::getLocalisationCache()->getSubItemList( $code, 'messages' );
	}

	/**
	 * @param $talk
	 * @return mixed
	 */
	function fixVariableInNamespace( $talk ) {
		if ( strpos( $talk, '$1' ) === false ) {
			return $talk;
		}

		global $wgMetaNamespace;
		$talk = str_replace( '$1', $wgMetaNamespace, $talk );

		# Allow grammar transformations
		# Allowing full message-style parsing would make simple requests
		# such as action=raw much more expensive than they need to be.
		# This will hopefully cover most cases.
		$talk = preg_replace_callback( '/{{grammar:(.*?)\|(.*?)}}/i',
			array( &$this, 'replaceGrammarInNamespace' ), $talk );
		return str_replace( ' ', '_', $talk );
	}

	/**
	 * @param $m string
	 * @return string
	 */
	function replaceGrammarInNamespace( $m ) {
		return $this->convertGrammar( trim( $m[2] ), trim( $m[1] ) );
	}

	/**
	 * @throws MWException
	 * @return array
	 */
	static function getCaseMaps() {
		static $wikiUpperChars, $wikiLowerChars;
		if ( isset( $wikiUpperChars ) ) {
			return array( $wikiUpperChars, $wikiLowerChars );
		}

		wfProfileIn( __METHOD__ );
		$arr = wfGetPrecompiledData( 'Utf8Case.ser' );
		if ( $arr === false ) {
			throw new MWException(
				"Utf8Case.ser is missing, please run \"make\" in the serialized directory\n" );
		}
		$wikiUpperChars = $arr['wikiUpperChars'];
		$wikiLowerChars = $arr['wikiLowerChars'];
		wfProfileOut( __METHOD__ );
		return array( $wikiUpperChars, $wikiLowerChars );
	}

	/**
	 * Decode an expiry (block, protection, etc) which has come from the DB
	 *
	 * @todo FIXME: why are we returnings DBMS-dependent strings???
	 *
	 * @param $expiry String: Database expiry String
	 * @param $format Bool|Int true to process using language functions, or TS_ constant
	 *     to return the expiry in a given timestamp
	 * @return String
	 * @since 1.18
	 */
	public function formatExpiry( $expiry, $format = true ) {
		static $infinity;
		if ( $infinity === null ) {
			$infinity = wfGetDB( DB_SLAVE )->getInfinity();
		}

		if ( $expiry == '' || $expiry == $infinity ) {
			return $format === true
				? $this->getMessageFromDB( 'infiniteblock' )
				: $infinity;
		} else {
			return $format === true
				? $this->timeanddate( $expiry, /* User preference timezone */ true )
				: wfTimestamp( $format, $expiry );
		}
	}

	/**
	 * @todo Document
	 * @param $seconds int|float
	 * @param $format Array Optional
	 *		If $format['avoid'] == 'avoidseconds' - don't mention seconds if $seconds >= 1 hour
	 *		If $format['avoid'] == 'avoidminutes' - don't mention seconds/minutes if $seconds > 48 hours
	 *		If $format['noabbrevs'] is true - use 'seconds' and friends instead of 'seconds-abbrev' and friends
	 *		For backwards compatibility, $format may also be one of the strings 'avoidseconds' or 'avoidminutes'
	 * @return string
	 */
	function formatTimePeriod( $seconds, $format = array() ) {
		if ( !is_array( $format ) ) {
			$format = array( 'avoid' => $format ); // For backwards compatibility
		}
		if ( !isset( $format['avoid'] ) ) {
			$format['avoid'] = false;
		}
		if ( !isset( $format['noabbrevs' ] ) ) {
			$format['noabbrevs'] = false;
		}
		$secondsMsg = wfMessage(
			$format['noabbrevs'] ? 'seconds' : 'seconds-abbrev' )->inLanguage( $this );
		$minutesMsg = wfMessage(
			$format['noabbrevs'] ? 'minutes' : 'minutes-abbrev' )->inLanguage( $this );
		$hoursMsg = wfMessage(
			$format['noabbrevs'] ? 'hours' : 'hours-abbrev' )->inLanguage( $this );
		$daysMsg = wfMessage(
			$format['noabbrevs'] ? 'days' : 'days-abbrev' )->inLanguage( $this );

		if ( round( $seconds * 10 ) < 100 ) {
			$s = $this->formatNum( sprintf( "%.1f", round( $seconds * 10 ) / 10 ) );
			$s = $secondsMsg->params( $s )->text();
		} elseif ( round( $seconds ) < 60 ) {
			$s = $this->formatNum( round( $seconds ) );
			$s = $secondsMsg->params( $s )->text();
		} elseif ( round( $seconds ) < 3600 ) {
			$minutes = floor( $seconds / 60 );
			$secondsPart = round( fmod( $seconds, 60 ) );
			if ( $secondsPart == 60 ) {
				$secondsPart = 0;
				$minutes++;
			}
			$s = $minutesMsg->params( $this->formatNum( $minutes ) )->text();
			$s .= ' ';
			$s .= $secondsMsg->params( $this->formatNum( $secondsPart ) )->text();
		} elseif ( round( $seconds ) <= 2 * 86400 ) {
			$hours = floor( $seconds / 3600 );
			$minutes = floor( ( $seconds - $hours * 3600 ) / 60 );
			$secondsPart = round( $seconds - $hours * 3600 - $minutes * 60 );
			if ( $secondsPart == 60 ) {
				$secondsPart = 0;
				$minutes++;
			}
			if ( $minutes == 60 ) {
				$minutes = 0;
				$hours++;
			}
			$s = $hoursMsg->params( $this->formatNum( $hours ) )->text();
			$s .= ' ';
			$s .= $minutesMsg->params( $this->formatNum( $minutes ) )->text();
			if ( !in_array( $format['avoid'], array( 'avoidseconds', 'avoidminutes' ) ) ) {
				$s .= ' ' . $secondsMsg->params( $this->formatNum( $secondsPart ) )->text();
			}
		} else {
			$days = floor( $seconds / 86400 );
			if ( $format['avoid'] === 'avoidminutes' ) {
				$hours = round( ( $seconds - $days * 86400 ) / 3600 );
				if ( $hours == 24 ) {
					$hours = 0;
					$days++;
				}
				$s = $daysMsg->params( $this->formatNum( $days ) )->text();
				$s .= ' ';
				$s .= $hoursMsg->params( $this->formatNum( $hours ) )->text();
			} elseif ( $format['avoid'] === 'avoidseconds' ) {
				$hours = floor( ( $seconds - $days * 86400 ) / 3600 );
				$minutes = round( ( $seconds - $days * 86400 - $hours * 3600 ) / 60 );
				if ( $minutes == 60 ) {
					$minutes = 0;
					$hours++;
				}
				if ( $hours == 24 ) {
					$hours = 0;
					$days++;
				}
				$s = $daysMsg->params( $this->formatNum( $days ) )->text();
				$s .= ' ';
				$s .= $hoursMsg->params( $this->formatNum( $hours ) )->text();
				$s .= ' ';
				$s .= $minutesMsg->params( $this->formatNum( $minutes ) )->text();
			} else {
				$s = $daysMsg->params( $this->formatNum( $days ) )->text();
				$s .= ' ';
				$s .= $this->formatTimePeriod( $seconds - $days * 86400, $format );
			}
		}
		return $s;
	}

	/**
	 * Format a bitrate for output, using an appropriate
	 * unit (bps, kbps, Mbps, Gbps, Tbps, Pbps, Ebps, Zbps or Ybps) according to the magnitude in question
	 *
	 * This use base 1000. For base 1024 use formatSize(), for another base
	 * see formatComputingNumbers()
	 *
	 * @param $bps int
	 * @return string
	 */
	function formatBitrate( $bps ) {
		return $this->formatComputingNumbers( $bps, 1000, "bitrate-$1bits" );
	}

	/**
	 * @param $size int Size of the unit
	 * @param $boundary int Size boundary (1000, or 1024 in most cases)
	 * @param $messageKey string Message key to be uesd
	 * @return string
	 */
	function formatComputingNumbers( $size, $boundary, $messageKey ) {
		if ( $size <= 0 ) {
			return str_replace( '$1', $this->formatNum( $size ),
				$this->getMessageFromDB( str_replace( '$1', '', $messageKey ) )
			);
		}
		$sizes = array( '', 'kilo', 'mega', 'giga', 'tera', 'peta', 'exa', 'zeta', 'yotta' );
		$index = 0;

		$maxIndex = count( $sizes ) - 1;
		while ( $size >= $boundary && $index < $maxIndex ) {
			$index++;
			$size /= $boundary;
		}

		// For small sizes no decimal places necessary
		$round = 0;
		if ( $index > 1 ) {
			// For MB and bigger two decimal places are smarter
			$round = 2;
		}
		$msg = str_replace( '$1', $sizes[$index], $messageKey );

		$size = round( $size, $round );
		$text = $this->getMessageFromDB( $msg );
		return str_replace( '$1', $this->formatNum( $size ), $text );
	}

	/**
	 * Format a size in bytes for output, using an appropriate
	 * unit (B, KB, MB, GB, TB, PB, EB, ZB or YB) according to the magnitude in question
	 *
	 * This method use base 1024. For base 1000 use formatBitrate(), for
	 * another base see formatComputingNumbers()
	 *
	 * @param $size int Size to format
	 * @return string Plain text (not HTML)
	 */
	function formatSize( $size ) {
		return $this->formatComputingNumbers( $size, 1024, "size-$1bytes" );
	}

	/**
	 * Make a list item, used by various special pages
	 *
	 * @param $page String Page link
	 * @param $details String Text between brackets
	 * @param $oppositedm Boolean Add the direction mark opposite to your
	 *                    language, to display text properly
	 * @return String
	 */
	function specialList( $page, $details, $oppositedm = true ) {
		$dirmark = ( $oppositedm ? $this->getDirMark( true ) : '' ) .
			$this->getDirMark();
		$details = $details ? $dirmark . $this->getMessageFromDB( 'word-separator' ) .
			wfMessage( 'parentheses' )->rawParams( $details )->inLanguage( $this )->escaped() : '';
		return $page . $details;
	}

	/**
	 * Generate (prev x| next x) (20|50|100...) type links for paging
	 *
	 * @param $title Title object to link
	 * @param $offset Integer offset parameter
	 * @param $limit Integer limit parameter
	 * @param $query array|String optional URL query parameter string
	 * @param $atend Bool optional param for specified if this is the last page
	 * @return String
	 */
	public function viewPrevNext( Title $title, $offset, $limit, array $query = array(), $atend = false ) {
		// @todo FIXME: Why on earth this needs one message for the text and another one for tooltip?

		# Make 'previous' link
		$prev = wfMessage( 'prevn' )->inLanguage( $this )->title( $title )->numParams( $limit )->text();
		if ( $offset > 0 ) {
			$plink = $this->numLink( $title, max( $offset - $limit, 0 ), $limit,
				$query, $prev, 'prevn-title', 'mw-prevlink' );
		} else {
			$plink = htmlspecialchars( $prev );
		}

		# Make 'next' link
		$next = wfMessage( 'nextn' )->inLanguage( $this )->title( $title )->numParams( $limit )->text();
		if ( $atend ) {
			$nlink = htmlspecialchars( $next );
		} else {
			$nlink = $this->numLink( $title, $offset + $limit, $limit,
				$query, $next, 'nextn-title', 'mw-nextlink' );
		}

		# Make links to set number of items per page
		$numLinks = array();
		foreach ( array( 20, 50, 100, 250, 500 ) as $num ) {
			$numLinks[] = $this->numLink( $title, $offset, $num,
				$query, $this->formatNum( $num ), 'shown-title', 'mw-numlink' );
		}

		return wfMessage( 'viewprevnext' )->inLanguage( $this )->title( $title
			)->rawParams( $plink, $nlink, $this->pipeList( $numLinks ) )->escaped();
	}

	/**
	 * Helper function for viewPrevNext() that generates links
	 *
	 * @param $title Title object to link
	 * @param $offset Integer offset parameter
	 * @param $limit Integer limit parameter
	 * @param $query Array extra query parameters
	 * @param $link String text to use for the link; will be escaped
	 * @param $tooltipMsg String name of the message to use as tooltip
	 * @param $class String value of the "class" attribute of the link
	 * @return String HTML fragment
	 */
	private function numLink( Title $title, $offset, $limit, array $query, $link, $tooltipMsg, $class ) {
		$query = array( 'limit' => $limit, 'offset' => $offset ) + $query;
		$tooltip = wfMessage( $tooltipMsg )->inLanguage( $this )->title( $title )->numParams( $limit )->text();
		return Html::element( 'a', array( 'href' => $title->getLocalURL( $query ),
			'title' => $tooltip, 'class' => $class ), $link );
	}

	/**
	 * Get the conversion rule title, if any.
	 *
	 * @return string
	 */
	public function getConvRuleTitle() {
		return $this->mConverter->getConvRuleTitle();
	}

	/**
	 * Get the compiled plural rules for the language
	 * @since 1.20
	 * @return array Associative array with plural form, and plural rule as key-value pairs
	 */
	public function getCompiledPluralRules() {
		$pluralRules = self::$dataCache->getItem( strtolower( $this->mCode ), 'compiledPluralRules' );
		$fallbacks = Language::getFallbacksFor( $this->mCode );
		if ( !$pluralRules ) {
			foreach ( $fallbacks as $fallbackCode ) {
				$pluralRules = self::$dataCache->getItem( strtolower( $fallbackCode ), 'compiledPluralRules' );
				if ( $pluralRules ) {
					break;
				}
			}
		}
		return $pluralRules;
	}

	/**
	 * Get the plural rules for the language
	 * @since 1.20
	 * @return array Associative array with plural form number and plural rule as key-value pairs
	 */
	public function getPluralRules() {
		$pluralRules = self::$dataCache->getItem( strtolower( $this->mCode ), 'pluralRules' );
		$fallbacks = Language::getFallbacksFor( $this->mCode );
		if ( !$pluralRules ) {
			foreach ( $fallbacks as $fallbackCode ) {
				$pluralRules = self::$dataCache->getItem( strtolower( $fallbackCode ), 'pluralRules' );
				if ( $pluralRules ) {
					break;
				}
			}
		}
		return $pluralRules;
	}

	/**
	 * Get the plural rule types for the language
	 * @since 1.22
	 * @return array Associative array with plural form number and plural rule type as key-value pairs
	 */
	public function getPluralRuleTypes() {
		$pluralRuleTypes = self::$dataCache->getItem( strtolower( $this->mCode ), 'pluralRuleTypes' );
		$fallbacks = Language::getFallbacksFor( $this->mCode );
		if ( !$pluralRuleTypes ) {
			foreach ( $fallbacks as $fallbackCode ) {
				$pluralRuleTypes = self::$dataCache->getItem( strtolower( $fallbackCode ), 'pluralRuleTypes' );
				if ( $pluralRuleTypes ) {
					break;
				}
			}
		}
		return $pluralRuleTypes;
	}

	/**
	 * Find the index number of the plural rule appropriate for the given number
	 * @return int The index number of the plural rule
	 */
	public function getPluralRuleIndexNumber( $number ) {
		$pluralRules = $this->getCompiledPluralRules();
		$form = CLDRPluralRuleEvaluator::evaluateCompiled( $number, $pluralRules );
		return $form;
	}

	/**
	 * Find the plural rule type appropriate for the given number
	 * For example, if the language is set to Arabic, getPluralType(5) should
	 * return 'few'.
	 * @since 1.22
	 * @return string The name of the plural rule type, e.g. one, two, few, many
	 */
	public function getPluralRuleType( $number ) {
		$index = $this->getPluralRuleIndexNumber( $number );
		$pluralRuleTypes = $this->getPluralRuleTypes();
		if ( isset( $pluralRuleTypes[$index] ) ) {
			return $pluralRuleTypes[$index];
		} else {
			return 'other';
		}
	}
}<|MERGE_RESOLUTION|>--- conflicted
+++ resolved
@@ -62,10 +62,6 @@
 	function getParsedTitle() { return ''; }
 	function markNoConversion( $text, $noParse = false ) { return $text; }
 	function convertCategoryKey( $key ) { return $key; }
-<<<<<<< HEAD
-	function convertLinkToAllVariants( $text ) { return $this->autoConvertToAllVariants( $text ); }
-=======
->>>>>>> 3dc1e7b9
 	/** @deprecated since 1.22 is no longer used */
 	function armourMath( $text ) { return $text; }
 	function validateVariant( $variant = null ) { return $variant === $this->mLang->getCode() ? $variant : null; }
@@ -3664,11 +3660,7 @@
 	 * string value returned, otherwise array returned for further consideration
 	 * by CLDR rules or overridden convertPlural().
 	 *
-<<<<<<< HEAD
-	 * @since 1.22.1
-=======
 	 * @since 1.23
->>>>>>> 3dc1e7b9
 	 *
 	 * @param int $count non-localized number
 	 * @param array $forms different plural forms
