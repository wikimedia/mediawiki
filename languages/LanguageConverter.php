<?php
/**
 * This program is free software; you can redistribute it and/or modify
 * it under the terms of the GNU General Public License as published by
 * the Free Software Foundation; either version 2 of the License, or
 * (at your option) any later version.
 *
 * This program is distributed in the hope that it will be useful,
 * but WITHOUT ANY WARRANTY; without even the implied warranty of
 * MERCHANTABILITY or FITNESS FOR A PARTICULAR PURPOSE. See the
 * GNU General Public License for more details.
 *
 * You should have received a copy of the GNU General Public License along
 * with this program; if not, write to the Free Software Foundation, Inc.,
 * 51 Franklin Street, Fifth Floor, Boston, MA 02110-1301, USA.
 * http://www.gnu.org/copyleft/gpl.html
 *
 * @file
 * @ingroup Language
 */

/**
 * Base class for language conversion.
 * @ingroup Language
 *
 * @author Zhengzhu Feng <zhengzhu@gmail.com>
 * @maintainers fdcn <fdcn64@gmail.com>, shinjiman <shinjiman@gmail.com>, PhiLiP <philip.npc@gmail.com>
 */
class LanguageConverter {

	/**
	 * languages supporting variants
	 * @since 1.20
	 * @var array
	 */
	static public $languagesWithVariants = array(
		'gan',
		'iu',
		'kk',
		'ku',
		'shi',
		'sr',
		'tg',
		'uz',
		'zh',
	);

	public $mMainLanguageCode;
	public $mVariants, $mVariantFallbacks, $mVariantNames;
	public $mTablesLoaded = false;
	public $mTables;
	// 'bidirectional' 'unidirectional' 'disable' for each variant
	public $mManualLevel;

	/**
	 * @var string memcached key name
	 */
	public $mCacheKey;

	public $mLangObj;
	public $mFlags;
	public $mDescCodeSep = ':', $mDescVarSep = ';';
	public $mUcfirst = false;
	public $mConvRuleTitle = false;
	public $mURLVariant;
	public $mUserVariant;
	public $mHeaderVariant;
	public $mMaxDepth = 10;
	public $mVarSeparatorPattern;

	const CACHE_VERSION_KEY = 'VERSION 7';

	/**
	 * Constructor
	 *
	 * @param Language $langobj
	 * @param string $maincode The main language code of this language
	 * @param array $variants The supported variants of this language
	 * @param array $variantfallbacks The fallback language of each variant
	 * @param array $flags Defining the custom strings that maps to the flags
	 * @param array $manualLevel Limit for supported variants
	 */
	public function __construct( $langobj, $maincode, $variants = array(),
								$variantfallbacks = array(), $flags = array(),
								$manualLevel = array() ) {
		global $wgDisabledVariants;
		$this->mLangObj = $langobj;
		$this->mMainLanguageCode = $maincode;
		$this->mVariants = array_diff( $variants, $wgDisabledVariants );
		$this->mVariantFallbacks = $variantfallbacks;
		$this->mVariantNames = Language::fetchLanguageNames();
		$this->mCacheKey = wfMemcKey( 'conversiontables', $maincode );
		$defaultflags = array(
			// 'S' show converted text
			// '+' add rules for alltext
			// 'E' the gave flags is error
			// these flags above are reserved for program
			'A' => 'A',	  // add rule for convert code (all text convert)
			'T' => 'T',	  // title convert
			'R' => 'R',	  // raw content
			'D' => 'D',	  // convert description (subclass implement)
			'-' => '-',	  // remove convert (not implement)
			'H' => 'H',	  // add rule for convert code (but no display in placed code)
			'N' => 'N'	  // current variant name
		);
		$this->mFlags = array_merge( $defaultflags, $flags );
		foreach ( $this->mVariants as $v ) {
			if ( array_key_exists( $v, $manualLevel ) ) {
				$this->mManualLevel[$v] = $manualLevel[$v];
			} else {
				$this->mManualLevel[$v] = 'bidirectional';
			}
			$this->mFlags[$v] = $v;
		}
	}

	/**
	 * Get all valid variants.
	 * Call this instead of using $this->mVariants directly.
	 *
	 * @return array Contains all valid variants
	 */
	public function getVariants() {
		return $this->mVariants;
	}

	/**
	 * In case some variant is not defined in the markup, we need
	 * to have some fallback. For example, in zh, normally people
	 * will define zh-hans and zh-hant, but less so for zh-sg or zh-hk.
	 * when zh-sg is preferred but not defined, we will pick zh-hans
	 * in this case. Right now this is only used by zh.
	 *
	 * @param string $variant The language code of the variant
	 * @return string|array The code of the fallback language or the
	 *   main code if there is no fallback
	 */
	public function getVariantFallbacks( $variant ) {
		if ( isset( $this->mVariantFallbacks[$variant] ) ) {
			return $this->mVariantFallbacks[$variant];
		}
		return $this->mMainLanguageCode;
	}

	/**
	 * Get the title produced by the conversion rule.
	 * @return string The converted title text
	 */
	public function getConvRuleTitle() {
		return $this->mConvRuleTitle;
	}

	/**
	 * Get preferred language variant.
	 * @return string The preferred language code
	 */
	public function getPreferredVariant() {
		global $wgDefaultLanguageVariant, $wgUser;

		$req = $this->getURLVariant();

		if ( $wgUser->isLoggedIn() && !$req ) {
			$req = $this->getUserVariant();
		} elseif ( !$req ) {
			$req = $this->getHeaderVariant();
		}

		if ( $wgDefaultLanguageVariant && !$req ) {
			$req = $this->validateVariant( $wgDefaultLanguageVariant );
		}

		// This function, unlike the other get*Variant functions, is
		// not memoized (i.e. there return value is not cached) since
		// new information might appear during processing after this
		// is first called.
		if ( $this->validateVariant( $req ) ) {
			return $req;
		}
		return $this->mMainLanguageCode;
	}

	/**
	 * Get default variant.
	 * This function would not be affected by user's settings
	 * @return string The default variant code
	 */
	public function getDefaultVariant() {
		global $wgDefaultLanguageVariant;

		$req = $this->getURLVariant();

		if ( !$req ) {
			$req = $this->getHeaderVariant();
		}

		if ( $wgDefaultLanguageVariant && !$req ) {
			$req = $this->validateVariant( $wgDefaultLanguageVariant );
		}

		if ( $req ) {
			return $req;
		}
		return $this->mMainLanguageCode;
	}

	/**
	 * Validate the variant
	 * @param string $variant The variant to validate
	 * @return mixed Returns the variant if it is valid, null otherwise
	 */
	public function validateVariant( $variant = null ) {
		if ( $variant !== null && in_array( $variant, $this->mVariants ) ) {
			return $variant;
		}
		return null;
	}

	/**
	 * Get the variant specified in the URL
	 *
	 * @return mixed Variant if one found, false otherwise.
	 */
	public function getURLVariant() {
		global $wgRequest;

		if ( $this->mURLVariant ) {
			return $this->mURLVariant;
		}

		// see if the preference is set in the request
		$ret = $wgRequest->getText( 'variant' );

		if ( !$ret ) {
			$ret = $wgRequest->getVal( 'uselang' );
		}

		$this->mURLVariant = $this->validateVariant( $ret );
		return $this->mURLVariant;
	}

	/**
	 * Determine if the user has a variant set.
	 *
	 * @return mixed Variant if one found, false otherwise.
	 */
	protected function getUserVariant() {
		global $wgUser, $wgContLang;

		// memoizing this function wreaks havoc on parserTest.php
		/*
		if ( $this->mUserVariant ) {
			return $this->mUserVariant;
		}
		*/

		// Get language variant preference from logged in users
		// Don't call this on stub objects because that causes infinite
		// recursion during initialisation
		if ( $wgUser->isLoggedIn() ) {
			if ( $this->mMainLanguageCode == $wgContLang->getCode() ) {
				$ret = $wgUser->getOption( 'variant' );
			} else {
				$ret = $wgUser->getOption( 'variant-' . $this->mMainLanguageCode );
			}
		} else {
			// figure out user lang without constructing wgLang to avoid
			// infinite recursion
			$ret = $wgUser->getOption( 'language' );
		}

		$this->mUserVariant = $this->validateVariant( $ret );
		return $this->mUserVariant;
	}

	/**
	 * Determine the language variant from the Accept-Language header.
	 *
	 * @return mixed Variant if one found, false otherwise.
	 */
	protected function getHeaderVariant() {
		global $wgRequest;

		if ( $this->mHeaderVariant ) {
			return $this->mHeaderVariant;
		}

		// see if some supported language variant is set in the
		// HTTP header.
		$languages = array_keys( $wgRequest->getAcceptLang() );
		if ( empty( $languages ) ) {
			return null;
		}

		$fallbackLanguages = array();
		foreach ( $languages as $language ) {
			$this->mHeaderVariant = $this->validateVariant( $language );
			if ( $this->mHeaderVariant ) {
				break;
			}

			// To see if there are fallbacks of current language.
			// We record these fallback variants, and process
			// them later.
			$fallbacks = $this->getVariantFallbacks( $language );
			if ( is_string( $fallbacks ) && $fallbacks !== $this->mMainLanguageCode ) {
				$fallbackLanguages[] = $fallbacks;
			} elseif ( is_array( $fallbacks ) ) {
				$fallbackLanguages =
					array_merge( $fallbackLanguages, $fallbacks );
			}
		}

		if ( !$this->mHeaderVariant ) {
			// process fallback languages now
			$fallback_languages = array_unique( $fallbackLanguages );
			foreach ( $fallback_languages as $language ) {
				$this->mHeaderVariant = $this->validateVariant( $language );
				if ( $this->mHeaderVariant ) {
					break;
				}
			}
		}

		return $this->mHeaderVariant;
	}

	/**
	 * Dictionary-based conversion.
	 * This function would not parse the conversion rules.
	 * If you want to parse rules, try to use convert() or
	 * convertTo().
	 *
	 * @param $text String the text to be converted
	 * @param $toVariant bool|string the target language code
	 * @return String the converted text
	 */
	public function autoConvert( $text, $toVariant = false ) {
		wfProfileIn( __METHOD__ );

		$this->loadTables();

		if ( !$toVariant ) {
			$toVariant = $this->getPreferredVariant();
			if ( !$toVariant ) {
				wfProfileOut( __METHOD__ );
				return $text;
			}
		}

		if ( $this->guessVariant( $text, $toVariant ) ) {
			wfProfileOut( __METHOD__ );
			return $text;
		}

		/* we convert everything except:
		   1. HTML markups (anything between < and >)
		   2. HTML entities
		   3. placeholders created by the parser
		*/
		global $wgParser;
		if ( isset( $wgParser ) && $wgParser->UniqPrefix() != '' ) {
			$marker = '|' . $wgParser->UniqPrefix() . '[\-a-zA-Z0-9]+';
		} else {
			$marker = '';
		}

		// this one is needed when the text is inside an HTML markup
		$htmlfix = '|<[^>]+$|^[^<>]*>';

		// disable convert to variants between <code> tags
		$codefix = '<code>.+?<\/code>|';
		// disable conversion of <script> tags
		$scriptfix = '<script.*?>.*?<\/script>|';
		// disable conversion of <pre> tags
		$prefix = '<pre.*?>.*?<\/pre>|';

		$reg = '/' . $codefix . $scriptfix . $prefix .
			'<[^>]+>|&[a-zA-Z#][a-z0-9]+;' . $marker . $htmlfix . '/s';
		$startPos = 0;
		$sourceBlob = '';
		$literalBlob = '';

		// Guard against delimiter nulls in the input
		$text = str_replace( "\000", '', $text );

		$markupMatches = null;
		$elementMatches = null;
		while ( $startPos < strlen( $text ) ) {
			if ( preg_match( $reg, $text, $markupMatches, PREG_OFFSET_CAPTURE, $startPos ) ) {
				$elementPos = $markupMatches[0][1];
				$element = $markupMatches[0][0];
			} else {
				$elementPos = strlen( $text );
				$element = '';
			}

			// Queue the part before the markup for translation in a batch
			$sourceBlob .= substr( $text, $startPos, $elementPos - $startPos ) . "\000";

			// Advance to the next position
			$startPos = $elementPos + strlen( $element );

			// Translate any alt or title attributes inside the matched element
			if ( $element !== ''
				&& preg_match( '/^(<[^>\s]*)\s([^>]*)(.*)$/', $element, $elementMatches )
			) {
				$attrs = Sanitizer::decodeTagAttributes( $elementMatches[2] );
				$changed = false;
				foreach ( array( 'title', 'alt' ) as $attrName ) {
					if ( !isset( $attrs[$attrName] ) ) {
						continue;
					}
					$attr = $attrs[$attrName];
					// Don't convert URLs
					if ( !strpos( $attr, '://' ) ) {
						$attr = $this->recursiveConvertTopLevel( $attr, $toVariant );
					}

					// Remove HTML tags to avoid disrupting the layout
					$attr = preg_replace( '/<[^>]+>/', '', $attr );
					if ( $attr !== $attrs[$attrName] ) {
						$attrs[$attrName] = $attr;
						$changed = true;
					}
				}
				if ( $changed ) {
					$element = $elementMatches[1] . Html::expandAttributes( $attrs ) .
						$elementMatches[3];
				}
			}
			$literalBlob .= $element . "\000";
		}

		// Do the main translation batch
		$translatedBlob = $this->translate( $sourceBlob, $toVariant );

		// Put the output back together
		$translatedIter = StringUtils::explode( "\000", $translatedBlob );
		$literalIter = StringUtils::explode( "\000", $literalBlob );
		$output = '';
		while ( $translatedIter->valid() && $literalIter->valid() ) {
			$output .= $translatedIter->current();
			$output .= $literalIter->current();
			$translatedIter->next();
			$literalIter->next();
		}

		wfProfileOut( __METHOD__ );
		return $output;
	}

	/**
	 * Translate a string to a variant.
	 * Doesn't parse rules or do any of that other stuff, for that use
	 * convert() or convertTo().
	 *
	 * @param string $text Text to convert
	 * @param string $variant Variant language code
	 * @return string Translated text
	 */
	public function translate( $text, $variant ) {
		wfProfileIn( __METHOD__ );
		// If $text is empty or only includes spaces, do nothing
		// Otherwise translate it
		if ( trim( $text ) ) {
			$this->loadTables();
			$text = $this->mTables[$variant]->replace( $text );
		}
		wfProfileOut( __METHOD__ );
		return $text;
	}

	/**
	 * Call translate() to convert text to all valid variants.
	 *
	 * @param string $text The text to be converted
	 * @return array Variant => converted text
	 */
	public function autoConvertToAllVariants( $text ) {
		wfProfileIn( __METHOD__ );
		$this->loadTables();

		$ret = array();
		foreach ( $this->mVariants as $variant ) {
			$ret[$variant] = $this->translate( $text, $variant );
		}

		wfProfileOut( __METHOD__ );
		return $ret;
	}

	/**
	 * Apply manual conversion rules.
	 *
	 * @param $convRule ConverterRule Object of ConverterRule
	 */
	protected function applyManualConv( $convRule ) {
		// Use syntax -{T|zh-cn:TitleCN; zh-tw:TitleTw}- to custom
		// title conversion.
		// Bug 24072: $mConvRuleTitle was overwritten by other manual
		// rule(s) not for title, this breaks the title conversion.
		$newConvRuleTitle = $convRule->getTitle();
		if ( $newConvRuleTitle ) {
			// So I add an empty check for getTitle()
			$this->mConvRuleTitle = $newConvRuleTitle;
		}

		// merge/remove manual conversion rules to/from global table
		$convTable = $convRule->getConvTable();
		$action = $convRule->getRulesAction();
		foreach ( $convTable as $variant => $pair ) {
			if ( !$this->validateVariant( $variant ) ) {
				continue;
			}

			if ( $action == 'add' ) {
				foreach ( $pair as $from => $to ) {
					// to ensure that $from and $to not be left blank
					// so $this->translate() could always return a string
					if ( $from || $to ) {
						// more efficient than array_merge(), about 2.5 times.
						$this->mTables[$variant]->setPair( $from, $to );
					}
				}
			} elseif ( $action == 'remove' ) {
				$this->mTables[$variant]->removeArray( $pair );
			}
		}
	}

	/**
	 * Auto convert a Title object to a readable string in the
	 * preferred variant.
	 *
	 * @param Title $title A object of Title
	 * @return string Converted title text
	 */
	public function convertTitle( $title ) {
		$variant = $this->getPreferredVariant();
		$index = $title->getNamespace();
		if ( $index !== NS_MAIN ) {
			$text = $this->convertNamespace( $index, $variant ) . ':';
		} else {
			$text = '';
		}
		$text .= $this->translate( $title->getText(), $variant );
		return $text;
	}

	/**
	 * Get the namespace display name in the preferred variant.
	 *
	 * @param int $index Namespace id
	 * @param string|null $variant Variant code or null for preferred variant
	 * @return string Namespace name for display
	 */
	public function convertNamespace( $index, $variant = null ) {
		if ( $variant === null ) {
			$variant = $this->getPreferredVariant();
		}
		if ( $index === NS_MAIN ) {
			return '';
		} else {
			// First check if a message gives a converted name in the target variant.
			$nsConvMsg = wfMessage( 'conversion-ns' . $index )->inLanguage( $variant );
			if ( $nsConvMsg->exists() ) {
				return $nsConvMsg->plain();
			}
			// Then check if a message gives a converted name in content language
			// which needs extra translation to the target variant.
			$nsConvMsg = wfMessage( 'conversion-ns' . $index )->inContentLanguage();
			if ( $nsConvMsg->exists() ) {
				return $this->translate( $nsConvMsg->plain(), $variant );
			}
			// No message exists, retrieve it from the target variant's namespace names.
			$langObj = $this->mLangObj->factory( $variant );
			return $langObj->getFormattedNsText( $index );
		}
	}

	/**
	 * Convert text to different variants of a language. The automatic
	 * conversion is done in autoConvert(). Here we parse the text
	 * marked with -{}-, which specifies special conversions of the
	 * text that can not be accomplished in autoConvert().
	 *
	 * Syntax of the markup:
	 * -{code1:text1;code2:text2;...}-  or
	 * -{flags|code1:text1;code2:text2;...}-  or
	 * -{text}- in which case no conversion should take place for text
	 *
	 * @param string $text Text to be converted
	 * @return string Converted text
	 */
	public function convert( $text ) {
		$variant = $this->getPreferredVariant();
		return $this->convertTo( $text, $variant );
	}

	/**
	 * Same as convert() except a extra parameter to custom variant.
	 *
	 * @param string $text Text to be converted
	 * @param string $variant The target variant code
	 * @return string Converted text
	 */
	public function convertTo( $text, $variant ) {
		global $wgDisableLangConversion;
		if ( $wgDisableLangConversion ) {
			return $text;
		}
		// Reset converter state for a new converter run.
		$this->mConvRuleTitle = false;
		return $this->recursiveConvertTopLevel( $text, $variant );
	}

	/**
	 * Recursively convert text on the outside. Allow to use nested
	 * markups to custom rules.
	 *
	 * @param string $text Text to be converted
	 * @param string $variant The target variant code
	 * @param int $depth Depth of recursion
	 * @return string Converted text
	 */
	protected function recursiveConvertTopLevel( $text, $variant, $depth = 0 ) {
		$startPos = 0;
		$out = '';
		$length = strlen( $text );
		$shouldConvert = !$this->guessVariant( $text, $variant );

		while ( $startPos < $length ) {
			$pos = strpos( $text, '-{', $startPos );

			if ( $pos === false ) {
				// No more markup, append final segment
				$fragment = substr( $text, $startPos );
				$out .= $shouldConvert ? $this->autoConvert( $fragment, $variant ) : $fragment;
				return $out;
			}

			// Markup found
			// Append initial segment
			$fragment = substr( $text, $startPos, $pos - $startPos );
			$out .= $shouldConvert ? $this->autoConvert( $fragment, $variant ) : $fragment;

			// Advance position
			$startPos = $pos;

			// Do recursive conversion
			$out .= $this->recursiveConvertRule( $text, $variant, $startPos, $depth + 1 );
		}

		return $out;
	}

	/**
	 * Recursively convert text on the inside.
	 *
	 * @param string $text Text to be converted
	 * @param string $variant The target variant code
	 * @param int $startPos
	 * @param int $depth Depth of recursion
	 *
	 * @throws MWException
	 * @return string Converted text
	 */
	protected function recursiveConvertRule( $text, $variant, &$startPos, $depth = 0 ) {
		// Quick sanity check (no function calls)
		if ( $text[$startPos] !== '-' || $text[$startPos + 1] !== '{' ) {
			throw new MWException( __METHOD__ . ': invalid input string' );
		}

		$startPos += 2;
		$inner = '';
		$warningDone = false;
		$length = strlen( $text );

		while ( $startPos < $length ) {
			$m = false;
			preg_match( '/-\{|\}-/', $text, $m, PREG_OFFSET_CAPTURE, $startPos );
			if ( !$m ) {
				// Unclosed rule
				break;
			}

			$token = $m[0][0];
			$pos = $m[0][1];

			// Markup found
			// Append initial segment
			$inner .= substr( $text, $startPos, $pos - $startPos );

			// Advance position
			$startPos = $pos;

			switch ( $token ) {
				case '-{':
					// Check max depth
					if ( $depth >= $this->mMaxDepth ) {
						$inner .= '-{';
						if ( !$warningDone ) {
							$inner .= '<span class="error">' .
								wfMessage( 'language-converter-depth-warning' )
									->numParams( $this->mMaxDepth )->inContentLanguage()->text() .
								'</span>';
							$warningDone = true;
						}
						$startPos += 2;
						continue;
					}
					// Recursively parse another rule
					$inner .= $this->recursiveConvertRule( $text, $variant, $startPos, $depth + 1 );
					break;
				case '}-':
					// Apply the rule
					$startPos += 2;
					$rule = new ConverterRule( $inner, $this );
					$rule->parse( $variant );
					$this->applyManualConv( $rule );
					return $rule->getDisplay();
				default:
					throw new MWException( __METHOD__ . ': invalid regex match' );
			}
		}

		// Unclosed rule
		if ( $startPos < $length ) {
			$inner .= substr( $text, $startPos );
		}
		$startPos = $length;
		return '-{' . $this->autoConvert( $inner, $variant );
	}

	/**
	 * If a language supports multiple variants, it is possible that
	 * non-existing link in one variant actually exists in another variant.
	 * This function tries to find it. See e.g. LanguageZh.php
	 *
	 * @param string $link The name of the link
	 * @param mixed $nt The title object of the link
	 * @param bool $ignoreOtherCond To disable other conditions when
	 *   we need to transclude a template or update a category's link
	 * @return void Null, the input parameters may be modified upon return
	 */
	public function findVariantLink( &$link, &$nt, $ignoreOtherCond = false ) {
		# If the article has already existed, there is no need to
		# check it again, otherwise it may cause a fault.
		if ( is_object( $nt ) && $nt->exists() ) {
			return;
		}

		global $wgDisableLangConversion, $wgDisableTitleConversion, $wgRequest;
		$isredir = $wgRequest->getText( 'redirect', 'yes' );
		$action = $wgRequest->getText( 'action' );
		$linkconvert = $wgRequest->getText( 'linkconvert', 'yes' );
		$disableLinkConversion = $wgDisableLangConversion
			|| $wgDisableTitleConversion;
		$linkBatch = new LinkBatch();

		$ns = NS_MAIN;

		if ( $disableLinkConversion ||
			( !$ignoreOtherCond &&
				( $isredir == 'no'
					|| $action == 'edit'
					|| $action == 'submit'
					|| $linkconvert == 'no' ) ) ) {
			return;
		}

		if ( is_object( $nt ) ) {
			$ns = $nt->getNamespace();
		}

		$variants = $this->autoConvertToAllVariants( $link );
		if ( !$variants ) { // give up
			return;
		}

		$titles = array();

		foreach ( $variants as $v ) {
			if ( $v != $link ) {
				$varnt = Title::newFromText( $v, $ns );
				if ( !is_null( $varnt ) ) {
					$linkBatch->addObj( $varnt );
					$titles[] = $varnt;
				}
			}
		}

		// fetch all variants in single query
		$linkBatch->execute();

		foreach ( $titles as $varnt ) {
			if ( $varnt->getArticleID() > 0 ) {
				$nt = $varnt;
				$link = $varnt->getText();
				break;
			}
		}
	}

	/**
	 * Returns language specific hash options.
	 *
	 * @return string
	 */
	public function getExtraHashOptions() {
		$variant = $this->getPreferredVariant();
		return '!' . $variant;
	}

	/**
	 * Guess if a text is written in a variant. This should be implemented in subclasses.
	 *
	 * @param string $text the text to be checked
	 * @param string $variant language code of the variant to be checked for
	 * @return bool true if $text appears to be written in $variant, false if not
	 *
	 * @author Nikola Smolenski <smolensk@eunet.rs>
	 * @since 1.19
	 */
	public function guessVariant( $text, $variant ) {
		return false;
	}

	/**
	 * Load default conversion tables.
	 * This method must be implemented in derived class.
	 *
	 * @private
	 * @throws MWException
	 */
	function loadDefaultTables() {
		$name = get_class( $this );
		throw new MWException( "Must implement loadDefaultTables() method in class $name" );
	}

	/**
	 * Load conversion tables either from the cache or the disk.
	 * @private
	 * @param bool $fromCache Load from memcached? Defaults to true.
	 */
	function loadTables( $fromCache = true ) {
		global $wgLangConvMemc;

		if ( $this->mTablesLoaded ) {
			return;
		}

		wfProfileIn( __METHOD__ );
		$this->mTablesLoaded = true;
		$this->mTables = false;
		if ( $fromCache ) {
			wfProfileIn( __METHOD__ . '-cache' );
			$this->mTables = $wgLangConvMemc->get( $this->mCacheKey );
			wfProfileOut( __METHOD__ . '-cache' );
		}
		if ( !$this->mTables || !array_key_exists( self::CACHE_VERSION_KEY, $this->mTables ) ) {
			wfProfileIn( __METHOD__ . '-recache' );
			// not in cache, or we need a fresh reload.
			// We will first load the default tables
			// then update them using things in MediaWiki:Conversiontable/*
			$this->loadDefaultTables();
			foreach ( $this->mVariants as $var ) {
				$cached = $this->parseCachedTable( $var );
				$this->mTables[$var]->mergeArray( $cached );
			}

			$this->postLoadTables();
			$this->mTables[self::CACHE_VERSION_KEY] = true;

			$wgLangConvMemc->set( $this->mCacheKey, $this->mTables, 43200 );
			wfProfileOut( __METHOD__ . '-recache' );
		}
		wfProfileOut( __METHOD__ );
	}

	/**
	 * Hook for post processing after conversion tables are loaded.
	 */
	function postLoadTables() { }

	/**
	 * Reload the conversion tables.
	 *
	 * @private
	 */
	function reloadTables() {
		if ( $this->mTables ) {
			unset( $this->mTables );
		}
		$this->mTablesLoaded = false;
		$this->loadTables( false );
	}

	/**
	 * Parse the conversion table stored in the cache.
	 *
	 * The tables should be in blocks of the following form:
	 *		-{
	 *			word => word ;
	 *			word => word ;
	 *			...
	 *		}-
	 *
	 * To make the tables more manageable, subpages are allowed
	 * and will be parsed recursively if $recursive == true.
	 *
	 * @param string $code Language code
	 * @param string $subpage Subpage name
	 * @param bool $recursive Parse subpages recursively? Defaults to true.
	 *
	 * @return array
	 */
	function parseCachedTable( $code, $subpage = '', $recursive = true ) {
		static $parsed = array();

		$key = 'Conversiontable/' . $code;
		if ( $subpage ) {
			$key .= '/' . $subpage;
		}
		if ( array_key_exists( $key, $parsed ) ) {
			return array();
		}

		$parsed[$key] = true;

		if ( $subpage === '' ) {
			$txt = MessageCache::singleton()->getMsgFromNamespace( $key, $code );
		} else {
			$txt = false;
			$title = Title::makeTitleSafe( NS_MEDIAWIKI, $key );
			if ( $title && $title->exists() ) {
				$revision = Revision::newFromTitle( $title );
				if ( $revision ) {
					if ( $revision->getContentModel() == CONTENT_MODEL_WIKITEXT ) {
						$txt = $revision->getContent( Revision::RAW )->getNativeData();
					}

					// @todo in the future, use a specialized content model, perhaps based on json!
				}
			}
		}

		# Nothing to parse if there's no text
		if ( $txt === false || $txt === null || $txt === '' ) {
			return array();
		}

		// get all subpage links of the form
		// [[MediaWiki:Conversiontable/zh-xx/...|...]]
		$linkhead = $this->mLangObj->getNsText( NS_MEDIAWIKI ) .
			':Conversiontable';
		$subs = StringUtils::explode( '[[', $txt );
		$sublinks = array();
		foreach ( $subs as $sub ) {
			$link = explode( ']]', $sub, 2 );
			if ( count( $link ) != 2 ) {
				continue;
			}
			$b = explode( '|', $link[0], 2 );
			$b = explode( '/', trim( $b[0] ), 3 );
			if ( count( $b ) == 3 ) {
				$sublink = $b[2];
			} else {
				$sublink = '';
			}

			if ( $b[0] == $linkhead && $b[1] == $code ) {
				$sublinks[] = $sublink;
			}
		}

		// parse the mappings in this page
		$blocks = StringUtils::explode( '-{', $txt );
		$ret = array();
		$first = true;
		foreach ( $blocks as $block ) {
			if ( $first ) {
				// Skip the part before the first -{
				$first = false;
				continue;
			}
			$mappings = explode( '}-', $block, 2 );
			$stripped = str_replace( array( "'", '"', '*', '#' ), '', $mappings[0] );
			$table = StringUtils::explode( ';', $stripped );
			foreach ( $table as $t ) {
				$m = explode( '=>', $t, 3 );
				if ( count( $m ) != 2 ) {
					continue;
				}
				// trim any trailling comments starting with '//'
				$tt = explode( '//', $m[1], 2 );
				$ret[trim( $m[0] )] = trim( $tt[0] );
			}
		}

		// recursively parse the subpages
		if ( $recursive ) {
			foreach ( $sublinks as $link ) {
				$s = $this->parseCachedTable( $code, $link, $recursive );
				$ret = array_merge( $ret, $s );
			}
		}

		if ( $this->mUcfirst ) {
			foreach ( $ret as $k => $v ) {
				$ret[$this->mLangObj->ucfirst( $k )] = $this->mLangObj->ucfirst( $v );
			}
		}
		return $ret;
	}

	/**
	 * Enclose a string with the "no conversion" tag. This is used by
	 * various functions in the Parser.
	 *
	 * @param string $text Text to be tagged for no conversion
	 * @param bool $noParse Unused
	 * @return string The tagged text
	 */
	public function markNoConversion( $text, $noParse = false ) {
		# don't mark if already marked
		if ( strpos( $text, '-{' ) || strpos( $text, '}-' ) ) {
			return $text;
		}

		$ret = "-{R|$text}-";
		return $ret;
	}

	/**
	 * Convert the sorting key for category links. This should make different
	 * keys that are variants of each other map to the same key.
	 *
	 * @param $key string
	 *
	 * @return string
	 */
	function convertCategoryKey( $key ) {
		return $key;
	}

	/**
	 * Hook to refresh the cache of conversion tables when
	 * MediaWiki:Conversiontable* is updated.
	 * @private
	 *
	 * @param WikiPage $page
	 * @param User $user User object for the current user
	 * @param Content $content new page content
	 * @param string $summary edit summary of the edit
	 * @param bool $isMinor was the edit marked as minor?
	 * @param bool $isWatch did the user watch this page or not?
	 * @param string|int $section
	 * @param int $flags Bitfield
	 * @param Revision $revision new Revision object or null
	 * @return bool true
	 */
	function OnPageContentSaveComplete( $page, $user, $content, $summary, $isMinor,
			$isWatch, $section, $flags, $revision ) {
		$titleobj = $page->getTitle();
		if ( $titleobj->getNamespace() == NS_MEDIAWIKI ) {
			$title = $titleobj->getDBkey();
			$t = explode( '/', $title, 3 );
			$c = count( $t );
			if ( $c > 1 && $t[0] == 'Conversiontable' ) {
				if ( $this->validateVariant( $t[1] ) ) {
					$this->reloadTables();
				}
			}
		}
		return true;
	}

	/**
	 * Armour rendered math against conversion.
	 * Escape special chars in parsed math text. (in most cases are img elements)
	 *
<<<<<<< HEAD
	 * @param $text String: text to armour against conversion
	 * @return String: armoured text where { and } have been converted to
	 *                 &#123; and &#125;
=======
	 * @param string $text Text to armour against conversion
	 * @return string Armoured text where { and } have been converted to
	 *   &#123; and &#125;
>>>>>>> f3d821de
	 * @deprecated since 1.22 is no longer used
	 */
	public function armourMath( $text ) {
		// convert '-{' and '}-' to '-&#123;' and '&#125;-' to prevent
		// any unwanted markup appearing in the math image tag.
		$text = strtr( $text, array( '-{' => '-&#123;', '}-' => '&#125;-' ) );
		return $text;
	}

	/**
	 * Get the cached separator pattern for ConverterRule::parseRules()
	 */
	function getVarSeparatorPattern() {
		if ( is_null( $this->mVarSeparatorPattern ) ) {
			// varsep_pattern for preg_split:
			// text should be splited by ";" only if a valid variant
			// name exist after the markup, for example:
			//  -{zh-hans:<span style="font-size:120%;">xxx</span>;zh-hant:\
			//	<span style="font-size:120%;">yyy</span>;}-
			// we should split it as:
			//  array(
			//	  [0] => 'zh-hans:<span style="font-size:120%;">xxx</span>'
			//	  [1] => 'zh-hant:<span style="font-size:120%;">yyy</span>'
			//	  [2] => ''
			//	 )
			$pat = '/;\s*(?=';
			foreach ( $this->mVariants as $variant ) {
				// zh-hans:xxx;zh-hant:yyy
				$pat .= $variant . '\s*:|';
				// xxx=>zh-hans:yyy; xxx=>zh-hant:zzz
				$pat .= '[^;]*?=>\s*' . $variant . '\s*:|';
			}
			$pat .= '\s*$)/';
			$this->mVarSeparatorPattern = $pat;
		}
		return $this->mVarSeparatorPattern;
	}
}<|MERGE_RESOLUTION|>--- conflicted
+++ resolved
@@ -1080,15 +1080,9 @@
 	 * Armour rendered math against conversion.
 	 * Escape special chars in parsed math text. (in most cases are img elements)
 	 *
-<<<<<<< HEAD
-	 * @param $text String: text to armour against conversion
-	 * @return String: armoured text where { and } have been converted to
-	 *                 &#123; and &#125;
-=======
 	 * @param string $text Text to armour against conversion
 	 * @return string Armoured text where { and } have been converted to
 	 *   &#123; and &#125;
->>>>>>> f3d821de
 	 * @deprecated since 1.22 is no longer used
 	 */
 	public function armourMath( $text ) {
