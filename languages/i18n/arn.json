--- conflicted
+++ resolved
@@ -452,10 +452,6 @@
 	"withoutinterwiki-submit": "Pegelpe",
 	"nbytes": "$1 {{PLURAL:$1 byte}}",
 	"nmembers": "$1 {{PLURAL:$1|koneltulu}}",
-<<<<<<< HEAD
-
-=======
->>>>>>> 365e22ee
 	"prefixindex": "Kom wülngiñ engu wüne konkülelu nemül",
 	"shortpages": "Pichi pakina",
 	"usercreated": "{{GENDER:$3|Dewmangey}} $1, $2 mew",
