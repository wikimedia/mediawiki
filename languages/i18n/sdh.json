--- conflicted
+++ resolved
@@ -9,9 +9,7 @@
 			"Mjbmr",
 			"NR Deblocked",
 			"Paraw2",
-			"아라",
-			"NR Deblocked",
-			"Amire80"
+			"아라"
 		]
 	},
 	"underline-always": "هەمیشە",
@@ -659,11 +657,7 @@
 	"special-characters-group-thai": "تایلەندی",
 	"special-characters-group-lao": "لائۆ",
 	"special-characters-group-khmer": "کمێر",
-<<<<<<< HEAD
-	"view-create-local": "وەسف ناوچەیی ئزافە بکە",
-=======
 	"skin-view-create-local": "وەسف ناوچەیی ئزافە بکە",
->>>>>>> 3d0ae94b
 	"nstab-mainpage": "دەسپێک",
 	"skin-action-protect": "بپیەرێزەێ",
 	"skin-action-delete": "بسڕەوە",
