--- conflicted
+++ resolved
@@ -96,25 +96,16 @@
 		"lint": "parallel-lint --exclude vendor",
 		"phpcs": "phpcs -p -s",
 		"fix": "phpcbf",
-<<<<<<< HEAD
-		"pre-install-cmd": [
-			"ComposerHookHandler::onPreInstall"
-		],
-		"pre-update-cmd": [
-			"ComposerHookHandler::onPreUpdate"
-		],
-=======
 		"pre-install-cmd": "ComposerHookHandler::onPreInstall",
 		"pre-update-cmd": "ComposerHookHandler::onPreUpdate",
 		"post-install-cmd": "ComposerVendorHtaccessCreator::onEvent",
-		"post-update-cmd": "ComposerVendorHtaccessCreator::onEvent",
->>>>>>> c743e346
 		"test": [
 			"composer lint",
 			"composer phpcs"
 		],
 		"post-update-cmd": [
-			"cd extensions/VisualEditor && git submodule foreach --recursive git reset --hard && git submodule update --init --recursive"
+			"cd extensions/VisualEditor && git submodule foreach --recursive git reset --hard && git submodule update --init --recursive",
+			"ComposerVendorHtaccessCreator::onEvent"
 		]
 	},
 	"config": {
