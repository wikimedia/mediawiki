{
	"name": "mediawiki/core",
	"description": "Free software wiki application developed by the Wikimedia Foundation and others",
	"type": "mediawiki-core",
	"keywords": [
		"mediawiki",
		"wiki"
	],
	"homepage": "https://www.mediawiki.org/",
	"authors": [
		{
			"name": "MediaWiki Community",
			"homepage": "https://www.mediawiki.org/wiki/Special:Version/Credits"
		}
	],
	"license": "GPL-2.0-or-later",
	"support": {
		"issues": "https://bugs.mediawiki.org/",
		"irc": "irc://irc.libera.chat/mediawiki",
		"wiki": "https://www.mediawiki.org/"
	},
	"prefer-stable": true,
	"require": {
		"composer/semver": "1.7.2",
		"cssjanus/cssjanus": "1.3.0",
		"ext-calendar": "*",
		"ext-ctype": "*",
		"ext-dom": "*",
		"ext-fileinfo": "*",
		"ext-iconv": "*",
		"ext-json": "*",
		"ext-mbstring": "*",
		"ext-xml": "*",
		"guzzlehttp/guzzle": "6.5.5",
		"liuggio/statsd-php-client": "1.0.18",
		"oojs/oojs-ui": "0.39.3",
		"pear/mail": "1.4.1",
		"pear/mail_mime": "1.10.11",
		"pear/net_smtp": "1.9.1",
		"php": ">=7.3.19",
		"psr/container": "1.0.0",
		"psr/log": "1.1.3",
		"ralouphie/getallheaders": "3.0.3",
		"symfony/polyfill-php80": "1.25.0",
		"wikimedia/assert": "0.5.0",
		"wikimedia/at-ease": "2.0.0",
		"wikimedia/base-convert": "2.0.1",
		"wikimedia/cdb": "1.4.1",
		"wikimedia/cldr-plural-rule-parser": "1.0.0",
		"wikimedia/common-passwords": "0.2.0",
		"wikimedia/composer-merge-plugin": "2.0.1",
		"wikimedia/html-formatter": "2.0.1",
		"wikimedia/ip-set": "2.1.0",
		"wikimedia/ip-utils": "1.0.0",
		"wikimedia/less.php": "3.1.0",
		"wikimedia/object-factory": "2.2.0",
		"wikimedia/parsoid": "0.12.2",
		"wikimedia/php-session-serializer": "1.0.7",
		"wikimedia/purtle": "1.0.7",
		"wikimedia/relpath": "2.1.1",
		"wikimedia/remex-html": "2.2.0",
		"wikimedia/running-stat": "1.2.1",
		"wikimedia/scoped-callback": "3.0.0",
		"wikimedia/services": "2.0.1",
		"wikimedia/utfnormal": "2.0.0",
		"wikimedia/timestamp": "3.0.0",
		"wikimedia/wait-condition-loop": "1.0.1",
		"wikimedia/wrappedstring": "3.2.0",
		"wikimedia/xmp-reader": "0.7.0",
		"zordius/lightncandy": "1.2.5"
	},
	"require-dev": {
		"ext-simplexml": "*",
		"composer/spdx-licenses": "1.5.3",
		"doctrine/dbal": "3.1.5",
		"doctrine/sql-formatter": "1.1.0",
		"giorgiosironi/eris": "^0.10.0",
		"hamcrest/hamcrest-php": "^2.0",
		"johnkary/phpunit-speedtrap": "^3.1",
		"justinrainbow/json-schema": "~5.2",
		"mediawiki/mediawiki-codesniffer": "38.0.0",
		"mediawiki/mediawiki-phan-config": "0.10.6",
		"monolog/monolog": "~2.2.0",
		"nikic/php-parser": "4.4.0",
		"nmred/kafka-php": "0.1.5",
		"php-parallel-lint/php-console-highlighter": "0.5",
		"php-parallel-lint/php-parallel-lint": "1.2.0",
		"phpunit/phpunit": "^8.5",
		"pimple/pimple": "3.3.1",
		"psy/psysh": "0.10.4",
		"seld/jsonlint": "1.8.3",
		"symfony/yaml": "~3.4|~4.3|~5.0.5",
		"wikimedia/avro": "1.9.0",
		"wikimedia/testing-access-wrapper": "~2.0",
		"wmde/hamcrest-html-matchers": "^0.1.0"
	},
	"repositories": [
		{
			"type": "git",
			"url": "https://github.com/ejegg/login-and-pay-with-amazon-sdk-php"
		}
	],
	"replace": {
		"symfony/polyfill-ctype": "1.99",
		"symfony/polyfill-mbstring": "1.99",
		"symfony/polyfill-php54": "*",
		"symfony/polyfill-php55": "*"
	},
	"suggest": {
		"ext-apcu": "Local data cache for greatly improved performance",
		"ext-curl": "Improved http communication abilities",
		"ext-gd": "Support for Graphics Draw",
		"ext-gmp": "Support for arbitrary-length integers",
		"ext-intl": "ICU integration",
		"ext-mysqli": "Allows MediaWiki to use MySQL/MariaDB as a database",
		"ext-openssl": "Cryptographical functions",
		"ext-pdo": "Allows MediaWiki to use SQLite as a database",
		"ext-pgsql": "Allows MediaWiki to use PostgreSQL as a database",
		"ext-posix": "Process control",
		"ext-pcntl": "Process control",
		"ext-readline": "Improved command line support",
		"ext-sockets": "Socket support",
		"ext-wikidiff2": "Diff accelerator",
		"ext-yaml": "Improved YAML parsing performance",
		"ext-zlib": "gzip compressiion",
		"monolog/monolog": "Flexible debug logging system",
		"nmred/kafka-php": "Send debug log events to kafka",
		"wikimedia/avro": "Binary serialization format used with kafka"
	},
	"autoload": {
		"psr-0": {
			"ComposerHookHandler": "includes/composer",
			"ComposerVendorHtaccessCreator": "includes/composer",
			"ComposerPhpunitXmlCoverageEdit": "includes/composer"
		}
	},
	"autoload-dev": {
		"files": [
			"vendor/hamcrest/hamcrest-php/hamcrest/Hamcrest.php",
			"vendor/wmde/hamcrest-html-matchers/src/functions.php"
		]
	},
	"scripts": {
		"lint": "parallel-lint --exclude vendor .",
		"phan": "phan -d . --long-progress-bar",
		"phpcs": "phpcs -p -s",
		"fix": [
			"phpcbf"
		],
		"pre-install-cmd": "ComposerHookHandler::onPreInstall",
		"pre-update-cmd": "ComposerHookHandler::onPreUpdate",
		"post-install-cmd": "ComposerVendorHtaccessCreator::onEvent",
		"post-update-cmd": "ComposerVendorHtaccessCreator::onEvent",
		"releasenotes": "@phpunit:entrypoint --group ReleaseNotes",
		"test": [
			"composer lint",
			"composer phpcs"
		],
		"test-some": [
			"composer lint",
			"composer phpcs"
		],
		"phpunit": "phpunit",
		"phpunit:unit": "phpunit --colors=always --testsuite=core:unit,extensions:unit,skins:unit",
		"phpunit:integration": "phpunit --colors=always --testsuite=core:integration,extensions:integration,skins:integration",
		"phpunit:coverage": "phpunit --testsuite=core:unit --exclude-group Dump,Broken",
		"phpunit:coverage-edit": "ComposerPhpunitXmlCoverageEdit::onEvent",
		"phpunit:entrypoint": "php tests/phpunit/phpunit.php"
	},
	"config": {
		"optimize-autoloader": true,
		"prepend-autoloader": false,
<<<<<<< HEAD
		"platform": {
			"php": "7.3.19"
		},
		"allow-plugins": {
			"composer/installers": true,
=======
		"allow-plugins": {
>>>>>>> 76572f7b
			"wikimedia/composer-merge-plugin": true
		}
	},
	"extra": {
		"merge-plugin": {
			"include": [
				"composer.local.json",
				"extensions/*/composer.json"
			],
			"merge-dev": false
		}
	}
}<|MERGE_RESOLUTION|>--- conflicted
+++ resolved
@@ -170,15 +170,11 @@
 	"config": {
 		"optimize-autoloader": true,
 		"prepend-autoloader": false,
-<<<<<<< HEAD
 		"platform": {
 			"php": "7.3.19"
 		},
 		"allow-plugins": {
 			"composer/installers": true,
-=======
-		"allow-plugins": {
->>>>>>> 76572f7b
 			"wikimedia/composer-merge-plugin": true
 		}
 	},
