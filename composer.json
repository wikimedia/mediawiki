--- conflicted
+++ resolved
@@ -16,16 +16,6 @@
 		"wiki": "https://www.mediawiki.org/"
 	},
 	"require": {
-<<<<<<< HEAD
-		"composer/semver": "1.0.0",
-		"cssjanus/cssjanus": "1.1.1",
-		"ext-iconv": "*",
-		"liuggio/statsd-php-client": "1.0.16",
-		"oyejorge/less.php": "1.7.0.9",
-		"mediawiki/at-ease": "1.1.0",
-		"oojs/oojs-ui": "0.12.12",
-		"php": ">=5.3.3",
-=======
 		"composer/semver": "1.4.0",
 		"cssjanus/cssjanus": "1.1.2",
 		"ext-ctype": "*",
@@ -38,15 +28,10 @@
 		"oojs/oojs-ui": "0.17.1",
 		"oyejorge/less.php": "1.7.0.10",
 		"php": ">=5.5.9",
->>>>>>> a51acbb6
 		"psr/log": "1.0.0",
 		"wikimedia/assert": "0.2.2",
 		"wikimedia/base-convert": "1.0.1",
 		"wikimedia/cdb": "1.3.0",
-<<<<<<< HEAD
-		"wikimedia/composer-merge-plugin": "1.3.0",
-		"wikimedia/ip-set": "1.0.1",
-=======
 		"wikimedia/cldr-plural-rule-parser": "1.0.0",
 		"wikimedia/composer-merge-plugin": "1.3.1",
 		"wikimedia/html-formatter": "1.0.1",
@@ -54,7 +39,6 @@
 		"wikimedia/php-session-serializer": "1.0.3",
 		"wikimedia/relpath": "1.0.3",
 		"wikimedia/running-stat": "1.1.0",
->>>>>>> a51acbb6
 		"wikimedia/utfnormal": "1.0.3",
 		"wikimedia/wrappedstring": "2.0.0",
 		"zordius/lightncandy": "0.23"
@@ -106,11 +90,7 @@
 			"include": [
 				"composer.local.json"
 			],
-<<<<<<< HEAD
-            "merge-dev": false
-=======
 			"merge-dev": false
->>>>>>> a51acbb6
 		}
 	}
 }