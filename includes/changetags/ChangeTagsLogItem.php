<?php
/**
 * This program is free software; you can redistribute it and/or modify
 * it under the terms of the GNU General Public License as published by
 * the Free Software Foundation; either version 2 of the License, or
 * (at your option) any later version.
 *
 * This program is distributed in the hope that it will be useful,
 * but WITHOUT ANY WARRANTY; without even the implied warranty of
 * MERCHANTABILITY or FITNESS FOR A PARTICULAR PURPOSE. See the
 * GNU General Public License for more details.
 *
 * You should have received a copy of the GNU General Public License along
 * with this program; if not, write to the Free Software Foundation, Inc.,
 * 51 Franklin Street, Fifth Floor, Boston, MA 02110-1301, USA.
 * http://www.gnu.org/copyleft/gpl.html
 *
 * @file
 * @ingroup Change tagging
 */

use MediaWiki\MediaWikiServices;
use MediaWiki\Revision\RevisionRecord;

/**
 * Item class for a logging table row with its associated change tags.
 * @todo Abstract out a base class for this and RevDelLogItem, similar to the
 * RevisionItem class but specifically for log items.
 * @since 1.25
 */
class ChangeTagsLogItem extends RevisionItemBase {
	public function getIdField() {
		return 'log_id';
	}

	public function getTimestampField() {
		return 'log_timestamp';
	}

	public function getAuthorIdField() {
		return 'log_user';
	}

	public function getAuthorNameField() {
		return 'log_user_text';
	}

	public function getAuthorActorField() {
		return 'log_actor';
	}

	public function canView() {
<<<<<<< HEAD
		return LogEventsList::userCan( $this->row, Revision::SUPPRESSED_ALL, $this->list->getUser() );
=======
		return LogEventsList::userCan(
			$this->row, RevisionRecord::SUPPRESSED_ALL, $this->list->getUser()
		);
>>>>>>> e2509cbd
	}

	public function canViewContent() {
		return true; // none
	}

	/**
	 * @return string Comma-separated list of tags
	 */
	public function getTags() {
		return $this->row->ts_tags;
	}

	/**
	 * @return string A HTML <li> element representing this revision, showing
	 * change tags and everything
	 */
	public function getHTML() {
		$date = htmlspecialchars( $this->list->getLanguage()->userTimeAndDate(
			$this->row->log_timestamp, $this->list->getUser() ) );
		$title = Title::makeTitle( $this->row->log_namespace, $this->row->log_title );
		$formatter = LogFormatter::newFromRow( $this->row );
		$formatter->setContext( $this->list->getContext() );
		$formatter->setAudience( LogFormatter::FOR_THIS_USER );

		// Log link for this page
		$loglink = MediaWikiServices::getInstance()->getLinkRenderer()->makeLink(
			SpecialPage::getTitleFor( 'Log' ),
			$this->list->msg( 'log' )->text(),
			[],
			[ 'page' => $title->getPrefixedText() ]
		);
		$loglink = $this->list->msg( 'parentheses' )->rawParams( $loglink )->escaped();
		// User links and action text
		$action = $formatter->getActionText();

		$comment = $this->list->getLanguage()->getDirMark() .
			$formatter->getComment();

		if ( LogEventsList::isDeleted( $this->row, LogPage::DELETED_COMMENT ) ) {
			$comment = '<span class="history-deleted">' . $comment . '</span>';
		}

		$content = "$loglink $date $action $comment";
		$attribs = [];
		$tags = $this->getTags();
		if ( $tags ) {
			list( $tagSummary, $classes ) = ChangeTags::formatSummaryRow(
				$tags,
				'edittags',
				$this->list->getContext()
			);
			$content .= " $tagSummary";
			$attribs['class'] = implode( ' ', $classes );
		}
		return Xml::tags( 'li', $attribs, $content );
	}
}<|MERGE_RESOLUTION|>--- conflicted
+++ resolved
@@ -29,89 +29,85 @@
  * @since 1.25
  */
 class ChangeTagsLogItem extends RevisionItemBase {
-	public function getIdField() {
-		return 'log_id';
-	}
+    public function getIdField() {
+        return 'log_id';
+    }
 
-	public function getTimestampField() {
-		return 'log_timestamp';
-	}
+    public function getTimestampField() {
+        return 'log_timestamp';
+    }
 
-	public function getAuthorIdField() {
-		return 'log_user';
-	}
+    public function getAuthorIdField() {
+        return 'log_user';
+    }
 
-	public function getAuthorNameField() {
-		return 'log_user_text';
-	}
+    public function getAuthorNameField() {
+        return 'log_user_text';
+    }
 
-	public function getAuthorActorField() {
-		return 'log_actor';
-	}
+    public function getAuthorActorField() {
+        return 'log_actor';
+    }
 
-	public function canView() {
-<<<<<<< HEAD
-		return LogEventsList::userCan( $this->row, Revision::SUPPRESSED_ALL, $this->list->getUser() );
-=======
-		return LogEventsList::userCan(
-			$this->row, RevisionRecord::SUPPRESSED_ALL, $this->list->getUser()
-		);
->>>>>>> e2509cbd
-	}
+    public function canView() {
+        return LogEventsList::userCan(
+            $this->row, RevisionRecord::SUPPRESSED_ALL, $this->list->getUser()
+        );
+    }
 
-	public function canViewContent() {
-		return true; // none
-	}
+    public function canViewContent() {
+        return true; // none
+    }
 
-	/**
-	 * @return string Comma-separated list of tags
-	 */
-	public function getTags() {
-		return $this->row->ts_tags;
-	}
+    /**
+     * @return string Comma-separated list of tags
+     */
+    public function getTags() {
+        return $this->row->ts_tags;
+    }
 
-	/**
-	 * @return string A HTML <li> element representing this revision, showing
-	 * change tags and everything
-	 */
-	public function getHTML() {
-		$date = htmlspecialchars( $this->list->getLanguage()->userTimeAndDate(
-			$this->row->log_timestamp, $this->list->getUser() ) );
-		$title = Title::makeTitle( $this->row->log_namespace, $this->row->log_title );
-		$formatter = LogFormatter::newFromRow( $this->row );
-		$formatter->setContext( $this->list->getContext() );
-		$formatter->setAudience( LogFormatter::FOR_THIS_USER );
+    /**
+     * @return string A HTML <li> element representing this revision, showing
+     * change tags and everything
+     */
+    public function getHTML() {
+        $date = htmlspecialchars( $this->list->getLanguage()->userTimeAndDate(
+            $this->row->log_timestamp, $this->list->getUser() ) );
+        $title = Title::makeTitle( $this->row->log_namespace, $this->row->log_title );
+        $formatter = LogFormatter::newFromRow( $this->row );
+        $formatter->setContext( $this->list->getContext() );
+        $formatter->setAudience( LogFormatter::FOR_THIS_USER );
 
-		// Log link for this page
-		$loglink = MediaWikiServices::getInstance()->getLinkRenderer()->makeLink(
-			SpecialPage::getTitleFor( 'Log' ),
-			$this->list->msg( 'log' )->text(),
-			[],
-			[ 'page' => $title->getPrefixedText() ]
-		);
-		$loglink = $this->list->msg( 'parentheses' )->rawParams( $loglink )->escaped();
-		// User links and action text
-		$action = $formatter->getActionText();
+        // Log link for this page
+        $loglink = MediaWikiServices::getInstance()->getLinkRenderer()->makeLink(
+            SpecialPage::getTitleFor( 'Log' ),
+            $this->list->msg( 'log' )->text(),
+            [],
+            [ 'page' => $title->getPrefixedText() ]
+        );
+        $loglink = $this->list->msg( 'parentheses' )->rawParams( $loglink )->escaped();
+        // User links and action text
+        $action = $formatter->getActionText();
 
-		$comment = $this->list->getLanguage()->getDirMark() .
-			$formatter->getComment();
+        $comment = $this->list->getLanguage()->getDirMark() .
+            $formatter->getComment();
 
-		if ( LogEventsList::isDeleted( $this->row, LogPage::DELETED_COMMENT ) ) {
-			$comment = '<span class="history-deleted">' . $comment . '</span>';
-		}
+        if ( LogEventsList::isDeleted( $this->row, LogPage::DELETED_COMMENT ) ) {
+            $comment = '<span class="history-deleted">' . $comment . '</span>';
+        }
 
-		$content = "$loglink $date $action $comment";
-		$attribs = [];
-		$tags = $this->getTags();
-		if ( $tags ) {
-			list( $tagSummary, $classes ) = ChangeTags::formatSummaryRow(
-				$tags,
-				'edittags',
-				$this->list->getContext()
-			);
-			$content .= " $tagSummary";
-			$attribs['class'] = implode( ' ', $classes );
-		}
-		return Xml::tags( 'li', $attribs, $content );
-	}
+        $content = "$loglink $date $action $comment";
+        $attribs = [];
+        $tags = $this->getTags();
+        if ( $tags ) {
+            list( $tagSummary, $classes ) = ChangeTags::formatSummaryRow(
+                $tags,
+                'edittags',
+                $this->list->getContext()
+            );
+            $content .= " $tagSummary";
+            $attribs['class'] = implode( ' ', $classes );
+        }
+        return Xml::tags( 'li', $attribs, $content );
+    }
 }