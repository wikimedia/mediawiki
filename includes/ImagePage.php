<?php
/**
 * Special handling for file description pages.
 *
 * This program is free software; you can redistribute it and/or modify
 * it under the terms of the GNU General Public License as published by
 * the Free Software Foundation; either version 2 of the License, or
 * (at your option) any later version.
 *
 * This program is distributed in the hope that it will be useful,
 * but WITHOUT ANY WARRANTY; without even the implied warranty of
 * MERCHANTABILITY or FITNESS FOR A PARTICULAR PURPOSE. See the
 * GNU General Public License for more details.
 *
 * You should have received a copy of the GNU General Public License along
 * with this program; if not, write to the Free Software Foundation, Inc.,
 * 51 Franklin Street, Fifth Floor, Boston, MA 02110-1301, USA.
 * http://www.gnu.org/copyleft/gpl.html
 *
 * @file
 */

/**
 * Class for viewing MediaWiki file description pages
 *
 * @ingroup Media
 */
class ImagePage extends Article {

	/**
	 * @var File
	 */
	private $displayImg;
	/**
	 * @var FileRepo
	 */
	private $repo;
	private $fileLoaded;

	var $mExtraDescription = false;

	/**
	 * @param $title Title
	 * @return WikiFilePage
	 */
	protected function newPage( Title $title ) {
		// Overload mPage with a file-specific page
		return new WikiFilePage( $title );
	}

	/**
	 * Constructor from a page id
	 * @param $id Int article ID to load
	 * @return ImagePage|null
	 */
	public static function newFromID( $id ) {
		$t = Title::newFromID( $id );
		# @todo FIXME: Doesn't inherit right
		return $t == null ? null : new self( $t );
		# return $t == null ? null : new static( $t ); // PHP 5.3
	}

	/**
	 * @param $file File:
	 * @return void
	 */
	public function setFile( $file ) {
		$this->mPage->setFile( $file );
		$this->displayImg = $file;
		$this->fileLoaded = true;
	}

	protected function loadFile() {
		if ( $this->fileLoaded ) {
			return;
		}
		$this->fileLoaded = true;

		$this->displayImg = $img = false;
		wfRunHooks( 'ImagePageFindFile', array( $this, &$img, &$this->displayImg ) );
		if ( !$img ) { // not set by hook?
			$img = wfFindFile( $this->getTitle() );
			if ( !$img ) {
				$img = wfLocalFile( $this->getTitle() );
			}
		}
		$this->mPage->setFile( $img );
		if ( !$this->displayImg ) { // not set by hook?
			$this->displayImg = $img;
		}
		$this->repo = $img->getRepo();
	}

	/**
	 * Handler for action=render
	 * Include body text only; none of the image extras
	 */
	public function render() {
		$this->getContext()->setArticleBodyOnly( true );
		parent::view();
	}

	public function view() {
		global $wgShowEXIF;

		$out = $this->getContext()->getOutput();
		$request = $this->getContext()->getRequest();
		$diff = $request->getVal( 'diff' );
		$diffOnly = $request->getBool( 'diffonly', $this->getContext()->getUser()->getOption( 'diffonly' ) );

		if ( $this->getTitle()->getNamespace() != NS_FILE || ( isset( $diff ) && $diffOnly ) ) {
			parent::view();
			return;
		}

		$this->loadFile();

		if ( $this->getTitle()->getNamespace() == NS_FILE && $this->mPage->getFile()->getRedirected() ) {
			if ( $this->getTitle()->getDBkey() == $this->mPage->getFile()->getName() || isset( $diff ) ) {
				// mTitle is the same as the redirect target so ask Article
				// to perform the redirect for us.
				$request->setVal( 'diffonly', 'true' );
				parent::view();
				return;
			} else {
				// mTitle is not the same as the redirect target so it is
				// probably the redirect page itself. Fake the redirect symbol
				$out->setPageTitle( $this->getTitle()->getPrefixedText() );
				$out->addHTML( $this->viewRedirect( Title::makeTitle( NS_FILE, $this->mPage->getFile()->getName() ),
					/* $appendSubtitle */ true, /* $forceKnown */ true ) );
				$this->mPage->doViewUpdates( $this->getContext()->getUser() );
				return;
			}
		}

		if ( $wgShowEXIF && $this->displayImg->exists() ) {
			// @todo FIXME: Bad interface, see note on MediaHandler::formatMetadata().
			$formattedMetadata = $this->displayImg->formatMetadata();
			$showmeta = $formattedMetadata !== false;
		} else {
			$showmeta = false;
		}

		if ( !$diff && $this->displayImg->exists() ) {
			$out->addHTML( $this->showTOC( $showmeta ) );
		}

		if ( !$diff ) {
			$this->openShowImage();
		}

		# No need to display noarticletext, we use our own message, output in openShowImage()
		if ( $this->mPage->getID() ) {
			# NS_FILE is in the user language, but this section (the actual wikitext)
			# should be in page content language
			$pageLang = $this->getTitle()->getPageLanguage();
			$out->addHTML( Xml::openElement( 'div', array( 'id' => 'mw-imagepage-content',
				'lang' => $pageLang->getCode(), 'dir' => $pageLang->getDir(),
				'class' => 'mw-content-'.$pageLang->getDir() ) ) );
<<<<<<< HEAD

            parent::view(); #FIXME: use ContentHandler::makeArticle() !!

			$wgOut->addHTML( Xml::closeElement( 'div' ) );
=======
			parent::view();
			$out->addHTML( Xml::closeElement( 'div' ) );
>>>>>>> 50927f37
		} else {
			# Just need to set the right headers
			$out->setArticleFlag( true );
			$out->setPageTitle( $this->getTitle()->getPrefixedText() );
			$this->mPage->doViewUpdates( $this->getContext()->getUser() );
		}

		# Show shared description, if needed
		if ( $this->mExtraDescription ) {
			$fol = wfMessage( 'shareddescriptionfollows' );
			if ( !$fol->isDisabled() ) {
				$out->addWikiText( $fol->plain() );
			}
			$out->addHTML( '<div id="shared-image-desc">' . $this->mExtraDescription . "</div>\n" );
		}

		$this->closeShowImage();
		$this->imageHistory();
		// TODO: Cleanup the following

		$out->addHTML( Xml::element( 'h2',
			array( 'id' => 'filelinks' ),
			wfMsg( 'imagelinks' ) ) . "\n" );
		$this->imageDupes();
		# @todo FIXME: For some freaky reason, we can't redirect to foreign images.
		# Yet we return metadata about the target. Definitely an issue in the FileRepo
		$this->imageLinks();

		# Allow extensions to add something after the image links
		$html = '';
		wfRunHooks( 'ImagePageAfterImageLinks', array( $this, &$html ) );
		if ( $html ) {
			$out->addHTML( $html );
		}

		if ( $showmeta ) {
			$out->addHTML( Xml::element( 'h2', array( 'id' => 'metadata' ), wfMsg( 'metadata' ) ) . "\n" );
			$out->addWikiText( $this->makeMetadataTable( $formattedMetadata ) );
			$out->addModules( array( 'mediawiki.action.view.metadata' ) );
		}

		// Add remote Filepage.css
		if( !$this->repo->isLocal() ) {
			$css = $this->repo->getDescriptionStylesheetUrl();
			if ( $css ) {
				$out->addStyle( $css );
			}
		}
		// always show the local local Filepage.css, bug 29277
		$out->addModuleStyles( 'filepage' );
	}

	/**
	 * @return File
	 */
	public function getDisplayedFile() {
		$this->loadFile();
		return $this->displayImg;
	}

	/**
	 * Create the TOC
	 *
	 * @param $metadata Boolean: whether or not to show the metadata link
	 * @return String
	 */
	protected function showTOC( $metadata ) {
		$r = array(
			'<li><a href="#file">' . wfMsgHtml( 'file-anchor-link' ) . '</a></li>',
			'<li><a href="#filehistory">' . wfMsgHtml( 'filehist' ) . '</a></li>',
			'<li><a href="#filelinks">' . wfMsgHtml( 'imagelinks' ) . '</a></li>',
		);
		if ( $metadata ) {
			$r[] = '<li><a href="#metadata">' . wfMsgHtml( 'metadata' ) . '</a></li>';
		}

		wfRunHooks( 'ImagePageShowTOC', array( $this, &$r ) );

		return '<ul id="filetoc">' . implode( "\n", $r ) . '</ul>';
	}

	/**
	 * Make a table with metadata to be shown in the output page.
	 *
	 * @todo FIXME: Bad interface, see note on MediaHandler::formatMetadata().
	 *
	 * @param $metadata Array: the array containing the EXIF data
	 * @return String The metadata table. This is treated as Wikitext (!)
	 */
	protected function makeMetadataTable( $metadata ) {
		$r = "<div class=\"mw-imagepage-section-metadata\">";
		$r .= wfMsgNoTrans( 'metadata-help' );
		$r .= "<table id=\"mw_metadata\" class=\"mw_metadata\">\n";
		foreach ( $metadata as $type => $stuff ) {
			foreach ( $stuff as $v ) {
				# @todo FIXME: Why is this using escapeId for a class?!
				$class = Sanitizer::escapeId( $v['id'] );
				if ( $type == 'collapsed' ) {
					$class .= ' collapsable';
				}
				$r .= "<tr class=\"$class\">\n";
				$r .= "<th>{$v['name']}</th>\n";
				$r .= "<td>{$v['value']}</td>\n</tr>";
			}
		}
		$r .= "</table>\n</div>\n";
		return $r;
	}

    /**
     * Overloading Article's getContentObject method.
     *
     * Omit noarticletext if sharedupload; text will be fetched from the
     * shared upload server if possible.
     * @return string
     */
    public function getContentObject() {
        $this->loadFile();
        if ( $this->mPage->getFile() && !$this->mPage->getFile()->isLocal() && 0 == $this->getID() ) {
            return null;
        }
        return parent::getContentObject();
    }

	protected function openShowImage() {
		global $wgImageLimits, $wgEnableUploads, $wgSend404Code;

		$this->loadFile();
		$out = $this->getContext()->getOutput();
		$user = $this->getContext()->getUser();
		$lang = $this->getContext()->getLanguage();
		$dirmark = $lang->getDirMarkEntity();
		$request = $this->getContext()->getRequest();

		$sizeSel = intval( $user->getOption( 'imagesize' ) );
		if ( !isset( $wgImageLimits[$sizeSel] ) ) {
			$sizeSel = User::getDefaultOption( 'imagesize' );

			// The user offset might still be incorrect, specially if
			// $wgImageLimits got changed (see bug #8858).
			if ( !isset( $wgImageLimits[$sizeSel] ) ) {
				// Default to the first offset in $wgImageLimits
				$sizeSel = 0;
			}
		}
		$max = $wgImageLimits[$sizeSel];
		$maxWidth = $max[0];
		$maxHeight = $max[1];

		if ( $this->displayImg->exists() ) {
			# image
			$page = $request->getIntOrNull( 'page' );
			if ( is_null( $page ) ) {
				$params = array();
				$page = 1;
			} else {
				$params = array( 'page' => $page );
			}
			$width_orig = $this->displayImg->getWidth( $page );
			$width = $width_orig;
			$height_orig = $this->displayImg->getHeight( $page );
			$height = $height_orig;

			$longDesc = wfMsg( 'parentheses', $this->displayImg->getLongDesc() );

			wfRunHooks( 'ImageOpenShowImageInlineBefore', array( &$this, &$out ) );

			if ( $this->displayImg->allowInlineDisplay() ) {
				# image

				# "Download high res version" link below the image
				# $msgsize = wfMsgHtml( 'file-info-size', $width_orig, $height_orig, Linker::formatSize( $this->displayImg->getSize() ), $mime );
				# We'll show a thumbnail of this image
				if ( $width > $maxWidth || $height > $maxHeight ) {
					# Calculate the thumbnail size.
					# First case, the limiting factor is the width, not the height.
					if ( $width / $height >= $maxWidth / $maxHeight ) {
						$height = round( $height * $maxWidth / $width );
						$width = $maxWidth;
						# Note that $height <= $maxHeight now.
					} else {
						$newwidth = floor( $width * $maxHeight / $height );
						$height = round( $height * $newwidth / $width );
						$width = $newwidth;
						# Note that $height <= $maxHeight now, but might not be identical
						# because of rounding.
					}
					$msgbig  = wfMsgHtml( 'show-big-image' );
					$otherSizes = array();
					foreach ( $wgImageLimits as $size ) {
						if ( $size[0] < $width_orig && $size[1] < $height_orig &&
								$size[0] != $width && $size[1] != $height ) {
							$otherSizes[] = $this->makeSizeLink( $params, $size[0], $size[1] );
						}
					}
					$msgsmall = wfMessage( 'show-big-image-preview' )->
						rawParams( $this->makeSizeLink( $params, $width, $height ) )->
						parse();
					if ( count( $otherSizes ) && $this->displayImg->getRepo()->canTransformVia404() ) {
						$msgsmall .= ' ' .
						Html::rawElement( 'span', array( 'class' => 'mw-filepage-other-resolutions' ),
							wfMessage( 'show-big-image-other' )->rawParams( $lang->pipeList( $otherSizes ) )->
							params( count( $otherSizes ) )->parse()
						);
					}
				} elseif ( $width == 0 && $height == 0 ){
					# Some sort of audio file that doesn't have dimensions
					# Don't output a no hi res message for such a file
					$msgsmall = '';
				} else {
					# Image is small enough to show full size on image page
					$msgsmall = wfMessage( 'file-nohires' )->parse();
				}

				$params['width'] = $width;
				$params['height'] = $height;
				$thumbnail = $this->displayImg->transform( $params );

				$showLink = true;
				$anchorclose = Html::rawElement( 'div', array( 'class' => 'mw-filepage-resolutioninfo' ), $msgsmall );

				$isMulti = $this->displayImg->isMultipage() && $this->displayImg->pageCount() > 1;
				if ( $isMulti ) {
					$out->addHTML( '<table class="multipageimage"><tr><td>' );
				}

				if ( $thumbnail ) {
					$options = array(
						'alt' => $this->displayImg->getTitle()->getPrefixedText(),
						'file-link' => true,
					);
					$out->addHTML( '<div class="fullImageLink" id="file">' .
						$thumbnail->toHtml( $options ) .
						$anchorclose . "</div>\n" );
				}

				if ( $isMulti ) {
					$count = $this->displayImg->pageCount();

					if ( $page > 1 ) {
						$label = $out->parse( wfMsg( 'imgmultipageprev' ), false );
						$link = Linker::link(
							$this->getTitle(),
							$label,
							array(),
							array( 'page' => $page - 1 ),
							array( 'known', 'noclasses' )
						);
						$thumb1 = Linker::makeThumbLinkObj( $this->getTitle(), $this->displayImg, $link, $label, 'none',
							array( 'page' => $page - 1 ) );
					} else {
						$thumb1 = '';
					}

					if ( $page < $count ) {
						$label = wfMsg( 'imgmultipagenext' );
						$link = Linker::link(
							$this->getTitle(),
							$label,
							array(),
							array( 'page' => $page + 1 ),
							array( 'known', 'noclasses' )
						);
						$thumb2 = Linker::makeThumbLinkObj( $this->getTitle(), $this->displayImg, $link, $label, 'none',
							array( 'page' => $page + 1 ) );
					} else {
						$thumb2 = '';
					}

					global $wgScript;

					$formParams = array(
						'name' => 'pageselector',
						'action' => $wgScript,
						'onchange' => 'document.pageselector.submit();',
					);
					$options = array();
					for ( $i = 1; $i <= $count; $i++ ) {
						$options[] = Xml::option( $lang->formatNum( $i ), $i, $i == $page );
					}
					$select = Xml::tags( 'select',
						array( 'id' => 'pageselector', 'name' => 'page' ),
						implode( "\n", $options ) );

					$out->addHTML(
						'</td><td><div class="multipageimagenavbox">' .
						Xml::openElement( 'form', $formParams ) .
						Html::hidden( 'title', $this->getTitle()->getPrefixedDBkey() ) .
						wfMsgExt( 'imgmultigoto', array( 'parseinline', 'replaceafter' ), $select ) .
						Xml::submitButton( wfMsg( 'imgmultigo' ) ) .
						Xml::closeElement( 'form' ) .
						"<hr />$thumb1\n$thumb2<br style=\"clear: both\" /></div></td></tr></table>"
					);
				}
			} else {
				# if direct link is allowed but it's not a renderable image, show an icon.
				if ( $this->displayImg->isSafeFile() ) {
					$icon = $this->displayImg->iconThumb();

					$out->addHTML( '<div class="fullImageLink" id="file">' .
						$icon->toHtml( array( 'file-link' => true ) ) .
						"</div>\n" );
				}

				$showLink = true;
			}

			if ( $showLink ) {
				$filename = wfEscapeWikiText( $this->displayImg->getName() );
				$linktext = $filename;
				if ( isset( $msgbig ) ) {
					$linktext = wfEscapeWikiText( $msgbig );
				}
				$medialink = "[[Media:$filename|$linktext]]";

				if ( !$this->displayImg->isSafeFile() ) {
					$warning = wfMsgNoTrans( 'mediawarning' );
					// dirmark is needed here to separate the file name, which
					// most likely ends in Latin characters, from the description,
					// which may begin with the file type. In RTL environment
					// this will get messy.
					// The dirmark, however, must not be immediately adjacent
					// to the filename, because it can get copied with it.
					// See bug 25277.
					$out->addWikiText( <<<EOT
<div class="fullMedia"><span class="dangerousLink">{$medialink}</span> $dirmark<span class="fileInfo">$longDesc</span></div>
<div class="mediaWarning">$warning</div>
EOT
						);
				} else {
					$out->addWikiText( <<<EOT
<div class="fullMedia">{$medialink} {$dirmark}<span class="fileInfo">$longDesc</span>
</div>
EOT
					);
				}
			}

			if ( !$this->displayImg->isLocal() ) {
				$this->printSharedImageText();
			}
		} else {
			# Image does not exist
			if ( !$this->getID() ) {
				# No article exists either
				# Show deletion log to be consistent with normal articles
				LogEventsList::showLogExtract(
					$out,
					array( 'delete', 'move' ),
					$this->getTitle()->getPrefixedText(),
					'',
					array(  'lim' => 10,
						'conds' => array( "log_action != 'revision'" ),
						'showIfEmpty' => false,
						'msgKey' => array( 'moveddeleted-notice' )
					)
				);
			}

			if ( $wgEnableUploads && $user->isAllowed( 'upload' ) ) {
				// Only show an upload link if the user can upload
				$uploadTitle = SpecialPage::getTitleFor( 'Upload' );
				$nofile = array(
					'filepage-nofile-link',
					$uploadTitle->getFullURL( array( 'wpDestFile' => $this->mPage->getFile()->getName() ) )
				);
			} else {
				$nofile = 'filepage-nofile';
			}
			// Note, if there is an image description page, but
			// no image, then this setRobotPolicy is overriden
			// by Article::View().
			$out->setRobotPolicy( 'noindex,nofollow' );
			$out->wrapWikiMsg( "<div id='mw-imagepage-nofile' class='plainlinks'>\n$1\n</div>", $nofile );
			if ( !$this->getID() && $wgSend404Code ) {
				// If there is no image, no shared image, and no description page,
				// output a 404, to be consistent with articles.
				$request->response()->header( 'HTTP/1.1 404 Not Found' );
			}
		}
		$out->setFileVersion( $this->displayImg );
	}

	/**
	 * Creates an thumbnail of specified size and returns an HTML link to it
	 * @param $params array Scaler parameters
	 * @param $width int
	 * @param $height int
	 * @return string
	 */
	private function makeSizeLink( $params, $width, $height ) {
		$params['width'] = $width;
		$params['height'] = $height;
		$thumbnail = $this->displayImg->transform( $params );
		if ( $thumbnail && !$thumbnail->isError() ) {
			return Html::rawElement( 'a', array(
				'href' => $thumbnail->getUrl(),
				'class' => 'mw-thumbnail-link'
				), wfMessage( 'show-big-image-size' )->numParams(
					$thumbnail->getWidth(), $thumbnail->getHeight()
				)->parse() );
		} else {
			return '';
		}
	}

	/**
	 * Show a notice that the file is from a shared repository
	 */
	protected function printSharedImageText() {
		$out = $this->getContext()->getOutput();
		$this->loadFile();

		$descUrl = $this->mPage->getFile()->getDescriptionUrl();
		$descText = $this->mPage->getFile()->getDescriptionText();

		/* Add canonical to head if there is no local page for this shared file */
		if( $descUrl && $this->mPage->getID() == 0 ) {
			$out->addLink( array( 'rel' => 'canonical', 'href' => $descUrl ) );
		}

		$wrap = "<div class=\"sharedUploadNotice\">\n$1\n</div>\n";
		$repo = $this->mPage->getFile()->getRepo()->getDisplayName();

		if ( $descUrl && $descText && wfMsgNoTrans( 'sharedupload-desc-here' ) !== '-'  ) {
			$out->wrapWikiMsg( $wrap, array( 'sharedupload-desc-here', $repo, $descUrl ) );
		} elseif ( $descUrl && wfMsgNoTrans( 'sharedupload-desc-there' ) !== '-' ) {
			$out->wrapWikiMsg( $wrap, array( 'sharedupload-desc-there', $repo, $descUrl ) );
		} else {
			$out->wrapWikiMsg( $wrap, array( 'sharedupload', $repo ), ''/*BACKCOMPAT*/ );
		}

		if ( $descText ) {
			$this->mExtraDescription = $descText;
		}
	}

	public function getUploadUrl() {
		$this->loadFile();
		$uploadTitle = SpecialPage::getTitleFor( 'Upload' );
		return $uploadTitle->getFullURL( array(
			'wpDestFile' => $this->mPage->getFile()->getName(),
			'wpForReUpload' => 1
		 ) );
	}

	/**
	 * Print out the various links at the bottom of the image page, e.g. reupload,
	 * external editing (and instructions link) etc.
	 */
	protected function uploadLinksBox() {
		global $wgEnableUploads, $wgUseExternalEditor;

		if ( !$wgEnableUploads ) {
			return;
		}

		$this->loadFile();
		if ( !$this->mPage->getFile()->isLocal() ) {
			return;
		}

		$out = $this->getContext()->getOutput();
		$out->addHTML( "<br /><ul>\n" );

		# "Upload a new version of this file" link
		if ( UploadBase::userCanReUpload( $this->getContext()->getUser(), $this->mPage->getFile()->name ) ) {
			$ulink = Linker::makeExternalLink( $this->getUploadUrl(), wfMsg( 'uploadnewversion-linktext' ) );
			$out->addHTML( "<li id=\"mw-imagepage-reupload-link\"><div class=\"plainlinks\">{$ulink}</div></li>\n" );
		}

		# External editing link
		if ( $wgUseExternalEditor ) {
			$elink = Linker::link(
				$this->getTitle(),
				wfMsgHtml( 'edit-externally' ),
				array(),
				array(
					'action' => 'edit',
					'externaledit' => 'true',
					'mode' => 'file'
				),
				array( 'known', 'noclasses' )
			);
			$out->addHTML(
				'<li id="mw-imagepage-edit-external">' . $elink . ' <small>' .
				wfMsgExt( 'edit-externally-help', array( 'parseinline' ) ) .
				"</small></li>\n"
			);
		}

		$out->addHTML( "</ul>\n" );
	}

	protected function closeShowImage() { } # For overloading

	/**
	 * If the page we've just displayed is in the "Image" namespace,
	 * we follow it with an upload history of the image and its usage.
	 */
	protected function imageHistory() {
		$this->loadFile();
		$out = $this->getContext()->getOutput();
		$pager = new ImageHistoryPseudoPager( $this );
		$out->addHTML( $pager->getBody() );
		$out->preventClickjacking( $pager->getPreventClickjacking() );

		$this->mPage->getFile()->resetHistory(); // free db resources

		# Exist check because we don't want to show this on pages where an image
		# doesn't exist along with the noimage message, that would suck. -ævar
		if ( $this->mPage->getFile()->exists() ) {
			$this->uploadLinksBox();
		}
	}

	/**
	 * @param $target
	 * @param $limit
	 * @return ResultWrapper
	 */
	protected function queryImageLinks( $target, $limit ) {
		$dbr = wfGetDB( DB_SLAVE );

		return $dbr->select(
			array( 'imagelinks', 'page' ),
			array( 'page_namespace', 'page_title', 'page_is_redirect', 'il_to' ),
			array( 'il_to' => $target, 'il_from = page_id' ),
			__METHOD__,
			array( 'LIMIT' => $limit + 1, 'ORDER BY' => 'il_from', )
		);
	}

	protected function imageLinks() {
		$limit = 100;

		$out = $this->getContext()->getOutput();
		$res = $this->queryImageLinks( $this->getTitle()->getDbKey(), $limit + 1);
		$rows = array();
		$redirects = array();
		foreach ( $res as $row ) {
			if ( $row->page_is_redirect ) {
				$redirects[$row->page_title] = array();
			}
			$rows[] = $row;
		}
		$count = count( $rows );

		$hasMore = $count > $limit;
		if ( !$hasMore && count( $redirects ) ) {
			$res = $this->queryImageLinks( array_keys( $redirects ),
				$limit - count( $rows ) + 1 );
			foreach ( $res as $row ) {
				$redirects[$row->il_to][] = $row;
				$count++;
			}
			$hasMore = ( $res->numRows() + count( $rows ) ) > $limit;
		}

		if ( $count == 0 ) {
			$out->wrapWikiMsg(
				Html::rawElement( 'div',
					array( 'id' => 'mw-imagepage-nolinkstoimage' ), "\n$1\n" ),
				'nolinkstoimage'
			);
			return;
		}

		$out->addHTML( "<div id='mw-imagepage-section-linkstoimage'>\n" );
		if ( !$hasMore ) {
			$out->addWikiMsg( 'linkstoimage', $count );
		} else {
			// More links than the limit. Add a link to [[Special:Whatlinkshere]]
			$out->addWikiMsg( 'linkstoimage-more',
				$this->getContext()->getLanguage()->formatNum( $limit ),
				$this->getTitle()->getPrefixedDBkey()
			);
		}

		$out->addHTML(
			Html::openElement( 'ul',
				array( 'class' => 'mw-imagepage-linkstoimage' ) ) . "\n"
		);
		$count = 0;

		// Sort the list by namespace:title
		usort( $rows, array( $this, 'compare' ) );

		// Create links for every element
		$currentCount = 0;
		foreach( $rows as $element ) {
			$currentCount++;
			if ( $currentCount > $limit ) {
				break;
			}

			$link = Linker::linkKnown( Title::makeTitle( $element->page_namespace, $element->page_title ) );
			if ( !isset( $redirects[$element->page_title] ) ) {
				$liContents = $link;
			} else {
				$ul = "<ul class='mw-imagepage-redirectstofile'>\n";
				foreach ( $redirects[$element->page_title] as $row ) {
					$currentCount++;
					if ( $currentCount > $limit ) {
						break;
					}

					$link2 = Linker::linkKnown( Title::makeTitle( $row->page_namespace, $row->page_title ) );
					$ul .= Html::rawElement(
						'li',
						array( 'id' => 'mw-imagepage-linkstoimage-ns' . $element->page_namespace ),
						$link2
						) . "\n";
				}
				$ul .= '</ul>';
				$liContents = wfMessage( 'linkstoimage-redirect' )->rawParams(
					$link, $ul )->parse();
			}
			$out->addHTML( Html::rawElement(
					'li',
					array( 'id' => 'mw-imagepage-linkstoimage-ns' . $element->page_namespace ),
					$liContents
				) . "\n"
			);

		};
		$out->addHTML( Html::closeElement( 'ul' ) . "\n" );
		$res->free();

		// Add a links to [[Special:Whatlinkshere]]
		if ( $count > $limit ) {
			$out->addWikiMsg( 'morelinkstoimage', $this->getTitle()->getPrefixedDBkey() );
		}
		$out->addHTML( Html::closeElement( 'div' ) . "\n" );
	}

	protected function imageDupes() {
		$this->loadFile();
		$out = $this->getContext()->getOutput();

		$dupes = $this->mPage->getDuplicates();
		if ( count( $dupes ) == 0 ) {
			return;
		}

		$out->addHTML( "<div id='mw-imagepage-section-duplicates'>\n" );
		$out->addWikiMsg( 'duplicatesoffile',
			$this->getContext()->getLanguage()->formatNum( count( $dupes ) ), $this->getTitle()->getDBkey()
		);
		$out->addHTML( "<ul class='mw-imagepage-duplicates'>\n" );

		/**
		 * @var $file File
		 */
		foreach ( $dupes as $file ) {
			$fromSrc = '';
			if ( $file->isLocal() ) {
				$link = Linker::link(
					$file->getTitle(),
					null,
					array(),
					array(),
					array( 'known', 'noclasses' )
				);
			} else {
				$link = Linker::makeExternalLink( $file->getDescriptionUrl(),
					$file->getTitle()->getPrefixedText() );
				$fromSrc = wfMsg( 'shared-repo-from', $file->getRepo()->getDisplayName() );
			}
			$out->addHTML( "<li>{$link} {$fromSrc}</li>\n" );
		}
		$out->addHTML( "</ul></div>\n" );
	}

	/**
	 * Delete the file, or an earlier version of it
	 */
	public function delete() {
		$file = $this->mPage->getFile();
		if ( !$file->exists() || !$file->isLocal() || $file->getRedirected() ) {
			// Standard article deletion
			parent::delete();
			return;
		}

		$deleter = new FileDeleteForm( $file );
		$deleter->execute();
	}

	/**
	 * Display an error with a wikitext description
	 *
	 * @param $description String
	 */
	function showError( $description ) {
		$out = $this->getContext()->getOutput();
		$out->setPageTitle( wfMessage( 'internalerror' ) );
		$out->setRobotPolicy( 'noindex,nofollow' );
		$out->setArticleRelated( false );
		$out->enableClientCache( false );
		$out->addWikiText( $description );
	}

	/**
	 * Callback for usort() to do link sorts by (namespace, title)
	 * Function copied from Title::compare()
	 *
	 * @param $a object page to compare with
	 * @param $b object page to compare with
	 * @return Integer: result of string comparison, or namespace comparison
	 */
	protected function compare( $a, $b ) {
		if ( $a->page_namespace == $b->page_namespace ) {
			return strcmp( $a->page_title, $b->page_title );
		} else {
			return $a->page_namespace - $b->page_namespace;
		}
	}
}

/**
 * Builds the image revision log shown on image pages
 *
 * @ingroup Media
 */
class ImageHistoryList extends ContextSource {

	/**
	 * @var Title
	 */
	protected $title;

	/**
	 * @var File
	 */
	protected $img;

	/**
	 * @var ImagePage
	 */
	protected $imagePage;

	/**
	 * @var File
	 */
	protected $current;

	protected $repo, $showThumb;
	protected $preventClickjacking = false;

	/**
	 * @param ImagePage $imagePage
	 */
	public function __construct( $imagePage ) {
		global $wgShowArchiveThumbnails;
		$this->current = $imagePage->getFile();
		$this->img = $imagePage->getDisplayedFile();
		$this->title = $imagePage->getTitle();
		$this->imagePage = $imagePage;
		$this->showThumb = $wgShowArchiveThumbnails && $this->img->canRender();
		$this->setContext( $imagePage->getContext() );
	}

	/**
	 * @return ImagePage
	 */
	public function getImagePage() {
		return $this->imagePage;
	}

	/**
	 * @return File
	 */
	public function getFile() {
		return $this->img;
	}

	/**
	 * @param $navLinks string
	 * @return string
	 */
	public function beginImageHistoryList( $navLinks = '' ) {
		return Xml::element( 'h2', array( 'id' => 'filehistory' ), wfMsg( 'filehist' ) ) . "\n"
			. "<div id=\"mw-imagepage-section-filehistory\">\n"
			. $this->getOutput()->parse( wfMsgNoTrans( 'filehist-help' ) )
			. $navLinks . "\n"
			. Xml::openElement( 'table', array( 'class' => 'wikitable filehistory' ) ) . "\n"
			. '<tr><td></td>'
			. ( $this->current->isLocal() && ( $this->getUser()->isAllowedAny( 'delete', 'deletedhistory' ) ) ? '<td></td>' : '' )
			. '<th>' . wfMsgHtml( 'filehist-datetime' ) . '</th>'
			. ( $this->showThumb ? '<th>' . wfMsgHtml( 'filehist-thumb' ) . '</th>' : '' )
			. '<th>' . wfMsgHtml( 'filehist-dimensions' ) . '</th>'
			. '<th>' . wfMsgHtml( 'filehist-user' ) . '</th>'
			. '<th>' . wfMsgHtml( 'filehist-comment' ) . '</th>'
			. "</tr>\n";
	}

	/**
	 * @param $navLinks string
	 * @return string
	 */
	public function endImageHistoryList( $navLinks = '' ) {
		return "</table>\n$navLinks\n</div>\n";
	}

	/**
	 * @param $iscur
	 * @param $file File
	 * @return string
	 */
	public function imageHistoryLine( $iscur, $file ) {
		global $wgContLang;

		$user = $this->getUser();
		$lang = $this->getLanguage();
		$timestamp = wfTimestamp( TS_MW, $file->getTimestamp() );
		$img = $iscur ? $file->getName() : $file->getArchiveName();
		$userId = $file->getUser( 'id' );
		$userText = $file->getUser( 'text' );
		$description = $file->getDescription();

		$local = $this->current->isLocal();
		$row = $selected = '';

		// Deletion link
		if ( $local && ( $user->isAllowedAny( 'delete', 'deletedhistory' ) ) ) {
			$row .= '<td>';
			# Link to remove from history
			if ( $user->isAllowed( 'delete' ) ) {
				$q = array( 'action' => 'delete' );
				if ( !$iscur ) {
					$q['oldimage'] = $img;
				}
				$row .= Linker::link(
					$this->title,
					wfMsgHtml( $iscur ? 'filehist-deleteall' : 'filehist-deleteone' ),
					array(), $q, array( 'known' )
				);
			}
			# Link to hide content. Don't show useless link to people who cannot hide revisions.
			$canHide = $user->isAllowed( 'deleterevision' );
			if ( $canHide || ( $user->isAllowed( 'deletedhistory' ) && $file->getVisibility() ) ) {
				if ( $user->isAllowed( 'delete' ) ) {
					$row .= '<br />';
				}
				// If file is top revision or locked from this user, don't link
				if ( $iscur || !$file->userCan( File::DELETED_RESTRICTED ) ) {
					$del = Linker::revDeleteLinkDisabled( $canHide );
				} else {
					list( $ts, ) = explode( '!', $img, 2 );
					$query = array(
						'type'   => 'oldimage',
						'target' => $this->title->getPrefixedText(),
						'ids'    => $ts,
					);
					$del = Linker::revDeleteLink( $query,
						$file->isDeleted( File::DELETED_RESTRICTED ), $canHide );
				}
				$row .= $del;
			}
			$row .= '</td>';
		}

		// Reversion link/current indicator
		$row .= '<td>';
		if ( $iscur ) {
			$row .= wfMsgHtml( 'filehist-current' );
		} elseif ( $local && $user->isLoggedIn() && $this->title->userCan( 'edit' ) ) {
			if ( $file->isDeleted( File::DELETED_FILE ) ) {
				$row .= wfMsgHtml( 'filehist-revert' );
			} else {
				$row .= Linker::link(
					$this->title,
					wfMsgHtml( 'filehist-revert' ),
					array(),
					array(
						'action' => 'revert',
						'oldimage' => $img,
						'wpEditToken' => $user->getEditToken( $img )
					),
					array( 'known', 'noclasses' )
				);
			}
		}
		$row .= '</td>';

		// Date/time and image link
		if ( $file->getTimestamp() === $this->img->getTimestamp() ) {
			$selected = "class='filehistory-selected'";
		}
		$row .= "<td $selected style='white-space: nowrap;'>";
		if ( !$file->userCan( File::DELETED_FILE ) ) {
			# Don't link to unviewable files
			$row .= '<span class="history-deleted">' . $lang->timeanddate( $timestamp, true ) . '</span>';
		} elseif ( $file->isDeleted( File::DELETED_FILE ) ) {
			if ( $local ) {
				$this->preventClickjacking();
				$revdel = SpecialPage::getTitleFor( 'Revisiondelete' );
				# Make a link to review the image
				$url = Linker::link(
					$revdel,
					$lang->timeanddate( $timestamp, true ),
					array(),
					array(
						'target' => $this->title->getPrefixedText(),
						'file' => $img,
						'token' => $user->getEditToken( $img )
					),
					array( 'known', 'noclasses' )
				);
			} else {
				$url = $lang->timeanddate( $timestamp, true );
			}
			$row .= '<span class="history-deleted">' . $url . '</span>';
		} else {
			$url = $iscur ? $this->current->getUrl() : $this->current->getArchiveUrl( $img );
			$row .= Xml::element( 'a', array( 'href' => $url ), $lang->timeanddate( $timestamp, true ) );
		}
		$row .= "</td>";

		// Thumbnail
		if ( $this->showThumb ) {
			$row .= '<td>' . $this->getThumbForLine( $file ) . '</td>';
		}

		// Image dimensions + size
		$row .= '<td>';
		$row .= htmlspecialchars( $file->getDimensionsString() );
		$row .= ' <span style="white-space: nowrap;">(' . Linker::formatSize( $file->getSize() ) . ')</span>';
		$row .= '</td>';

		// Uploading user
		$row .= '<td>';
		// Hide deleted usernames
		if ( $file->isDeleted( File::DELETED_USER ) ) {
			$row .= '<span class="history-deleted">' . wfMsgHtml( 'rev-deleted-user' ) . '</span>';
		} else {
			if ( $local ) {
				$row .= Linker::userLink( $userId, $userText ) . ' <span style="white-space: nowrap;">' .
				Linker::userToolLinks( $userId, $userText ) . '</span>';
			} else {
				$row .= htmlspecialchars( $userText );
			}
		}
		$row .= '</td>';

		// Don't show deleted descriptions
		if ( $file->isDeleted( File::DELETED_COMMENT ) ) {
			$row .= '<td><span class="history-deleted">' . wfMsgHtml( 'rev-deleted-comment' ) . '</span></td>';
		} else {
			$row .= '<td dir="' . $wgContLang->getDir() . '">' . Linker::formatComment( $description, $this->title ) . '</td>';
		}

		$rowClass = null;
		wfRunHooks( 'ImagePageFileHistoryLine', array( $this, $file, &$row, &$rowClass ) );
		$classAttr = $rowClass ? " class='$rowClass'" : '';

		return "<tr{$classAttr}>{$row}</tr>\n";
	}

	/**
	 * @param $file File
	 * @return string
	 */
	protected function getThumbForLine( $file ) {
		$lang = $this->getLanguage();
		if ( $file->allowInlineDisplay() && $file->userCan( File::DELETED_FILE ) && !$file->isDeleted( File::DELETED_FILE ) ) {
			$params = array(
				'width' => '120',
				'height' => '120',
			);
			$timestamp = wfTimestamp( TS_MW, $file->getTimestamp() );

			$thumbnail = $file->transform( $params );
			$options = array(
				'alt' => wfMsg( 'filehist-thumbtext',
					$lang->timeanddate( $timestamp, true ),
					$lang->date( $timestamp, true ),
					$lang->time( $timestamp, true ) ),
				'file-link' => true,
			);

			if ( !$thumbnail ) {
				return wfMsgHtml( 'filehist-nothumb' );
			}

			return $thumbnail->toHtml( $options );
		} else {
			return wfMsgHtml( 'filehist-nothumb' );
		}
	}

	/**
	 * @param $enable bool
	 */
	protected function preventClickjacking( $enable = true ) {
		$this->preventClickjacking = $enable;
	}

	/**
	 * @return bool
	 */
	public function getPreventClickjacking() {
		return $this->preventClickjacking;
	}
}

class ImageHistoryPseudoPager extends ReverseChronologicalPager {
	protected $preventClickjacking = false;

	/**
	 * @var File
	 */
	protected $mImg;

	/**
	 * @var Title
	 */
	protected $mTitle;

	/**
	 * @param ImagePage $imagePage
	 */
	function __construct( $imagePage ) {
		parent::__construct();
		$this->mImagePage = $imagePage;
		$this->mTitle = clone ( $imagePage->getTitle() );
		$this->mTitle->setFragment( '#filehistory' );
		$this->mImg = null;
		$this->mHist = array();
		$this->mRange = array( 0, 0 ); // display range
	}

	/**
	 * @return Title
	 */
	function getTitle() {
		return $this->mTitle;
	}

	function getQueryInfo() {
		return false;
	}

	/**
	 * @return string
	 */
	function getIndexField() {
		return '';
	}

	/**
	 * @param $row object
	 * @return string
	 */
	function formatRow( $row ) {
		return '';
	}

	/**
	 * @return string
	 */
	function getBody() {
		$s = '';
		$this->doQuery();
		if ( count( $this->mHist ) ) {
			$list = new ImageHistoryList( $this->mImagePage );
			# Generate prev/next links
			$navLink = $this->getNavigationBar();
			$s = $list->beginImageHistoryList( $navLink );
			// Skip rows there just for paging links
			for ( $i = $this->mRange[0]; $i <= $this->mRange[1]; $i++ ) {
				$file = $this->mHist[$i];
				$s .= $list->imageHistoryLine( !$file->isOld(), $file );
			}
			$s .= $list->endImageHistoryList( $navLink );

			if ( $list->getPreventClickjacking() ) {
				$this->preventClickjacking();
			}
		}
		return $s;
	}

	function doQuery() {
		if ( $this->mQueryDone ) {
			return;
		}
		$this->mImg = $this->mImagePage->getFile(); // ensure loading
		if ( !$this->mImg->exists() ) {
			return;
		}
		$queryLimit = $this->mLimit + 1; // limit plus extra row
		if ( $this->mIsBackwards ) {
			// Fetch the file history
			$this->mHist = $this->mImg->getHistory( $queryLimit, null, $this->mOffset, false );
			// The current rev may not meet the offset/limit
			$numRows = count( $this->mHist );
			if ( $numRows <= $this->mLimit && $this->mImg->getTimestamp() > $this->mOffset ) {
				$this->mHist = array_merge( array( $this->mImg ), $this->mHist );
			}
		} else {
			// The current rev may not meet the offset
			if ( !$this->mOffset || $this->mImg->getTimestamp() < $this->mOffset ) {
				$this->mHist[] = $this->mImg;
			}
			// Old image versions (fetch extra row for nav links)
			$oiLimit = count( $this->mHist ) ? $this->mLimit : $this->mLimit + 1;
			// Fetch the file history
			$this->mHist = array_merge( $this->mHist,
				$this->mImg->getHistory( $oiLimit, $this->mOffset, null, false ) );
		}
		$numRows = count( $this->mHist ); // Total number of query results
		if ( $numRows ) {
			# Index value of top item in the list
			$firstIndex = $this->mIsBackwards ?
				$this->mHist[$numRows - 1]->getTimestamp() : $this->mHist[0]->getTimestamp();
			# Discard the extra result row if there is one
			if ( $numRows > $this->mLimit && $numRows > 1 ) {
				if ( $this->mIsBackwards ) {
					# Index value of item past the index
					$this->mPastTheEndIndex = $this->mHist[0]->getTimestamp();
					# Index value of bottom item in the list
					$lastIndex = $this->mHist[1]->getTimestamp();
					# Display range
					$this->mRange = array( 1, $numRows - 1 );
				} else {
					# Index value of item past the index
					$this->mPastTheEndIndex = $this->mHist[$numRows - 1]->getTimestamp();
					# Index value of bottom item in the list
					$lastIndex = $this->mHist[$numRows - 2]->getTimestamp();
					# Display range
					$this->mRange = array( 0, $numRows - 2 );
				}
			} else {
				# Setting indexes to an empty string means that they will be
				# omitted if they would otherwise appear in URLs. It just so
				# happens that this  is the right thing to do in the standard
				# UI, in all the relevant cases.
				$this->mPastTheEndIndex = '';
				# Index value of bottom item in the list
				$lastIndex = $this->mIsBackwards ?
					$this->mHist[0]->getTimestamp() : $this->mHist[$numRows - 1]->getTimestamp();
				# Display range
				$this->mRange = array( 0, $numRows - 1 );
			}
		} else {
			$firstIndex = '';
			$lastIndex = '';
			$this->mPastTheEndIndex = '';
		}
		if ( $this->mIsBackwards ) {
			$this->mIsFirst = ( $numRows < $queryLimit );
			$this->mIsLast = ( $this->mOffset == '' );
			$this->mLastShown = $firstIndex;
			$this->mFirstShown = $lastIndex;
		} else {
			$this->mIsFirst = ( $this->mOffset == '' );
			$this->mIsLast = ( $numRows < $queryLimit );
			$this->mLastShown = $lastIndex;
			$this->mFirstShown = $firstIndex;
		}
		$this->mQueryDone = true;
	}

	/**
	 * @param $enable bool
	 */
	protected function preventClickjacking( $enable = true ) {
		$this->preventClickjacking = $enable;
	}

	/**
	 * @return bool
	 */
	public function getPreventClickjacking() {
		return $this->preventClickjacking;
	}

}<|MERGE_RESOLUTION|>--- conflicted
+++ resolved
@@ -157,15 +157,10 @@
 			$out->addHTML( Xml::openElement( 'div', array( 'id' => 'mw-imagepage-content',
 				'lang' => $pageLang->getCode(), 'dir' => $pageLang->getDir(),
 				'class' => 'mw-content-'.$pageLang->getDir() ) ) );
-<<<<<<< HEAD
 
             parent::view(); #FIXME: use ContentHandler::makeArticle() !!
 
 			$wgOut->addHTML( Xml::closeElement( 'div' ) );
-=======
-			parent::view();
-			$out->addHTML( Xml::closeElement( 'div' ) );
->>>>>>> 50927f37
 		} else {
 			# Just need to set the right headers
 			$out->setArticleFlag( true );
