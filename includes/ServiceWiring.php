--- conflicted
+++ resolved
@@ -928,12 +928,8 @@
 			LoggerFactory::getInstance( 'OldRevisionImporter' ),
 			$services->getDBLoadBalancer(),
 			$services->getRevisionStore(),
-<<<<<<< HEAD
-			$services->getSlotRoleRegistry()
-=======
 			$services->getSlotRoleRegistry(),
 			$services->getWikiPageFactory()
->>>>>>> 30164539
 		);
 	},
 
@@ -1495,16 +1491,11 @@
 		);
 	},
 
-<<<<<<< HEAD
-	'UserFactory' => function ( MediaWikiServices $services ) : UserFactory {
-		return new UserFactory( $services->getUserNameUtils() );
-=======
 	'UserFactory' => static function ( MediaWikiServices $services ) : UserFactory {
 		return new UserFactory(
 			$services->getDBLoadBalancer(),
 			$services->getUserNameUtils()
 		);
->>>>>>> 30164539
 	},
 
 	'UserGroupManager' => static function ( MediaWikiServices $services ) : UserGroupManager {
@@ -1660,12 +1651,8 @@
 			LoggerFactory::getInstance( 'OldRevisionImporter' ),
 			$services->getDBLoadBalancer(),
 			$services->getRevisionStore(),
-<<<<<<< HEAD
-			$services->getSlotRoleRegistry()
-=======
 			$services->getSlotRoleRegistry(),
 			$services->getWikiPageFactory()
->>>>>>> 30164539
 		);
 	},
 
