<?php
/**
 * Default wiring for MediaWiki services.
 *
 * This program is free software; you can redistribute it and/or modify
 * it under the terms of the GNU General Public License as published by
 * the Free Software Foundation; either version 2 of the License, or
 * (at your option) any later version.
 *
 * This program is distributed in the hope that it will be useful,
 * but WITHOUT ANY WARRANTY; without even the implied warranty of
 * MERCHANTABILITY or FITNESS FOR A PARTICULAR PURPOSE. See the
 * GNU General Public License for more details.
 *
 * You should have received a copy of the GNU General Public License along
 * with this program; if not, write to the Free Software Foundation, Inc.,
 * 51 Franklin Street, Fifth Floor, Boston, MA 02110-1301, USA.
 * http://www.gnu.org/copyleft/gpl.html
 *
 * @file
 *
 * This file is loaded by MediaWiki\MediaWikiServices::getInstance() during the
 * bootstrapping of the dependency injection framework.
 *
 * This file returns an array that associates service name with instantiator functions
 * that create the default instances for the services used by MediaWiki core.
 * For every service that MediaWiki core requires, an instantiator must be defined in
 * this file.
 *
 * Note that, ideally, all information used to instantiate service objects should come
 * from configuration. Information derived from the current request is acceptable, but
 * only where there is no feasible alternative. It is preferred that such information
 * (like the client IP, the acting user's identity, requested title, etc) be passed to
 * the service object's methods as parameters. This makes the flow of information more
 * obvious, and makes it easier to understand the behavior of services.
 *
 * @note As of version 1.27, MediaWiki is only beginning to use dependency injection.
 * The services defined here do not yet fully represent all services used by core,
 * much of the code still relies on global state for this accessing services.
 *
 * @since 1.27
 *
 * @see docs/Injection.md for an overview of using dependency injection in the
 *      MediaWiki code base.
 */

use Liuggio\StatsdClient\Factory\StatsdDataFactoryInterface;
use MediaWiki\Actions\ActionFactory;
use MediaWiki\Auth\AuthManager;
use MediaWiki\BadFileLookup;
use MediaWiki\Block\BlockActionInfo;
use MediaWiki\Block\BlockErrorFormatter;
use MediaWiki\Block\BlockManager;
use MediaWiki\Block\BlockPermissionCheckerFactory;
use MediaWiki\Block\BlockRestrictionStore;
use MediaWiki\Block\BlockUserFactory;
use MediaWiki\Block\BlockUtils;
use MediaWiki\Block\DatabaseBlockStore;
use MediaWiki\Block\UnblockUserFactory;
use MediaWiki\Block\UserBlockCommandFactory;
use MediaWiki\Cache\BacklinkCacheFactory;
use MediaWiki\Cache\LinkBatchFactory;
use MediaWiki\Collation\CollationFactory;
use MediaWiki\Config\ConfigRepository;
use MediaWiki\Config\ServiceOptions;
use MediaWiki\Content\ContentHandlerFactory;
use MediaWiki\Content\IContentHandlerFactory;
use MediaWiki\Content\Transform\ContentTransformer;
use MediaWiki\EditPage\Constraint\EditConstraintFactory;
use MediaWiki\EditPage\SpamChecker;
use MediaWiki\FileBackend\FSFile\TempFSFileFactory;
use MediaWiki\FileBackend\LockManager\LockManagerGroupFactory;
use MediaWiki\HookContainer\DeprecatedHooks;
use MediaWiki\HookContainer\GlobalHookRegistry;
use MediaWiki\HookContainer\HookContainer;
use MediaWiki\HookContainer\HookRunner;
use MediaWiki\Http\HttpRequestFactory;
use MediaWiki\Interwiki\ClassicInterwikiLookup;
use MediaWiki\Interwiki\InterwikiLookup;
use MediaWiki\JobQueue\JobQueueGroupFactory;
use MediaWiki\Json\JsonCodec;
use MediaWiki\Languages\LanguageConverterFactory;
use MediaWiki\Languages\LanguageFactory;
use MediaWiki\Languages\LanguageFallback;
use MediaWiki\Languages\LanguageNameUtils;
use MediaWiki\Linker\LinkRenderer;
use MediaWiki\Linker\LinkRendererFactory;
use MediaWiki\Logger\LoggerFactory;
use MediaWiki\Mail\Emailer;
use MediaWiki\Mail\IEmailer;
use MediaWiki\MediaWikiServices;
use MediaWiki\Message\MessageFormatterFactory;
use MediaWiki\Page\ContentModelChangeFactory;
use MediaWiki\Page\DeletePageFactory;
use MediaWiki\Page\MergeHistoryFactory;
use MediaWiki\Page\MovePageFactory;
use MediaWiki\Page\PageCommandFactory;
use MediaWiki\Page\PageStore;
use MediaWiki\Page\PageStoreFactory;
use MediaWiki\Page\ParserOutputAccess;
use MediaWiki\Page\RollbackPageFactory;
use MediaWiki\Page\WikiPageFactory;
use MediaWiki\Parser\ParserCacheFactory;
use MediaWiki\Permissions\GroupPermissionsLookup;
use MediaWiki\Permissions\PermissionManager;
use MediaWiki\Permissions\RestrictionStore;
use MediaWiki\Preferences\DefaultPreferencesFactory;
use MediaWiki\Preferences\PreferencesFactory;
use MediaWiki\Revision\ContributionsLookup;
use MediaWiki\Revision\MainSlotRoleHandler;
use MediaWiki\Revision\RevisionFactory;
use MediaWiki\Revision\RevisionLookup;
use MediaWiki\Revision\RevisionRenderer;
use MediaWiki\Revision\RevisionStore;
use MediaWiki\Revision\RevisionStoreFactory;
use MediaWiki\Revision\SlotRoleRegistry;
use MediaWiki\Shell\CommandFactory;
use MediaWiki\Shell\ShellboxClientFactory;
use MediaWiki\SpecialPage\SpecialPageFactory;
use MediaWiki\Storage\BlobStore;
use MediaWiki\Storage\BlobStoreFactory;
use MediaWiki\Storage\EditResultCache;
use MediaWiki\Storage\NameTableStore;
use MediaWiki\Storage\NameTableStoreFactory;
use MediaWiki\Storage\PageEditStash;
use MediaWiki\Storage\PageUpdaterFactory;
use MediaWiki\Storage\RevertedTagUpdateManager;
use MediaWiki\Storage\SqlBlobStore;
use MediaWiki\Tidy\RemexDriver;
use MediaWiki\Tidy\TidyDriverBase;
use MediaWiki\User\ActorNormalization;
use MediaWiki\User\ActorStore;
use MediaWiki\User\ActorStoreFactory;
use MediaWiki\User\BotPasswordStore;
use MediaWiki\User\CentralId\CentralIdLookupFactory;
use MediaWiki\User\DefaultOptionsLookup;
use MediaWiki\User\TalkPageNotificationManager;
use MediaWiki\User\UserEditTracker;
use MediaWiki\User\UserFactory;
use MediaWiki\User\UserGroupManager;
use MediaWiki\User\UserGroupManagerFactory;
use MediaWiki\User\UserIdentity;
use MediaWiki\User\UserIdentityLookup;
use MediaWiki\User\UserNamePrefixSearch;
use MediaWiki\User\UserNameUtils;
use MediaWiki\User\UserOptionsLookup;
use MediaWiki\User\UserOptionsManager;
use MediaWiki\Watchlist\WatchlistManager;
use Wikimedia\DependencyStore\KeyValueDependencyStore;
use Wikimedia\DependencyStore\SqlModuleDependencyStore;
use Wikimedia\Message\IMessageFormatterFactory;
use Wikimedia\ObjectFactory;
use Wikimedia\RequestTimeout\CriticalSectionProvider;
use Wikimedia\RequestTimeout\RequestTimeout;
use Wikimedia\Services\RecursiveServiceDependencyException;
use Wikimedia\UUID\GlobalIdGenerator;

/** @phpcs-require-sorted-array */
return [
	'ActionFactory' => static function ( MediaWikiServices $services ): ActionFactory {
		return new ActionFactory(
			$services->getMainConfig()->get( 'Actions' ),
			LoggerFactory::getInstance( 'ActionFactory' ),
			$services->getObjectFactory(),
			$services->getHookContainer()
		);
	},

	'ActorMigration' => static function ( MediaWikiServices $services ): ActorMigration {
		return new ActorMigration(
			$services->getMainConfig()->get( 'ActorTableSchemaMigrationStage' ),
			$services->getActorStoreFactory()
		);
	},

	'ActorNormalization' => static function ( MediaWikiServices $services ): ActorNormalization {
		return $services->getActorStoreFactory()->getActorNormalization();
	},

	'ActorStore' => static function ( MediaWikiServices $services ): ActorStore {
		return $services->getActorStoreFactory()->getActorStore();
	},

	'ActorStoreFactory' => static function ( MediaWikiServices $services ): ActorStoreFactory {
		return new ActorStoreFactory(
			new ServiceOptions( ActorStoreFactory::CONSTRUCTOR_OPTIONS, $services->getMainConfig() ),
			$services->getDBLoadBalancerFactory(),
			$services->getUserNameUtils(),
			LoggerFactory::getInstance( 'ActorStore' )
		);
	},

	'AuthManager' => static function ( MediaWikiServices $services ): AuthManager {
		$authManager = new AuthManager(
			RequestContext::getMain()->getRequest(),
			$services->getMainConfig(),
			$services->getObjectFactory(),
			$services->getHookContainer(),
			$services->getReadOnlyMode(),
			$services->getUserNameUtils(),
			$services->getBlockManager(),
			$services->getWatchlistManager(),
			$services->getDBLoadBalancer(),
			$services->getContentLanguage(),
			$services->getLanguageConverterFactory(),
			$services->getBotPasswordStore(),
			$services->getUserFactory(),
			$services->getUserIdentityLookup(),
			$services->getUserOptionsManager()
		);
		$authManager->setLogger( LoggerFactory::getInstance( 'authentication' ) );
		return $authManager;
	},

	'BacklinkCacheFactory' => static function ( MediaWikiServices $services ): BacklinkCacheFactory {
		return new BacklinkCacheFactory( $services->getMainWANObjectCache() );
	},

	'BadFileLookup' => static function ( MediaWikiServices $services ): BadFileLookup {
		return new BadFileLookup(
			static function () {
				return wfMessage( 'bad_image_list' )->inContentLanguage()->plain();
			},
			$services->getLocalServerObjectCache(),
			$services->getRepoGroup(),
			$services->getTitleParser(),
			$services->getHookContainer()
		);
	},

	'BlobStore' => static function ( MediaWikiServices $services ): BlobStore {
		return $services->getService( '_SqlBlobStore' );
	},

	'BlobStoreFactory' => static function ( MediaWikiServices $services ): BlobStoreFactory {
		return new BlobStoreFactory(
			$services->getDBLoadBalancerFactory(),
			$services->getExternalStoreAccess(),
			$services->getMainWANObjectCache(),
			new ServiceOptions( BlobStoreFactory::CONSTRUCTOR_OPTIONS,
				$services->getMainConfig() )
		);
	},

	'BlockActionInfo' => static function ( MediaWikiServices $services ): BlockActionInfo {
		return new BlockActionInfo( $services->getHookContainer() );
	},

	'BlockErrorFormatter' => static function ( MediaWikiServices $services ): BlockErrorFormatter {
		return new BlockErrorFormatter(
			$services->getTitleFormatter()
		);
	},

	'BlockManager' => static function ( MediaWikiServices $services ): BlockManager {
		return new BlockManager(
			new ServiceOptions(
				BlockManager::CONSTRUCTOR_OPTIONS,
				$services->getMainConfig()
			),
			$services->getPermissionManager(),
			$services->getUserFactory(),
			LoggerFactory::getInstance( 'BlockManager' ),
			$services->getHookContainer()
		);
	},

	'BlockPermissionCheckerFactory' => static function (
		MediaWikiServices $services
	): BlockPermissionCheckerFactory {
		return new BlockPermissionCheckerFactory(
			new ServiceOptions(
				BlockPermissionCheckerFactory::CONSTRUCTOR_OPTIONS,
				$services->getMainConfig()
			),
			$services->getBlockUtils()
		);
	},

	'BlockRestrictionStore' => static function ( MediaWikiServices $services ): BlockRestrictionStore {
		return new BlockRestrictionStore(
			$services->getDBLoadBalancer()
		);
	},

	'BlockUserFactory' => static function ( MediaWikiServices $services ): BlockUserFactory {
		return $services->getService( '_UserBlockCommandFactory' );
	},

	'BlockUtils' => static function ( MediaWikiServices $services ): BlockUtils {
		return new BlockUtils(
			new ServiceOptions(
				BlockUtils::CONSTRUCTOR_OPTIONS,
				$services->getMainConfig()
			),
			$services->getUserIdentityLookup(),
			$services->getUserNameUtils()
		);
	},

	'BotPasswordStore' => static function ( MediaWikiServices $services ): BotPasswordStore {
		return new BotPasswordStore(
			new ServiceOptions(
				BotPasswordStore::CONSTRUCTOR_OPTIONS,
				$services->getMainConfig()
			),
			$services->getCentralIdLookup(),
			$services->getDBLoadBalancerFactory()
		);
	},

	'CentralIdLookup' => static function ( MediaWikiServices $services ): CentralIdLookup {
		return $services->getCentralIdLookupFactory()->getLookup();
	},

	'CentralIdLookupFactory' => static function ( MediaWikiServices $services ): CentralIdLookupFactory {
		return new CentralIdLookupFactory(
			new ServiceOptions( CentralIdLookupFactory::CONSTRUCTOR_OPTIONS, $services->getMainConfig() ),
			$services->getObjectFactory(),
			$services->getUserIdentityLookup()
		);
	},

	'ChangeTagDefStore' => static function ( MediaWikiServices $services ): NameTableStore {
		return $services->getNameTableStoreFactory()->getChangeTagDef();
	},

	'CollationFactory' => static function ( MediaWikiServices $services ): CollationFactory {
		return new CollationFactory(
			new ServiceOptions(
				CollationFactory::CONSTRUCTOR_OPTIONS, $services->getMainConfig() ),
			$services->getObjectFactory(),
			$services->getHookContainer()
		);
	},

	'CommentStore' => static function ( MediaWikiServices $services ): CommentStore {
		return new CommentStore(
			$services->getContentLanguage(),
			MIGRATION_NEW
		);
	},

	'ConfigFactory' => static function ( MediaWikiServices $services ): ConfigFactory {
		// Use the bootstrap config to initialize the ConfigFactory.
		$registry = $services->getBootstrapConfig()->get( 'ConfigRegistry' );
		$factory = new ConfigFactory();

		foreach ( $registry as $name => $callback ) {
			$factory->register( $name, $callback );
		}
		return $factory;
	},

	'ConfigRepository' => static function ( MediaWikiServices $services ): ConfigRepository {
		return new ConfigRepository( $services->getConfigFactory() );
	},

	'ConfiguredReadOnlyMode' => static function ( MediaWikiServices $services ): ConfiguredReadOnlyMode {
		$config = $services->getMainConfig();
		return new ConfiguredReadOnlyMode(
			$config->get( 'ReadOnly' ),
			$config->get( 'ReadOnlyFile' )
		);
	},

	'ContentHandlerFactory' => static function ( MediaWikiServices $services ): IContentHandlerFactory {
		$contentHandlerConfig = $services->getMainConfig()->get( 'ContentHandlers' );

		return new ContentHandlerFactory(
			$contentHandlerConfig,
			$services->getObjectFactory(),
			$services->getHookContainer(),
			LoggerFactory::getInstance( 'ContentHandler' )
		);
	},

	'ContentLanguage' => static function ( MediaWikiServices $services ): Language {
		return $services->getLanguageFactory()->getLanguage(
			$services->getMainConfig()->get( 'LanguageCode' ) );
	},

	'ContentModelChangeFactory' => static function ( MediaWikiServices $services ): ContentModelChangeFactory {
		return $services->getService( '_PageCommandFactory' );
	},

	'ContentModelStore' => static function ( MediaWikiServices $services ): NameTableStore {
		return $services->getNameTableStoreFactory()->getContentModels();
	},

	'ContentTransformer' => static function ( MediaWikiServices $services ): ContentTransformer {
		return new ContentTransformer( $services->getContentHandlerFactory() );
	},

	'ContributionsLookup' => static function ( MediaWikiServices $services ): ContributionsLookup {
		return new ContributionsLookup(
			$services->getRevisionStore(),
			$services->getLinkRendererFactory(),
			$services->getLinkBatchFactory(),
			$services->getHookContainer(),
			$services->getDBLoadBalancer(),
			$services->getActorMigration(),
			$services->getNamespaceInfo()
		);
	},

	'CriticalSectionProvider' => static function ( MediaWikiServices $services ): CriticalSectionProvider {
		$config = $services->getMainConfig();
		$limit = $config->get( 'CommandLineMode' ) ? INF : $config->get( 'CriticalSectionTimeLimit' );
		return RequestTimeout::singleton()->createCriticalSectionProvider( $limit );
	},

	'CryptHKDF' => static function ( MediaWikiServices $services ): CryptHKDF {
		$config = $services->getMainConfig();

		$secret = $config->get( 'HKDFSecret' ) ?: $config->get( 'SecretKey' );
		if ( !$secret ) {
			throw new RuntimeException( "Cannot use MWCryptHKDF without a secret." );
		}

		// In HKDF, the context can be known to the attacker, but this will
		// keep simultaneous runs from producing the same output.
		$context = [ microtime(), getmypid(), gethostname() ];

		// Setup salt cache. Use APC, or fallback to the main cache if it isn't setup
		$cache = $services->getLocalServerObjectCache();
		if ( $cache instanceof EmptyBagOStuff ) {
			$cache = ObjectCache::getLocalClusterInstance();
		}

		return new CryptHKDF( $secret, $config->get( 'HKDFAlgorithm' ), $cache, $context );
	},

	'DatabaseBlockStore' => static function ( MediaWikiServices $services ): DatabaseBlockStore {
		return new DatabaseBlockStore(
			new ServiceOptions(
				DatabaseBlockStore::CONSTRUCTOR_OPTIONS,
				$services->getMainConfig()
			),
			LoggerFactory::getInstance( 'DatabaseBlockStore' ),
			$services->getActorStoreFactory(),
			$services->getBlockRestrictionStore(),
			$services->getCommentStore(),
			$services->getHookContainer(),
			$services->getDBLoadBalancer(),
			$services->getReadOnlyMode(),
			$services->getUserFactory()
		);
	},

	'DateFormatterFactory' => static function ( MediaWikiServices $services ): DateFormatterFactory {
		return new DateFormatterFactory();
	},

	'DBLoadBalancer' => static function ( MediaWikiServices $services ): Wikimedia\Rdbms\ILoadBalancer {
		// just return the default LB from the DBLoadBalancerFactory service
		return $services->getDBLoadBalancerFactory()->getMainLB();
	},

	'DBLoadBalancerFactory' =>
	static function ( MediaWikiServices $services ): Wikimedia\Rdbms\LBFactory {
		$mainConfig = $services->getMainConfig();

		$cpStashType = $mainConfig->get( 'ChronologyProtectorStash' );
		if ( is_string( $cpStashType ) ) {
			$cpStash = ObjectCache::getInstance( $cpStashType );
		} else {
			try {
				$cpStash = ObjectCache::getLocalClusterInstance();
			} catch ( RecursiveServiceDependencyException $e ) {
				$cpStash = new EmptyBagOStuff(); // T141804: handle cases like CACHE_DB
			}
		}
		LoggerFactory::getInstance( 'DBReplication' )->debug(
			'ChronologyProtector using store {class}',
			[ 'class' => get_class( $cpStash ) ]
		);

		try {
			$wanCache = $services->getMainWANObjectCache();
		} catch ( RecursiveServiceDependencyException $e ) {
			$wanCache = WANObjectCache::newEmpty(); // T141804: handle cases like CACHE_DB
		}

		$srvCache = $services->getLocalServerObjectCache();
		if ( $srvCache instanceof EmptyBagOStuff ) {
			// Use process cache if no APCU or other local-server cache (e.g. on CLI)
			$srvCache = new HashBagOStuff( [ 'maxKeys' => 100 ] );
		}

		$lbConf = MWLBFactory::applyDefaultConfig(
			$mainConfig->get( 'LBFactoryConf' ),
			new ServiceOptions( MWLBFactory::APPLY_DEFAULT_CONFIG_OPTIONS, $mainConfig ),
			$services->getConfiguredReadOnlyMode(),
			$cpStash,
			$srvCache,
			$wanCache,
			$services->getCriticalSectionProvider()
		);

		$class = MWLBFactory::getLBFactoryClass( $lbConf );
		$instance = new $class( $lbConf );

		MWLBFactory::setDomainAliases( $instance );

		// NOTE: This accesses ProxyLookup from the MediaWikiServices singleton
		// for non-essential non-nonimal purposes (via WebRequest::getIP).
		// This state is fine (and meant) to be consistent for a given PHP process,
		// even if applied to the service container for a different wiki.
		MWLBFactory::applyGlobalState(
			$instance,
			$mainConfig,
			$services->getStatsdDataFactory()
		);

		return $instance;
	},

	'DeletePageFactory' => static function ( MediaWikiServices $services ): DeletePageFactory {
		return $services->getService( '_PageCommandFactory' );
	},

	'Emailer' => static function ( MediaWikiServices $services ): IEmailer {
		return new Emailer();
	},

	'EventRelayerGroup' => static function ( MediaWikiServices $services ): EventRelayerGroup {
		return new EventRelayerGroup( $services->getMainConfig()->get( 'EventRelayerConfig' ) );
	},

	'ExternalStoreAccess' => static function ( MediaWikiServices $services ): ExternalStoreAccess {
		return new ExternalStoreAccess(
			$services->getExternalStoreFactory(),
			LoggerFactory::getInstance( 'ExternalStore' )
		);
	},

	'ExternalStoreFactory' => static function ( MediaWikiServices $services ): ExternalStoreFactory {
		$config = $services->getMainConfig();
		$writeStores = $config->get( 'DefaultExternalStore' );

		return new ExternalStoreFactory(
			$config->get( 'ExternalStores' ),
			( $writeStores !== false ) ? (array)$writeStores : [],
			$services->getDBLoadBalancer()->getLocalDomainID(),
			LoggerFactory::getInstance( 'ExternalStore' )
		);
	},

	'FileBackendGroup' => static function ( MediaWikiServices $services ): FileBackendGroup {
		$mainConfig = $services->getMainConfig();

		$ld = WikiMap::getCurrentWikiDbDomain();
		$fallbackWikiId = WikiMap::getWikiIdFromDbDomain( $ld );
		// If the local wiki ID and local domain ID do not match, probably due to a non-default
		// schema, issue a warning. A non-default schema indicates that it might be used to
		// disambiguate different wikis.
		$legacyDomainId = strlen( $ld->getTablePrefix() )
			? "{$ld->getDatabase()}-{$ld->getTablePrefix()}"
			: $ld->getDatabase();
		if ( $ld->getSchema() !== null && $legacyDomainId !== $fallbackWikiId ) {
			wfWarn(
				"Legacy default 'domainId' is '$legacyDomainId' but wiki ID is '$fallbackWikiId'."
			);
		}

		$cache = $services->getLocalServerObjectCache();
		if ( $cache instanceof EmptyBagOStuff ) {
			$cache = new HashBagOStuff();
		}

		return new FileBackendGroup(
			new ServiceOptions( FileBackendGroup::CONSTRUCTOR_OPTIONS, $mainConfig,
				[ 'fallbackWikiId' => $fallbackWikiId ] ),
			$services->getConfiguredReadOnlyMode(),
			$cache,
			$services->getMainWANObjectCache(),
			$services->getMimeAnalyzer(),
			$services->getLockManagerGroupFactory(),
			$services->getTempFSFileFactory(),
			$services->getObjectFactory()
		);
	},

	'GenderCache' => static function ( MediaWikiServices $services ): GenderCache {
		$nsInfo = $services->getNamespaceInfo();
		// Database layer may be disabled, so processing without database connection
		$dbLoadBalancer = $services->isServiceDisabled( 'DBLoadBalancer' )
			? null
			: $services->getDBLoadBalancer();
		return new GenderCache( $nsInfo, $dbLoadBalancer, $services->get( '_DefaultOptionsLookup' ) );
	},

	'GlobalIdGenerator' => static function ( MediaWikiServices $services ): GlobalIdGenerator {
		$mainConfig = $services->getMainConfig();

		return new GlobalIdGenerator(
			$mainConfig->get( 'TmpDirectory' ),
			static function ( $command ) {
				return wfShellExec( $command );
			}
		);
	},

	'GroupPermissionsLookup' => static function ( MediaWikiServices $services ): GroupPermissionsLookup {
		return new GroupPermissionsLookup(
			new ServiceOptions( GroupPermissionsLookup::CONSTRUCTOR_OPTIONS, $services->getMainConfig() )
		);
	},

	'HookContainer' => static function ( MediaWikiServices $services ): HookContainer {
		$extRegistry = ExtensionRegistry::getInstance();
		$extDeprecatedHooks = $extRegistry->getAttribute( 'DeprecatedHooks' );
		$deprecatedHooks = new DeprecatedHooks( $extDeprecatedHooks );
		$hookRegistry = new GlobalHookRegistry( $extRegistry, $deprecatedHooks );
		return new HookContainer(
			$hookRegistry,
			$services->getObjectFactory()
		);
	},

	'HtmlCacheUpdater' => static function ( MediaWikiServices $services ): HtmlCacheUpdater {
		$config = $services->getMainConfig();

		return new HtmlCacheUpdater(
			$services->getHookContainer(),
			$services->getTitleFactory(),
			$config->get( 'CdnReboundPurgeDelay' ),
			$config->get( 'UseFileCache' ),
			$config->get( 'CdnMaxAge' )
		);
	},

	'HttpRequestFactory' =>
	static function ( MediaWikiServices $services ): HttpRequestFactory {
		return new HttpRequestFactory(
			new ServiceOptions(
				HttpRequestFactory::CONSTRUCTOR_OPTIONS,
				$services->getMainConfig()
			),
			LoggerFactory::getInstance( 'http' )
		);
	},

	'InterwikiLookup' => static function ( MediaWikiServices $services ): InterwikiLookup {
		$config = $services->getMainConfig();
		return new ClassicInterwikiLookup(
			$services->getContentLanguage(),
			$services->getMainWANObjectCache(),
			$services->getHookContainer(),
			$services->getDBLoadBalancer(),
			$config->get( 'InterwikiExpiry' ),
			$config->get( 'InterwikiCache' ),
			$config->get( 'InterwikiScopes' ),
			$config->get( 'InterwikiFallbackSite' )
		);
	},

	'JobQueueGroup' => static function ( MediaWikiServices $services ): JobQueueGroup {
		return $services->getJobQueueGroupFactory()->makeJobQueueGroup();
	},

	'JobQueueGroupFactory' => static function ( MediaWikiServices $services ): JobQueueGroupFactory {
		return new JobQueueGroupFactory(
			new ServiceOptions( JobQueueGroupFactory::CONSTRUCTOR_OPTIONS, $services->getMainConfig() ),
			$services->getConfiguredReadOnlyMode(),
			$services->getStatsdDataFactory(),
			$services->getMainWANObjectCache(),
			$services->getGlobalIdGenerator()
		);
	},

	'JobRunner' => static function ( MediaWikiServices $services ): JobRunner {
		return new JobRunner(
			new ServiceOptions( JobRunner::CONSTRUCTOR_OPTIONS, $services->getMainConfig() ),
			$services->getDBLoadBalancerFactory(),
			$services->getJobQueueGroup(),
			$services->getReadOnlyMode(),
			$services->getLinkCache(),
			$services->getStatsdDataFactory(),
			LoggerFactory::getInstance( 'runJobs' )
		);
	},

	'JsonCodec' => static function ( MediaWikiServices $services ): JsonCodec {
		return new JsonCodec();
	},

	'LanguageConverterFactory' => static function ( MediaWikiServices $services ): LanguageConverterFactory {
		$usePigLatinVariant = $services->getMainConfig()->get( 'UsePigLatinVariant' );
		$isConversionDisabled = $services->getMainConfig()->get( 'DisableLangConversion' );
		$isTitleConversionDisabled = $services->getMainConfig()->get( 'DisableTitleConversion' );
		return new LanguageConverterFactory(
			$usePigLatinVariant,
			$isConversionDisabled,
			$isTitleConversionDisabled,
			static function () use ( $services ) {
				return $services->getContentLanguage();
			}
		);
	},

	'LanguageFactory' => static function ( MediaWikiServices $services ): LanguageFactory {
		return new LanguageFactory(
			new ServiceOptions( LanguageFactory::CONSTRUCTOR_OPTIONS, $services->getMainConfig() ),
			$services->getLocalisationCache(),
			$services->getLanguageNameUtils(),
			$services->getLanguageFallback(),
			$services->getLanguageConverterFactory(),
			$services->getHookContainer()
		);
	},

	'LanguageFallback' => static function ( MediaWikiServices $services ): LanguageFallback {
		return new LanguageFallback(
			$services->getMainConfig()->get( 'LanguageCode' ),
			$services->getLocalisationCache(),
			$services->getLanguageNameUtils()
		);
	},

	'LanguageNameUtils' => static function ( MediaWikiServices $services ): LanguageNameUtils {
		return new LanguageNameUtils(
			new ServiceOptions(
				LanguageNameUtils::CONSTRUCTOR_OPTIONS,
				$services->getMainConfig()
			),
			$services->getHookContainer()
		);
	},

	'LinkBatchFactory' => static function ( MediaWikiServices $services ): LinkBatchFactory {
		return new LinkBatchFactory(
			$services->getLinkCache(),
			$services->getTitleFormatter(),
			$services->getContentLanguage(),
			$services->getGenderCache(),
			$services->getDBLoadBalancer()
		);
	},

	'LinkCache' => static function ( MediaWikiServices $services ): LinkCache {
		// Database layer may be disabled, so processing without database connection
		$dbLoadBalancer = $services->isServiceDisabled( 'DBLoadBalancer' )
			? null
			: $services->getDBLoadBalancer();
		$linkCache = new LinkCache(
			$services->getTitleFormatter(),
			$services->getMainWANObjectCache(),
			$services->getNamespaceInfo(),
			$dbLoadBalancer
		);
		$linkCache->setLogger( LoggerFactory::getInstance( 'LinkCache' ) );
		return $linkCache;
	},

	'LinkRenderer' => static function ( MediaWikiServices $services ): LinkRenderer {
		return $services->getLinkRendererFactory()->create();
	},

	'LinkRendererFactory' => static function ( MediaWikiServices $services ): LinkRendererFactory {
		return new LinkRendererFactory(
			$services->getTitleFormatter(),
			$services->getLinkCache(),
			$services->getNamespaceInfo(),
			$services->getSpecialPageFactory(),
			$services->getHookContainer()
		);
	},

	'LocalisationCache' => static function ( MediaWikiServices $services ): LocalisationCache {
		$conf = $services->getMainConfig()->get( 'LocalisationCacheConf' );

		$logger = LoggerFactory::getInstance( 'localisation' );

		$store = LocalisationCache::getStoreFromConf(
			$conf, $services->getMainConfig()->get( 'CacheDirectory' ) );
		$logger->debug( 'LocalisationCache using store ' . get_class( $store ) );

		return new $conf['class'](
			new ServiceOptions(
				LocalisationCache::CONSTRUCTOR_OPTIONS,
				// Two of the options are stored in $wgLocalisationCacheConf
				$conf,
				// In case someone set that config variable and didn't reset all keys, set defaults.
				[
					'forceRecache' => false,
					'manualRecache' => false,
				],
				// Some other options come from config itself
				$services->getMainConfig()
			),
			$store,
			$logger,
			[ static function () use ( $services ) {
				// NOTE: Make sure we use the same cache object that is assigned in the
				// constructor of the MessageBlobStore class used by ResourceLoader.
				// T231866: Avoid circular dependency via ResourceLoader.
				MessageBlobStore::clearGlobalCacheEntry( $services->getMainWANObjectCache() );
			} ],
			$services->getLanguageNameUtils(),
			$services->getHookContainer()
		);
	},

	'LocalServerObjectCache' => static function ( MediaWikiServices $services ): BagOStuff {
		return ObjectCache::makeLocalServerCache();
	},

	'LockManagerGroupFactory' => static function ( MediaWikiServices $services ): LockManagerGroupFactory {
		return new LockManagerGroupFactory(
			WikiMap::getCurrentWikiDbDomain()->getId(),
			$services->getMainConfig()->get( 'LockManagers' ),
			$services->getDBLoadBalancerFactory()
		);
	},

	'MagicWordFactory' => static function ( MediaWikiServices $services ): MagicWordFactory {
		return new MagicWordFactory(
			$services->getContentLanguage(),
			$services->getHookContainer()
		);
	},

	'MainConfig' => static function ( MediaWikiServices $services ): Config {
		// Use the 'main' config from the ConfigFactory service.
		return $services->getConfigFactory()->makeConfig( 'main' );
	},

	'MainObjectStash' => static function ( MediaWikiServices $services ): BagOStuff {
		$mainConfig = $services->getMainConfig();

		$id = $mainConfig->get( 'MainStash' );
		if ( !isset( $mainConfig->get( 'ObjectCaches' )[$id] ) ) {
			throw new UnexpectedValueException(
				"Cache type \"$id\" is not present in \$wgObjectCaches." );
		}

		$params = $mainConfig->get( 'ObjectCaches' )[$id];
		$params['stats'] = $services->getStatsdDataFactory();

		$store = ObjectCache::newFromParams( $params, $mainConfig );
		$store->getLogger()->debug( 'MainObjectStash using store {class}', [
			'class' => get_class( $store )
		] );

		return $store;
	},

	'MainWANObjectCache' => static function ( MediaWikiServices $services ): WANObjectCache {
		$mainConfig = $services->getMainConfig();

		$wanId = $mainConfig->get( 'MainWANCache' );
		$wanParams = $mainConfig->get( 'WANObjectCaches' )[$wanId] ?? null;
		if ( !$wanParams ) {
			throw new UnexpectedValueException(
				"wgWANObjectCaches must have \"$wanId\" set (via wgMainWANCache)"
			);
		}

		$cacheId = $wanParams['cacheId'];
		$wanClass = $wanParams['class'];
		unset( $wanParams['cacheId'] );
		unset( $wanParams['class'] );

		$storeParams = $mainConfig->get( 'ObjectCaches' )[$cacheId] ?? null;
		if ( !$storeParams ) {
			throw new UnexpectedValueException(
				"wgObjectCaches must have \"$cacheId\" set (via wgWANObjectCaches)"
			);
		}
		$storeParams['stats'] = $services->getStatsdDataFactory();
		$store = ObjectCache::newFromParams( $storeParams, $mainConfig );
		$logger = $store->getLogger();
		$logger->debug( 'MainWANObjectCache using store {class}', [
			'class' => get_class( $store )
		] );

		$wanParams['cache'] = $store;
		$wanParams['logger'] = $logger;
		$wanParams['secret'] = $wanParams['secret'] ?? $mainConfig->get( 'SecretKey' );
		if ( !$mainConfig->get( 'CommandLineMode' ) ) {
			// Send the statsd data post-send on HTTP requests; avoid in CLI mode (T181385)
			$wanParams['stats'] = $services->getStatsdDataFactory();
			// Let pre-emptive refreshes happen post-send on HTTP requests
			$wanParams['asyncHandler'] = [ DeferredUpdates::class, 'addCallableUpdate' ];
		}

		$instance = new $wanClass( $wanParams );

		'@phan-var WANObjectCache $instance';
		return $instance;
	},

	'MediaHandlerFactory' => static function ( MediaWikiServices $services ): MediaHandlerFactory {
		return new MediaHandlerFactory(
			LoggerFactory::getInstance( 'MediaHandlerFactory' ),
			$services->getMainConfig()->get( 'MediaHandlers' )
		);
	},

	'MergeHistoryFactory' => static function ( MediaWikiServices $services ): MergeHistoryFactory {
		return $services->getService( '_PageCommandFactory' );
	},

	'MessageCache' => static function ( MediaWikiServices $services ): MessageCache {
		$mainConfig = $services->getMainConfig();
		$clusterCache = ObjectCache::getInstance( $mainConfig->get( 'MessageCacheType' ) );
		$srvCache = $mainConfig->get( 'UseLocalMessageCache' )
			? $services->getLocalServerObjectCache()
			: new EmptyBagOStuff();

		$logger = LoggerFactory::getInstance( 'MessageCache' );
		$logger->debug( 'MessageCache using store {class}', [
			'class' => get_class( $clusterCache )
		] );

		return new MessageCache(
			$services->getMainWANObjectCache(),
			$clusterCache,
			$srvCache,
			$services->getContentLanguage(),
			$services->getLanguageConverterFactory()->getLanguageConverter(),
			$logger,
			[ 'useDB' => $mainConfig->get( 'UseDatabaseMessages' ) ],
			$services->getLanguageFactory(),
			$services->getLocalisationCache(),
			$services->getLanguageNameUtils(),
			$services->getLanguageFallback(),
			$services->getHookContainer()
		);
	},

	'MessageFormatterFactory' => static function ( MediaWikiServices $services ): IMessageFormatterFactory {
		return new MessageFormatterFactory();
	},

	'MimeAnalyzer' => static function ( MediaWikiServices $services ): MimeAnalyzer {
		$logger = LoggerFactory::getInstance( 'Mime' );
		$mainConfig = $services->getMainConfig();
		$hookRunner = new HookRunner( $services->getHookContainer() );
		$params = [
			'typeFile' => $mainConfig->get( 'MimeTypeFile' ),
			'infoFile' => $mainConfig->get( 'MimeInfoFile' ),
			'xmlTypes' => $mainConfig->get( 'XMLMimeTypes' ),
			'guessCallback' =>
				static function ( $mimeAnalyzer, &$head, &$tail, $file, &$mime )
				use ( $logger, $hookRunner ) {
					// Also test DjVu
					$deja = new DjVuImage( $file );
					if ( $deja->isValid() ) {
						$logger->info( "Detected $file as image/vnd.djvu\n" );
						$mime = 'image/vnd.djvu';

						return;
					}
					// Some strings by reference for performance - assuming well-behaved hooks
					$hookRunner->onMimeMagicGuessFromContent(
						$mimeAnalyzer, $head, $tail, $file, $mime );
				},
			'extCallback' => static function ( $mimeAnalyzer, $ext, &$mime ) use ( $hookRunner ) {
				// Media handling extensions can improve the MIME detected
				$hookRunner->onMimeMagicImproveFromExtension( $mimeAnalyzer, $ext, $mime );
			},
			'initCallback' => static function ( $mimeAnalyzer ) use ( $hookRunner ) {
				// Allow media handling extensions adding MIME-types and MIME-info
				$hookRunner->onMimeMagicInit( $mimeAnalyzer );
			},
			'logger' => $logger
		];

		if ( $params['infoFile'] === 'includes/mime.info' ) {
			$params['infoFile'] = MimeAnalyzer::USE_INTERNAL;
		}

		if ( $params['typeFile'] === 'includes/mime.types' ) {
			$params['typeFile'] = MimeAnalyzer::USE_INTERNAL;
		}

		$detectorCmd = $mainConfig->get( 'MimeDetectorCommand' );
		if ( $detectorCmd ) {
			$factory = $services->getShellCommandFactory();
			$params['detectCallback'] = static function ( $file ) use ( $detectorCmd, $factory ) {
				$result = $factory->create()
					// $wgMimeDetectorCommand can contain commands with parameters
					->unsafeParams( $detectorCmd )
					->params( $file )
					->execute();
				return $result->getStdout();
			};
		}

		return new MimeAnalyzer( $params );
	},

	'MovePageFactory' => static function ( MediaWikiServices $services ): MovePageFactory {
		return $services->getService( '_PageCommandFactory' );
	},

	'NamespaceInfo' => static function ( MediaWikiServices $services ): NamespaceInfo {
		return new NamespaceInfo(
			new ServiceOptions( NamespaceInfo::CONSTRUCTOR_OPTIONS, $services->getMainConfig() ),
			$services->getHookContainer()
		);
	},

	'NameTableStoreFactory' => static function ( MediaWikiServices $services ): NameTableStoreFactory {
		return new NameTableStoreFactory(
			$services->getDBLoadBalancerFactory(),
			$services->getMainWANObjectCache(),
			LoggerFactory::getInstance( 'NameTableSqlStore' )
		);
	},

	'ObjectFactory' => static function ( MediaWikiServices $services ): ObjectFactory {
		return new ObjectFactory( $services );
	},

	'OldRevisionImporter' => static function ( MediaWikiServices $services ): OldRevisionImporter {
		return new ImportableOldRevisionImporter(
			true,
			LoggerFactory::getInstance( 'OldRevisionImporter' ),
			$services->getDBLoadBalancer(),
			$services->getRevisionStore(),
			$services->getSlotRoleRegistry(),
			$services->getWikiPageFactory()
		);
	},

	'PageEditStash' => static function ( MediaWikiServices $services ): PageEditStash {
		$config = $services->getMainConfig();

		return new PageEditStash(
			ObjectCache::getLocalClusterInstance(),
			$services->getDBLoadBalancer(),
			LoggerFactory::getInstance( 'StashEdit' ),
			$services->getStatsdDataFactory(),
			$services->getUserEditTracker(),
			$services->getUserFactory(),
			$services->getHookContainer(),
			defined( 'MEDIAWIKI_JOB_RUNNER' ) || $config->get( 'CommandLineMode' )
				? PageEditStash::INITIATOR_JOB_OR_CLI
				: PageEditStash::INITIATOR_USER
		);
	},

	'PageProps' => static function ( MediaWikiServices $services ): PageProps {
		return new PageProps(
			$services->getLinkBatchFactory(),
			$services->getDBLoadBalancer()
		);
	},

	'PageStore' => static function ( MediaWikiServices $services ): PageStore {
		return $services->getPageStoreFactory()->getPageStore();
	},

	'PageStoreFactory' => static function ( MediaWikiServices $services ): PageStoreFactory {
		$options = new ServiceOptions(
			PageStoreFactory::CONSTRUCTOR_OPTIONS,
			$services->getMainConfig()
		);

		return new PageStoreFactory(
			$options,
			$services->getDBLoadBalancerFactory(),
			$services->getNamespaceInfo(),
			$services->getTitleParser(),
			$services->getLinkCache(),
			$services->getStatsdDataFactory()
		);
	},

	'PageUpdaterFactory' => static function (
		MediaWikiServices $services
	): PageUpdaterFactory {
		$editResultCache = new EditResultCache(
			$services->getMainObjectStash(),
			$services->getDBLoadBalancer(),
			new ServiceOptions(
				EditResultCache::CONSTRUCTOR_OPTIONS,
				$services->getMainConfig()
			)
		);

		return new PageUpdaterFactory(
			$services->getRevisionStore(),
			$services->getRevisionRenderer(),
			$services->getSlotRoleRegistry(),
			$services->getParserCache(),
			$services->getJobQueueGroup(),
			$services->getMessageCache(),
			$services->getContentLanguage(),
			$services->getDBLoadBalancerFactory(),
			$services->getContentHandlerFactory(),
			$services->getHookContainer(),
			$editResultCache,
			$services->getUserNameUtils(),
			LoggerFactory::getInstance( 'SavePage' ),
			new ServiceOptions(
				PageUpdaterFactory::CONSTRUCTOR_OPTIONS,
				$services->getMainConfig()
			),
			$services->getUserEditTracker(),
			$services->getUserGroupManager(),
			$services->getTitleFormatter(),
			$services->getContentTransformer(),
			$services->getPageEditStash(),
			$services->getTalkPageNotificationManager(),
			$services->getMainWANObjectCache(),
			$services->getPermissionManager(),
			ChangeTags::getSoftwareTags()
		);
	},

	'Parser' => static function ( MediaWikiServices $services ): Parser {
		return $services->getParserFactory()->create();
	},

	'ParserCache' => static function ( MediaWikiServices $services ): ParserCache {
		return $services->getParserCacheFactory()
			->getParserCache( ParserCacheFactory::DEFAULT_NAME );
	},

	'ParserCacheFactory' => static function ( MediaWikiServices $services ): ParserCacheFactory {
		$config = $services->getMainConfig();
		$cache = ObjectCache::getInstance( $config->get( 'ParserCacheType' ) );
		$wanCache = $services->getMainWANObjectCache();

		$options = new ServiceOptions( ParserCacheFactory::CONSTRUCTOR_OPTIONS, $config );

		return new ParserCacheFactory(
			$cache,
			$wanCache,
			$services->getHookContainer(),
			$services->getJsonCodec(),
			$services->getStatsdDataFactory(),
			LoggerFactory::getInstance( 'ParserCache' ),
			$options,
			$services->getTitleFactory(),
			$services->getWikiPageFactory()
		);
	},

	'ParserFactory' => static function ( MediaWikiServices $services ): ParserFactory {
		$options = new ServiceOptions( Parser::CONSTRUCTOR_OPTIONS,
			$services->getMainConfig()
		);

		return new ParserFactory(
			$options,
			$services->getMagicWordFactory(),
			$services->getContentLanguage(),
			wfUrlProtocols(),
			$services->getSpecialPageFactory(),
			$services->getLinkRendererFactory(),
			$services->getNamespaceInfo(),
			LoggerFactory::getInstance( 'Parser' ),
			$services->getBadFileLookup(),
			$services->getLanguageConverterFactory(),
			$services->getHookContainer(),
			$services->getTidy(),
			$services->getMainWANObjectCache(),
			$services->getUserOptionsLookup(),
			$services->getUserFactory(),
			$services->getTitleFormatter(),
			$services->getHttpRequestFactory()
		);
	},

	'ParserOutputAccess' => static function ( MediaWikiServices $services ): ParserOutputAccess {
		return new ParserOutputAccess(
			$services->getParserCache(),
			$services->getParserCacheFactory()->getRevisionOutputCache( 'rcache' ),
			$services->getRevisionLookup(),
			$services->getRevisionRenderer(),
			$services->getStatsdDataFactory(),
			$services->getDBLoadBalancerFactory(),
			LoggerFactory::getProvider(),
			$services->getWikiPageFactory(),
			$services->getTitleFormatter()
		);
	},

	'PasswordFactory' => static function ( MediaWikiServices $services ): PasswordFactory {
		$config = $services->getMainConfig();
		return new PasswordFactory(
			$config->get( 'PasswordConfig' ),
			$config->get( 'PasswordDefault' )
		);
	},

	'PasswordReset' => static function ( MediaWikiServices $services ): PasswordReset {
		$options = new ServiceOptions( PasswordReset::CONSTRUCTOR_OPTIONS, $services->getMainConfig() );
		return new PasswordReset(
			$options,
			LoggerFactory::getInstance( 'authentication' ),
			$services->getAuthManager(),
			$services->getHookContainer(),
			$services->getDBLoadBalancer(),
			$services->getUserFactory(),
			$services->getUserNameUtils(),
			$services->getUserOptionsLookup()
		);
	},

	'PerDbNameStatsdDataFactory' =>
	static function ( MediaWikiServices $services ): StatsdDataFactoryInterface {
		$config = $services->getMainConfig();
		$wiki = $config->get( 'DBname' );
		return new PrefixingStatsdDataFactoryProxy(
			$services->getStatsdDataFactory(),
			$wiki
		);
	},

	'PermissionManager' => static function ( MediaWikiServices $services ): PermissionManager {
		return new PermissionManager(
			new ServiceOptions(
				PermissionManager::CONSTRUCTOR_OPTIONS, $services->getMainConfig()
			),
			$services->getSpecialPageFactory(),
			$services->getRevisionLookup(),
			$services->getNamespaceInfo(),
			$services->getGroupPermissionsLookup(),
			$services->getUserGroupManager(),
			$services->getBlockErrorFormatter(),
			$services->getHookContainer(),
			$services->getUserCache()
		);
	},

	'PreferencesFactory' => static function ( MediaWikiServices $services ): PreferencesFactory {
		$factory = new DefaultPreferencesFactory(
			new ServiceOptions(
				DefaultPreferencesFactory::CONSTRUCTOR_OPTIONS, $services->getMainConfig() ),
			$services->getContentLanguage(),
			$services->getAuthManager(),
			$services->getLinkRendererFactory()->create(),
			$services->getNamespaceInfo(),
			$services->getPermissionManager(),
			$services->getLanguageConverterFactory()->getLanguageConverter(),
			$services->getLanguageNameUtils(),
			$services->getHookContainer(),
			$services->getUserOptionsManager(),
			$services->getLanguageConverterFactory(),
			$services->getParser(),
			$services->getSkinFactory(),
			$services->getUserGroupManager()
		);
		$factory->setLogger( LoggerFactory::getInstance( 'preferences' ) );

		return $factory;
	},

	'ProxyLookup' => static function ( MediaWikiServices $services ): ProxyLookup {
		$mainConfig = $services->getMainConfig();
		return new ProxyLookup(
			$mainConfig->get( 'CdnServers' ),
			$mainConfig->get( 'CdnServersNoPurge' ),
			$services->getHookContainer()
		);
	},

	'ReadOnlyMode' => static function ( MediaWikiServices $services ): ReadOnlyMode {
		return new ReadOnlyMode(
			$services->getConfiguredReadOnlyMode(),
			$services->getDBLoadBalancer()
		);
	},

	'RepoGroup' => static function ( MediaWikiServices $services ): RepoGroup {
		$config = $services->getMainConfig();
		return new RepoGroup(
			$config->get( 'LocalFileRepo' ),
			$config->get( 'ForeignFileRepos' ),
			$services->getMainWANObjectCache(),
			$services->getMimeAnalyzer()
		);
	},

	'ResourceLoader' => static function ( MediaWikiServices $services ): ResourceLoader {
		// @todo This should not take a Config object, but it's not so easy to remove because it
		// exposes it in a getter, which is actually used.
		global $IP;
		$config = $services->getMainConfig();

		$rl = new ResourceLoader(
			$config,
			LoggerFactory::getInstance( 'resourceloader' ),
			$config->get( 'ResourceLoaderUseObjectCacheForDeps' )
				? new KeyValueDependencyStore( $services->getMainObjectStash() )
				: new SqlModuleDependencyStore( $services->getDBLoadBalancer() )
		);

		$extRegistry = ExtensionRegistry::getInstance();
		// Attribute has precedence over config
		$modules = $extRegistry->getAttribute( 'ResourceModules' )
			+ $config->get( 'ResourceModules' );
		$moduleSkinStyles = $extRegistry->getAttribute( 'ResourceModuleSkinStyles' )
			+ $config->get( 'ResourceModuleSkinStyles' );

		$rl->setModuleSkinStyles( $moduleSkinStyles );
		$rl->addSource( $config->get( 'ResourceLoaderSources' ) );

		// Core modules, then extension/skin modules
		$rl->register( include "$IP/resources/Resources.php" );
		$rl->register( $modules );
		$hookRunner = new \MediaWiki\ResourceLoader\HookRunner( $services->getHookContainer() );
		$hookRunner->onResourceLoaderRegisterModules( $rl );

		$msgPosterAttrib = $extRegistry->getAttribute( 'MessagePosterModule' );
		$rl->register( 'mediawiki.messagePoster', [
			'localBasePath' => $IP,
			'debugRaw' => false,
			'scripts' => array_merge(
				[
					"resources/src/mediawiki.messagePoster/factory.js",
					"resources/src/mediawiki.messagePoster/MessagePoster.js",
					"resources/src/mediawiki.messagePoster/WikitextMessagePoster.js",
				],
				$msgPosterAttrib['scripts'] ?? []
			),
			'dependencies' => array_merge(
				[
					'oojs',
					'mediawiki.api',
					'mediawiki.ForeignApi',
				],
				$msgPosterAttrib['dependencies'] ?? []
			),
			'targets' => [ 'desktop', 'mobile' ],
		] );

		if ( $config->get( 'EnableJavaScriptTest' ) === true ) {
			$rl->registerTestModules();
		}

		return $rl;
	},

	'RestrictionStore' => static function ( MediaWikiServices $services ): RestrictionStore {
		return new RestrictionStore(
			new ServiceOptions(
				RestrictionStore::CONSTRUCTOR_OPTIONS, $services->getMainConfig()
			),
			$services->getMainWANObjectCache(),
			$services->getDBLoadBalancer(),
			$services->getLinkCache(),
			$services->getCommentStore(),
			$services->getHookContainer(),
			$services->getPageStore()
		);
	},

	'RevertedTagUpdateManager' => static function ( MediaWikiServices $services ): RevertedTagUpdateManager {
		$editResultCache = new EditResultCache(
			$services->getMainObjectStash(),
			$services->getDBLoadBalancer(),
			new ServiceOptions(
				EditResultCache::CONSTRUCTOR_OPTIONS,
				$services->getMainConfig()
			)
		);

		return new RevertedTagUpdateManager(
			$editResultCache,
			$services->getJobQueueGroup()
		);
	},

	'RevisionFactory' => static function ( MediaWikiServices $services ): RevisionFactory {
		return $services->getRevisionStore();
	},

	'RevisionLookup' => static function ( MediaWikiServices $services ): RevisionLookup {
		return $services->getRevisionStore();
	},

	'RevisionRenderer' => static function ( MediaWikiServices $services ): RevisionRenderer {
		$renderer = new RevisionRenderer(
			$services->getDBLoadBalancer(),
			$services->getSlotRoleRegistry()
		);

		$renderer->setLogger( LoggerFactory::getInstance( 'SaveParse' ) );
		return $renderer;
	},

	'RevisionStore' => static function ( MediaWikiServices $services ): RevisionStore {
		return $services->getRevisionStoreFactory()->getRevisionStore();
	},

	'RevisionStoreFactory' => static function ( MediaWikiServices $services ): RevisionStoreFactory {
		$config = $services->getMainConfig();

		if ( $config->has( 'MultiContentRevisionSchemaMigrationStage' ) ) {
			if ( $config->get( 'MultiContentRevisionSchemaMigrationStage' ) !== SCHEMA_COMPAT_NEW ) {
				throw new UnexpectedValueException(
					'The MultiContentRevisionSchemaMigrationStage setting is no longer supported!'
				);
			}
		}

		$store = new RevisionStoreFactory(
			$services->getDBLoadBalancerFactory(),
			$services->getBlobStoreFactory(),
			$services->getNameTableStoreFactory(),
			$services->getSlotRoleRegistry(),
			$services->getMainWANObjectCache(),
			$services->getCommentStore(),
			$services->getActorMigration(),
			$services->getActorStoreFactory(),
			LoggerFactory::getInstance( 'RevisionStore' ),
			$services->getContentHandlerFactory(),
			$services->getPageStoreFactory(),
			$services->getTitleFactory(),
			$services->getHookContainer()
		);

		return $store;
	},

	'RollbackPageFactory' => static function ( MediaWikiServices $services ): RollbackPageFactory {
		return $services->get( '_PageCommandFactory' );
	},

	'SearchEngineConfig' => static function ( MediaWikiServices $services ): SearchEngineConfig {
		// @todo This should not take a Config object, but it's not so easy to remove because it
		// exposes it in a getter, which is actually used.
		return new SearchEngineConfig(
			$services->getMainConfig(),
			$services->getContentLanguage(),
			$services->getHookContainer(),
			ExtensionRegistry::getInstance()->getAttribute( 'SearchMappings' )
		);
	},

	'SearchEngineFactory' => static function ( MediaWikiServices $services ): SearchEngineFactory {
		return new SearchEngineFactory(
			$services->getSearchEngineConfig(),
			$services->getHookContainer(),
			$services->getDBLoadBalancer()
		);
	},

	'ShellboxClientFactory' => static function ( MediaWikiServices $services ): ShellboxClientFactory {
		$urls = $services->getMainConfig()->get( 'ShellboxUrls' );
		// TODO: Remove this logic and $wgShellboxUrl configuration in 1.38
		$url = $services->getMainConfig()->get( 'ShellboxUrl' );
		if ( $url !== null ) {
			$urls['default'] = $url;
		}
		return new ShellboxClientFactory(
			$services->getHttpRequestFactory(),
			$urls,
			$services->getMainConfig()->get( 'ShellboxSecretKey' )
		);
	},

	'ShellCommandFactory' => static function ( MediaWikiServices $services ): CommandFactory {
		$config = $services->getMainConfig();

		$limits = [
			'time' => $config->get( 'MaxShellTime' ),
			'walltime' => $config->get( 'MaxShellWallClockTime' ),
			'memory' => $config->get( 'MaxShellMemory' ),
			'filesize' => $config->get( 'MaxShellFileSize' ),
		];
		$cgroup = $config->get( 'ShellCgroup' );
		$restrictionMethod = $config->get( 'ShellRestrictionMethod' );

		$factory = new CommandFactory( $services->getShellboxClientFactory(),
			$limits, $cgroup, $restrictionMethod );
		$factory->setLogger( LoggerFactory::getInstance( 'exec' ) );
		$factory->logStderr();

		return $factory;
	},

	'SiteLookup' => static function ( MediaWikiServices $services ): SiteLookup {
		// Use SiteStore as the SiteLookup as well. This was originally separated
		// to allow for a cacheable read-only interface, but this was never used.
		// SiteStore has caching (see below).
		return $services->getSiteStore();
	},

	'SiteStore' => static function ( MediaWikiServices $services ): SiteStore {
		$rawSiteStore = new DBSiteStore( $services->getDBLoadBalancer() );

		$cache = $services->getLocalServerObjectCache();
		if ( $cache instanceof EmptyBagOStuff ) {
			$cache = ObjectCache::getLocalClusterInstance();
		}

		return new CachingSiteStore( $rawSiteStore, $cache );
	},

	/** @suppress PhanTypeInvalidCallableArrayKey */
	'SkinFactory' => static function ( MediaWikiServices $services ): SkinFactory {
		$factory = new SkinFactory(
			$services->getObjectFactory(),
			(array)$services->getMainConfig()->get( 'SkipSkins' )
		);

		$names = $services->getMainConfig()->get( 'ValidSkinNames' );

		foreach ( $names as $name => $skin ) {
			if ( is_array( $skin ) ) {
				$spec = $skin;
				$displayName = $skin['displayname'] ?? $name;
			} else {
				$displayName = $skin;
				$spec = [
					'name' => $name,
					'class' => "Skin$skin"
				];
			}
			$factory->register( $name, $displayName, $spec );
		}

		// Register a hidden "fallback" skin
		$factory->register( 'fallback', 'Fallback', [
			'class' => SkinFallback::class,
			'args' => [
				[
					'name' => 'fallback',
					'styles' => [ 'mediawiki.skinning.interface' ],
					'templateDirectory' => __DIR__ . '/skins/templates/fallback',
				]
			]
		] );
		// Register a hidden skin for api output
		$factory->register( 'apioutput', 'ApiOutput', [
			'class' => SkinApi::class,
			'args' => [
				[
					'name' => 'apioutput',
					'styles' => [ 'mediawiki.skinning.interface' ],
					'templateDirectory' => __DIR__ . '/skins/templates/apioutput',
				]
			]
		] );

		return $factory;
	},

	'SlotRoleRegistry' => static function ( MediaWikiServices $services ): SlotRoleRegistry {
		$registry = new SlotRoleRegistry(
			$services->getSlotRoleStore()
		);

		$config = $services->getMainConfig();
		$contentHandlerFactory = $services->getContentHandlerFactory();
		$hookContainer = $services->getHookContainer();
		$titleFactory = $services->getTitleFactory();
		$registry->defineRole(
			'main',
			static function () use ( $config, $contentHandlerFactory, $hookContainer, $titleFactory ) {
				return new MainSlotRoleHandler(
					$config->get( 'NamespaceContentModels' ),
					$contentHandlerFactory,
					$hookContainer,
					$titleFactory
				);
			}
		);

		return $registry;
	},

	'SlotRoleStore' => static function ( MediaWikiServices $services ): NameTableStore {
		return $services->getNameTableStoreFactory()->getSlotRoles();
	},

	'SpamChecker' => static function ( MediaWikiServices $services ): SpamChecker {
		return new SpamChecker(
			(array)$services->getMainConfig()->get( 'SpamRegex' ),
			(array)$services->getMainConfig()->get( 'SummarySpamRegex' )
		);
	},

	'SpecialPageFactory' => static function ( MediaWikiServices $services ): SpecialPageFactory {
		return new SpecialPageFactory(
			new ServiceOptions(
				SpecialPageFactory::CONSTRUCTOR_OPTIONS, $services->getMainConfig() ),
			$services->getContentLanguage(),
			$services->getObjectFactory(),
			$services->getTitleFactory(),
			$services->getHookContainer()
		);
	},

	'StatsdDataFactory' => static function ( MediaWikiServices $services ): IBufferingStatsdDataFactory {
		return new BufferingStatsdDataFactory(
			rtrim( $services->getMainConfig()->get( 'StatsdMetricPrefix' ), '.' )
		);
	},

	'TalkPageNotificationManager' => static function (
		MediaWikiServices $services
	): TalkPageNotificationManager {
		return new TalkPageNotificationManager(
			new ServiceOptions(
				TalkPageNotificationManager::CONSTRUCTOR_OPTIONS, $services->getMainConfig()
			),
			$services->getDBLoadBalancer(),
			$services->getReadOnlyMode(),
			$services->getRevisionLookup()
		);
	},

	'TempFSFileFactory' => static function ( MediaWikiServices $services ): TempFSFileFactory {
		return new TempFSFileFactory( $services->getMainConfig()->get( 'TmpDirectory' ) );
	},

	'Tidy' => static function ( MediaWikiServices $services ): TidyDriverBase {
		return new RemexDriver(
			new ServiceOptions(
				RemexDriver::CONSTRUCTOR_OPTIONS, $services->getMainConfig()
			)
		);
	},

	'TitleFactory' => static function ( MediaWikiServices $services ): TitleFactory {
		return new TitleFactory();
	},

	'TitleFormatter' => static function ( MediaWikiServices $services ): TitleFormatter {
		return $services->getService( '_MediaWikiTitleCodec' );
	},

	'TitleParser' => static function ( MediaWikiServices $services ): TitleParser {
		return $services->getService( '_MediaWikiTitleCodec' );
	},

	'UnblockUserFactory' => static function ( MediaWikiServices $services ): UnblockUserFactory {
		return $services->getService( '_UserBlockCommandFactory' );
	},

	'UploadRevisionImporter' => static function ( MediaWikiServices $services ): UploadRevisionImporter {
		return new ImportableUploadRevisionImporter(
			$services->getMainConfig()->get( 'EnableUploads' ),
			LoggerFactory::getInstance( 'UploadRevisionImporter' )
		);
	},

	'UserCache' => static function ( MediaWikiServices $services ): UserCache {
		return new UserCache(
			LoggerFactory::getInstance( 'UserCache' ),
			$services->getDBLoadBalancer(),
			$services->getLinkBatchFactory()
		);
	},

	'UserEditTracker' => static function ( MediaWikiServices $services ): UserEditTracker {
		return new UserEditTracker(
			$services->getActorMigration(),
			$services->getDBLoadBalancer(),
			$services->getJobQueueGroup()
		);
	},

	'UserFactory' => static function ( MediaWikiServices $services ): UserFactory {
		return new UserFactory(
			$services->getDBLoadBalancer(),
			$services->getUserNameUtils()
		);
	},

	'UserGroupManager' => static function ( MediaWikiServices $services ): UserGroupManager {
		return $services->getUserGroupManagerFactory()->getUserGroupManager();
	},

	'UserGroupManagerFactory' => static function ( MediaWikiServices $services ): UserGroupManagerFactory {
		return new UserGroupManagerFactory(
			new ServiceOptions(
				UserGroupManager::CONSTRUCTOR_OPTIONS, $services->getMainConfig()
			),
			$services->getConfiguredReadOnlyMode(),
			$services->getDBLoadBalancerFactory(),
			$services->getHookContainer(),
			$services->getUserEditTracker(),
			$services->getGroupPermissionsLookup(),
			$services->getJobQueueGroupFactory(),
			LoggerFactory::getInstance( 'UserGroupManager' ),
			[ static function ( UserIdentity $user ) use ( $services ) {
				$services->getPermissionManager()->invalidateUsersRightsCache( $user );
				$services->getUserFactory()->newFromUserIdentity( $user )->invalidateCache();
			} ]
		);
	},

	'UserIdentityLookup' => static function ( MediaWikiServices $services ): UserIdentityLookup {
		return $services->getActorStoreFactory()->getUserIdentityLookup();
	},

	'UserNamePrefixSearch' => static function ( MediaWikiServices $services ): UserNamePrefixSearch {
		return new UserNamePrefixSearch(
			$services->getDBLoadBalancer(),
			$services->getUserFactory(),
			$services->getUserNameUtils()
		);
	},

	'UserNameUtils' => static function ( MediaWikiServices $services ): UserNameUtils {
		$messageFormatterFactory = new MessageFormatterFactory( Message::FORMAT_PLAIN );
		return new UserNameUtils(
			new ServiceOptions(
				UserNameUtils::CONSTRUCTOR_OPTIONS, $services->getMainConfig()
			),
			$services->getContentLanguage(),
			LoggerFactory::getInstance( 'UserNameUtils' ),
			$services->getTitleParser(),
			$messageFormatterFactory->getTextFormatter(
				$services->getContentLanguage()->getCode()
			),
			$services->getHookContainer()
		);
	},

	'UserOptionsLookup' => static function ( MediaWikiServices $services ): UserOptionsLookup {
		return $services->getUserOptionsManager();
	},

	'UserOptionsManager' => static function ( MediaWikiServices $services ): UserOptionsManager {
		return new UserOptionsManager(
			new ServiceOptions( UserOptionsManager::CONSTRUCTOR_OPTIONS, $services->getMainConfig() ),
			$services->get( '_DefaultOptionsLookup' ),
			$services->getLanguageConverterFactory(),
			$services->getDBLoadBalancer(),
			LoggerFactory::getInstance( 'UserOptionsManager' ),
			$services->getHookContainer()
		);
	},

	'VirtualRESTServiceClient' =>
	static function ( MediaWikiServices $services ): VirtualRESTServiceClient {
		$config = $services->getMainConfig()->get( 'VirtualRestConfig' );

		$vrsClient = new VirtualRESTServiceClient(
			$services->getHttpRequestFactory()->createMultiClient() );
		foreach ( $config['paths'] as $prefix => $serviceConfig ) {
			$class = $serviceConfig['class'];
			// Merge in the global defaults
			$constructArg = $serviceConfig['options'] ?? [];
			$constructArg += $config['global'];
			// Make the VRS service available at the mount point
			$vrsClient->mount( $prefix, [ 'class' => $class, 'config' => $constructArg ] );
		}

		return $vrsClient;
	},

	'WatchedItemQueryService' =>
	static function ( MediaWikiServices $services ): WatchedItemQueryService {
		return new WatchedItemQueryService(
			$services->getDBLoadBalancer(),
			$services->getCommentStore(),
			$services->getWatchedItemStore(),
			$services->getHookContainer(),
			$services->getMainConfig()->get( 'WatchlistExpiry' )
		);
	},

	'WatchedItemStore' => static function ( MediaWikiServices $services ): WatchedItemStore {
		$store = new WatchedItemStore(
			new ServiceOptions( WatchedItemStore::CONSTRUCTOR_OPTIONS,
				$services->getMainConfig() ),
			$services->getDBLoadBalancerFactory(),
			$services->getJobQueueGroup(),
			$services->getMainObjectStash(),
			new HashBagOStuff( [ 'maxKeys' => 100 ] ),
			$services->getReadOnlyMode(),
			$services->getNamespaceInfo(),
			$services->getRevisionLookup(),
			$services->getHookContainer(),
			$services->getLinkBatchFactory(),
			$services->getUserFactory(),
			$services->getTitleFactory()
		);
		$store->setStatsdDataFactory( $services->getStatsdDataFactory() );

		if ( $services->getMainConfig()->get( 'ReadOnlyWatchedItemStore' ) ) {
			$store = new NoWriteWatchedItemStore( $store );
		}

		return $store;
	},

<<<<<<< HEAD
	'WatchlistManager' => static function ( MediaWikiServices $services ) : WatchlistManager {
=======
	'WatchlistManager' => static function ( MediaWikiServices $services ): WatchlistManager {
>>>>>>> ea72c9b6
		return new WatchlistManager(
			new ServiceOptions(
				WatchlistManager::CONSTRUCTOR_OPTIONS,
				$services->getMainConfig()
			),
			$services->getHookContainer(),
			$services->getReadOnlyMode(),
			$services->getRevisionLookup(),
			$services->getTalkPageNotificationManager(),
			$services->getWatchedItemStore(),
			$services->getUserFactory(),
			$services->getNamespaceInfo(),
			$services->getWikiPageFactory()
		);
	},

	'WikiImporterFactory' => static function ( MediaWikiServices $services ): WikiImporterFactory {
		return new WikiImporterFactory(
			$services->getMainConfig(),
			$services->getHookContainer(),
			$services->getContentLanguage(),
			$services->getNamespaceInfo(),
			$services->getTitleFactory(),
			$services->getWikiPageFactory(),
			$services->getWikiRevisionUploadImporter(),
			$services->getPermissionManager(),
			$services->getContentHandlerFactory(),
			$services->getSlotRoleRegistry()
		);
	},

	'WikiPageFactory' => static function ( MediaWikiServices $services ): WikiPageFactory {
		return new WikiPageFactory(
			$services->getTitleFactory(),
			new HookRunner( $services->getHookContainer() ),
			$services->getDBLoadBalancer()
		);
	},

	'WikiRevisionOldRevisionImporterNoUpdates' =>
	static function ( MediaWikiServices $services ): ImportableOldRevisionImporter {
		return new ImportableOldRevisionImporter(
			false,
			LoggerFactory::getInstance( 'OldRevisionImporter' ),
			$services->getDBLoadBalancer(),
			$services->getRevisionStore(),
			$services->getSlotRoleRegistry(),
			$services->getWikiPageFactory()
		);
	},

	'_DefaultOptionsLookup' => static function ( MediaWikiServices $services ): DefaultOptionsLookup {
		return new DefaultOptionsLookup(
			new ServiceOptions( DefaultOptionsLookup::CONSTRUCTOR_OPTIONS, $services->getMainConfig() ),
			$services->getContentLanguage(),
			$services->getHookContainer()
		);
	},

	'_EditConstraintFactory' => static function ( MediaWikiServices $services ): EditConstraintFactory {
		// This service is internal and currently only exists because a significant number
		// of dependencies will be needed by different constraints. It is not part of
		// the public interface and has no corresponding method in MediaWikiServices
		return new EditConstraintFactory(
			// Multiple
			new ServiceOptions(
				EditConstraintFactory::CONSTRUCTOR_OPTIONS,
				$services->getMainConfig()
			),
			LoggerFactory::getProvider(),

			// UserBlockConstraint
			$services->getPermissionManager(),

			// EditFilterMergedContentHookConstraint
			$services->getHookContainer(),

			// ReadOnlyConstraint
			$services->getReadOnlyMode(),

			// SpamRegexConstraint
			$services->getSpamChecker()
		);
	},

	'_MediaWikiTitleCodec' => static function ( MediaWikiServices $services ): MediaWikiTitleCodec {
		return new MediaWikiTitleCodec(
			$services->getContentLanguage(),
			$services->getGenderCache(),
			$services->getMainConfig()->get( 'LocalInterwikis' ),
			$services->getInterwikiLookup(),
			$services->getNamespaceInfo()
		);
	},

	'_PageCommandFactory' => static function ( MediaWikiServices $services ): PageCommandFactory {
		return new PageCommandFactory(
			$services->getMainConfig(),
			$services->getDBLoadBalancerFactory(),
			$services->getNamespaceInfo(),
			$services->getWatchedItemStore(),
			$services->getRepoGroup(),
			$services->getReadOnlyMode(),
			$services->getContentHandlerFactory(),
			$services->getRevisionStore(),
			$services->getSpamChecker(),
			$services->getTitleFormatter(),
			$services->getHookContainer(),
			$services->getWikiPageFactory(),
			$services->getUserFactory(),
			$services->getActorMigration(),
			$services->getActorNormalization(),
			$services->getTitleFactory(),
			$services->getUserEditTracker(),
			$services->getCollationFactory(),
			$services->getJobQueueGroup(),
			$services->getCommentStore(),
			ObjectCache::getInstance( 'db-replicated' ),
			WikiMap::getCurrentWikiDbDomain()->getId(),
			WebRequest::getRequestId(),
			$services->getBacklinkCacheFactory()
		);
	},

	'_SqlBlobStore' => static function ( MediaWikiServices $services ): SqlBlobStore {
		return $services->getBlobStoreFactory()->newSqlBlobStore();
	},

	'_UserBlockCommandFactory' => static function ( MediaWikiServices $services ): UserBlockCommandFactory {
		return new UserBlockCommandFactory(
			new ServiceOptions( UserBlockCommandFactory::CONSTRUCTOR_OPTIONS, $services->getMainConfig() ),
			$services->getHookContainer(),
			$services->getBlockPermissionCheckerFactory(),
			$services->getBlockUtils(),
			$services->getDatabaseBlockStore(),
			$services->getBlockRestrictionStore(),
			$services->getUserFactory(),
			$services->getUserEditTracker(),
			LoggerFactory::getInstance( 'BlockManager' ),
			$services->getTitleFactory(),
			$services->getBlockActionInfo()
		);
	},

	///////////////////////////////////////////////////////////////////////////
	// NOTE: When adding a service here, don't forget to add a getter function
	// in the MediaWikiServices class. The convenience getter should just call
	// $this->getService( 'FooBarService' ).
	///////////////////////////////////////////////////////////////////////////

];<|MERGE_RESOLUTION|>--- conflicted
+++ resolved
@@ -1788,11 +1788,7 @@
 		return $store;
 	},
 
-<<<<<<< HEAD
-	'WatchlistManager' => static function ( MediaWikiServices $services ) : WatchlistManager {
-=======
 	'WatchlistManager' => static function ( MediaWikiServices $services ): WatchlistManager {
->>>>>>> ea72c9b6
 		return new WatchlistManager(
 			new ServiceOptions(
 				WatchlistManager::CONSTRUCTOR_OPTIONS,
