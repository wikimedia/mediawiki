--- conflicted
+++ resolved
@@ -66,12 +66,9 @@
 use MediaWiki\Http\HttpRequestFactory;
 use MediaWiki\Interwiki\ClassicInterwikiLookup;
 use MediaWiki\Interwiki\InterwikiLookup;
-<<<<<<< HEAD
-=======
 use MediaWiki\Languages\LanguageConverterFactory;
 use MediaWiki\Languages\LanguageFactory;
 use MediaWiki\Languages\LanguageFallback;
->>>>>>> 9b8a1684
 use MediaWiki\Languages\LanguageNameUtils;
 use MediaWiki\Linker\LinkRenderer;
 use MediaWiki\Linker\LinkRendererFactory;
@@ -457,13 +454,6 @@
 		);
 	},
 
-<<<<<<< HEAD
-	'LanguageNameUtils' => function ( MediaWikiServices $services ) : LanguageNameUtils {
-		return new LanguageNameUtils( new ServiceOptions(
-			LanguageNameUtils::CONSTRUCTOR_OPTIONS,
-			$services->getMainConfig()
-		) );
-=======
 	'JobRunner' => function ( MediaWikiServices $services ) : JobRunner {
 		return new JobRunner(
 			new ServiceOptions( JobRunner::CONSTRUCTOR_OPTIONS, $services->getMainConfig() ),
@@ -520,7 +510,6 @@
 			$services->getGenderCache(),
 			$services->getDBLoadBalancer()
 		);
->>>>>>> 9b8a1684
 	},
 
 	'LinkCache' => function ( MediaWikiServices $services ) : LinkCache {
@@ -557,42 +546,6 @@
 		$conf = $services->getMainConfig()->get( 'LocalisationCacheConf' );
 
 		$logger = LoggerFactory::getInstance( 'localisation' );
-<<<<<<< HEAD
-
-		$store = LocalisationCache::getStoreFromConf(
-			$conf, $services->getMainConfig()->get( 'CacheDirectory' ) );
-		$logger->debug( 'LocalisationCache: using store ' . get_class( $store ) );
-
-		return new $conf['class'](
-			new ServiceOptions(
-				LocalisationCache::CONSTRUCTOR_OPTIONS,
-				// Two of the options are stored in $wgLocalisationCacheConf
-				$conf,
-				// In case someone set that config variable and didn't reset all keys, set defaults.
-				[
-					'forceRecache' => false,
-					'manualRecache' => false,
-				],
-				// Some other options come from config itself
-				$services->getMainConfig()
-			),
-			$store,
-			$logger,
-			[ function () use ( $services ) {
-				// NOTE: Make sure we use the same cache object that is assigned in the
-				// constructor of the MessageBlobStore class used by ResourceLoader.
-				// T231866: Avoid circular dependency via ResourceLoader.
-				MessageBlobStore::clearGlobalCacheEntry( $services->getMainWANObjectCache() );
-			} ],
-			$services->getLanguageNameUtils()
-		);
-	},
-
-	'LocalServerObjectCache' => function ( MediaWikiServices $services ) : BagOStuff {
-		$config = $services->getMainConfig();
-		$cacheId = ObjectCache::detectLocalServerCache();
-=======
->>>>>>> 9b8a1684
 
 		$store = LocalisationCache::getStoreFromConf(
 			$conf, $services->getMainConfig()->get( 'CacheDirectory' ) );
@@ -658,16 +611,9 @@
 		}
 
 		$params = $mainConfig->get( 'ObjectCaches' )[$id];
-<<<<<<< HEAD
-		$logger = $params['logger'] = LoggerFactory::getInstance( $params['loggroup'] ?? 'objectcache' );
-
-		$store = ObjectCache::newFromParams( $params );
-		$logger->debug( 'MainObjectStash using store {class}', [
-=======
 
 		$store = ObjectCache::newFromParams( $params, $mainConfig );
 		$store->getLogger()->debug( 'MainObjectStash using store {class}', [
->>>>>>> 9b8a1684
 			'class' => get_class( $store )
 		] );
 
@@ -685,14 +631,6 @@
 			);
 		}
 
-<<<<<<< HEAD
-		$params = $mainConfig->get( 'WANObjectCaches' )[$id];
-
-		$logger = LoggerFactory::getInstance( $params['loggroup'] ?? 'objectcache' );
-
-		$objectCacheId = $params['cacheId'];
-		if ( !isset( $mainConfig->get( 'ObjectCaches' )[$objectCacheId] ) ) {
-=======
 		$cacheId = $wanParams['cacheId'];
 		$wanClass = $wanParams['class'];
 		unset( $wanParams['cacheId'] );
@@ -700,37 +638,16 @@
 
 		$storeParams = $mainConfig->get( 'ObjectCaches' )[$cacheId] ?? null;
 		if ( !$storeParams ) {
->>>>>>> 9b8a1684
 			throw new UnexpectedValueException(
 				"wgObjectCaches must have \"$cacheId\" set (via wgWANObjectCaches)"
 			);
 		}
-<<<<<<< HEAD
-		$storeParams = $mainConfig->get( 'ObjectCaches' )[$objectCacheId];
-		$store = ObjectCache::newFromParams( $storeParams );
-=======
 		$store = ObjectCache::newFromParams( $storeParams, $mainConfig );
 		$logger = $store->getLogger();
->>>>>>> 9b8a1684
 		$logger->debug( 'MainWANObjectCache using store {class}', [
 			'class' => get_class( $store )
 		] );
 
-<<<<<<< HEAD
-		$params['logger'] = $logger;
-		$params['cache'] = $store;
-		$params['secret'] = $params['secret'] ?? $mainConfig->get( 'SecretKey' );
-		if ( !$mainConfig->get( 'CommandLineMode' ) ) {
-			// Send the statsd data post-send on HTTP requests; avoid in CLI mode (T181385)
-			$params['stats'] = $services->getStatsdDataFactory();
-			// Let pre-emptive refreshes happen post-send on HTTP requests
-			$params['asyncHandler'] = [ DeferredUpdates::class, 'addCallableUpdate' ];
-		}
-
-		$class = $params['class'];
-		$instance = new $class( $params );
-
-=======
 		$wanParams['cache'] = $store;
 		$wanParams['logger'] = $logger;
 		$wanParams['secret'] = $wanParams['secret'] ?? $mainConfig->get( 'SecretKey' );
@@ -743,7 +660,6 @@
 
 		$instance = new $wanClass( $wanParams );
 
->>>>>>> 9b8a1684
 		'@phan-var WANObjectCache $instance';
 		return $instance;
 	},
@@ -765,10 +681,6 @@
 			? $services->getLocalServerObjectCache()
 			: new EmptyBagOStuff();
 
-<<<<<<< HEAD
-		// TODO: Inject this into MessageCache.
-=======
->>>>>>> 9b8a1684
 		$logger = LoggerFactory::getInstance( 'MessageCache' );
 		$logger->debug( 'MessageCache using store {class}', [
 			'class' => get_class( $clusterCache )
@@ -778,10 +690,6 @@
 			$services->getMainWANObjectCache(),
 			$clusterCache,
 			$srvCache,
-<<<<<<< HEAD
-			$mainConfig->get( 'UseDatabaseMessages' ),
-			$services->getContentLanguage()
-=======
 			$services->getContentLanguage(),
 			$services->getLanguageConverterFactory()->getLanguageConverter(),
 			$logger,
@@ -791,7 +699,6 @@
 			$services->getLanguageNameUtils(),
 			$services->getLanguageFallback(),
 			$services->getHookContainer()
->>>>>>> 9b8a1684
 		);
 	},
 
@@ -963,18 +870,11 @@
 		$options = new ServiceOptions( PasswordReset::CONSTRUCTOR_OPTIONS, $services->getMainConfig() );
 		return new PasswordReset(
 			$options,
-<<<<<<< HEAD
-			AuthManager::singleton(),
-			$services->getPermissionManager(),
-			$services->getDBLoadBalancer(),
-			LoggerFactory::getInstance( 'authentication' )
-=======
 			$services->getAuthManager(),
 			$services->getPermissionManager(),
 			$services->getDBLoadBalancer(),
 			LoggerFactory::getInstance( 'authentication' ),
 			$services->getHookContainer()
->>>>>>> 9b8a1684
 		);
 	},
 
