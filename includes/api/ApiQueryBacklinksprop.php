--- conflicted
+++ resolved
@@ -285,11 +285,7 @@
 
 		$res = $this->select( __METHOD__ );
 
-<<<<<<< HEAD
-		if ( is_null( $resultPageSet ) ) {
-=======
 		if ( $resultPageSet === null ) {
->>>>>>> 9b8a1684
 			if ( $fld_title ) {
 				$this->executeGenderCacheFromResultWrapper( $res, __METHOD__ );
 			}
