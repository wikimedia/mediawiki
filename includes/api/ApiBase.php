<?php
/**
 *
 *
 * Created on Sep 5, 2006
 *
 * Copyright © 2006, 2010 Yuri Astrakhan "<Firstname><Lastname>@gmail.com"
 *
 * This program is free software; you can redistribute it and/or modify
 * it under the terms of the GNU General Public License as published by
 * the Free Software Foundation; either version 2 of the License, or
 * (at your option) any later version.
 *
 * This program is distributed in the hope that it will be useful,
 * but WITHOUT ANY WARRANTY; without even the implied warranty of
 * MERCHANTABILITY or FITNESS FOR A PARTICULAR PURPOSE. See the
 * GNU General Public License for more details.
 *
 * You should have received a copy of the GNU General Public License along
 * with this program; if not, write to the Free Software Foundation, Inc.,
 * 51 Franklin Street, Fifth Floor, Boston, MA 02110-1301, USA.
 * http://www.gnu.org/copyleft/gpl.html
 *
 * @file
 */

/**
 * This abstract class implements many basic API functions, and is the base of
 * all API classes.
 * The class functions are divided into several areas of functionality:
 *
 * Module parameters: Derived classes can define getAllowedParams() to specify
 *    which parameters to expect, how to parse and validate them.
 *
 * Self-documentation: code to allow the API to document its own state
 *
 * @ingroup API
 */
abstract class ApiBase extends ContextSource {
	// These constants allow modules to specify exactly how to treat incoming parameters.

	// Default value of the parameter
	const PARAM_DFLT = 0;
	// Boolean, do we accept more than one item for this parameter (e.g.: titles)?
	const PARAM_ISMULTI = 1;
	// Can be either a string type (e.g.: 'integer') or an array of allowed values
	const PARAM_TYPE = 2;
	// Max value allowed for a parameter. Only applies if TYPE='integer'
	const PARAM_MAX = 3;
	// Max value allowed for a parameter for bots and sysops. Only applies if TYPE='integer'
	const PARAM_MAX2 = 4;
	// Lowest value allowed for a parameter. Only applies if TYPE='integer'
	const PARAM_MIN = 5;
	// Boolean, do we allow the same value to be set more than once when ISMULTI=true
	const PARAM_ALLOW_DUPLICATES = 6;
	// Boolean, is the parameter deprecated (will show a warning)
	const PARAM_DEPRECATED = 7;
	/// @since 1.17
	const PARAM_REQUIRED = 8; // Boolean, is the parameter required?
	/// @since 1.17
	// Boolean, if MIN/MAX are set, enforce (die) these?
	// Only applies if TYPE='integer' Use with extreme caution
	const PARAM_RANGE_ENFORCE = 9;
	/// @since 1.25
	// Specify an alternative i18n message for this help parameter.
	// Value is $msg for ApiBase::makeMessage()
	const PARAM_HELP_MSG = 10;
	/// @since 1.25
	// Specify additional i18n messages to append to the normal message. Value
	// is an array of $msg for ApiBase::makeMessage()
	const PARAM_HELP_MSG_APPEND = 11;
	/// @since 1.25
	// Specify additional information tags for the parameter. Value is an array
	// of arrays, with the first member being the 'tag' for the info and the
	// remaining members being the values. In the help, this is formatted using
	// apihelp-{$path}-paraminfo-{$tag}, which is passed $1 = count, $2 =
	// comma-joined list of values, $3 = module prefix.
	const PARAM_HELP_MSG_INFO = 12;
	/// @since 1.25
	// When PARAM_TYPE is an array, this may be an array mapping those values
	// to page titles which will be linked in the help.
	const PARAM_VALUE_LINKS = 13;
	/// @since 1.25
	// When PARAM_TYPE is an array, this is an array mapping those values to
	// $msg for ApiBase::makeMessage(). Any value not having a mapping will use
	// apihelp-{$path}-paramvalue-{$param}-{$value} is used.
	const PARAM_HELP_MSG_PER_VALUE = 14;
	/// @since 1.26
	// When PARAM_TYPE is 'submodule', map parameter values to submodule paths.
	// Default is to use all modules in $this->getModuleManager() in the group
	// matching the parameter name.
	const PARAM_SUBMODULE_MAP = 15;
	/// @since 1.26
	// When PARAM_TYPE is 'submodule', used to indicate the 'g' prefix added by
	// ApiQueryGeneratorBase (and similar if anything else ever does that).
	const PARAM_SUBMODULE_PARAM_PREFIX = 16;

	const LIMIT_BIG1 = 500; // Fast query, std user limit
	const LIMIT_BIG2 = 5000; // Fast query, bot/sysop limit
	const LIMIT_SML1 = 50; // Slow query, std user limit
	const LIMIT_SML2 = 500; // Slow query, bot/sysop limit

	/**
	 * getAllowedParams() flag: When set, the result could take longer to generate,
	 * but should be more thorough. E.g. get the list of generators for ApiSandBox extension
	 * @since 1.21
	 */
	const GET_VALUES_FOR_HELP = 1;

	/** @var array Maps extension paths to info arrays */
	private static $extensionInfo = null;

	/** @var ApiMain */
	private $mMainModule;
	/** @var string */
	private $mModuleName, $mModulePrefix;
	private $mSlaveDB = null;
	private $mParamCache = array();
	/** @var array|null|bool */
	private $mModuleSource = false;

	/**
	 * @param ApiMain $mainModule
	 * @param string $moduleName Name of this module
	 * @param string $modulePrefix Prefix to use for parameter names
	 */
	public function __construct( ApiMain $mainModule, $moduleName, $modulePrefix = '' ) {
		$this->mMainModule = $mainModule;
		$this->mModuleName = $moduleName;
		$this->mModulePrefix = $modulePrefix;

		if ( !$this->isMain() ) {
			$this->setContext( $mainModule->getContext() );
		}
	}


	/************************************************************************//**
	 * @name   Methods to implement
	 * @{
	 */

	/**
	 * Evaluates the parameters, performs the requested query, and sets up
	 * the result. Concrete implementations of ApiBase must override this
	 * method to provide whatever functionality their module offers.
	 * Implementations must not produce any output on their own and are not
	 * expected to handle any errors.
	 *
	 * The execute() method will be invoked directly by ApiMain immediately
	 * before the result of the module is output. Aside from the
	 * constructor, implementations should assume that no other methods
	 * will be called externally on the module before the result is
	 * processed.
	 *
	 * The result data should be stored in the ApiResult object available
	 * through getResult().
	 */
	abstract public function execute();

	/**
	 * Get the module manager, or null if this module has no sub-modules
	 * @since 1.21
	 * @return ApiModuleManager
	 */
	public function getModuleManager() {
		return null;
	}

	/**
	 * If the module may only be used with a certain format module,
	 * it should override this method to return an instance of that formatter.
	 * A value of null means the default format will be used.
	 * @note Do not use this just because you don't want to support non-json
	 * formats. This should be used only when there is a fundamental
	 * requirement for a specific format.
	 * @return mixed Instance of a derived class of ApiFormatBase, or null
	 */
	public function getCustomPrinter() {
		return null;
	}

	/**
	 * Returns usage examples for this module.
	 *
	 * Return value has query strings as keys, with values being either strings
	 * (message key), arrays (message key + parameter), or Message objects.
	 *
	 * Do not call this base class implementation when overriding this method.
	 *
	 * @since 1.25
	 * @return array
	 */
	protected function getExamplesMessages() {
		// Fall back to old non-localised method
		$ret = array();

		$examples = $this->getExamples();
		if ( $examples ) {
			if ( !is_array( $examples ) ) {
				$examples = array( $examples );
			} elseif ( $examples && ( count( $examples ) & 1 ) == 0 &&
				array_keys( $examples ) === range( 0, count( $examples ) - 1 ) &&
				!preg_match( '/^\s*api\.php\?/', $examples[0] )
			) {
				// Fix up the ugly "even numbered elements are description, odd
				// numbered elemts are the link" format (see doc for self::getExamples)
				$tmp = array();
				for ( $i = 0; $i < count( $examples ); $i += 2 ) {
					$tmp[$examples[$i + 1]] = $examples[$i];
				}
				$examples = $tmp;
			}

			foreach ( $examples as $k => $v ) {
				if ( is_numeric( $k ) ) {
					$qs = $v;
					$msg = '';
				} else {
					$qs = $k;
					$msg = self::escapeWikiText( $v );
					if ( is_array( $msg ) ) {
						$msg = join( " ", $msg );
					}
				}

				$qs = preg_replace( '/^\s*api\.php\?/', '', $qs );
				$ret[$qs] = $this->msg( 'api-help-fallback-example', array( $msg ) );
			}
		}

		return $ret;
	}

	/**
	 * Return links to more detailed help pages about the module.
	 * @since 1.25, returning boolean false is deprecated
	 * @return string|array
	 */
	public function getHelpUrls() {
		return array();
	}

	/**
	 * Returns an array of allowed parameters (parameter name) => (default
	 * value) or (parameter name) => (array with PARAM_* constants as keys)
	 * Don't call this function directly: use getFinalParams() to allow
	 * hooks to modify parameters as needed.
	 *
	 * Some derived classes may choose to handle an integer $flags parameter
	 * in the overriding methods. Callers of this method can pass zero or
	 * more OR-ed flags like GET_VALUES_FOR_HELP.
	 *
	 * @return array
	 */
	protected function getAllowedParams( /* $flags = 0 */ ) {
		// int $flags is not declared because it causes "Strict standards"
		// warning. Most derived classes do not implement it.
		return array();
	}

	/**
	 * Indicates if this module needs maxlag to be checked
	 * @return bool
	 */
	public function shouldCheckMaxlag() {
		return true;
	}

	/**
	 * Indicates whether this module requires read rights
	 * @return bool
	 */
	public function isReadMode() {
		return true;
	}

	/**
	 * Indicates whether this module requires write mode
	 * @return bool
	 */
	public function isWriteMode() {
		return false;
	}

	/**
	 * Indicates whether this module must be called with a POST request
	 * @return bool
	 */
	public function mustBePosted() {
		return $this->needsToken() !== false;
	}

	/**
	 * Indicates whether this module is deprecated
	 * @since 1.25
	 * @return bool
	 */
	public function isDeprecated() {
		return false;
	}

	/**
	 * Indicates whether this module is "internal"
	 * Internal API modules are not (yet) intended for 3rd party use and may be unstable.
	 * @since 1.25
	 * @return bool
	 */
	public function isInternal() {
		return false;
	}

	/**
	 * Returns the token type this module requires in order to execute.
	 *
	 * Modules are strongly encouraged to use the core 'csrf' type unless they
	 * have specialized security needs. If the token type is not one of the
	 * core types, you must use the ApiQueryTokensRegisterTypes hook to
	 * register it.
	 *
	 * Returning a non-falsey value here will force the addition of an
	 * appropriate 'token' parameter in self::getFinalParams(). Also,
	 * self::mustBePosted() must return true when tokens are used.
	 *
	 * In previous versions of MediaWiki, true was a valid return value.
	 * Returning true will generate errors indicating that the API module needs
	 * updating.
	 *
	 * @return string|false
	 */
	public function needsToken() {
		return false;
	}

	/**
	 * Fetch the salt used in the Web UI corresponding to this module.
	 *
	 * Only override this if the Web UI uses a token with a non-constant salt.
	 *
	 * @since 1.24
	 * @param array $params All supplied parameters for the module
	 * @return string|array|null
	 */
	protected function getWebUITokenSalt( array $params ) {
		return null;
	}

	/**
	 * Returns data for HTTP conditional request mechanisms.
	 *
	 * @since 1.26
	 * @param string $condition Condition being queried:
	 *  - last-modified: Return a timestamp representing the maximum of the
	 *    last-modified dates for all resources involved in the request. See
	 *    RFC 7232 § 2.2 for semantics.
	 *  - etag: Return an entity-tag representing the state of all resources involved
	 *    in the request. Quotes must be included. See RFC 7232 § 2.3 for semantics.
	 * @return string|boolean|null As described above, or null if no value is available.
	 */
	public function getConditionalRequestData( $condition ) {
		return null;
	}

	/**@}*/

	/************************************************************************//**
	 * @name   Data access methods
	 * @{
	 */

	/**
	 * Get the name of the module being executed by this instance
	 * @return string
	 */
	public function getModuleName() {
		return $this->mModuleName;
	}

	/**
	 * Get parameter prefix (usually two letters or an empty string).
	 * @return string
	 */
	public function getModulePrefix() {
		return $this->mModulePrefix;
	}

	/**
	 * Get the main module
	 * @return ApiMain
	 */
	public function getMain() {
		return $this->mMainModule;
	}

	/**
	 * Returns true if this module is the main module ($this === $this->mMainModule),
	 * false otherwise.
	 * @return bool
	 */
	public function isMain() {
		return $this === $this->mMainModule;
	}

	/**
	 * Get the parent of this module
	 * @since 1.25
	 * @return ApiBase|null
	 */
	public function getParent() {
		return $this->isMain() ? null : $this->getMain();
	}

	/**
	 * Returns true if the current request breaks the same-origin policy.
	 *
	 * For example, json with callbacks.
	 *
	 * https://en.wikipedia.org/wiki/Same-origin_policy
	 *
	 * @since 1.25
	 * @return bool
	 */
	public function lacksSameOriginSecurity() {
		return $this->getMain()->getRequest()->getVal( 'callback' ) !== null;
	}

	/**
	 * Get the path to this module
	 *
	 * @since 1.25
	 * @return string
	 */
	public function getModulePath() {
		if ( $this->isMain() ) {
			return 'main';
		} elseif ( $this->getParent()->isMain() ) {
			return $this->getModuleName();
		} else {
			return $this->getParent()->getModulePath() . '+' . $this->getModuleName();
		}
	}

	/**
	 * Get a module from its module path
	 *
	 * @since 1.25
	 * @param string $path
	 * @return ApiBase|null
	 * @throws UsageException
	 */
	public function getModuleFromPath( $path ) {
		$module = $this->getMain();
		if ( $path === 'main' ) {
			return $module;
		}

		$parts = explode( '+', $path );
		if ( count( $parts ) === 1 ) {
			// In case the '+' was typed into URL, it resolves as a space
			$parts = explode( ' ', $path );
		}

		$count = count( $parts );
		for ( $i = 0; $i < $count; $i++ ) {
			$parent = $module;
			$manager = $parent->getModuleManager();
			if ( $manager === null ) {
				$errorPath = join( '+', array_slice( $parts, 0, $i ) );
				$this->dieUsage( "The module \"$errorPath\" has no submodules", 'badmodule' );
			}
			$module = $manager->getModule( $parts[$i] );

			if ( $module === null ) {
				$errorPath = $i ? join( '+', array_slice( $parts, 0, $i ) ) : $parent->getModuleName();
				$this->dieUsage(
					"The module \"$errorPath\" does not have a submodule \"{$parts[$i]}\"",
					'badmodule'
				);
			}
		}

		return $module;
	}

	/**
	 * Get the result object
	 * @return ApiResult
	 */
	public function getResult() {
		// Main module has getResult() method overridden
		// Safety - avoid infinite loop:
		if ( $this->isMain() ) {
			ApiBase::dieDebug( __METHOD__, 'base method was called on main module. ' );
		}

		return $this->getMain()->getResult();
	}

	/**
	 * Get the error formatter
	 * @return ApiErrorFormatter
	 */
	public function getErrorFormatter() {
		// Main module has getErrorFormatter() method overridden
		// Safety - avoid infinite loop:
		if ( $this->isMain() ) {
			ApiBase::dieDebug( __METHOD__, 'base method was called on main module. ' );
		}

		return $this->getMain()->getErrorFormatter();
	}

	/**
	 * Gets a default slave database connection object
	 * @return DatabaseBase
	 */
	protected function getDB() {
		if ( !isset( $this->mSlaveDB ) ) {
			$this->mSlaveDB = wfGetDB( DB_SLAVE, 'api' );
		}

		return $this->mSlaveDB;
	}

	/**
	 * Get the continuation manager
	 * @return ApiContinuationManager|null
	 */
	public function getContinuationManager() {
		// Main module has getContinuationManager() method overridden
		// Safety - avoid infinite loop:
		if ( $this->isMain() ) {
			ApiBase::dieDebug( __METHOD__, 'base method was called on main module. ' );
		}

		return $this->getMain()->getContinuationManager();
	}

	/**
	 * Set the continuation manager
	 * @param ApiContinuationManager|null
	 */
	public function setContinuationManager( $manager ) {
		// Main module has setContinuationManager() method overridden
		// Safety - avoid infinite loop:
		if ( $this->isMain() ) {
			ApiBase::dieDebug( __METHOD__, 'base method was called on main module. ' );
		}

		$this->getMain()->setContinuationManager( $manager );
	}

	/**@}*/

	/************************************************************************//**
	 * @name   Parameter handling
	 * @{
	 */

	/**
	 * This method mangles parameter name based on the prefix supplied to the constructor.
	 * Override this method to change parameter name during runtime
	 * @param string $paramName Parameter name
	 * @return string Prefixed parameter name
	 */
	public function encodeParamName( $paramName ) {
		return $this->mModulePrefix . $paramName;
	}

	/**
	 * Using getAllowedParams(), this function makes an array of the values
	 * provided by the user, with key being the name of the variable, and
	 * value - validated value from user or default. limits will not be
	 * parsed if $parseLimit is set to false; use this when the max
	 * limit is not definitive yet, e.g. when getting revisions.
	 * @param bool $parseLimit True by default
	 * @return array
	 */
	public function extractRequestParams( $parseLimit = true ) {
		// Cache parameters, for performance and to avoid bug 24564.
		if ( !isset( $this->mParamCache[$parseLimit] ) ) {
			$params = $this->getFinalParams();
			$results = array();

			if ( $params ) { // getFinalParams() can return false
				foreach ( $params as $paramName => $paramSettings ) {
					$results[$paramName] = $this->getParameterFromSettings(
						$paramName, $paramSettings, $parseLimit );
				}
			}
			$this->mParamCache[$parseLimit] = $results;
		}

		return $this->mParamCache[$parseLimit];
	}

	/**
	 * Get a value for the given parameter
	 * @param string $paramName Parameter name
	 * @param bool $parseLimit See extractRequestParams()
	 * @return mixed Parameter value
	 */
	protected function getParameter( $paramName, $parseLimit = true ) {
		$params = $this->getFinalParams();
		$paramSettings = $params[$paramName];

		return $this->getParameterFromSettings( $paramName, $paramSettings, $parseLimit );
	}

	/**
	 * Die if none or more than one of a certain set of parameters is set and not false.
	 *
	 * @param array $params User provided set of parameters, as from $this->extractRequestParams()
	 * @param string $required,... Names of parameters of which exactly one must be set
	 */
	public function requireOnlyOneParameter( $params, $required /*...*/ ) {
		$required = func_get_args();
		array_shift( $required );
		$p = $this->getModulePrefix();

		$intersection = array_intersect( array_keys( array_filter( $params,
			array( $this, "parameterNotEmpty" ) ) ), $required );

		if ( count( $intersection ) > 1 ) {
			$this->dieUsage(
				"The parameters {$p}" . implode( ", {$p}", $intersection ) . ' can not be used together',
				'invalidparammix' );
		} elseif ( count( $intersection ) == 0 ) {
			$this->dieUsage(
				"One of the parameters {$p}" . implode( ", {$p}", $required ) . ' is required',
				'missingparam'
			);
		}
	}

	/**
	 * Die if more than one of a certain set of parameters is set and not false.
	 *
	 * @param array $params User provided set of parameters, as from $this->extractRequestParams()
	 * @param string $required,... Names of parameters of which at most one must be set
	 */
	public function requireMaxOneParameter( $params, $required /*...*/ ) {
		$required = func_get_args();
		array_shift( $required );
		$p = $this->getModulePrefix();

		$intersection = array_intersect( array_keys( array_filter( $params,
			array( $this, "parameterNotEmpty" ) ) ), $required );

		if ( count( $intersection ) > 1 ) {
			$this->dieUsage(
				"The parameters {$p}" . implode( ", {$p}", $intersection ) . ' can not be used together',
				'invalidparammix'
			);
		}
	}

	/**
	 * Die if none of a certain set of parameters is set and not false.
	 *
	 * @since 1.23
	 * @param array $params User provided set of parameters, as from $this->extractRequestParams()
	 * @param string $required,... Names of parameters of which at least one must be set
	 */
	public function requireAtLeastOneParameter( $params, $required /*...*/ ) {
		$required = func_get_args();
		array_shift( $required );
		$p = $this->getModulePrefix();

		$intersection = array_intersect(
			array_keys( array_filter( $params, array( $this, "parameterNotEmpty" ) ) ),
			$required
		);

		if ( count( $intersection ) == 0 ) {
			$this->dieUsage( "At least one of the parameters {$p}" .
				implode( ", {$p}", $required ) . ' is required', "{$p}missingparam" );
		}
	}

	/**
	 * Callback function used in requireOnlyOneParameter to check whether required parameters are set
	 *
	 * @param object $x Parameter to check is not null/false
	 * @return bool
	 */
	private function parameterNotEmpty( $x ) {
		return !is_null( $x ) && $x !== false;
	}

	/**
	 * Get a WikiPage object from a title or pageid param, if possible.
	 * Can die, if no param is set or if the title or page id is not valid.
	 *
	 * @param array $params
	 * @param bool|string $load Whether load the object's state from the database:
	 *        - false: don't load (if the pageid is given, it will still be loaded)
	 *        - 'fromdb': load from a slave database
	 *        - 'fromdbmaster': load from the master database
	 * @return WikiPage
	 */
	public function getTitleOrPageId( $params, $load = false ) {
		$this->requireOnlyOneParameter( $params, 'title', 'pageid' );

		$pageObj = null;
		if ( isset( $params['title'] ) ) {
			$titleObj = Title::newFromText( $params['title'] );
			if ( !$titleObj || $titleObj->isExternal() ) {
				$this->dieUsageMsg( array( 'invalidtitle', $params['title'] ) );
			}
			if ( !$titleObj->canExist() ) {
				$this->dieUsage( "Namespace doesn't allow actual pages", 'pagecannotexist' );
			}
			$pageObj = WikiPage::factory( $titleObj );
			if ( $load !== false ) {
				$pageObj->loadPageData( $load );
			}
		} elseif ( isset( $params['pageid'] ) ) {
			if ( $load === false ) {
				$load = 'fromdb';
			}
			$pageObj = WikiPage::newFromID( $params['pageid'], $load );
			if ( !$pageObj ) {
				$this->dieUsageMsg( array( 'nosuchpageid', $params['pageid'] ) );
			}
		}

		return $pageObj;
	}

	/**
	 * Return true if we're to watch the page, false if not, null if no change.
	 * @param string $watchlist Valid values: 'watch', 'unwatch', 'preferences', 'nochange'
	 * @param Title $titleObj The page under consideration
	 * @param string $userOption The user option to consider when $watchlist=preferences.
	 *    If not set will use watchdefault always and watchcreations if $titleObj doesn't exist.
	 * @return bool
	 */
	protected function getWatchlistValue( $watchlist, $titleObj, $userOption = null ) {

		$userWatching = $this->getUser()->isWatched( $titleObj, WatchedItem::IGNORE_USER_RIGHTS );

		switch ( $watchlist ) {
			case 'watch':
				return true;

			case 'unwatch':
				return false;

			case 'preferences':
				# If the user is already watching, don't bother checking
				if ( $userWatching ) {
					return true;
				}
				# If no user option was passed, use watchdefault and watchcreations
				if ( is_null( $userOption ) ) {
					return $this->getUser()->getBoolOption( 'watchdefault' ) ||
						$this->getUser()->getBoolOption( 'watchcreations' ) && !$titleObj->exists();
				}

				# Watch the article based on the user preference
				return $this->getUser()->getBoolOption( $userOption );

			case 'nochange':
				return $userWatching;

			default:
				return $userWatching;
		}
	}

	/**
	 * Using the settings determine the value for the given parameter
	 *
	 * @param string $paramName Parameter name
	 * @param array|mixed $paramSettings Default value or an array of settings
	 *  using PARAM_* constants.
	 * @param bool $parseLimit Parse limit?
	 * @return mixed Parameter value
	 */
	protected function getParameterFromSettings( $paramName, $paramSettings, $parseLimit ) {
		// Some classes may decide to change parameter names
		$encParamName = $this->encodeParamName( $paramName );

		if ( !is_array( $paramSettings ) ) {
			$default = $paramSettings;
			$multi = false;
			$type = gettype( $paramSettings );
			$dupes = false;
			$deprecated = false;
			$required = false;
		} else {
			$default = isset( $paramSettings[self::PARAM_DFLT] )
				? $paramSettings[self::PARAM_DFLT]
				: null;
			$multi = isset( $paramSettings[self::PARAM_ISMULTI] )
				? $paramSettings[self::PARAM_ISMULTI]
				: false;
			$type = isset( $paramSettings[self::PARAM_TYPE] )
				? $paramSettings[self::PARAM_TYPE]
				: null;
			$dupes = isset( $paramSettings[self::PARAM_ALLOW_DUPLICATES] )
				? $paramSettings[self::PARAM_ALLOW_DUPLICATES]
				: false;
			$deprecated = isset( $paramSettings[self::PARAM_DEPRECATED] )
				? $paramSettings[self::PARAM_DEPRECATED]
				: false;
			$required = isset( $paramSettings[self::PARAM_REQUIRED] )
				? $paramSettings[self::PARAM_REQUIRED]
				: false;

			// When type is not given, and no choices, the type is the same as $default
			if ( !isset( $type ) ) {
				if ( isset( $default ) ) {
					$type = gettype( $default );
				} else {
					$type = 'NULL'; // allow everything
				}
			}
		}

		if ( $type == 'boolean' ) {
			if ( isset( $default ) && $default !== false ) {
				// Having a default value of anything other than 'false' is not allowed
				ApiBase::dieDebug(
					__METHOD__,
					"Boolean param $encParamName's default is set to '$default'. " .
						"Boolean parameters must default to false."
				);
			}

			$value = $this->getMain()->getCheck( $encParamName );
		} elseif ( $type == 'upload' ) {
			if ( isset( $default ) ) {
				// Having a default value is not allowed
				ApiBase::dieDebug(
					__METHOD__,
					"File upload param $encParamName's default is set to " .
						"'$default'. File upload parameters may not have a default." );
			}
			if ( $multi ) {
				ApiBase::dieDebug( __METHOD__, "Multi-values not supported for $encParamName" );
			}
			$value = $this->getMain()->getUpload( $encParamName );
			if ( !$value->exists() ) {
				// This will get the value without trying to normalize it
				// (because trying to normalize a large binary file
				// accidentally uploaded as a field fails spectacularly)
				$value = $this->getMain()->getRequest()->unsetVal( $encParamName );
				if ( $value !== null ) {
					$this->dieUsage(
						"File upload param $encParamName is not a file upload; " .
							"be sure to use multipart/form-data for your POST and include " .
							"a filename in the Content-Disposition header.",
						"badupload_{$encParamName}"
					);
				}
			}
		} else {
			$value = $this->getMain()->getVal( $encParamName, $default );

			if ( isset( $value ) && $type == 'namespace' ) {
				$type = MWNamespace::getValidNamespaces();
			}
			if ( isset( $value ) && $type == 'submodule' ) {
				if ( isset( $paramSettings[self::PARAM_SUBMODULE_MAP] ) ) {
					$type = array_keys( $paramSettings[self::PARAM_SUBMODULE_MAP] );
				} else {
					$type = $this->getModuleManager()->getNames( $paramName );
				}
			}
		}

		if ( isset( $value ) && ( $multi || is_array( $type ) ) ) {
			$value = $this->parseMultiValue(
				$encParamName,
				$value,
				$multi,
				is_array( $type ) ? $type : null
			);
		}

		// More validation only when choices were not given
		// choices were validated in parseMultiValue()
		if ( isset( $value ) ) {
			if ( !is_array( $type ) ) {
				switch ( $type ) {
					case 'NULL': // nothing to do
						break;
					case 'string':
					case 'text':
					case 'password':
						if ( $required && $value === '' ) {
							$this->dieUsageMsg( array( 'missingparam', $paramName ) );
						}
						break;
					case 'integer': // Force everything using intval() and optionally validate limits
						$min = isset( $paramSettings[self::PARAM_MIN] ) ? $paramSettings[self::PARAM_MIN] : null;
						$max = isset( $paramSettings[self::PARAM_MAX] ) ? $paramSettings[self::PARAM_MAX] : null;
						$enforceLimits = isset( $paramSettings[self::PARAM_RANGE_ENFORCE] )
							? $paramSettings[self::PARAM_RANGE_ENFORCE] : false;

						if ( is_array( $value ) ) {
							$value = array_map( 'intval', $value );
							if ( !is_null( $min ) || !is_null( $max ) ) {
								foreach ( $value as &$v ) {
									$this->validateLimit( $paramName, $v, $min, $max, null, $enforceLimits );
								}
							}
						} else {
							$value = intval( $value );
							if ( !is_null( $min ) || !is_null( $max ) ) {
								$this->validateLimit( $paramName, $value, $min, $max, null, $enforceLimits );
							}
						}
						break;
					case 'limit':
						if ( !$parseLimit ) {
							// Don't do any validation whatsoever
							break;
						}
						if ( !isset( $paramSettings[self::PARAM_MAX] )
							|| !isset( $paramSettings[self::PARAM_MAX2] )
						) {
							ApiBase::dieDebug(
								__METHOD__,
								"MAX1 or MAX2 are not defined for the limit $encParamName"
							);
						}
						if ( $multi ) {
							ApiBase::dieDebug( __METHOD__, "Multi-values not supported for $encParamName" );
						}
						$min = isset( $paramSettings[self::PARAM_MIN] ) ? $paramSettings[self::PARAM_MIN] : 0;
						if ( $value == 'max' ) {
							$value = $this->getMain()->canApiHighLimits()
								? $paramSettings[self::PARAM_MAX2]
								: $paramSettings[self::PARAM_MAX];
							$this->getResult()->addParsedLimit( $this->getModuleName(), $value );
						} else {
							$value = intval( $value );
							$this->validateLimit(
								$paramName,
								$value,
								$min,
								$paramSettings[self::PARAM_MAX],
								$paramSettings[self::PARAM_MAX2]
							);
						}
						break;
					case 'boolean':
						if ( $multi ) {
							ApiBase::dieDebug( __METHOD__, "Multi-values not supported for $encParamName" );
						}
						break;
					case 'timestamp':
						if ( is_array( $value ) ) {
							foreach ( $value as $key => $val ) {
								$value[$key] = $this->validateTimestamp( $val, $encParamName );
							}
						} else {
							$value = $this->validateTimestamp( $value, $encParamName );
						}
						break;
					case 'user':
						if ( is_array( $value ) ) {
							foreach ( $value as $key => $val ) {
								$value[$key] = $this->validateUser( $val, $encParamName );
							}
						} else {
							$value = $this->validateUser( $value, $encParamName );
						}
						break;
					case 'upload': // nothing to do
						break;
					default:
						ApiBase::dieDebug( __METHOD__, "Param $encParamName's type is unknown - $type" );
				}
			}

			// Throw out duplicates if requested
			if ( !$dupes && is_array( $value ) ) {
				$value = array_unique( $value );
			}

			// Set a warning if a deprecated parameter has been passed
			if ( $deprecated && $value !== false ) {
				$this->setWarning( "The $encParamName parameter has been deprecated." );
			}
		} elseif ( $required ) {
			$this->dieUsageMsg( array( 'missingparam', $paramName ) );
		}

		return $value;
	}

	/**
	 * Return an array of values that were given in a 'a|b|c' notation,
	 * after it optionally validates them against the list allowed values.
	 *
	 * @param string $valueName The name of the parameter (for error
	 *  reporting)
	 * @param mixed $value The value being parsed
	 * @param bool $allowMultiple Can $value contain more than one value
	 *  separated by '|'?
	 * @param string[]|null $allowedValues An array of values to check against. If
	 *  null, all values are accepted.
	 * @return string|string[] (allowMultiple ? an_array_of_values : a_single_value)
	 */
	protected function parseMultiValue( $valueName, $value, $allowMultiple, $allowedValues ) {
		if ( trim( $value ) === '' && $allowMultiple ) {
			return array();
		}

		// This is a bit awkward, but we want to avoid calling canApiHighLimits()
		// because it unstubs $wgUser
		$valuesList = explode( '|', $value, self::LIMIT_SML2 + 1 );
		$sizeLimit = count( $valuesList ) > self::LIMIT_SML1 && $this->mMainModule->canApiHighLimits()
			? self::LIMIT_SML2
			: self::LIMIT_SML1;

		if ( self::truncateArray( $valuesList, $sizeLimit ) ) {
			$this->setWarning( "Too many values supplied for parameter '$valueName': " .
				"the limit is $sizeLimit" );
		}

		if ( !$allowMultiple && count( $valuesList ) != 1 ) {
			// Bug 33482 - Allow entries with | in them for non-multiple values
			if ( in_array( $value, $allowedValues, true ) ) {
				return $value;
			}

			$possibleValues = is_array( $allowedValues )
				? "of '" . implode( "', '", $allowedValues ) . "'"
				: '';
			$this->dieUsage(
				"Only one $possibleValues is allowed for parameter '$valueName'",
				"multival_$valueName"
			);
		}

		if ( is_array( $allowedValues ) ) {
			// Check for unknown values
			$unknown = array_diff( $valuesList, $allowedValues );
			if ( count( $unknown ) ) {
				if ( $allowMultiple ) {
					$s = count( $unknown ) > 1 ? 's' : '';
					$vals = implode( ", ", $unknown );
					$this->setWarning( "Unrecognized value$s for parameter '$valueName': $vals" );
				} else {
					$this->dieUsage(
						"Unrecognized value for parameter '$valueName': {$valuesList[0]}",
						"unknown_$valueName"
					);
				}
			}
			// Now throw them out
			$valuesList = array_intersect( $valuesList, $allowedValues );
		}

		return $allowMultiple ? $valuesList : $valuesList[0];
	}

	/**
	 * Validate the value against the minimum and user/bot maximum limits.
	 * Prints usage info on failure.
	 * @param string $paramName Parameter name
	 * @param int $value Parameter value
	 * @param int|null $min Minimum value
	 * @param int|null $max Maximum value for users
	 * @param int $botMax Maximum value for sysops/bots
	 * @param bool $enforceLimits Whether to enforce (die) if value is outside limits
	 */
	protected function validateLimit( $paramName, &$value, $min, $max, $botMax = null, $enforceLimits = false ) {
		if ( !is_null( $min ) && $value < $min ) {
			$msg = $this->encodeParamName( $paramName ) . " may not be less than $min (set to $value)";
			$this->warnOrDie( $msg, $enforceLimits );
			$value = $min;
		}

		// Minimum is always validated, whereas maximum is checked only if not
		// running in internal call mode
		if ( $this->getMain()->isInternalMode() ) {
			return;
		}

		// Optimization: do not check user's bot status unless really needed -- skips db query
		// assumes $botMax >= $max
		if ( !is_null( $max ) && $value > $max ) {
			if ( !is_null( $botMax ) && $this->getMain()->canApiHighLimits() ) {
				if ( $value > $botMax ) {
					$msg = $this->encodeParamName( $paramName ) .
						" may not be over $botMax (set to $value) for bots or sysops";
					$this->warnOrDie( $msg, $enforceLimits );
					$value = $botMax;
				}
			} else {
				$msg = $this->encodeParamName( $paramName ) . " may not be over $max (set to $value) for users";
				$this->warnOrDie( $msg, $enforceLimits );
				$value = $max;
			}
		}
	}

	/**
	 * Validate and normalize of parameters of type 'timestamp'
	 * @param string $value Parameter value
	 * @param string $encParamName Parameter name
	 * @return string Validated and normalized parameter
	 */
	protected function validateTimestamp( $value, $encParamName ) {
		// Confusing synonyms for the current time accepted by wfTimestamp()
		// (wfTimestamp() also accepts various non-strings and the string of 14
		// ASCII NUL bytes, but those can't get here)
		if ( !$value ) {
			$this->logFeatureUsage( 'unclear-"now"-timestamp' );
			$this->setWarning(
				"Passing '$value' for timestamp parameter $encParamName has been deprecated." .
					' If for some reason you need to explicitly specify the current time without' .
					' calculating it client-side, use "now".'
			);
			return wfTimestamp( TS_MW );
		}

		// Explicit synonym for the current time
		if ( $value === 'now' ) {
			return wfTimestamp( TS_MW );
		}

		$unixTimestamp = wfTimestamp( TS_UNIX, $value );
		if ( $unixTimestamp === false ) {
			$this->dieUsage(
				"Invalid value '$value' for timestamp parameter $encParamName",
				"badtimestamp_{$encParamName}"
			);
		}

		return wfTimestamp( TS_MW, $unixTimestamp );
	}

	/**
	 * Validate the supplied token.
	 *
	 * @since 1.24
	 * @param string $token Supplied token
	 * @param array $params All supplied parameters for the module
	 * @return bool
	 * @throws MWException
	 */
	final public function validateToken( $token, array $params ) {
		$tokenType = $this->needsToken();
		$salts = ApiQueryTokens::getTokenTypeSalts();
		if ( !isset( $salts[$tokenType] ) ) {
			throw new MWException(
				"Module '{$this->getModuleName()}' tried to use token type '$tokenType' " .
					'without registering it'
			);
		}

		if ( $this->getUser()->matchEditToken(
			$token,
			$salts[$tokenType],
			$this->getRequest()
		) ) {
			return true;
		}

		$webUiSalt = $this->getWebUITokenSalt( $params );
		if ( $webUiSalt !== null && $this->getUser()->matchEditToken(
			$token,
			$webUiSalt,
			$this->getRequest()
		) ) {
			return true;
		}

		return false;
	}

	/**
	 * Validate and normalize of parameters of type 'user'
	 * @param string $value Parameter value
	 * @param string $encParamName Parameter name
	 * @return string Validated and normalized parameter
	 */
	private function validateUser( $value, $encParamName ) {
		$title = Title::makeTitleSafe( NS_USER, $value );
		if ( $title === null ) {
			$this->dieUsage(
				"Invalid value '$value' for user parameter $encParamName",
				"baduser_{$encParamName}"
			);
		}

		return $title->getText();
	}

	/**@}*/

	/************************************************************************//**
	 * @name   Utility methods
	 * @{
	 */

	/**
	 * Set a watch (or unwatch) based the based on a watchlist parameter.
	 * @param string $watch Valid values: 'watch', 'unwatch', 'preferences', 'nochange'
	 * @param Title $titleObj The article's title to change
	 * @param string $userOption The user option to consider when $watch=preferences
	 */
	protected function setWatch( $watch, $titleObj, $userOption = null ) {
		$value = $this->getWatchlistValue( $watch, $titleObj, $userOption );
		if ( $value === null ) {
			return;
		}

		WatchAction::doWatchOrUnwatch( $value, $titleObj, $this->getUser() );
	}

	/**
	 * Truncate an array to a certain length.
	 * @param array $arr Array to truncate
	 * @param int $limit Maximum length
	 * @return bool True if the array was truncated, false otherwise
	 */
	public static function truncateArray( &$arr, $limit ) {
		$modified = false;
		while ( count( $arr ) > $limit ) {
			array_pop( $arr );
			$modified = true;
		}

		return $modified;
	}

	/**
	 * Gets the user for whom to get the watchlist
	 *
	 * @param array $params
	 * @return User
	 */
	public function getWatchlistUser( $params ) {
		if ( !is_null( $params['owner'] ) && !is_null( $params['token'] ) ) {
			$user = User::newFromName( $params['owner'], false );
			if ( !( $user && $user->getId() ) ) {
				$this->dieUsage( 'Specified user does not exist', 'bad_wlowner' );
			}
			$token = $user->getOption( 'watchlisttoken' );
			if ( $token == '' || !hash_equals( $token, $params['token'] ) ) {
				$this->dieUsage(
					'Incorrect watchlist token provided -- please set a correct token in Special:Preferences',
					'bad_wltoken'
				);
			}
		} else {
			if ( !$this->getUser()->isLoggedIn() ) {
				$this->dieUsage( 'You must be logged-in to have a watchlist', 'notloggedin' );
			}
			if ( !$this->getUser()->isAllowed( 'viewmywatchlist' ) ) {
				$this->dieUsage( 'You don\'t have permission to view your watchlist', 'permissiondenied' );
			}
			$user = $this->getUser();
		}

		return $user;
	}

	/**
	 * A subset of wfEscapeWikiText for BC texts
	 *
	 * @since 1.25
	 * @param string|array $v
	 * @return string|array
	 */
	private static function escapeWikiText( $v ) {
		if ( is_array( $v ) ) {
			return array_map( 'self::escapeWikiText', $v );
		} else {
			return strtr( $v, array(
				'__' => '_&#95;', '{' => '&#123;', '}' => '&#125;',
				'[[Category:' => '[[:Category:',
				'[[File:' => '[[:File:', '[[Image:' => '[[:Image:',
			) );
		}
	}

	/**
	 * Create a Message from a string or array
	 *
	 * A string is used as a message key. An array has the message key as the
	 * first value and message parameters as subsequent values.
	 *
	 * @since 1.25
	 * @param string|array|Message $msg
	 * @param IContextSource $context
	 * @param array $params
	 * @return Message|null
	 */
	public static function makeMessage( $msg, IContextSource $context, array $params = null ) {
		if ( is_string( $msg ) ) {
			$msg = wfMessage( $msg );
		} elseif ( is_array( $msg ) ) {
			$msg = call_user_func_array( 'wfMessage', $msg );
		}
		if ( !$msg instanceof Message ) {
			return null;
		}

		$msg->setContext( $context );
		if ( $params ) {
			$msg->params( $params );
		}

		return $msg;
	}

	/**@}*/

	/************************************************************************//**
	 * @name   Warning and error reporting
	 * @{
	 */

	/**
	 * Set warning section for this module. Users should monitor this
	 * section to notice any changes in API. Multiple calls to this
	 * function will result in the warning messages being separated by
	 * newlines
	 * @param string $warning Warning message
	 */
	public function setWarning( $warning ) {
		$msg = new ApiRawMessage( $warning, 'warning' );
		$this->getErrorFormatter()->addWarning( $this->getModuleName(), $msg );
	}

	/**
	 * Adds a warning to the output, else dies
	 *
	 * @param string $msg Message to show as a warning, or error message if dying
	 * @param bool $enforceLimits Whether this is an enforce (die)
	 */
	private function warnOrDie( $msg, $enforceLimits = false ) {
		if ( $enforceLimits ) {
			$this->dieUsage( $msg, 'integeroutofrange' );
		}

		$this->setWarning( $msg );
	}

	/**
	 * Throw a UsageException, which will (if uncaught) call the main module's
	 * error handler and die with an error message.
	 *
	 * @param string $description One-line human-readable description of the
	 *   error condition, e.g., "The API requires a valid action parameter"
	 * @param string $errorCode Brief, arbitrary, stable string to allow easy
	 *   automated identification of the error, e.g., 'unknown_action'
	 * @param int $httpRespCode HTTP response code
	 * @param array $extradata Data to add to the "<error>" element; array in ApiResult format
	 * @throws UsageException
	 */
	public function dieUsage( $description, $errorCode, $httpRespCode = 0, $extradata = null ) {
		throw new UsageException(
			$description,
			$this->encodeParamName( $errorCode ),
			$httpRespCode,
			$extradata
		);
	}

	/**
	 * Get error (as code, string) from a Status object.
	 *
	 * @since 1.23
	 * @param Status $status
	 * @return array Array of code and error string
	 * @throws MWException
	 */
	public function getErrorFromStatus( $status ) {
		if ( $status->isGood() ) {
			throw new MWException( 'Successful status passed to ApiBase::dieStatus' );
		}

		$errors = $status->getErrorsArray();
		if ( !$errors ) {
			// No errors? Assume the warnings should be treated as errors
			$errors = $status->getWarningsArray();
		}
		if ( !$errors ) {
			// Still no errors? Punt
			$errors = array( array( 'unknownerror-nocode' ) );
		}

		// Cannot use dieUsageMsg() because extensions might return custom
		// error messages.
		if ( $errors[0] instanceof Message ) {
			$msg = $errors[0];
			$code = $msg->getKey();
		} else {
			$code = array_shift( $errors[0] );
			$msg = wfMessage( $code, $errors[0] );
		}
		if ( isset( ApiBase::$messageMap[$code] ) ) {
			// Translate message to code, for backwards compatibility
			$code = ApiBase::$messageMap[$code]['code'];
		}

		return array( $code, $msg->inLanguage( 'en' )->useDatabase( false )->plain() );
	}

	/**
	 * Throw a UsageException based on the errors in the Status object.
	 *
	 * @since 1.22
	 * @param Status $status
	 * @throws MWException
	 */
	public function dieStatus( $status ) {

		list( $code, $msg ) = $this->getErrorFromStatus( $status );
		$this->dieUsage( $msg, $code );
	}

	// @codingStandardsIgnoreStart Allow long lines. Cannot split these.
	/**
	 * Array that maps message keys to error messages. $1 and friends are replaced.
	 */
	public static $messageMap = array(
		// This one MUST be present, or dieUsageMsg() will recurse infinitely
		'unknownerror' => array( 'code' => 'unknownerror', 'info' => "Unknown error: \"\$1\"" ),
		'unknownerror-nocode' => array( 'code' => 'unknownerror', 'info' => 'Unknown error' ),

		// Messages from Title::getUserPermissionsErrors()
		'ns-specialprotected' => array(
			'code' => 'unsupportednamespace',
			'info' => "Pages in the Special namespace can't be edited"
		),
		'protectedinterface' => array(
			'code' => 'protectednamespace-interface',
			'info' => "You're not allowed to edit interface messages"
		),
		'namespaceprotected' => array(
			'code' => 'protectednamespace',
			'info' => "You're not allowed to edit pages in the \"\$1\" namespace"
		),
		'customcssprotected' => array(
			'code' => 'customcssprotected',
			'info' => "You're not allowed to edit custom CSS pages"
		),
		'customjsprotected' => array(
			'code' => 'customjsprotected',
			'info' => "You're not allowed to edit custom JavaScript pages"
		),
		'cascadeprotected' => array(
			'code' => 'cascadeprotected',
			'info' => "The page you're trying to edit is protected because it's included in a cascade-protected page"
		),
		'protectedpagetext' => array(
			'code' => 'protectedpage',
			'info' => "The \"\$1\" right is required to edit this page"
		),
		'protect-cantedit' => array(
			'code' => 'cantedit',
			'info' => "You can't protect this page because you can't edit it"
		),
		'deleteprotected' => array(
			'code' => 'cantedit',
			'info' => "You can't delete this page because it has been protected"
		),
		'badaccess-group0' => array(
			'code' => 'permissiondenied',
			'info' => "Permission denied"
		), // Generic permission denied message
		'badaccess-groups' => array(
			'code' => 'permissiondenied',
			'info' => "Permission denied"
		),
		'titleprotected' => array(
			'code' => 'protectedtitle',
			'info' => "This title has been protected from creation"
		),
		'nocreate-loggedin' => array(
			'code' => 'cantcreate',
			'info' => "You don't have permission to create new pages"
		),
		'nocreatetext' => array(
			'code' => 'cantcreate-anon',
			'info' => "Anonymous users can't create new pages"
		),
		'movenologintext' => array(
			'code' => 'cantmove-anon',
			'info' => "Anonymous users can't move pages"
		),
		'movenotallowed' => array(
			'code' => 'cantmove',
			'info' => "You don't have permission to move pages"
		),
		'confirmedittext' => array(
			'code' => 'confirmemail',
			'info' => "You must confirm your email address before you can edit"
		),
		'blockedtext' => array(
			'code' => 'blocked',
			'info' => "You have been blocked from editing"
		),
		'autoblockedtext' => array(
			'code' => 'autoblocked',
			'info' => "Your IP address has been blocked automatically, because it was used by a blocked user"
		),

		// Miscellaneous interface messages
		'actionthrottledtext' => array(
			'code' => 'ratelimited',
			'info' => "You've exceeded your rate limit. Please wait some time and try again"
		),
		'alreadyrolled' => array(
			'code' => 'alreadyrolled',
			'info' => "The page you tried to rollback was already rolled back"
		),
		'cantrollback' => array(
			'code' => 'onlyauthor',
			'info' => "The page you tried to rollback only has one author"
		),
		'readonlytext' => array(
			'code' => 'readonly',
			'info' => "The wiki is currently in read-only mode"
		),
		'sessionfailure' => array(
			'code' => 'badtoken',
			'info' => "Invalid token" ),
		'cannotdelete' => array(
			'code' => 'cantdelete',
			'info' => "Couldn't delete \"\$1\". Maybe it was deleted already by someone else"
		),
		'notanarticle' => array(
			'code' => 'missingtitle',
			'info' => "The page you requested doesn't exist"
		),
		'selfmove' => array( 'code' => 'selfmove', 'info' => "Can't move a page to itself"
		),
		'immobile_namespace' => array(
			'code' => 'immobilenamespace',
			'info' => "You tried to move pages from or to a namespace that is protected from moving"
		),
		'articleexists' => array(
			'code' => 'articleexists',
			'info' => "The destination article already exists and is not a redirect to the source article"
		),
		'protectedpage' => array(
			'code' => 'protectedpage',
			'info' => "You don't have permission to perform this move"
		),
		'hookaborted' => array(
			'code' => 'hookaborted',
			'info' => "The modification you tried to make was aborted by an extension hook"
		),
		'cantmove-titleprotected' => array(
			'code' => 'protectedtitle',
			'info' => "The destination article has been protected from creation"
		),
		'imagenocrossnamespace' => array(
			'code' => 'nonfilenamespace',
			'info' => "Can't move a file to a non-file namespace"
		),
		'imagetypemismatch' => array(
			'code' => 'filetypemismatch',
			'info' => "The new file extension doesn't match its type"
		),
		// 'badarticleerror' => shouldn't happen
		// 'badtitletext' => shouldn't happen
		'ip_range_invalid' => array( 'code' => 'invalidrange', 'info' => "Invalid IP range" ),
		'range_block_disabled' => array(
			'code' => 'rangedisabled',
			'info' => "Blocking IP ranges has been disabled"
		),
		'nosuchusershort' => array(
			'code' => 'nosuchuser',
			'info' => "The user you specified doesn't exist"
		),
		'badipaddress' => array( 'code' => 'invalidip', 'info' => "Invalid IP address specified" ),
		'ipb_expiry_invalid' => array( 'code' => 'invalidexpiry', 'info' => "Invalid expiry time" ),
		'ipb_already_blocked' => array(
			'code' => 'alreadyblocked',
			'info' => "The user you tried to block was already blocked"
		),
		'ipb_blocked_as_range' => array(
			'code' => 'blockedasrange',
			'info' => "IP address \"\$1\" was blocked as part of range \"\$2\". You can't unblock the IP individually, but you can unblock the range as a whole."
		),
		'ipb_cant_unblock' => array(
			'code' => 'cantunblock',
			'info' => "The block you specified was not found. It may have been unblocked already"
		),
		'mailnologin' => array(
			'code' => 'cantsend',
			'info' => "You are not logged in, you do not have a confirmed email address, or you are not allowed to send email to other users, so you cannot send email"
		),
		'ipbblocked' => array(
			'code' => 'ipbblocked',
			'info' => 'You cannot block or unblock users while you are yourself blocked'
		),
		'ipbnounblockself' => array(
			'code' => 'ipbnounblockself',
			'info' => 'You are not allowed to unblock yourself'
		),
		'usermaildisabled' => array(
			'code' => 'usermaildisabled',
			'info' => "User email has been disabled"
		),
		'blockedemailuser' => array(
			'code' => 'blockedfrommail',
			'info' => "You have been blocked from sending email"
		),
		'notarget' => array(
			'code' => 'notarget',
			'info' => "You have not specified a valid target for this action"
		),
		'noemail' => array(
			'code' => 'noemail',
			'info' => "The user has not specified a valid email address, or has chosen not to receive email from other users"
		),
		'rcpatroldisabled' => array(
			'code' => 'patroldisabled',
			'info' => "Patrolling is disabled on this wiki"
		),
		'markedaspatrollederror-noautopatrol' => array(
			'code' => 'noautopatrol',
			'info' => "You don't have permission to patrol your own changes"
		),
		'delete-toobig' => array(
			'code' => 'bigdelete',
			'info' => "You can't delete this page because it has more than \$1 revisions"
		),
		'movenotallowedfile' => array(
			'code' => 'cantmovefile',
			'info' => "You don't have permission to move files"
		),
		'userrights-no-interwiki' => array(
			'code' => 'nointerwikiuserrights',
			'info' => "You don't have permission to change user rights on other wikis"
		),
		'userrights-nodatabase' => array(
			'code' => 'nosuchdatabase',
			'info' => "Database \"\$1\" does not exist or is not local"
		),
		'nouserspecified' => array( 'code' => 'invaliduser', 'info' => "Invalid username \"\$1\"" ),
		'noname' => array( 'code' => 'invaliduser', 'info' => "Invalid username \"\$1\"" ),
		'summaryrequired' => array( 'code' => 'summaryrequired', 'info' => 'Summary required' ),
		'import-rootpage-invalid' => array(
			'code' => 'import-rootpage-invalid',
			'info' => 'Root page is an invalid title'
		),
		'import-rootpage-nosubpage' => array(
			'code' => 'import-rootpage-nosubpage',
			'info' => 'Namespace "$1" of the root page does not allow subpages'
		),

		// API-specific messages
		'readrequired' => array(
			'code' => 'readapidenied',
			'info' => "You need read permission to use this module"
		),
		'writedisabled' => array(
			'code' => 'noapiwrite',
			'info' => "Editing of this wiki through the API is disabled. Make sure the \$wgEnableWriteAPI=true; statement is included in the wiki's LocalSettings.php file"
		),
		'writerequired' => array(
			'code' => 'writeapidenied',
			'info' => "You're not allowed to edit this wiki through the API"
		),
		'missingparam' => array( 'code' => 'no$1', 'info' => "The \$1 parameter must be set" ),
		'invalidtitle' => array( 'code' => 'invalidtitle', 'info' => "Bad title \"\$1\"" ),
		'nosuchpageid' => array( 'code' => 'nosuchpageid', 'info' => "There is no page with ID \$1" ),
		'nosuchrevid' => array( 'code' => 'nosuchrevid', 'info' => "There is no revision with ID \$1" ),
		'nosuchuser' => array( 'code' => 'nosuchuser', 'info' => "User \"\$1\" doesn't exist" ),
		'invaliduser' => array( 'code' => 'invaliduser', 'info' => "Invalid username \"\$1\"" ),
		'invalidexpiry' => array( 'code' => 'invalidexpiry', 'info' => "Invalid expiry time \"\$1\"" ),
		'pastexpiry' => array( 'code' => 'pastexpiry', 'info' => "Expiry time \"\$1\" is in the past" ),
		'create-titleexists' => array(
			'code' => 'create-titleexists',
			'info' => "Existing titles can't be protected with 'create'"
		),
		'missingtitle-createonly' => array(
			'code' => 'missingtitle-createonly',
			'info' => "Missing titles can only be protected with 'create'"
		),
		'cantblock' => array( 'code' => 'cantblock',
			'info' => "You don't have permission to block users"
		),
		'canthide' => array(
			'code' => 'canthide',
			'info' => "You don't have permission to hide user names from the block log"
		),
		'cantblock-email' => array(
			'code' => 'cantblock-email',
			'info' => "You don't have permission to block users from sending email through the wiki"
		),
		'unblock-notarget' => array(
			'code' => 'notarget',
			'info' => "Either the id or the user parameter must be set"
		),
		'unblock-idanduser' => array(
			'code' => 'idanduser',
			'info' => "The id and user parameters can't be used together"
		),
		'cantunblock' => array(
			'code' => 'permissiondenied',
			'info' => "You don't have permission to unblock users"
		),
		'cannotundelete' => array(
			'code' => 'cantundelete',
			'info' => "Couldn't undelete: the requested revisions may not exist, or may have been undeleted already"
		),
		'permdenied-undelete' => array(
			'code' => 'permissiondenied',
			'info' => "You don't have permission to restore deleted revisions"
		),
		'createonly-exists' => array(
			'code' => 'articleexists',
			'info' => "The article you tried to create has been created already"
		),
		'nocreate-missing' => array(
			'code' => 'missingtitle',
			'info' => "The article you tried to edit doesn't exist"
		),
		'cantchangecontentmodel' => array(
			'code' => 'cantchangecontentmodel',
			'info' => "You don't have permission to change the content model of a page"
		),
		'nosuchrcid' => array(
			'code' => 'nosuchrcid',
			'info' => "There is no change with rcid \"\$1\""
		),
		'nosuchlogid' => array(
			'code' => 'nosuchlogid',
			'info' => "There is no log entry with ID \"\$1\""
		),
		'protect-invalidaction' => array(
			'code' => 'protect-invalidaction',
			'info' => "Invalid protection type \"\$1\""
		),
		'protect-invalidlevel' => array(
			'code' => 'protect-invalidlevel',
			'info' => "Invalid protection level \"\$1\""
		),
		'toofewexpiries' => array(
			'code' => 'toofewexpiries',
			'info' => "\$1 expiry timestamps were provided where \$2 were needed"
		),
		'cantimport' => array(
			'code' => 'cantimport',
			'info' => "You don't have permission to import pages"
		),
		'cantimport-upload' => array(
			'code' => 'cantimport-upload',
			'info' => "You don't have permission to import uploaded pages"
		),
		'importnofile' => array( 'code' => 'nofile', 'info' => "You didn't upload a file" ),
		'importuploaderrorsize' => array(
			'code' => 'filetoobig',
			'info' => 'The file you uploaded is bigger than the maximum upload size'
		),
		'importuploaderrorpartial' => array(
			'code' => 'partialupload',
			'info' => 'The file was only partially uploaded'
		),
		'importuploaderrortemp' => array(
			'code' => 'notempdir',
			'info' => 'The temporary upload directory is missing'
		),
		'importcantopen' => array(
			'code' => 'cantopenfile',
			'info' => "Couldn't open the uploaded file"
		),
		'import-noarticle' => array(
			'code' => 'badinterwiki',
			'info' => 'Invalid interwiki title specified'
		),
		'importbadinterwiki' => array(
			'code' => 'badinterwiki',
			'info' => 'Invalid interwiki title specified'
		),
		'import-unknownerror' => array(
			'code' => 'import-unknownerror',
			'info' => "Unknown error on import: \"\$1\""
		),
		'cantoverwrite-sharedfile' => array(
			'code' => 'cantoverwrite-sharedfile',
			'info' => 'The target file exists on a shared repository and you do not have permission to override it'
		),
		'sharedfile-exists' => array(
			'code' => 'fileexists-sharedrepo-perm',
			'info' => 'The target file exists on a shared repository. Use the ignorewarnings parameter to override it.'
		),
		'mustbeposted' => array(
			'code' => 'mustbeposted',
			'info' => "The \$1 module requires a POST request"
		),
		'show' => array(
			'code' => 'show',
			'info' => 'Incorrect parameter - mutually exclusive values may not be supplied'
		),
		'specialpage-cantexecute' => array(
			'code' => 'specialpage-cantexecute',
			'info' => "You don't have permission to view the results of this special page"
		),
		'invalidoldimage' => array(
			'code' => 'invalidoldimage',
			'info' => 'The oldimage parameter has invalid format'
		),
		'nodeleteablefile' => array(
			'code' => 'nodeleteablefile',
			'info' => 'No such old version of the file'
		),
		'fileexists-forbidden' => array(
			'code' => 'fileexists-forbidden',
			'info' => 'A file with name "$1" already exists, and cannot be overwritten.'
		),
		'fileexists-shared-forbidden' => array(
			'code' => 'fileexists-shared-forbidden',
			'info' => 'A file with name "$1" already exists in the shared file repository, and cannot be overwritten.'
		),
		'filerevert-badversion' => array(
			'code' => 'filerevert-badversion',
			'info' => 'There is no previous local version of this file with the provided timestamp.'
		),

		// ApiEditPage messages
		'noimageredirect-anon' => array(
			'code' => 'noimageredirect-anon',
			'info' => "Anonymous users can't create image redirects"
		),
		'noimageredirect-logged' => array(
			'code' => 'noimageredirect',
			'info' => "You don't have permission to create image redirects"
		),
		'spamdetected' => array(
			'code' => 'spamdetected',
			'info' => "Your edit was refused because it contained a spam fragment: \"\$1\""
		),
		'contenttoobig' => array(
			'code' => 'contenttoobig',
			'info' => "The content you supplied exceeds the article size limit of \$1 kilobytes"
		),
		'noedit-anon' => array( 'code' => 'noedit-anon', 'info' => "Anonymous users can't edit pages" ),
		'noedit' => array( 'code' => 'noedit', 'info' => "You don't have permission to edit pages" ),
		'wasdeleted' => array(
			'code' => 'pagedeleted',
			'info' => "The page has been deleted since you fetched its timestamp"
		),
		'blankpage' => array(
			'code' => 'emptypage',
			'info' => "Creating new, empty pages is not allowed"
		),
		'editconflict' => array( 'code' => 'editconflict', 'info' => "Edit conflict detected" ),
		'hashcheckfailed' => array( 'code' => 'badmd5', 'info' => "The supplied MD5 hash was incorrect" ),
		'missingtext' => array(
			'code' => 'notext',
			'info' => "One of the text, appendtext, prependtext and undo parameters must be set"
		),
		'emptynewsection' => array(
			'code' => 'emptynewsection',
			'info' => 'Creating empty new sections is not possible.'
		),
		'revwrongpage' => array(
			'code' => 'revwrongpage',
			'info' => "r\$1 is not a revision of \"\$2\""
		),
		'undo-failure' => array(
			'code' => 'undofailure',
			'info' => 'Undo failed due to conflicting intermediate edits'
		),
		'content-not-allowed-here' => array(
			'code' => 'contentnotallowedhere',
			'info' => 'Content model "$1" is not allowed at title "$2"'
		),

		// Messages from WikiPage::doEit()
		'edit-hook-aborted' => array(
			'code' => 'edit-hook-aborted',
			'info' => "Your edit was aborted by an ArticleSave hook"
		),
		'edit-gone-missing' => array(
			'code' => 'edit-gone-missing',
			'info' => "The page you tried to edit doesn't seem to exist anymore"
		),
		'edit-conflict' => array( 'code' => 'editconflict', 'info' => "Edit conflict detected" ),
		'edit-already-exists' => array(
			'code' => 'edit-already-exists',
			'info' => 'It seems the page you tried to create already exist'
		),

		// uploadMsgs
		'invalid-file-key' => array( 'code' => 'invalid-file-key', 'info' => 'Not a valid file key' ),
		'nouploadmodule' => array( 'code' => 'nouploadmodule', 'info' => 'No upload module set' ),
		'uploaddisabled' => array(
			'code' => 'uploaddisabled',
			'info' => 'Uploads are not enabled. Make sure $wgEnableUploads is set to true in LocalSettings.php and the PHP ini setting file_uploads is true'
		),
		'copyuploaddisabled' => array(
			'code' => 'copyuploaddisabled',
			'info' => 'Uploads by URL is not enabled. Make sure $wgAllowCopyUploads is set to true in LocalSettings.php.'
		),
		'copyuploadbaddomain' => array(
			'code' => 'copyuploadbaddomain',
			'info' => 'Uploads by URL are not allowed from this domain.'
		),
		'copyuploadbadurl' => array(
			'code' => 'copyuploadbadurl',
			'info' => 'Upload not allowed from this URL.'
		),

		'filename-tooshort' => array(
			'code' => 'filename-tooshort',
			'info' => 'The filename is too short'
		),
		'filename-toolong' => array( 'code' => 'filename-toolong', 'info' => 'The filename is too long' ),
		'illegal-filename' => array(
			'code' => 'illegal-filename',
			'info' => 'The filename is not allowed'
		),
		'filetype-missing' => array(
			'code' => 'filetype-missing',
			'info' => 'The file is missing an extension'
		),

		'mustbeloggedin' => array( 'code' => 'mustbeloggedin', 'info' => 'You must be logged in to $1.' )
	);
	// @codingStandardsIgnoreEnd

	/**
	 * Helper function for readonly errors
	 */
	public function dieReadOnly() {
		$parsed = $this->parseMsg( array( 'readonlytext' ) );
		$this->dieUsage( $parsed['info'], $parsed['code'], /* http error */ 0,
			array( 'readonlyreason' => wfReadOnlyReason() ) );
	}

	/**
	 * Output the error message related to a certain array
	 * @param array|string $error Element of a getUserPermissionsErrors()-style array
	 */
	public function dieUsageMsg( $error ) {
		# most of the time we send a 1 element, so we might as well send it as
		# a string and make this an array here.
		if ( is_string( $error ) ) {
			$error = array( $error );
		}
		$parsed = $this->parseMsg( $error );
		$this->dieUsage( $parsed['info'], $parsed['code'] );
	}

	/**
	 * Will only set a warning instead of failing if the global $wgDebugAPI
	 * is set to true. Otherwise behaves exactly as dieUsageMsg().
	 * @param array|string $error Element of a getUserPermissionsErrors()-style array
	 * @since 1.21
	 */
	public function dieUsageMsgOrDebug( $error ) {
		if ( $this->getConfig()->get( 'DebugAPI' ) !== true ) {
			$this->dieUsageMsg( $error );
		}

		if ( is_string( $error ) ) {
			$error = array( $error );
		}
		$parsed = $this->parseMsg( $error );
		$this->setWarning( '$wgDebugAPI: ' . $parsed['code'] . ' - ' . $parsed['info'] );
	}

	/**
	 * Die with the $prefix.'badcontinue' error. This call is common enough to
	 * make it into the base method.
	 * @param bool $condition Will only die if this value is true
	 * @since 1.21
	 */
	protected function dieContinueUsageIf( $condition ) {
		if ( $condition ) {
			$this->dieUsage(
				'Invalid continue param. You should pass the original value returned by the previous query',
				'badcontinue' );
		}
	}

	/**
	 * Return the error message related to a certain array
	 * @param array $error Element of a getUserPermissionsErrors()-style array
	 * @return array('code' => code, 'info' => info)
	 */
	public function parseMsg( $error ) {
		$error = (array)$error; // It seems strings sometimes make their way in here
		$key = array_shift( $error );

		// Check whether the error array was nested
		// array( array( <code>, <params> ), array( <another_code>, <params> ) )
		if ( is_array( $key ) ) {
			$error = $key;
			$key = array_shift( $error );
		}

		if ( isset( self::$messageMap[$key] ) ) {
			return array(
				'code' => wfMsgReplaceArgs( self::$messageMap[$key]['code'], $error ),
				'info' => wfMsgReplaceArgs( self::$messageMap[$key]['info'], $error )
			);
		}

		// If the key isn't present, throw an "unknown error"
		return $this->parseMsg( array( 'unknownerror', $key ) );
	}

	/**
	 * Internal code errors should be reported with this method
	 * @param string $method Method or function name
	 * @param string $message Error message
	 * @throws MWException
	 */
	protected static function dieDebug( $method, $message ) {
		throw new MWException( "Internal error in $method: $message" );
	}

	/**
	 * Write logging information for API features to a debug log, for usage
	 * analysis.
	 * @param string $feature Feature being used.
	 */
	protected function logFeatureUsage( $feature ) {
		$request = $this->getRequest();
		$s = '"' . addslashes( $feature ) . '"' .
			' "' . wfUrlencode( str_replace( ' ', '_', $this->getUser()->getName() ) ) . '"' .
			' "' . $request->getIP() . '"' .
			' "' . addslashes( $request->getHeader( 'Referer' ) ) . '"' .
			' "' . addslashes( $this->getMain()->getUserAgent() ) . '"';
		wfDebugLog( 'api-feature-usage', $s, 'private' );
	}

	/**@}*/

	/************************************************************************//**
	 * @name   Help message generation
	 * @{
	 */

	/**
	 * Return the description message.
	 *
	 * @return string|array|Message
	 */
	protected function getDescriptionMessage() {
		return "apihelp-{$this->getModulePath()}-description";
	}

	/**
	 * Get final module description, after hooks have had a chance to tweak it as
	 * needed.
	 *
	 * @since 1.25, returns Message[] rather than string[]
	 * @return Message[]
	 */
	public function getFinalDescription() {
		$desc = $this->getDescription();
		Hooks::run( 'APIGetDescription', array( &$this, &$desc ) );
		$desc = self::escapeWikiText( $desc );
		if ( is_array( $desc ) ) {
			$desc = join( "\n", $desc );
		} else {
			$desc = (string)$desc;
		}

		$msg = ApiBase::makeMessage( $this->getDescriptionMessage(), $this->getContext(), array(
			$this->getModulePrefix(),
			$this->getModuleName(),
			$this->getModulePath(),
		) );
		if ( !$msg->exists() ) {
			$msg = $this->msg( 'api-help-fallback-description', $desc );
		}
		$msgs = array( $msg );

		Hooks::run( 'APIGetDescriptionMessages', array( $this, &$msgs ) );

		return $msgs;
	}

	/**
	 * Get final list of parameters, after hooks have had a chance to
	 * tweak it as needed.
	 *
	 * @param int $flags Zero or more flags like GET_VALUES_FOR_HELP
	 * @return array|bool False on no parameters
	 * @since 1.21 $flags param added
	 */
	public function getFinalParams( $flags = 0 ) {
		$params = $this->getAllowedParams( $flags );
		if ( !$params ) {
			$params = array();
		}

		if ( $this->needsToken() ) {
			$params['token'] = array(
				ApiBase::PARAM_TYPE => 'string',
				ApiBase::PARAM_REQUIRED => true,
				ApiBase::PARAM_HELP_MSG => array(
					'api-help-param-token',
					$this->needsToken(),
				),
			) + ( isset( $params['token'] ) ? $params['token'] : array() );
		}

		Hooks::run( 'APIGetAllowedParams', array( &$this, &$params, $flags ) );

		return $params;
	}

	/**
	 * Get final parameter descriptions, after hooks have had a chance to tweak it as
	 * needed.
	 *
	 * @since 1.25, returns array of Message[] rather than array of string[]
	 * @return array Keys are parameter names, values are arrays of Message objects
	 */
	public function getFinalParamDescription() {
		$prefix = $this->getModulePrefix();
		$name = $this->getModuleName();
		$path = $this->getModulePath();

		$desc = $this->getParamDescription();
		Hooks::run( 'APIGetParamDescription', array( &$this, &$desc ) );

		if ( !$desc ) {
			$desc = array();
		}
		$desc = self::escapeWikiText( $desc );

		$params = $this->getFinalParams( ApiBase::GET_VALUES_FOR_HELP );
		$msgs = array();
		foreach ( $params as $param => $settings ) {
			if ( !is_array( $settings ) ) {
				$settings = array();
			}

			$d = isset( $desc[$param] ) ? $desc[$param] : '';
			if ( is_array( $d ) ) {
				// Special handling for prop parameters
				$d = array_map( function ( $line ) {
					if ( preg_match( '/^\s+(\S+)\s+-\s+(.+)$/', $line, $m ) ) {
						$line = "\n;{$m[1]}:{$m[2]}";
					}
					return $line;
				}, $d );
				$d = join( ' ', $d );
			}

			if ( isset( $settings[ApiBase::PARAM_HELP_MSG] ) ) {
				$msg = $settings[ApiBase::PARAM_HELP_MSG];
			} else {
				$msg = $this->msg( "apihelp-{$path}-param-{$param}" );
				if ( !$msg->exists() ) {
					$msg = $this->msg( 'api-help-fallback-parameter', $d );
				}
			}
			$msg = ApiBase::makeMessage( $msg, $this->getContext(),
				array( $prefix, $param, $name, $path ) );
			if ( !$msg ) {
				$this->dieDebug( __METHOD__,
					'Value in ApiBase::PARAM_HELP_MSG is not valid' );
			}
			$msgs[$param] = array( $msg );

			if ( isset( $settings[ApiBase::PARAM_HELP_MSG_PER_VALUE] ) ) {
				if ( !is_array( $settings[ApiBase::PARAM_HELP_MSG_PER_VALUE] ) ) {
					$this->dieDebug( __METHOD__,
						'ApiBase::PARAM_HELP_MSG_PER_VALUE is not valid' );
				}
				if ( !is_array( $settings[ApiBase::PARAM_TYPE] ) ) {
					$this->dieDebug( __METHOD__,
						'ApiBase::PARAM_HELP_MSG_PER_VALUE may only be used when ' .
						'ApiBase::PARAM_TYPE is an array' );
				}

				$valueMsgs = $settings[ApiBase::PARAM_HELP_MSG_PER_VALUE];
				foreach ( $settings[ApiBase::PARAM_TYPE] as $value ) {
					if ( isset( $valueMsgs[$value] ) ) {
						$msg = $valueMsgs[$value];
					} else {
						$msg = "apihelp-{$path}-paramvalue-{$param}-{$value}";
					}
					$m = ApiBase::makeMessage( $msg, $this->getContext(),
						array( $prefix, $param, $name, $path, $value ) );
					if ( $m ) {
						$m = new ApiHelpParamValueMessage(
							$value,
							array( $m->getKey(), 'api-help-param-no-description' ),
							$m->getParams()
						);
						$msgs[$param][] = $m->setContext( $this->getContext() );
					} else {
						$this->dieDebug( __METHOD__,
							"Value in ApiBase::PARAM_HELP_MSG_PER_VALUE for $value is not valid" );
					}
				}
			}

			if ( isset( $settings[ApiBase::PARAM_HELP_MSG_APPEND] ) ) {
				if ( !is_array( $settings[ApiBase::PARAM_HELP_MSG_APPEND] ) ) {
					$this->dieDebug( __METHOD__,
						'Value for ApiBase::PARAM_HELP_MSG_APPEND is not an array' );
				}
				foreach ( $settings[ApiBase::PARAM_HELP_MSG_APPEND] as $m ) {
					$m = ApiBase::makeMessage( $m, $this->getContext(),
						array( $prefix, $param, $name, $path ) );
					if ( $m ) {
						$msgs[$param][] = $m;
					} else {
						$this->dieDebug( __METHOD__,
							'Value in ApiBase::PARAM_HELP_MSG_APPEND is not valid' );
					}
				}
			}
		}

		Hooks::run( 'APIGetParamDescriptionMessages', array( $this, &$msgs ) );

		return $msgs;
	}

	/**
	 * Generates the list of flags for the help screen and for action=paraminfo
	 *
	 * Corresponding messages: api-help-flag-deprecated,
	 * api-help-flag-internal, api-help-flag-readrights,
	 * api-help-flag-writerights, api-help-flag-mustbeposted
	 *
	 * @return string[]
	 */
	protected function getHelpFlags() {
		$flags = array();

		if ( $this->isDeprecated() ) {
			$flags[] = 'deprecated';
		}
		if ( $this->isInternal() ) {
			$flags[] = 'internal';
		}
		if ( $this->isReadMode() ) {
			$flags[] = 'readrights';
		}
		if ( $this->isWriteMode() ) {
			$flags[] = 'writerights';
		}
		if ( $this->mustBePosted() ) {
			$flags[] = 'mustbeposted';
		}

		return $flags;
	}

	/**
	 * Returns information about the source of this module, if known
	 *
	 * Returned array is an array with the following keys:
	 * - path: Install path
	 * - name: Extension name, or "MediaWiki" for core
	 * - namemsg: (optional) i18n message key for a display name
	 * - license-name: (optional) Name of license
	 *
	 * @return array|null
	 */
	protected function getModuleSourceInfo() {
		global $IP;

		if ( $this->mModuleSource !== false ) {
			return $this->mModuleSource;
		}

		// First, try to find where the module comes from...
		$rClass = new ReflectionClass( $this );
		$path = $rClass->getFileName();
		if ( !$path ) {
			// No path known?
			$this->mModuleSource = null;
			return null;
		}
		$path = realpath( $path ) ?: $path;

		// Build map of extension directories to extension info
		if ( self::$extensionInfo === null ) {
			self::$extensionInfo = array(
				realpath( __DIR__ ) ?: __DIR__ => array(
					'path' => $IP,
					'name' => 'MediaWiki',
					'license-name' => 'GPL-2.0+',
				),
				realpath( "$IP/extensions" ) ?: "$IP/extensions" => null,
			);
			$keep = array(
				'path' => null,
				'name' => null,
				'namemsg' => null,
				'license-name' => null,
			);
			foreach ( $this->getConfig()->get( 'ExtensionCredits' ) as $group ) {
				foreach ( $group as $ext ) {
					if ( !isset( $ext['path'] ) || !isset( $ext['name'] ) ) {
						// This shouldn't happen, but does anyway.
						continue;
					}

					$extpath = $ext['path'];
					if ( !is_dir( $extpath ) ) {
						$extpath = dirname( $extpath );
					}
					self::$extensionInfo[realpath( $extpath ) ?: $extpath] =
						array_intersect_key( $ext, $keep );
				}
			}
			foreach ( ExtensionRegistry::getInstance()->getAllThings() as $ext ) {
				$extpath = $ext['path'];
				if ( !is_dir( $extpath ) ) {
					$extpath = dirname( $extpath );
				}
				self::$extensionInfo[realpath( $extpath ) ?: $extpath] =
					array_intersect_key( $ext, $keep );
			}
		}

		// Now traverse parent directories until we find a match or run out of
		// parents.
		do {
			if ( array_key_exists( $path, self::$extensionInfo ) ) {
				// Found it!
				$this->mModuleSource = self::$extensionInfo[$path];
				return $this->mModuleSource;
			}

			$oldpath = $path;
			$path = dirname( $path );
		} while ( $path !== $oldpath );

		// No idea what extension this might be.
		$this->mModuleSource = null;
		return null;
	}

	/**
	 * Called from ApiHelp before the pieces are joined together and returned.
	 *
	 * This exists mainly for ApiMain to add the Permissions and Credits
	 * sections. Other modules probably don't need it.
	 *
	 * @param string[] &$help Array of help data
	 * @param array $options Options passed to ApiHelp::getHelp
	 * @param array &$tocData If a TOC is being generated, this array has keys
	 *   as anchors in the page and values as for Linker::generateTOC().
	 */
	public function modifyHelp( array &$help, array $options, array &$tocData ) {
	}

	/**@}*/

	/************************************************************************//**
	 * @name   Deprecated
	 * @{
	 */

	/// @deprecated since 1.24
	const PROP_ROOT = 'ROOT';
	/// @deprecated since 1.24
	const PROP_LIST = 'LIST';
	/// @deprecated since 1.24
	const PROP_TYPE = 0;
	/// @deprecated since 1.24
	const PROP_NULLABLE = 1;

	/**
	 * Formerly returned a string that identifies the version of the extending
	 * class. Typically included the class name, the svn revision, timestamp,
	 * and last author. Usually done with SVN's Id keyword
	 *
	 * @deprecated since 1.21, version string is no longer supported
	 * @return string
	 */
	public function getVersion() {
		wfDeprecated( __METHOD__, '1.21' );
		return '';
	}

	/**
	 * Formerly used to fetch a list of possible properites in the result,
	 * somehow organized with respect to the prop parameter that causes them to
	 * be returned. The specific semantics of the return value was never
	 * specified. Since this was never possible to be accurately updated, it
	 * has been removed.
	 *
	 * @deprecated since 1.24
	 * @return array|bool
	 */
	protected function getResultProperties() {
		wfDeprecated( __METHOD__, '1.24' );
		return false;
	}

	/**
	 * @see self::getResultProperties()
	 * @deprecated since 1.24
	 * @return array|bool
	 */
	public function getFinalResultProperties() {
		wfDeprecated( __METHOD__, '1.24' );
		return array();
	}

	/**
	 * @see self::getResultProperties()
	 * @deprecated since 1.24
	 */
	protected static function addTokenProperties( &$props, $tokenFunctions ) {
		wfDeprecated( __METHOD__, '1.24' );
	}

	/**
	 * @see self::getPossibleErrors()
	 * @deprecated since 1.24
	 * @return array
	 */
	public function getRequireOnlyOneParameterErrorMessages( $params ) {
		wfDeprecated( __METHOD__, '1.24' );
		return array();
	}

	/**
	 * @see self::getPossibleErrors()
	 * @deprecated since 1.24
	 * @return array
	 */
	public function getRequireMaxOneParameterErrorMessages( $params ) {
		wfDeprecated( __METHOD__, '1.24' );
		return array();
	}

	/**
	 * @see self::getPossibleErrors()
	 * @deprecated since 1.24
	 * @return array
	 */
	public function getRequireAtLeastOneParameterErrorMessages( $params ) {
		wfDeprecated( __METHOD__, '1.24' );
		return array();
	}

	/**
	 * @see self::getPossibleErrors()
	 * @deprecated since 1.24
	 * @return array
	 */
	public function getTitleOrPageIdErrorMessage() {
		wfDeprecated( __METHOD__, '1.24' );
		return array();
	}

	/**
	 * This formerly attempted to return a list of all possible errors returned
	 * by the module. However, this was impossible to maintain in many cases
	 * since errors could come from other areas of MediaWiki and in some cases
	 * from arbitrary extension hooks. Since a partial list claiming to be
	 * comprehensive is unlikely to be useful, it was removed.
	 *
	 * @deprecated since 1.24
	 * @return array
	 */
	public function getPossibleErrors() {
		wfDeprecated( __METHOD__, '1.24' );
		return array();
	}

	/**
	 * @see self::getPossibleErrors()
	 * @deprecated since 1.24
	 * @return array
	 */
	public function getFinalPossibleErrors() {
		wfDeprecated( __METHOD__, '1.24' );
		return array();
	}

	/**
	 * @see self::getPossibleErrors()
	 * @deprecated since 1.24
	 * @return array
	 */
	public function parseErrors( $errors ) {
		wfDeprecated( __METHOD__, '1.24' );
		return array();
	}

	/**
	 * Returns the description string for this module
	 *
	 * Ignored if an i18n message exists for
	 * "apihelp-{$this->getModulePath()}-description".
	 *
	 * @deprecated since 1.25
	 * @return Message|string|array
	 */
	protected function getDescription() {
		return false;
	}

	/**
	 * Returns an array of parameter descriptions.
	 *
	 * For each parameter, ignored if an i18n message exists for the parameter.
	 * By default that message is
	 * "apihelp-{$this->getModulePath()}-param-{$param}", but it may be
	 * overridden using ApiBase::PARAM_HELP_MSG in the data returned by
	 * self::getFinalParams().
	 *
	 * @deprecated since 1.25
	 * @return array|bool False on no parameter descriptions
	 */
	protected function getParamDescription() {
		return array();
	}

	/**
	 * Returns usage examples for this module.
	 *
	 * Return value as an array is either:
	 *  - numeric keys with partial URLs ("api.php?" plus a query string) as
	 *    values
	 *  - sequential numeric keys with even-numbered keys being display-text
	 *    and odd-numbered keys being partial urls
	 *  - partial URLs as keys with display-text (string or array-to-be-joined)
	 *    as values
	 * Return value as a string is the same as an array with a numeric key and
	 * that value, and boolean false means "no examples".
	 *
	 * @deprecated since 1.25, use getExamplesMessages() instead
	 * @return bool|string|array
	 */
	protected function getExamples() {
		return false;
	}

	/**
	 * Generates help message for this module, or false if there is no description
	 * @deprecated since 1.25
	 * @return string|bool
	 */
	public function makeHelpMsg() {
		wfDeprecated( __METHOD__, '1.25' );
		static $lnPrfx = "\n  ";

		$msg = $this->getFinalDescription();

		if ( $msg !== false ) {

			if ( !is_array( $msg ) ) {
				$msg = array(
					$msg
				);
			}
			$msg = $lnPrfx . implode( $lnPrfx, $msg ) . "\n";

			$msg .= $this->makeHelpArrayToString( $lnPrfx, false, $this->getHelpUrls() );

			if ( $this->isReadMode() ) {
				$msg .= "\nThis module requires read rights";
			}
			if ( $this->isWriteMode() ) {
				$msg .= "\nThis module requires write rights";
			}
			if ( $this->mustBePosted() ) {
				$msg .= "\nThis module only accepts POST requests";
			}
			if ( $this->isReadMode() || $this->isWriteMode() ||
				$this->mustBePosted()
			) {
				$msg .= "\n";
			}

			// Parameters
			$paramsMsg = $this->makeHelpMsgParameters();
			if ( $paramsMsg !== false ) {
				$msg .= "Parameters:\n$paramsMsg";
			}

			$examples = $this->getExamples();
			if ( $examples ) {
				if ( !is_array( $examples ) ) {
					$examples = array(
						$examples
					);
				}
				$msg .= "Example" . ( count( $examples ) > 1 ? 's' : '' ) . ":\n";
				foreach ( $examples as $k => $v ) {
					if ( is_numeric( $k ) ) {
						$msg .= "  $v\n";
					} else {
						if ( is_array( $v ) ) {
							$msgExample = implode( "\n", array_map( array( $this, 'indentExampleText' ), $v ) );
						} else {
							$msgExample = "  $v";
						}
						$msgExample .= ":";
						$msg .= wordwrap( $msgExample, 100, "\n" ) . "\n    $k\n";
					}
				}
			}
		}

		return $msg;
	}

	/**
	 * @deprecated since 1.25
	 * @param string $item
	 * @return string
	 */
	private function indentExampleText( $item ) {
		return "  " . $item;
	}

	/**
	 * @deprecated since 1.25
	 * @param string $prefix Text to split output items
	 * @param string $title What is being output
	 * @param string|array $input
	 * @return string
	 */
	protected function makeHelpArrayToString( $prefix, $title, $input ) {
		wfDeprecated( __METHOD__, '1.25' );
		if ( $input === false ) {
			return '';
		}
		if ( !is_array( $input ) ) {
			$input = array( $input );
		}

		if ( count( $input ) > 0 ) {
			if ( $title ) {
				$msg = $title . ( count( $input ) > 1 ? 's' : '' ) . ":\n  ";
			} else {
				$msg = '  ';
			}
			$msg .= implode( $prefix, $input ) . "\n";

			return $msg;
		}

		return '';
	}

	/**
	 * Generates the parameter descriptions for this module, to be displayed in the
	 * module's help.
	 * @deprecated since 1.25
	 * @return string|bool
	 */
	public function makeHelpMsgParameters() {
		wfDeprecated( __METHOD__, '1.25' );
		$params = $this->getFinalParams( ApiBase::GET_VALUES_FOR_HELP );
		if ( $params ) {
			$paramsDescription = $this->getFinalParamDescription();
			$msg = '';
			$paramPrefix = "\n" . str_repeat( ' ', 24 );
			$descWordwrap = "\n" . str_repeat( ' ', 28 );
			foreach ( $params as $paramName => $paramSettings ) {
				$desc = isset( $paramsDescription[$paramName] ) ? $paramsDescription[$paramName] : '';
				if ( is_array( $desc ) ) {
					$desc = implode( $paramPrefix, $desc );
				}

				//handle shorthand
				if ( !is_array( $paramSettings ) ) {
					$paramSettings = array(
						self::PARAM_DFLT => $paramSettings,
					);
				}

				//handle missing type
				if ( !isset( $paramSettings[ApiBase::PARAM_TYPE] ) ) {
					$dflt = isset( $paramSettings[ApiBase::PARAM_DFLT] )
						? $paramSettings[ApiBase::PARAM_DFLT]
						: null;
					if ( is_bool( $dflt ) ) {
						$paramSettings[ApiBase::PARAM_TYPE] = 'boolean';
					} elseif ( is_string( $dflt ) || is_null( $dflt ) ) {
						$paramSettings[ApiBase::PARAM_TYPE] = 'string';
					} elseif ( is_int( $dflt ) ) {
						$paramSettings[ApiBase::PARAM_TYPE] = 'integer';
					}
				}

				if ( isset( $paramSettings[self::PARAM_DEPRECATED] )
					&& $paramSettings[self::PARAM_DEPRECATED]
				) {
					$desc = "DEPRECATED! $desc";
				}

				if ( isset( $paramSettings[self::PARAM_REQUIRED] )
					&& $paramSettings[self::PARAM_REQUIRED]
				) {
					$desc .= $paramPrefix . "This parameter is required";
				}

				$type = isset( $paramSettings[self::PARAM_TYPE] )
					? $paramSettings[self::PARAM_TYPE]
					: null;
				if ( isset( $type ) ) {
					$hintPipeSeparated = true;
					$multi = isset( $paramSettings[self::PARAM_ISMULTI] )
						? $paramSettings[self::PARAM_ISMULTI]
						: false;
					if ( $multi ) {
						$prompt = 'Values (separate with \'|\'): ';
					} else {
						$prompt = 'One value: ';
					}

					if ( $type === 'submodule' ) {
						if ( isset( $paramSettings[self::PARAM_SUBMODULE_MAP] ) ) {
							$type = array_keys( $paramSettings[self::PARAM_SUBMODULE_MAP] );
						} else {
							$type = $this->getModuleManager()->getNames( $paramName );
						}
						sort( $type );
					}
					if ( is_array( $type ) ) {
						$choices = array();
						$nothingPrompt = '';
						foreach ( $type as $t ) {
							if ( $t === '' ) {
								$nothingPrompt = 'Can be empty, or ';
							} else {
								$choices[] = $t;
							}
						}
						$desc .= $paramPrefix . $nothingPrompt . $prompt;
						$choicesstring = implode( ', ', $choices );
						$desc .= wordwrap( $choicesstring, 100, $descWordwrap );
						$hintPipeSeparated = false;
					} else {
						switch ( $type ) {
							case 'namespace':
								// Special handling because namespaces are
								// type-limited, yet they are not given
								$desc .= $paramPrefix . $prompt;
								$desc .= wordwrap( implode( ', ', MWNamespace::getValidNamespaces() ),
									100, $descWordwrap );
								$hintPipeSeparated = false;
								break;
							case 'limit':
								$desc .= $paramPrefix . "No more than {$paramSettings[self::PARAM_MAX]}";
								if ( isset( $paramSettings[self::PARAM_MAX2] ) ) {
									$desc .= " ({$paramSettings[self::PARAM_MAX2]} for bots)";
								}
								$desc .= ' allowed';
								break;
							case 'integer':
								$s = $multi ? 's' : '';
								$hasMin = isset( $paramSettings[self::PARAM_MIN] );
								$hasMax = isset( $paramSettings[self::PARAM_MAX] );
								if ( $hasMin || $hasMax ) {
									if ( !$hasMax ) {
										$intRangeStr = "The value$s must be no less than " .
											"{$paramSettings[self::PARAM_MIN]}";
									} elseif ( !$hasMin ) {
										$intRangeStr = "The value$s must be no more than " .
											"{$paramSettings[self::PARAM_MAX]}";
									} else {
										$intRangeStr = "The value$s must be between " .
											"{$paramSettings[self::PARAM_MIN]} and {$paramSettings[self::PARAM_MAX]}";
									}

									$desc .= $paramPrefix . $intRangeStr;
								}
								break;
							case 'upload':
								$desc .= $paramPrefix . "Must be posted as a file upload using multipart/form-data";
								break;
						}
					}

					if ( $multi ) {
						if ( $hintPipeSeparated ) {
							$desc .= $paramPrefix . "Separate values with '|'";
						}

						$isArray = is_array( $type );
						if ( !$isArray
							|| $isArray && count( $type ) > self::LIMIT_SML1
						) {
							$desc .= $paramPrefix . "Maximum number of values " .
								self::LIMIT_SML1 . " (" . self::LIMIT_SML2 . " for bots)";
						}
					}
				}

				$default = isset( $paramSettings[self::PARAM_DFLT] ) ? $paramSettings[self::PARAM_DFLT] : null;
				if ( !is_null( $default ) && $default !== false ) {
					$desc .= $paramPrefix . "Default: $default";
				}

				$msg .= sprintf( "  %-19s - %s\n", $this->encodeParamName( $paramName ), $desc );
			}

			return $msg;
		}

		return false;
	}

	/**
	 * @deprecated since 1.25, always returns empty string
	 * @param DatabaseBase|bool $db
	 * @return string
	 */
	public function getModuleProfileName( $db = false ) {
		wfDeprecated( __METHOD__, '1.25' );
		return '';
	}

	/**
	 * @deprecated since 1.25
	 */
	public function profileIn() {
		// No wfDeprecated() yet because extensions call this and might need to
		// keep doing so for BC.
	}

	/**
	 * @deprecated since 1.25
	 */
	public function profileOut() {
		// No wfDeprecated() yet because extensions call this and might need to
		// keep doing so for BC.
	}

	/**
	 * @deprecated since 1.25
	 */
	public function safeProfileOut() {
		wfDeprecated( __METHOD__, '1.25' );
	}

	/**
	 * @deprecated since 1.25, always returns 0
	 * @return float
	 */
	public function getProfileTime() {
		wfDeprecated( __METHOD__, '1.25' );
		return 0;
	}

	/**
	 * @deprecated since 1.25
	 */
	public function profileDBIn() {
		wfDeprecated( __METHOD__, '1.25' );
	}

	/**
	 * @deprecated since 1.25
	 */
	public function profileDBOut() {
		wfDeprecated( __METHOD__, '1.25' );
	}

	/**
	 * @deprecated since 1.25, always returns 0
	 * @return float
	 */
	public function getProfileDBTime() {
		wfDeprecated( __METHOD__, '1.25' );
		return 0;
	}

	/**
	 * Get the result data array (read-only)
	 * @deprecated since 1.25, use $this->getResult() methods instead
	 * @return array
	 */
	public function getResultData() {
		wfDeprecated( __METHOD__, '1.25' );
		return $this->getResult()->getData();
	}

<<<<<<< HEAD
=======
	/**
	 * Call wfTransactionalTimeLimit() if this request was POSTed
	 * @since 1.26
	 */
	protected function useTransactionalTimeLimit() {
		if ( $this->getRequest()->wasPosted() ) {
			wfTransactionalTimeLimit();
		}
	}

>>>>>>> 365e22ee
	/**@}*/
}

/**
 * For really cool vim folding this needs to be at the end:
 * vim: foldmarker=@{,@} foldmethod=marker
 */<|MERGE_RESOLUTION|>--- conflicted
+++ resolved
@@ -2886,8 +2886,6 @@
 		return $this->getResult()->getData();
 	}
 
-<<<<<<< HEAD
-=======
 	/**
 	 * Call wfTransactionalTimeLimit() if this request was POSTed
 	 * @since 1.26
@@ -2898,7 +2896,6 @@
 		}
 	}
 
->>>>>>> 365e22ee
 	/**@}*/
 }
 
