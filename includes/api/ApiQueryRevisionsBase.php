--- conflicted
+++ resolved
@@ -219,11 +219,7 @@
 	private function checkRevDel( RevisionRecord $revision, $field ) {
 		$ret = $revision->isDeleted( $field ) ? self::IS_DELETED : 0;
 		if ( $ret ) {
-<<<<<<< HEAD
-			$canSee = $revision->audienceCan( $field, RevisionRecord::FOR_THIS_USER, $this->getUser() );
-=======
 			$canSee = $revision->userCan( $field, $this->getAuthority() );
->>>>>>> 30164539
 			$ret |= ( $canSee ? 0 : self::CANNOT_VIEW );
 		}
 		return $ret;
