<?php
/**
 *
 *
 * Created on Sep 19, 2006
 *
 * Copyright © 2006 Yuri Astrakhan "<Firstname><Lastname>@gmail.com"
 *
 * This program is free software; you can redistribute it and/or modify
 * it under the terms of the GNU General Public License as published by
 * the Free Software Foundation; either version 2 of the License, or
 * (at your option) any later version.
 *
 * This program is distributed in the hope that it will be useful,
 * but WITHOUT ANY WARRANTY; without even the implied warranty of
 * MERCHANTABILITY or FITNESS FOR A PARTICULAR PURPOSE. See the
 * GNU General Public License for more details.
 *
 * You should have received a copy of the GNU General Public License along
 * with this program; if not, write to the Free Software Foundation, Inc.,
 * 51 Franklin Street, Fifth Floor, Boston, MA 02110-1301, USA.
 * http://www.gnu.org/copyleft/gpl.html
 *
 * @file
 */

/**
 * API JSON output formatter
 * @ingroup API
 */
class ApiFormatJson extends ApiFormatBase {

	private $isRaw;

	public function __construct( ApiMain $main, $format ) {
		parent::__construct( $main, $format );
		$this->isRaw = ( $format === 'rawfm' );
<<<<<<< HEAD
=======

		if ( $this->getMain()->getCheck( 'callback' ) ) {
			# T94015: jQuery appends a useless '_' parameter in jsonp mode.
			# Mark the parameter as used in that case to avoid a warning that's
			# outside the control of the end user.
			# (and do it here because ApiMain::reportUnusedParams() gets called
			# before our ::execute())
			$this->getMain()->getCheck( '_' );
		}
>>>>>>> 365e22ee
	}

	public function getMimeType() {
		$params = $this->extractRequestParams();
		// callback:
		if ( isset( $params['callback'] ) ) {
			return 'text/javascript';
		}

		return 'application/json';
	}

<<<<<<< HEAD
	/**
	 * @deprecated since 1.25
	 */
	public function getNeedsRawData() {
		return $this->isRaw;
	}

=======
>>>>>>> 365e22ee
	/**
	 * @deprecated since 1.25
	 */
	public function getWantsHelp() {
		wfDeprecated( __METHOD__, '1.25' );
		// Help is always ugly in JSON
		return false;
	}

	public function execute() {
		$params = $this->extractRequestParams();

		$opt = 0;
		if ( $this->isRaw ) {
			$opt |= FormatJson::ALL_OK;
			$transform = array();
		} else {
			switch ( $params['formatversion'] ) {
				case 1:
					$opt |= $params['utf8'] ? FormatJson::ALL_OK : FormatJson::XMLMETA_OK;
					$transform = array(
						'BC' => array(),
						'Types' => array( 'AssocAsObject' => true ),
						'Strip' => 'all',
					);
					break;

				case 2:
				case 'latest':
					$opt |= $params['ascii'] ? FormatJson::XMLMETA_OK : FormatJson::ALL_OK;
					$transform = array(
						'Types' => array( 'AssocAsObject' => true ),
						'Strip' => 'all',
					);
					break;

				default:
					$this->dieUsage( __METHOD__ . ': Unknown value for \'formatversion\'', 'unknownformatversion' );
			}
		}
		$data = $this->getResult()->getResultData( null, $transform );
		$json = FormatJson::encode( $data, $this->getIsHtml(), $opt );

		// Bug 66776: wfMangleFlashPolicy() is needed to avoid a nasty bug in
		// Flash, but what it does isn't friendly for the API, so we need to
		// work around it.
		if ( preg_match( '/\<\s*cross-domain-policy\s*\>/i', $json ) ) {
			$json = preg_replace(
				'/\<(\s*cross-domain-policy\s*)\>/i', '\\u003C$1\\u003E', $json
			);
		}

		if ( isset( $params['callback'] ) ) {
			$callback = preg_replace( "/[^][.\\'\\\"_A-Za-z0-9]/", '', $params['callback'] );
			# Prepend a comment to try to avoid attacks against content
			# sniffers, such as bug 68187.
			$this->printText( "/**/$callback($json)" );
		} else {
			$this->printText( $json );
		}
	}

	public function getAllowedParams() {
		if ( $this->isRaw ) {
			return array();
		}

		$ret = array(
			'callback' => array(
				ApiBase::PARAM_HELP_MSG => 'apihelp-json-param-callback',
			),
			'utf8' => array(
				ApiBase::PARAM_DFLT => false,
				ApiBase::PARAM_HELP_MSG => 'apihelp-json-param-utf8',
			),
			'ascii' => array(
				ApiBase::PARAM_DFLT => false,
				ApiBase::PARAM_HELP_MSG => 'apihelp-json-param-ascii',
			),
			'formatversion' => array(
				ApiBase::PARAM_TYPE => array( 1, 2, 'latest' ),
				ApiBase::PARAM_DFLT => 1,
				ApiBase::PARAM_HELP_MSG => 'apihelp-json-param-formatversion',
			),
		);
		return $ret;
	}
}<|MERGE_RESOLUTION|>--- conflicted
+++ resolved
@@ -35,8 +35,6 @@
 	public function __construct( ApiMain $main, $format ) {
 		parent::__construct( $main, $format );
 		$this->isRaw = ( $format === 'rawfm' );
-<<<<<<< HEAD
-=======
 
 		if ( $this->getMain()->getCheck( 'callback' ) ) {
 			# T94015: jQuery appends a useless '_' parameter in jsonp mode.
@@ -46,7 +44,6 @@
 			# before our ::execute())
 			$this->getMain()->getCheck( '_' );
 		}
->>>>>>> 365e22ee
 	}
 
 	public function getMimeType() {
@@ -59,16 +56,6 @@
 		return 'application/json';
 	}
 
-<<<<<<< HEAD
-	/**
-	 * @deprecated since 1.25
-	 */
-	public function getNeedsRawData() {
-		return $this->isRaw;
-	}
-
-=======
->>>>>>> 365e22ee
 	/**
 	 * @deprecated since 1.25
 	 */
