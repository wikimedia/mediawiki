--- conflicted
+++ resolved
@@ -353,27 +353,18 @@
 			$title = Title::makeTitle( $row->log_namespace, $row->log_title );
 		}
 
-<<<<<<< HEAD
-		if ( $this->fld_title || $this->fld_ids ) {
-			if ( LogEventsList::isDeleted( $row, LogPage::DELETED_ACTION ) ) {
-				$vals['actionhidden'] = '';
-			} else {
-=======
 		if ( $this->fld_title || $this->fld_ids || $this->fld_details && $row->log_params !== '' ) {
 			if ( LogEventsList::isDeleted( $row, LogPage::DELETED_ACTION ) ) {
 				$vals['actionhidden'] = '';
 				$anyHidden = true;
 			}
 			if ( LogEventsList::userCan( $row, LogPage::DELETED_ACTION, $user ) ) {
->>>>>>> f3d821de
 				if ( $this->fld_title ) {
 					ApiQueryBase::addTitleInfo( $vals, $title );
 				}
 				if ( $this->fld_ids ) {
 					$vals['pageid'] = intval( $row->page_id );
 				}
-<<<<<<< HEAD
-=======
 				if ( $this->fld_details && $row->log_params !== '' ) {
 					self::addLogParams(
 						$this->getResult(),
@@ -385,7 +376,6 @@
 						$logEntry->isLegacy()
 					);
 				}
->>>>>>> f3d821de
 			}
 		}
 
