<?php
/**
 *
 *
 * Created on Sep 25, 2006
 *
 * Copyright © 2006 Yuri Astrakhan "<Firstname><Lastname>@gmail.com"
 *
 * This program is free software; you can redistribute it and/or modify
 * it under the terms of the GNU General Public License as published by
 * the Free Software Foundation; either version 2 of the License, or
 * (at your option) any later version.
 *
 * This program is distributed in the hope that it will be useful,
 * but WITHOUT ANY WARRANTY; without even the implied warranty of
 * MERCHANTABILITY or FITNESS FOR A PARTICULAR PURPOSE. See the
 * GNU General Public License for more details.
 *
 * You should have received a copy of the GNU General Public License along
 * with this program; if not, write to the Free Software Foundation, Inc.,
 * 51 Franklin Street, Fifth Floor, Boston, MA 02110-1301, USA.
 * http://www.gnu.org/copyleft/gpl.html
 *
 * @file
 */

/**
 * A query action to return meta information about the wiki site.
 *
 * @ingroup API
 */
class ApiQuerySiteinfo extends ApiQueryBase {

	public function __construct( ApiQuery $query, $moduleName ) {
		parent::__construct( $query, $moduleName, 'si' );
	}

	public function execute() {
		$params = $this->extractRequestParams();
		$done = array();
		$fit = false;
		foreach ( $params['prop'] as $p ) {
			switch ( $p ) {
				case 'general':
					$fit = $this->appendGeneralInfo( $p );
					break;
				case 'namespaces':
					$fit = $this->appendNamespaces( $p );
					break;
				case 'namespacealiases':
					$fit = $this->appendNamespaceAliases( $p );
					break;
				case 'specialpagealiases':
					$fit = $this->appendSpecialPageAliases( $p );
					break;
				case 'magicwords':
					$fit = $this->appendMagicWords( $p );
					break;
				case 'interwikimap':
					$filteriw = isset( $params['filteriw'] ) ? $params['filteriw'] : false;
					$fit = $this->appendInterwikiMap( $p, $filteriw );
					break;
				case 'dbrepllag':
					$fit = $this->appendDbReplLagInfo( $p, $params['showalldb'] );
					break;
				case 'statistics':
					$fit = $this->appendStatistics( $p );
					break;
				case 'usergroups':
					$fit = $this->appendUserGroups( $p, $params['numberingroup'] );
					break;
				case 'libraries':
					$fit = $this->appendInstalledLibraries( $p );
					break;
				case 'extensions':
					$fit = $this->appendExtensions( $p );
					break;
				case 'fileextensions':
					$fit = $this->appendFileExtensions( $p );
					break;
				case 'rightsinfo':
					$fit = $this->appendRightsInfo( $p );
					break;
				case 'restrictions':
					$fit = $this->appendRestrictions( $p );
					break;
				case 'languages':
					$fit = $this->appendLanguages( $p );
					break;
				case 'skins':
					$fit = $this->appendSkins( $p );
					break;
				case 'extensiontags':
					$fit = $this->appendExtensionTags( $p );
					break;
				case 'functionhooks':
					$fit = $this->appendFunctionHooks( $p );
					break;
				case 'showhooks':
					$fit = $this->appendSubscribedHooks( $p );
					break;
				case 'variables':
					$fit = $this->appendVariables( $p );
					break;
				case 'protocols':
					$fit = $this->appendProtocols( $p );
					break;
				case 'defaultoptions':
					$fit = $this->appendDefaultOptions( $p );
					break;
				default:
					ApiBase::dieDebug( __METHOD__, "Unknown prop=$p" );
			}
			if ( !$fit ) {
				// Abuse siprop as a query-continue parameter
				// and set it to all unprocessed props
				$this->setContinueEnumParameter( 'prop', implode( '|',
					array_diff( $params['prop'], $done ) ) );
				break;
			}
			$done[] = $p;
		}
	}

	protected function appendGeneralInfo( $property ) {
		global $wgContLang;

		$config = $this->getConfig();

		$data = array();
		$mainPage = Title::newMainPage();
		$data['mainpage'] = $mainPage->getPrefixedText();
		$data['base'] = wfExpandUrl( $mainPage->getFullURL(), PROTO_CURRENT );
		$data['sitename'] = $config->get( 'Sitename' );

		// wgLogo can either be a relative or an absolute path
		// make sure we always return an absolute path
		$data['logo'] = wfExpandUrl( $config->get( 'Logo' ), PROTO_RELATIVE );

		$data['generator'] = "MediaWiki {$config->get( 'Version' )}";

		$data['phpversion'] = PHP_VERSION;
		$data['phpsapi'] = PHP_SAPI;
		if ( defined( 'HHVM_VERSION' ) ) {
			$data['hhvmversion'] = HHVM_VERSION;
		}
		$data['dbtype'] = $config->get( 'DBtype' );
		$data['dbversion'] = $this->getDB()->getServerVersion();

		$allowFrom = array( '' );
		$allowException = true;
		if ( !$config->get( 'AllowExternalImages' ) ) {
			$data['imagewhitelistenabled'] = (bool)$config->get( 'EnableImageWhitelist' );
			$allowFrom = $config->get( 'AllowExternalImagesFrom' );
			$allowException = !empty( $allowFrom );
		}
		if ( $allowException ) {
			$data['externalimages'] = (array)$allowFrom;
			ApiResult::setIndexedTagName( $data['externalimages'], 'prefix' );
		}

		$data['langconversion'] = !$config->get( 'DisableLangConversion' );
		$data['titleconversion'] = !$config->get( 'DisableTitleConversion' );

		if ( $wgContLang->linkPrefixExtension() ) {
			$linkPrefixCharset = $wgContLang->linkPrefixCharset();
			$data['linkprefixcharset'] = $linkPrefixCharset;
			// For backwards compatibility
			$data['linkprefix'] = "/^((?>.*[^$linkPrefixCharset]|))(.+)$/sDu";
		} else {
			$data['linkprefixcharset'] = '';
			$data['linkprefix'] = '';
		}

		$linktrail = $wgContLang->linkTrail();
		$data['linktrail'] = $linktrail ?: '';

		$data['legaltitlechars'] = Title::legalChars();
		$data['invalidusernamechars'] = $config->get( 'InvalidUsernameCharacters' );

		global $IP;
		$git = SpecialVersion::getGitHeadSha1( $IP );
		if ( $git ) {
			$data['git-hash'] = $git;
			$data['git-branch'] =
				SpecialVersion::getGitCurrentBranch( $GLOBALS['IP'] );
		} else {
			$svn = SpecialVersion::getSvnRevision( $IP );
			if ( $svn ) {
				$data['rev'] = $svn;
			}
		}

		// 'case-insensitive' option is reserved for future
		$data['case'] = $config->get( 'CapitalLinks' ) ? 'first-letter' : 'case-sensitive';
		$data['lang'] = $config->get( 'LanguageCode' );

		$fallbacks = array();
		foreach ( $wgContLang->getFallbackLanguages() as $code ) {
			$fallbacks[] = array( 'code' => $code );
		}
		$data['fallback'] = $fallbacks;
		ApiResult::setIndexedTagName( $data['fallback'], 'lang' );

		if ( $wgContLang->hasVariants() ) {
			$variants = array();
			foreach ( $wgContLang->getVariants() as $code ) {
				$variants[] = array(
					'code' => $code,
					'name' => $wgContLang->getVariantname( $code ),
				);
			}
			$data['variants'] = $variants;
			ApiResult::setIndexedTagName( $data['variants'], 'lang' );
		}

		$data['rtl'] = $wgContLang->isRTL();
		$data['fallback8bitEncoding'] = $wgContLang->fallback8bitEncoding();

		$data['readonly'] = wfReadOnly();
		if ( $data['readonly'] ) {
			$data['readonlyreason'] = wfReadOnlyReason();
		}
		$data['writeapi'] = (bool)$config->get( 'EnableWriteAPI' );

		$tz = $config->get( 'Localtimezone' );
		$offset = $config->get( 'LocalTZoffset' );
		if ( is_null( $tz ) ) {
			$tz = 'UTC';
			$offset = 0;
		} elseif ( is_null( $offset ) ) {
			$offset = 0;
		}
		$data['timezone'] = $tz;
		$data['timeoffset'] = intval( $offset );
		$data['articlepath'] = $config->get( 'ArticlePath' );
		$data['scriptpath'] = $config->get( 'ScriptPath' );
		$data['script'] = $config->get( 'Script' );
		$data['variantarticlepath'] = $config->get( 'VariantArticlePath' );
		$data[ApiResult::META_BC_BOOLS][] = 'variantarticlepath';
		$data['server'] = $config->get( 'Server' );
		$data['servername'] = $config->get( 'ServerName' );
		$data['wikiid'] = wfWikiID();
		$data['time'] = wfTimestamp( TS_ISO_8601, time() );

		$data['misermode'] = (bool)$config->get( 'MiserMode' );

		$data['maxuploadsize'] = UploadBase::getMaxUploadSize();
		$data['minuploadchunksize'] = (int)$this->getConfig()->get( 'MinUploadChunkSize' );

		$data['thumblimits'] = $config->get( 'ThumbLimits' );
		ApiResult::setArrayType( $data['thumblimits'], 'BCassoc' );
		ApiResult::setIndexedTagName( $data['thumblimits'], 'limit' );
		$data['imagelimits'] = array();
		ApiResult::setArrayType( $data['imagelimits'], 'BCassoc' );
		ApiResult::setIndexedTagName( $data['imagelimits'], 'limit' );
		foreach ( $config->get( 'ImageLimits' ) as $k => $limit ) {
			$data['imagelimits'][$k] = array( 'width' => $limit[0], 'height' => $limit[1] );
		}

		$favicon = $config->get( 'Favicon' );
		if ( !empty( $favicon ) ) {
			// wgFavicon can either be a relative or an absolute path
			// make sure we always return an absolute path
			$data['favicon'] = wfExpandUrl( $favicon, PROTO_RELATIVE );
		}

		Hooks::run( 'APIQuerySiteInfoGeneralInfo', array( $this, &$data ) );

		return $this->getResult()->addValue( 'query', $property, $data );
	}

	protected function appendNamespaces( $property ) {
		global $wgContLang;
		$data = array(
			ApiResult::META_TYPE => 'assoc',
		);
		foreach ( $wgContLang->getFormattedNamespaces() as $ns => $title ) {
			$data[$ns] = array(
				'id' => intval( $ns ),
				'case' => MWNamespace::isCapitalized( $ns ) ? 'first-letter' : 'case-sensitive',
			);
			ApiResult::setContentValue( $data[$ns], 'name', $title );
			$canonical = MWNamespace::getCanonicalName( $ns );

			$data[$ns]['subpages'] = MWNamespace::hasSubpages( $ns );

			if ( $canonical ) {
				$data[$ns]['canonical'] = strtr( $canonical, '_', ' ' );
			}

			$data[$ns]['content'] = MWNamespace::isContent( $ns );
			$data[$ns]['nonincludable'] = MWNamespace::isNonincludable( $ns );

			$contentmodel = MWNamespace::getNamespaceContentModel( $ns );
			if ( $contentmodel ) {
				$data[$ns]['defaultcontentmodel'] = $contentmodel;
			}
		}

<<<<<<< HEAD
=======
		ApiResult::setArrayType( $data, 'assoc' );
>>>>>>> 365e22ee
		ApiResult::setIndexedTagName( $data, 'ns' );

		return $this->getResult()->addValue( 'query', $property, $data );
	}

	protected function appendNamespaceAliases( $property ) {
		global $wgContLang;
		$aliases = array_merge( $this->getConfig()->get( 'NamespaceAliases' ),
			$wgContLang->getNamespaceAliases() );
		$namespaces = $wgContLang->getNamespaces();
		$data = array();
		foreach ( $aliases as $title => $ns ) {
			if ( $namespaces[$ns] == $title ) {
				// Don't list duplicates
				continue;
			}
			$item = array(
				'id' => intval( $ns )
			);
			ApiResult::setContentValue( $item, 'alias', strtr( $title, '_', ' ' ) );
			$data[] = $item;
		}

		sort( $data );

		ApiResult::setIndexedTagName( $data, 'ns' );

		return $this->getResult()->addValue( 'query', $property, $data );
	}

	protected function appendSpecialPageAliases( $property ) {
		global $wgContLang;
		$data = array();
		$aliases = $wgContLang->getSpecialPageAliases();
		foreach ( SpecialPageFactory::getNames() as $specialpage ) {
			if ( isset( $aliases[$specialpage] ) ) {
				$arr = array( 'realname' => $specialpage, 'aliases' => $aliases[$specialpage] );
				ApiResult::setIndexedTagName( $arr['aliases'], 'alias' );
				$data[] = $arr;
			}
		}
		ApiResult::setIndexedTagName( $data, 'specialpage' );

		return $this->getResult()->addValue( 'query', $property, $data );
	}

	protected function appendMagicWords( $property ) {
		global $wgContLang;
		$data = array();
		foreach ( $wgContLang->getMagicWords() as $magicword => $aliases ) {
			$caseSensitive = array_shift( $aliases );
			$arr = array( 'name' => $magicword, 'aliases' => $aliases );
			$arr['case-sensitive'] = (bool)$caseSensitive;
			ApiResult::setIndexedTagName( $arr['aliases'], 'alias' );
			$data[] = $arr;
		}
		ApiResult::setIndexedTagName( $data, 'magicword' );

		return $this->getResult()->addValue( 'query', $property, $data );
	}

	protected function appendInterwikiMap( $property, $filter ) {
		$local = null;
		if ( $filter === 'local' ) {
			$local = 1;
		} elseif ( $filter === '!local' ) {
			$local = 0;
		} elseif ( $filter ) {
			ApiBase::dieDebug( __METHOD__, "Unknown filter=$filter" );
		}

		$params = $this->extractRequestParams();
		$langCode = isset( $params['inlanguagecode'] ) ? $params['inlanguagecode'] : '';
		$langNames = Language::fetchLanguageNames( $langCode );

		$getPrefixes = Interwiki::getAllPrefixes( $local );
		$extraLangPrefixes = $this->getConfig()->get( 'ExtraInterlanguageLinkPrefixes' );
		$localInterwikis = $this->getConfig()->get( 'LocalInterwikis' );
		$data = array();

		foreach ( $getPrefixes as $row ) {
			$prefix = $row['iw_prefix'];
			$val = array();
			$val['prefix'] = $prefix;
			if ( isset( $row['iw_local'] ) && $row['iw_local'] == '1' ) {
				$val['local'] = true;
			}
			if ( isset( $row['iw_trans'] ) && $row['iw_trans'] == '1' ) {
				$val['trans'] = true;
			}

			if ( isset( $langNames[$prefix] ) ) {
				$val['language'] = $langNames[$prefix];
			}
			if ( in_array( $prefix, $localInterwikis ) ) {
				$val['localinterwiki'] = true;
			}
			if ( in_array( $prefix, $extraLangPrefixes ) ) {
				$val['extralanglink'] = true;

				$linktext = wfMessage( "interlanguage-link-$prefix" );
				if ( !$linktext->isDisabled() ) {
					$val['linktext'] = $linktext->text();
				}

				$sitename = wfMessage( "interlanguage-link-sitename-$prefix" );
				if ( !$sitename->isDisabled() ) {
					$val['sitename'] = $sitename->text();
				}
			}

			$val['url'] = wfExpandUrl( $row['iw_url'], PROTO_CURRENT );
			$val['protorel'] = substr( $row['iw_url'], 0, 2 ) == '//';
			if ( isset( $row['iw_wikiid'] ) && $row['iw_wikiid'] !== '' ) {
				$val['wikiid'] = $row['iw_wikiid'];
			}
			if ( isset( $row['iw_api'] ) && $row['iw_api'] !== '' ) {
				$val['api'] = $row['iw_api'];
			}

			$data[] = $val;
		}

		ApiResult::setIndexedTagName( $data, 'iw' );

		return $this->getResult()->addValue( 'query', $property, $data );
	}

	protected function appendDbReplLagInfo( $property, $includeAll ) {
		$data = array();
		$lb = wfGetLB();
		$showHostnames = $this->getConfig()->get( 'ShowHostnames' );
		if ( $includeAll ) {
			if ( !$showHostnames ) {
				$this->dieUsage(
					'Cannot view all servers info unless $wgShowHostnames is true',
					'includeAllDenied'
				);
			}

			$lags = $lb->getLagTimes();
			foreach ( $lags as $i => $lag ) {
				$data[] = array(
					'host' => $lb->getServerName( $i ),
					'lag' => $lag
				);
			}
		} else {
			list( , $lag, $index ) = $lb->getMaxLag();
			$data[] = array(
				'host' => $showHostnames
						? $lb->getServerName( $index )
						: '',
				'lag' => intval( $lag )
			);
		}

		$result = $this->getResult();
		ApiResult::setIndexedTagName( $data, 'db' );

		return $this->getResult()->addValue( 'query', $property, $data );
	}

	protected function appendStatistics( $property ) {
		$data = array();
		$data['pages'] = intval( SiteStats::pages() );
		$data['articles'] = intval( SiteStats::articles() );
		$data['edits'] = intval( SiteStats::edits() );
		$data['images'] = intval( SiteStats::images() );
		$data['users'] = intval( SiteStats::users() );
		$data['activeusers'] = intval( SiteStats::activeUsers() );
		$data['admins'] = intval( SiteStats::numberingroup( 'sysop' ) );
		$data['jobs'] = intval( SiteStats::jobs() );

		Hooks::run( 'APIQuerySiteInfoStatisticsInfo', array( &$data ) );

		return $this->getResult()->addValue( 'query', $property, $data );
	}

	protected function appendUserGroups( $property, $numberInGroup ) {
		$config = $this->getConfig();

		$data = array();
		$result = $this->getResult();
		$allGroups = User::getAllGroups();
		foreach ( $config->get( 'GroupPermissions' ) as $group => $permissions ) {
			$arr = array(
				'name' => $group,
				'rights' => array_keys( $permissions, true ),
			);

			if ( $numberInGroup ) {
				$autopromote = $config->get( 'Autopromote' );

				if ( $group == 'user' ) {
					$arr['number'] = SiteStats::users();
				// '*' and autopromote groups have no size
				} elseif ( $group !== '*' && !isset( $autopromote[$group] ) ) {
					$arr['number'] = SiteStats::numberInGroup( $group );
				}
			}

			$groupArr = array(
				'add' => $config->get( 'AddGroups' ),
				'remove' => $config->get( 'RemoveGroups' ),
				'add-self' => $config->get( 'GroupsAddToSelf' ),
				'remove-self' => $config->get( 'GroupsRemoveFromSelf' )
			);

			foreach ( $groupArr as $type => $rights ) {
				if ( isset( $rights[$group] ) ) {
					$groups = array_intersect( $rights[$group], $allGroups );
					if ( $groups ) {
						$arr[$type] = $groups;
<<<<<<< HEAD
=======
						ApiResult::setArrayType( $arr[$type], 'BCarray' );
>>>>>>> 365e22ee
						ApiResult::setIndexedTagName( $arr[$type], 'group' );
					}
				}
			}

			ApiResult::setIndexedTagName( $arr['rights'], 'permission' );
			$data[] = $arr;
		}

		ApiResult::setIndexedTagName( $data, 'group' );

		return $result->addValue( 'query', $property, $data );
	}

	protected function appendFileExtensions( $property ) {
		$data = array();
		foreach ( array_unique( $this->getConfig()->get( 'FileExtensions' ) ) as $ext ) {
			$data[] = array( 'ext' => $ext );
		}
		ApiResult::setIndexedTagName( $data, 'fe' );

		return $this->getResult()->addValue( 'query', $property, $data );
	}

	protected function appendInstalledLibraries( $property ) {
		global $IP;
		$path = "$IP/composer.lock";
		if ( !file_exists( $path ) ) {
			// Maybe they're using mediawiki/vendor?
			$path = "$IP/vendor/composer.lock";
			if ( !file_exists( $path ) ) {
				return true;
			}
		}

		$data = array();
		$lock = new ComposerLock( $path );
		foreach ( $lock->getInstalledDependencies() as $name => $info ) {
			if ( strpos( $info['type'], 'mediawiki-' ) === 0 ) {
				// Skip any extensions or skins since they'll be listed
				// in their proper section
				continue;
			}
			$data[] = array(
				'name' => $name,
				'version' => $info['version'],
			);
		}
		ApiResult::setIndexedTagName( $data, 'library' );

		return $this->getResult()->addValue( 'query', $property, $data );

	}

	protected function appendExtensions( $property ) {
		$data = array();
		foreach ( $this->getConfig()->get( 'ExtensionCredits' ) as $type => $extensions ) {
			foreach ( $extensions as $ext ) {
				$ret = array();
				$ret['type'] = $type;
				if ( isset( $ext['name'] ) ) {
					$ret['name'] = $ext['name'];
				}
				if ( isset( $ext['namemsg'] ) ) {
					$ret['namemsg'] = $ext['namemsg'];
				}
				if ( isset( $ext['description'] ) ) {
					$ret['description'] = $ext['description'];
				}
				if ( isset( $ext['descriptionmsg'] ) ) {
					// Can be a string or array( key, param1, param2, ... )
					if ( is_array( $ext['descriptionmsg'] ) ) {
						$ret['descriptionmsg'] = $ext['descriptionmsg'][0];
						$ret['descriptionmsgparams'] = array_slice( $ext['descriptionmsg'], 1 );
						ApiResult::setIndexedTagName( $ret['descriptionmsgparams'], 'param' );
					} else {
						$ret['descriptionmsg'] = $ext['descriptionmsg'];
					}
				}
				if ( isset( $ext['author'] ) ) {
					$ret['author'] = is_array( $ext['author'] ) ?
						implode( ', ', $ext['author'] ) : $ext['author'];
				}
				if ( isset( $ext['url'] ) ) {
					$ret['url'] = $ext['url'];
				}
				if ( isset( $ext['version'] ) ) {
					$ret['version'] = $ext['version'];
				} elseif ( isset( $ext['svn-revision'] ) &&
					preg_match( '/\$(?:Rev|LastChangedRevision|Revision): *(\d+)/',
						$ext['svn-revision'], $m )
				) {
					$ret['version'] = 'r' . $m[1];
				}
				if ( isset( $ext['path'] ) ) {
					$extensionPath = dirname( $ext['path'] );
					$gitInfo = new GitInfo( $extensionPath );
					$vcsVersion = $gitInfo->getHeadSHA1();
					if ( $vcsVersion !== false ) {
						$ret['vcs-system'] = 'git';
						$ret['vcs-version'] = $vcsVersion;
						$ret['vcs-url'] = $gitInfo->getHeadViewUrl();
						$vcsDate = $gitInfo->getHeadCommitDate();
						if ( $vcsDate !== false ) {
							$ret['vcs-date'] = wfTimestamp( TS_ISO_8601, $vcsDate );
						}
					} else {
						$svnInfo = SpecialVersion::getSvnInfo( $extensionPath );
						if ( $svnInfo !== false ) {
							$ret['vcs-system'] = 'svn';
							$ret['vcs-version'] = $svnInfo['checkout-rev'];
							$ret['vcs-url'] = isset( $svnInfo['viewvc-url'] ) ? $svnInfo['viewvc-url'] : '';
						}
					}

					if ( SpecialVersion::getExtLicenseFileName( $extensionPath ) ) {
						$ret['license-name'] = isset( $ext['license-name'] ) ? $ext['license-name'] : '';
						$ret['license'] = SpecialPage::getTitleFor(
							'Version',
							"License/{$ext['name']}"
						)->getLinkURL();
					}

					if ( SpecialVersion::getExtAuthorsFileName( $extensionPath ) ) {
						$ret['credits'] = SpecialPage::getTitleFor(
							'Version',
							"Credits/{$ext['name']}"
						)->getLinkURL();
					}
				}
				$data[] = $ret;
			}
		}

		ApiResult::setIndexedTagName( $data, 'ext' );

		return $this->getResult()->addValue( 'query', $property, $data );
	}

	protected function appendRightsInfo( $property ) {
		$config = $this->getConfig();
		$rightsPage = $config->get( 'RightsPage' );
		if ( is_string( $rightsPage ) ) {
			$title = Title::newFromText( $rightsPage );
			$url = wfExpandUrl( $title, PROTO_CURRENT );
		} else {
			$title = false;
			$url = $config->get( 'RightsUrl' );
		}
		$text = $config->get( 'RightsText' );
		if ( !$text && $title ) {
			$text = $title->getPrefixedText();
		}

		$data = array(
			'url' => $url ? $url : '',
			'text' => $text ? $text : ''
		);

		return $this->getResult()->addValue( 'query', $property, $data );
	}

	protected function appendRestrictions( $property ) {
		$config = $this->getConfig();
		$data = array(
			'types' => $config->get( 'RestrictionTypes' ),
			'levels' => $config->get( 'RestrictionLevels' ),
			'cascadinglevels' => $config->get( 'CascadingRestrictionLevels' ),
			'semiprotectedlevels' => $config->get( 'SemiprotectedRestrictionLevels' ),
		);

<<<<<<< HEAD
=======
		ApiResult::setArrayType( $data['types'], 'BCarray' );
		ApiResult::setArrayType( $data['levels'], 'BCarray' );
		ApiResult::setArrayType( $data['cascadinglevels'], 'BCarray' );
		ApiResult::setArrayType( $data['semiprotectedlevels'], 'BCarray' );

>>>>>>> 365e22ee
		ApiResult::setIndexedTagName( $data['types'], 'type' );
		ApiResult::setIndexedTagName( $data['levels'], 'level' );
		ApiResult::setIndexedTagName( $data['cascadinglevels'], 'level' );
		ApiResult::setIndexedTagName( $data['semiprotectedlevels'], 'level' );

		return $this->getResult()->addValue( 'query', $property, $data );
	}

	public function appendLanguages( $property ) {
		$params = $this->extractRequestParams();
		$langCode = isset( $params['inlanguagecode'] ) ? $params['inlanguagecode'] : '';
		$langNames = Language::fetchLanguageNames( $langCode );

		$data = array();

		foreach ( $langNames as $code => $name ) {
			$lang = array( 'code' => $code );
			ApiResult::setContentValue( $lang, 'name', $name );
			$data[] = $lang;
		}
		ApiResult::setIndexedTagName( $data, 'lang' );

		return $this->getResult()->addValue( 'query', $property, $data );
	}

	public function appendSkins( $property ) {
		$data = array();
		$allowed = Skin::getAllowedSkins();
		$default = Skin::normalizeKey( 'default' );
		foreach ( Skin::getSkinNames() as $name => $displayName ) {
			$msg = $this->msg( "skinname-{$name}" );
			$code = $this->getParameter( 'inlanguagecode' );
			if ( $code && Language::isValidCode( $code ) ) {
				$msg->inLanguage( $code );
			} else {
				$msg->inContentLanguage();
			}
			if ( $msg->exists() ) {
				$displayName = $msg->text();
			}
			$skin = array( 'code' => $name );
			ApiResult::setContentValue( $skin, 'name', $displayName );
			if ( !isset( $allowed[$name] ) ) {
				$skin['unusable'] = true;
			}
			if ( $name === $default ) {
				$skin['default'] = true;
			}
			$data[] = $skin;
		}
		ApiResult::setIndexedTagName( $data, 'skin' );

		return $this->getResult()->addValue( 'query', $property, $data );
	}

	public function appendExtensionTags( $property ) {
		global $wgParser;
		$wgParser->firstCallInit();
		$tags = array_map( array( $this, 'formatParserTags' ), $wgParser->getTags() );
<<<<<<< HEAD
=======
		ApiResult::setArrayType( $tags, 'BCarray' );
>>>>>>> 365e22ee
		ApiResult::setIndexedTagName( $tags, 't' );

		return $this->getResult()->addValue( 'query', $property, $tags );
	}

	public function appendFunctionHooks( $property ) {
		global $wgParser;
		$wgParser->firstCallInit();
		$hooks = $wgParser->getFunctionHooks();
<<<<<<< HEAD
=======
		ApiResult::setArrayType( $hooks, 'BCarray' );
>>>>>>> 365e22ee
		ApiResult::setIndexedTagName( $hooks, 'h' );

		return $this->getResult()->addValue( 'query', $property, $hooks );
	}

	public function appendVariables( $property ) {
		$variables = MagicWord::getVariableIDs();
<<<<<<< HEAD
=======
		ApiResult::setArrayType( $variables, 'BCarray' );
>>>>>>> 365e22ee
		ApiResult::setIndexedTagName( $variables, 'v' );

		return $this->getResult()->addValue( 'query', $property, $variables );
	}

	public function appendProtocols( $property ) {
		// Make a copy of the global so we don't try to set the _element key of it - bug 45130
		$protocols = array_values( $this->getConfig()->get( 'UrlProtocols' ) );
<<<<<<< HEAD
=======
		ApiResult::setArrayType( $protocols, 'BCarray' );
>>>>>>> 365e22ee
		ApiResult::setIndexedTagName( $protocols, 'p' );

		return $this->getResult()->addValue( 'query', $property, $protocols );
	}

	public function appendDefaultOptions( $property ) {
		$options = User::getDefaultOptions();
		$options[ApiResult::META_BC_BOOLS] = array_keys( $options );
		return $this->getResult()->addValue( 'query', $property, $options );
	}

	private function formatParserTags( $item ) {
		return "<{$item}>";
	}

	public function appendSubscribedHooks( $property ) {
		$hooks = $this->getConfig()->get( 'Hooks' );
		$myWgHooks = $hooks;
		ksort( $myWgHooks );

		$data = array();
		foreach ( $myWgHooks as $name => $subscribers ) {
			$arr = array(
				'name' => $name,
				'subscribers' => array_map( array( 'SpecialVersion', 'arrayToString' ), $subscribers ),
			);

<<<<<<< HEAD
=======
			ApiResult::setArrayType( $arr['subscribers'], 'BCarray' );
>>>>>>> 365e22ee
			ApiResult::setIndexedTagName( $arr['subscribers'], 's' );
			$data[] = $arr;
		}

		ApiResult::setIndexedTagName( $data, 'hook' );

		return $this->getResult()->addValue( 'query', $property, $data );
	}

	public function getCacheMode( $params ) {
		// Messages for $wgExtraInterlanguageLinkPrefixes depend on user language
		if (
			count( $this->getConfig()->get( 'ExtraInterlanguageLinkPrefixes' ) ) &&
			!is_null( $params['prop'] ) &&
			in_array( 'interwikimap', $params['prop'] )
		) {
			return 'anon-public-user-private';
		}

		return 'public';
	}

	public function getAllowedParams() {
		return array(
			'prop' => array(
				ApiBase::PARAM_DFLT => 'general',
				ApiBase::PARAM_ISMULTI => true,
				ApiBase::PARAM_TYPE => array(
					'general',
					'namespaces',
					'namespacealiases',
					'specialpagealiases',
					'magicwords',
					'interwikimap',
					'dbrepllag',
					'statistics',
					'usergroups',
					'libraries',
					'extensions',
					'fileextensions',
					'rightsinfo',
					'restrictions',
					'languages',
					'skins',
					'extensiontags',
					'functionhooks',
					'showhooks',
					'variables',
					'protocols',
					'defaultoptions',
				),
				ApiBase::PARAM_HELP_MSG_PER_VALUE => array(),
			),
			'filteriw' => array(
				ApiBase::PARAM_TYPE => array(
					'local',
					'!local',
				)
			),
			'showalldb' => false,
			'numberingroup' => false,
			'inlanguagecode' => null,
		);
	}

	protected function getExamplesMessages() {
		return array(
			'action=query&meta=siteinfo&siprop=general|namespaces|namespacealiases|statistics'
				=> 'apihelp-query+siteinfo-example-simple',
			'action=query&meta=siteinfo&siprop=interwikimap&sifilteriw=local'
				=> 'apihelp-query+siteinfo-example-interwiki',
			'action=query&meta=siteinfo&siprop=dbrepllag&sishowalldb='
				=> 'apihelp-query+siteinfo-example-replag',
		);
	}

	public function getHelpUrls() {
		return 'https://www.mediawiki.org/wiki/API:Siteinfo';
	}
}<|MERGE_RESOLUTION|>--- conflicted
+++ resolved
@@ -298,10 +298,7 @@
 			}
 		}
 
-<<<<<<< HEAD
-=======
 		ApiResult::setArrayType( $data, 'assoc' );
->>>>>>> 365e22ee
 		ApiResult::setIndexedTagName( $data, 'ns' );
 
 		return $this->getResult()->addValue( 'query', $property, $data );
@@ -516,10 +513,9 @@
 					$groups = array_intersect( $rights[$group], $allGroups );
 					if ( $groups ) {
 						$arr[$type] = $groups;
-<<<<<<< HEAD
-=======
 						ApiResult::setArrayType( $arr[$type], 'BCarray' );
->>>>>>> 365e22ee
+						ApiResult::setIndexedTagName( $arr[$type], 'group' );
+
 						ApiResult::setIndexedTagName( $arr[$type], 'group' );
 					}
 				}
@@ -691,14 +687,11 @@
 			'semiprotectedlevels' => $config->get( 'SemiprotectedRestrictionLevels' ),
 		);
 
-<<<<<<< HEAD
-=======
 		ApiResult::setArrayType( $data['types'], 'BCarray' );
 		ApiResult::setArrayType( $data['levels'], 'BCarray' );
 		ApiResult::setArrayType( $data['cascadinglevels'], 'BCarray' );
 		ApiResult::setArrayType( $data['semiprotectedlevels'], 'BCarray' );
 
->>>>>>> 365e22ee
 		ApiResult::setIndexedTagName( $data['types'], 'type' );
 		ApiResult::setIndexedTagName( $data['levels'], 'level' );
 		ApiResult::setIndexedTagName( $data['cascadinglevels'], 'level' );
@@ -758,10 +751,7 @@
 		global $wgParser;
 		$wgParser->firstCallInit();
 		$tags = array_map( array( $this, 'formatParserTags' ), $wgParser->getTags() );
-<<<<<<< HEAD
-=======
 		ApiResult::setArrayType( $tags, 'BCarray' );
->>>>>>> 365e22ee
 		ApiResult::setIndexedTagName( $tags, 't' );
 
 		return $this->getResult()->addValue( 'query', $property, $tags );
@@ -771,10 +761,7 @@
 		global $wgParser;
 		$wgParser->firstCallInit();
 		$hooks = $wgParser->getFunctionHooks();
-<<<<<<< HEAD
-=======
 		ApiResult::setArrayType( $hooks, 'BCarray' );
->>>>>>> 365e22ee
 		ApiResult::setIndexedTagName( $hooks, 'h' );
 
 		return $this->getResult()->addValue( 'query', $property, $hooks );
@@ -782,10 +769,7 @@
 
 	public function appendVariables( $property ) {
 		$variables = MagicWord::getVariableIDs();
-<<<<<<< HEAD
-=======
 		ApiResult::setArrayType( $variables, 'BCarray' );
->>>>>>> 365e22ee
 		ApiResult::setIndexedTagName( $variables, 'v' );
 
 		return $this->getResult()->addValue( 'query', $property, $variables );
@@ -794,10 +778,7 @@
 	public function appendProtocols( $property ) {
 		// Make a copy of the global so we don't try to set the _element key of it - bug 45130
 		$protocols = array_values( $this->getConfig()->get( 'UrlProtocols' ) );
-<<<<<<< HEAD
-=======
 		ApiResult::setArrayType( $protocols, 'BCarray' );
->>>>>>> 365e22ee
 		ApiResult::setIndexedTagName( $protocols, 'p' );
 
 		return $this->getResult()->addValue( 'query', $property, $protocols );
@@ -825,10 +806,7 @@
 				'subscribers' => array_map( array( 'SpecialVersion', 'arrayToString' ), $subscribers ),
 			);
 
-<<<<<<< HEAD
-=======
 			ApiResult::setArrayType( $arr['subscribers'], 'BCarray' );
->>>>>>> 365e22ee
 			ApiResult::setIndexedTagName( $arr['subscribers'], 's' );
 			$data[] = $arr;
 		}
