<?php

use LightnCandy\LightnCandy;
use MediaWiki\MainConfigNames;
use MediaWiki\MediaWikiServices;

/**
 * Handles compiling Mustache templates into PHP rendering functions
 *
 * This program is free software; you can redistribute it and/or modify
 * it under the terms of the GNU General Public License as published by
 * the Free Software Foundation; either version 2 of the License, or
 * (at your option) any later version.
 *
 * This program is distributed in the hope that it will be useful,
 * but WITHOUT ANY WARRANTY; without even the implied warranty of
 * MERCHANTABILITY or FITNESS FOR A PARTICULAR PURPOSE. See the
 * GNU General Public License for more details.
 *
 * You should have received a copy of the GNU General Public License along
 * with this program; if not, write to the Free Software Foundation, Inc.,
 * 51 Franklin Street, Fifth Floor, Boston, MA 02110-1301, USA.
 * http://www.gnu.org/copyleft/gpl.html
 *
 * @file
 * @since 1.25
 */
class TemplateParser {

	private const CACHE_VERSION = '2.2.0';
	private const CACHE_TTL = BagOStuff::TTL_WEEK;

	/**
	 * @var BagOStuff
	 */
	private $cache;

	/**
	 * @var string The path to the Mustache templates
	 */
	protected $templateDir;

	/**
	 * @var callable[] Array of cached rendering functions
	 */
	protected $renderers;

	/**
	 * @var int Compilation flags passed to LightnCandy
	 */
	protected $compileFlags;

	/**
	 * @param string|null $templateDir
	 * @param BagOStuff|null $cache Read-write cache
	 */
	public function __construct( $templateDir = null, ?BagOStuff $cache = null ) {
		$this->templateDir = $templateDir ?: __DIR__ . '/templates';
		$this->cache = $cache ?: ObjectCache::getLocalServerInstance( CACHE_ANYTHING );

		// Do not add more flags here without discussion.
		// If you do add more flags, be sure to update unit tests as well.
		$this->compileFlags = LightnCandy::FLAG_ERROR_EXCEPTION | LightnCandy::FLAG_MUSTACHELOOKUP;
	}

	/**
	 * Enable/disable the use of recursive partials.
	 * @param bool $enable
	 */
	public function enableRecursivePartials( $enable ) {
		if ( $enable ) {
			$this->compileFlags |= LightnCandy::FLAG_RUNTIMEPARTIAL;
		} else {
			$this->compileFlags &= ~LightnCandy::FLAG_RUNTIMEPARTIAL;
		}
	}

	/**
	 * Constructs the location of the source Mustache template
	 * @param string $templateName The name of the template
	 * @return string
	 * @throws UnexpectedValueException If $templateName attempts upwards directory traversal
	 */
	protected function getTemplateFilename( $templateName ) {
		// Prevent path traversal. Based on Language::isValidCode().
		// This is for paranoia. The $templateName should never come from
		// untrusted input.
		if (
			strcspn( $templateName, ":/\\\000&<>'\"%" ) !== strlen( $templateName )
		) {
			throw new UnexpectedValueException( "Malformed \$templateName: $templateName" );
		}

		return "{$this->templateDir}/{$templateName}.mustache";
	}

	/**
	 * Returns a given template function if found, otherwise throws an exception.
	 * @param string $templateName The name of the template (without file suffix)
	 * @return callable
	 * @throws RuntimeException When the template file cannot be found
	 * @throws RuntimeException When the compiled template isn't callable. This is indicative of a
	 *  bug in LightnCandy
	 */
	protected function getTemplate( $templateName ) {
		$templateKey = $templateName . '|' . $this->compileFlags;

		// If a renderer has already been defined for this template, reuse it
		if ( isset( $this->renderers[$templateKey] ) &&
			is_callable( $this->renderers[$templateKey] )
		) {
			return $this->renderers[$templateKey];
		}

		// Fetch a secret key for building a keyed hash of the PHP code.
		// Note that this may be called before MediaWiki is fully initialized.
		$secretKey = MediaWikiServices::hasInstance()
<<<<<<< HEAD
			? MediaWikiServices::getInstance()->getMainConfig()->get( 'SecretKey' )
=======
			? MediaWikiServices::getInstance()->getMainConfig()->get( MainConfigNames::SecretKey )
>>>>>>> 3d0ae94b
			: null;

		if ( $secretKey ) {
			// See if the compiled PHP code is stored in the server-local cache.
			$key = $this->cache->makeKey(
				'lightncandy-compiled',
				self::CACHE_VERSION,
				$this->compileFlags,
				$this->templateDir,
				$templateName
			);
			$compiledTemplate = $this->cache->get( $key );

			// 1. Has the template changed since the compiled template was cached? If so, don't use
			// the cached code.
			if ( $compiledTemplate ) {
				$filesHash = FileContentsHasher::getFileContentsHash( $compiledTemplate['files'] );

				if ( $filesHash !== $compiledTemplate['filesHash'] ) {
					$compiledTemplate = null;
				}
			}

			// 2. Is the integrity of the cached PHP code compromised? If so, don't use the cached
			// code.
			if ( $compiledTemplate ) {
				$integrityHash = hash_hmac( 'sha256', $compiledTemplate['phpCode'], $secretKey );

				if ( $integrityHash !== $compiledTemplate['integrityHash'] ) {
					$compiledTemplate = null;
				}
			}

			// We're not using the cached code for whatever reason. Recompile the template and
			// cache it.
			if ( !$compiledTemplate ) {
				$compiledTemplate = $this->compile( $templateName );

				$compiledTemplate['integrityHash'] = hash_hmac(
					'sha256',
					$compiledTemplate['phpCode'],
					$secretKey
				);

				$this->cache->set( $key, $compiledTemplate, self::CACHE_TTL );
			}

		// If there is no secret key available, don't use cache
		} else {
			$compiledTemplate = $this->compile( $templateName );
		}

		$renderer = eval( $compiledTemplate['phpCode'] );
		if ( !is_callable( $renderer ) ) {
			throw new RuntimeException( "Compiled template `{$templateName}` is not callable" );
		}
		$this->renderers[$templateKey] = $renderer;
		return $renderer;
	}

	/**
	 * Compile the Mustache template into PHP code using LightnCandy.
	 *
	 * The compilation step generates both PHP code and metadata, which is also returned in the
	 * result. An example result looks as follows:
	 *
	 *  ```php
	 *  [
	 *    'phpCode' => '...',
	 *    'files' => [
	 *      '/path/to/template.mustache',
	 *      '/path/to/partial1.mustache',
	 *      '/path/to/partial2.mustache',
	 *    'filesHash' => '...'
	 *  ]
	 *  ```
	 *
	 * The `files` entry is a list of the files read during the compilation of the template. Each
	 * entry is the fully-qualified filename, i.e. it includes path information.
	 *
	 * The `filesHash` entry can be used to determine whether the template has changed since it was
	 * last compiled without compiling the template again. Currently, the `filesHash` entry is
	 * generated with FileContentsHasher::getFileContentsHash.
	 *
	 * @param string $templateName The name of the template
	 * @return array An associative array containing the PHP code and metadata about its compilation
	 * @throws Exception Thrown by LightnCandy if it could not compile the Mustache code
	 * @throws RuntimeException If LightnCandy could not compile the Mustache code but did not throw
	 *  an exception. This exception is indicative of a bug in LightnCandy
	 * @suppress PhanTypeMismatchArgument
	 */
	protected function compile( $templateName ) {
		$filename = $this->getTemplateFilename( $templateName );

		if ( !file_exists( $filename ) ) {
			throw new RuntimeException( "Could not find template `{$templateName}` at {$filename}" );
		}

		$files = [ $filename ];
		$contents = file_get_contents( $filename );
		$compiled = LightnCandy::compile(
			$contents,
			[
				'flags' => $this->compileFlags,
				'basedir' => $this->templateDir,
				'fileext' => '.mustache',
				'partialresolver' => function ( $cx, $partialName ) use ( $templateName, &$files ) {
					$filename = "{$this->templateDir}/{$partialName}.mustache";
					if ( !file_exists( $filename ) ) {
						throw new RuntimeException( sprintf(
							'Could not compile template `%s`: Could not find partial `%s` at %s',
							$templateName,
							$partialName,
							$filename
						) );
					}

					$fileContents = file_get_contents( $filename );

					if ( $fileContents === false ) {
						throw new RuntimeException( sprintf(
							'Could not compile template `%s`: Could not find partial `%s` at %s',
							$templateName,
							$partialName,
							$filename
						) );
					}

					$files[] = $filename;

					return $fileContents;
				}
			]
		);
		if ( !$compiled ) {
			// This shouldn't happen because LightnCandy::FLAG_ERROR_EXCEPTION is set
			// Errors should throw exceptions instead of returning false
			// Check anyway for paranoia
			throw new RuntimeException( "Could not compile template `{$filename}`" );
		}

		$files = array_values( array_unique( $files ) );

		return [
			'phpCode' => $compiled,
			'files' => $files,
			'filesHash' => FileContentsHasher::getFileContentsHash( $files ),
		];
	}

	/**
	 * Returns HTML for a given template by calling the template function with the given args
	 *
	 * @code
	 *     echo $templateParser->processTemplate(
	 *         'ExampleTemplate',
	 *         [
	 *             'username' => $user->getName(),
	 *             'message' => 'Hello!'
	 *         ]
	 *     );
	 * @endcode
	 * @param string $templateName The name of the template
	 * @param-taint $templateName exec_misc
	 * @param mixed $args
	 * @param-taint $args none
	 * @param array $scopes
	 * @param-taint $scopes none
	 * @return string
	 */
	public function processTemplate( $templateName, $args, array $scopes = [] ) {
		$template = $this->getTemplate( $templateName );
		return $template( $args, $scopes );
	}
}<|MERGE_RESOLUTION|>--- conflicted
+++ resolved
@@ -115,11 +115,7 @@
 		// Fetch a secret key for building a keyed hash of the PHP code.
 		// Note that this may be called before MediaWiki is fully initialized.
 		$secretKey = MediaWikiServices::hasInstance()
-<<<<<<< HEAD
-			? MediaWikiServices::getInstance()->getMainConfig()->get( 'SecretKey' )
-=======
 			? MediaWikiServices::getInstance()->getMainConfig()->get( MainConfigNames::SecretKey )
->>>>>>> 3d0ae94b
 			: null;
 
 		if ( $secretKey ) {
