<?php

namespace MediaWiki\Widget;

use OOUI\Widget;

/**
 * Expiry widget.
 *
 * Allows the user to toggle between a precise time or enter a relative time,
 * regardless, the value comes in as a relative time.
 *
 * @copyright 2018 MediaWiki Widgets Team and others; see AUTHORS.txt
 * @license MIT
 */
class ExpiryInputWidget extends Widget {

	/**
	 * @var Widget
	 */
	protected $relativeInput;

	/**
	 * @var bool
	 */
	protected $required;

	/**
	 * @param Widget $relativeInput
	 * @param array $options Configuration options
	 */
	public function __construct( Widget $relativeInput, array $options = [] ) {
<<<<<<< HEAD
		$config = \RequestContext::getMain()->getConfig();

=======
>>>>>>> c733c855
		parent::__construct( $options );

		$this->required = $options['required'] ?? false;

		// Properties
		$this->relativeInput = $relativeInput;
		$this->relativeInput->addClasses( [ 'mw-widget-ExpiryWidget-relative' ] );

		// Initialization
		$this
			->addClasses( [
				'mw-widget-ExpiryWidget',
				'mw-widget-ExpiryWidget-hasDatePicker'
			] )
			->appendContent( $this->relativeInput );
	}

	protected function getJavaScriptClassName() {
		return 'mw.widgets.ExpiryWidget';
	}

	/**
	 * @inheritDoc
	 */
	public function getConfig( &$config ) {
		$config['required'] = $this->required;
		$config['relativeInput'] = [];
		$this->relativeInput->getConfig( $config['relativeInput'] );
		return parent::getConfig( $config );
	}
}<|MERGE_RESOLUTION|>--- conflicted
+++ resolved
@@ -30,11 +30,6 @@
 	 * @param array $options Configuration options
 	 */
 	public function __construct( Widget $relativeInput, array $options = [] ) {
-<<<<<<< HEAD
-		$config = \RequestContext::getMain()->getConfig();
-
-=======
->>>>>>> c733c855
 		parent::__construct( $options );
 
 		$this->required = $options['required'] ?? false;
