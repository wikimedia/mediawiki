--- conflicted
+++ resolved
@@ -1123,11 +1123,7 @@
 		} else {
 			$result = 0;
 			for ( $i = 0; $i < strlen( $answer ); $i++ ) {
-<<<<<<< HEAD
-				$result |= ord( $answer{$i} ) ^ ord( $test{$i} );
-=======
 				$result |= ord( $answer[$i] ) ^ ord( $test[$i] );
->>>>>>> f3d821de
 			}
 			$passwordCorrect = ( $result == 0 );
 		}
