<?php
/**
 * Representation of a title within %MediaWiki.
 *
 * See title.txt
 *
 * This program is free software; you can redistribute it and/or modify
 * it under the terms of the GNU General Public License as published by
 * the Free Software Foundation; either version 2 of the License, or
 * (at your option) any later version.
 *
 * This program is distributed in the hope that it will be useful,
 * but WITHOUT ANY WARRANTY; without even the implied warranty of
 * MERCHANTABILITY or FITNESS FOR A PARTICULAR PURPOSE. See the
 * GNU General Public License for more details.
 *
 * You should have received a copy of the GNU General Public License along
 * with this program; if not, write to the Free Software Foundation, Inc.,
 * 51 Franklin Street, Fifth Floor, Boston, MA 02110-1301, USA.
 * http://www.gnu.org/copyleft/gpl.html
 *
 * @file
 */
use MediaWiki\Linker\LinkTarget;

/**
 * Represents a title within MediaWiki.
 * Optionally may contain an interwiki designation or namespace.
 * @note This class can fetch various kinds of data from the database;
 *       however, it does so inefficiently.
 * @note Consider using a TitleValue object instead. TitleValue is more lightweight
 *       and does not rely on global state or the database.
 */
class Title implements LinkTarget {
	/** @var HashBagOStuff */
	static private $titleCache = null;

	/**
	 * Title::newFromText maintains a cache to avoid expensive re-normalization of
	 * commonly used titles. On a batch operation this can become a memory leak
	 * if not bounded. After hitting this many titles reset the cache.
	 */
	const CACHE_MAX = 1000;

	/**
	 * Used to be GAID_FOR_UPDATE define. Used with getArticleID() and friends
	 * to use the master DB
	 */
	const GAID_FOR_UPDATE = 1;

	/**
	 * @name Private member variables
	 * Please use the accessor functions instead.
	 * @private
	 */
	// @{

	/** @var string Text form (spaces not underscores) of the main part */
	public $mTextform = '';

	/** @var string URL-encoded form of the main part */
	public $mUrlform = '';

	/** @var string Main part with underscores */
	public $mDbkeyform = '';

	/** @var string Database key with the initial letter in the case specified by the user */
	protected $mUserCaseDBKey;

	/** @var int Namespace index, i.e. one of the NS_xxxx constants */
	public $mNamespace = NS_MAIN;

	/** @var string Interwiki prefix */
	public $mInterwiki = '';

	/** @var bool Was this Title created from a string with a local interwiki prefix? */
	private $mLocalInterwiki = false;

	/** @var string Title fragment (i.e. the bit after the #) */
	public $mFragment = '';

	/** @var int Article ID, fetched from the link cache on demand */
	public $mArticleID = -1;

	/** @var bool|int ID of most recent revision */
	protected $mLatestID = false;

	/**
	 * @var bool|string ID of the page's content model, i.e. one of the
	 *   CONTENT_MODEL_XXX constants
	 */
	public $mContentModel = false;

	/** @var int Estimated number of revisions; null of not loaded */
	private $mEstimateRevisions;

	/** @var array Array of groups allowed to edit this article */
	public $mRestrictions = [];

	/** @var string|bool */
	protected $mOldRestrictions = false;

	/** @var bool Cascade restrictions on this page to included templates and images? */
	public $mCascadeRestriction;

	/** Caching the results of getCascadeProtectionSources */
	public $mCascadingRestrictions;

	/** @var array When do the restrictions on this page expire? */
	protected $mRestrictionsExpiry = [];

	/** @var bool Are cascading restrictions in effect on this page? */
	protected $mHasCascadingRestrictions;

	/** @var array Where are the cascading restrictions coming from on this page? */
	public $mCascadeSources;

	/** @var bool Boolean for initialisation on demand */
	public $mRestrictionsLoaded = false;

	/** @var string Text form including namespace/interwiki, initialised on demand */
	protected $mPrefixedText = null;

	/** @var mixed Cached value for getTitleProtection (create protection) */
	public $mTitleProtection;

	/**
	 * @var int Namespace index when there is no namespace. Don't change the
	 *   following default, NS_MAIN is hardcoded in several places. See bug 696.
	 *   Zero except in {{transclusion}} tags.
	 */
	public $mDefaultNamespace = NS_MAIN;

	/** @var int The page length, 0 for special pages */
	protected $mLength = -1;

	/** @var null Is the article at this title a redirect? */
	public $mRedirect = null;

	/** @var array Associative array of user ID -> timestamp/false */
	private $mNotificationTimestamp = [];

	/** @var bool Whether a page has any subpages */
	private $mHasSubpages;

	/** @var bool The (string) language code of the page's language and content code. */
	private $mPageLanguage = false;

	/** @var string|bool|null The page language code from the database, null if not saved in
	 * the database or false if not loaded, yet. */
	private $mDbPageLanguage = false;

	/** @var TitleValue A corresponding TitleValue object */
	private $mTitleValue = null;

	/** @var bool Would deleting this page be a big deletion? */
	private $mIsBigDeletion = null;
	// @}

	/**
	 * B/C kludge: provide a TitleParser for use by Title.
	 * Ideally, Title would have no methods that need this.
	 * Avoid usage of this singleton by using TitleValue
	 * and the associated services when possible.
	 *
	 * @return MediaWikiTitleCodec
	 */
	private static function getMediaWikiTitleCodec() {
		global $wgContLang, $wgLocalInterwikis;

		static $titleCodec = null;
		static $titleCodecFingerprint = null;

		// $wgContLang and $wgLocalInterwikis may change (especially while testing),
		// make sure we are using the right one. To detect changes over the course
		// of a request, we remember a fingerprint of the config used to create the
		// codec singleton, and re-create it if the fingerprint doesn't match.
		$fingerprint = spl_object_hash( $wgContLang ) . '|' . implode( '+', $wgLocalInterwikis );

		if ( $fingerprint !== $titleCodecFingerprint ) {
			$titleCodec = null;
		}

		if ( !$titleCodec ) {
			$titleCodec = new MediaWikiTitleCodec(
				$wgContLang,
				GenderCache::singleton(),
				$wgLocalInterwikis
			);
			$titleCodecFingerprint = $fingerprint;
		}

		return $titleCodec;
	}

	/**
	 * B/C kludge: provide a TitleParser for use by Title.
	 * Ideally, Title would have no methods that need this.
	 * Avoid usage of this singleton by using TitleValue
	 * and the associated services when possible.
	 *
	 * @return TitleFormatter
	 */
	private static function getTitleFormatter() {
		// NOTE: we know that getMediaWikiTitleCodec() returns a MediaWikiTitleCodec,
		//      which implements TitleFormatter.
		return self::getMediaWikiTitleCodec();
	}

	function __construct() {
	}

	/**
	 * Create a new Title from a prefixed DB key
	 *
	 * @param string $key The database key, which has underscores
	 *	instead of spaces, possibly including namespace and
	 *	interwiki prefixes
	 * @return Title|null Title, or null on an error
	 */
	public static function newFromDBkey( $key ) {
		$t = new Title();
		$t->mDbkeyform = $key;

		try {
			$t->secureAndSplit();
			return $t;
		} catch ( MalformedTitleException $ex ) {
			return null;
		}
	}

	/**
	 * Create a new Title from a TitleValue
	 *
	 * @param TitleValue $titleValue Assumed to be safe.
	 *
	 * @return Title
	 */
	public static function newFromTitleValue( TitleValue $titleValue ) {
		return self::newFromLinkTarget( $titleValue );
	}

	/**
	 * Create a new Title from a LinkTarget
	 *
	 * @param LinkTarget $linkTarget Assumed to be safe.
	 *
	 * @return Title
	 */
	public static function newFromLinkTarget( LinkTarget $linkTarget ) {
		if ( $linkTarget instanceof Title ) {
			// Special case if it's already a Title object
			return $linkTarget;
		}
		return self::makeTitle(
			$linkTarget->getNamespace(),
			$linkTarget->getText(),
			$linkTarget->getFragment(),
			$linkTarget->getInterwiki()
		);
	}

	/**
	 * Create a new Title from text, such as what one would find in a link. De-
	 * codes any HTML entities in the text.
	 *
	 * @param string|int|null $text The link text; spaces, prefixes, and an
	 *   initial ':' indicating the main namespace are accepted.
	 * @param int $defaultNamespace The namespace to use if none is specified
	 *   by a prefix.  If you want to force a specific namespace even if
	 *   $text might begin with a namespace prefix, use makeTitle() or
	 *   makeTitleSafe().
	 * @throws InvalidArgumentException
	 * @return Title|null Title or null on an error.
	 */
	public static function newFromText( $text, $defaultNamespace = NS_MAIN ) {
		// DWIM: Integers can be passed in here when page titles are used as array keys.
		if ( $text !== null && !is_string( $text ) && !is_int( $text ) ) {
			throw new InvalidArgumentException( '$text must be a string.' );
		}
		if ( $text === null ) {
			return null;
		}

		try {
			return Title::newFromTextThrow( strval( $text ), $defaultNamespace );
		} catch ( MalformedTitleException $ex ) {
			return null;
		}
	}

	/**
	 * Like Title::newFromText(), but throws MalformedTitleException when the title is invalid,
	 * rather than returning null.
	 *
	 * The exception subclasses encode detailed information about why the title is invalid.
	 *
	 * @see Title::newFromText
	 *
	 * @since 1.25
	 * @param string $text Title text to check
	 * @param int $defaultNamespace
	 * @throws MalformedTitleException If the title is invalid
	 * @return Title
	 */
	public static function newFromTextThrow( $text, $defaultNamespace = NS_MAIN ) {
		if ( is_object( $text ) ) {
			throw new MWException( '$text must be a string, given an object' );
		}

		$titleCache = self::getTitleCache();

		// Wiki pages often contain multiple links to the same page.
		// Title normalization and parsing can become expensive on pages with many
		// links, so we can save a little time by caching them.
		// In theory these are value objects and won't get changed...
		if ( $defaultNamespace == NS_MAIN ) {
			$t = $titleCache->get( $text );
			if ( $t ) {
				return $t;
			}
		}

		// Convert things like &eacute; &#257; or &#x3017; into normalized (bug 14952) text
		$filteredText = Sanitizer::decodeCharReferencesAndNormalize( $text );

		$t = new Title();
		$t->mDbkeyform = strtr( $filteredText, ' ', '_' );
		$t->mDefaultNamespace = intval( $defaultNamespace );

		$t->secureAndSplit();
		if ( $defaultNamespace == NS_MAIN ) {
			$titleCache->set( $text, $t );
		}
		return $t;
	}

	/**
	 * THIS IS NOT THE FUNCTION YOU WANT. Use Title::newFromText().
	 *
	 * Example of wrong and broken code:
	 * $title = Title::newFromURL( $wgRequest->getVal( 'title' ) );
	 *
	 * Example of right code:
	 * $title = Title::newFromText( $wgRequest->getVal( 'title' ) );
	 *
	 * Create a new Title from URL-encoded text. Ensures that
	 * the given title's length does not exceed the maximum.
	 *
	 * @param string $url The title, as might be taken from a URL
	 * @return Title|null The new object, or null on an error
	 */
	public static function newFromURL( $url ) {
		$t = new Title();

		# For compatibility with old buggy URLs. "+" is usually not valid in titles,
		# but some URLs used it as a space replacement and they still come
		# from some external search tools.
		if ( strpos( self::legalChars(), '+' ) === false ) {
			$url = strtr( $url, '+', ' ' );
		}

		$t->mDbkeyform = strtr( $url, ' ', '_' );

		try {
			$t->secureAndSplit();
			return $t;
		} catch ( MalformedTitleException $ex ) {
			return null;
		}
	}

	/**
	 * @return HashBagOStuff
	 */
	private static function getTitleCache() {
		if ( self::$titleCache == null ) {
			self::$titleCache = new HashBagOStuff( [ 'maxKeys' => self::CACHE_MAX ] );
		}
		return self::$titleCache;
	}

	/**
	 * Returns a list of fields that are to be selected for initializing Title
	 * objects or LinkCache entries. Uses $wgContentHandlerUseDB to determine
	 * whether to include page_content_model.
	 *
	 * @return array
	 */
	protected static function getSelectFields() {
		global $wgContentHandlerUseDB, $wgPageLanguageUseDB;

		$fields = [
			'page_namespace', 'page_title', 'page_id',
			'page_len', 'page_is_redirect', 'page_latest',
		];

		if ( $wgContentHandlerUseDB ) {
			$fields[] = 'page_content_model';
		}

		if ( $wgPageLanguageUseDB ) {
			$fields[] = 'page_lang';
		}

		return $fields;
	}

	/**
	 * Create a new Title from an article ID
	 *
	 * @param int $id The page_id corresponding to the Title to create
	 * @param int $flags Use Title::GAID_FOR_UPDATE to use master
	 * @return Title|null The new object, or null on an error
	 */
	public static function newFromID( $id, $flags = 0 ) {
		$db = ( $flags & self::GAID_FOR_UPDATE ) ? wfGetDB( DB_MASTER ) : wfGetDB( DB_SLAVE );
		$row = $db->selectRow(
			'page',
			self::getSelectFields(),
			[ 'page_id' => $id ],
			__METHOD__
		);
		if ( $row !== false ) {
			$title = Title::newFromRow( $row );
		} else {
			$title = null;
		}
		return $title;
	}

	/**
	 * Make an array of titles from an array of IDs
	 *
	 * @param int[] $ids Array of IDs
	 * @return Title[] Array of Titles
	 */
	public static function newFromIDs( $ids ) {
		if ( !count( $ids ) ) {
			return [];
		}
		$dbr = wfGetDB( DB_SLAVE );

		$res = $dbr->select(
			'page',
			self::getSelectFields(),
			[ 'page_id' => $ids ],
			__METHOD__
		);

		$titles = [];
		foreach ( $res as $row ) {
			$titles[] = Title::newFromRow( $row );
		}
		return $titles;
	}

	/**
	 * Make a Title object from a DB row
	 *
	 * @param stdClass $row Object database row (needs at least page_title,page_namespace)
	 * @return Title Corresponding Title
	 */
	public static function newFromRow( $row ) {
		$t = self::makeTitle( $row->page_namespace, $row->page_title );
		$t->loadFromRow( $row );
		return $t;
	}

	/**
	 * Load Title object fields from a DB row.
	 * If false is given, the title will be treated as non-existing.
	 *
	 * @param stdClass|bool $row Database row
	 */
	public function loadFromRow( $row ) {
		if ( $row ) { // page found
			if ( isset( $row->page_id ) ) {
				$this->mArticleID = (int)$row->page_id;
			}
			if ( isset( $row->page_len ) ) {
				$this->mLength = (int)$row->page_len;
			}
			if ( isset( $row->page_is_redirect ) ) {
				$this->mRedirect = (bool)$row->page_is_redirect;
			}
			if ( isset( $row->page_latest ) ) {
				$this->mLatestID = (int)$row->page_latest;
			}
			if ( isset( $row->page_content_model ) ) {
				$this->mContentModel = strval( $row->page_content_model );
			} else {
				$this->mContentModel = false; # initialized lazily in getContentModel()
			}
			if ( isset( $row->page_lang ) ) {
				$this->mDbPageLanguage = (string)$row->page_lang;
			}
			if ( isset( $row->page_restrictions ) ) {
				$this->mOldRestrictions = $row->page_restrictions;
			}
		} else { // page not found
			$this->mArticleID = 0;
			$this->mLength = 0;
			$this->mRedirect = false;
			$this->mLatestID = 0;
			$this->mContentModel = false; # initialized lazily in getContentModel()
		}
	}

	/**
	 * Create a new Title from a namespace index and a DB key.
	 * It's assumed that $ns and $title are *valid*, for instance when
	 * they came directly from the database or a special page name.
	 * For convenience, spaces are converted to underscores so that
	 * eg user_text fields can be used directly.
	 *
	 * @param int $ns The namespace of the article
	 * @param string $title The unprefixed database key form
	 * @param string $fragment The link fragment (after the "#")
	 * @param string $interwiki The interwiki prefix
	 * @return Title The new object
	 */
	public static function &makeTitle( $ns, $title, $fragment = '', $interwiki = '' ) {
		$t = new Title();
		$t->mInterwiki = $interwiki;
		$t->mFragment = $fragment;
		$t->mNamespace = $ns = intval( $ns );
		$t->mDbkeyform = strtr( $title, ' ', '_' );
		$t->mArticleID = ( $ns >= 0 ) ? -1 : 0;
		$t->mUrlform = wfUrlencode( $t->mDbkeyform );
		$t->mTextform = strtr( $title, '_', ' ' );
		$t->mContentModel = false; # initialized lazily in getContentModel()
		return $t;
	}

	/**
	 * Create a new Title from a namespace index and a DB key.
	 * The parameters will be checked for validity, which is a bit slower
	 * than makeTitle() but safer for user-provided data.
	 *
	 * @param int $ns The namespace of the article
	 * @param string $title Database key form
	 * @param string $fragment The link fragment (after the "#")
	 * @param string $interwiki Interwiki prefix
	 * @return Title|null The new object, or null on an error
	 */
	public static function makeTitleSafe( $ns, $title, $fragment = '', $interwiki = '' ) {
		if ( !MWNamespace::exists( $ns ) ) {
			return null;
		}

		$t = new Title();
		$t->mDbkeyform = Title::makeName( $ns, $title, $fragment, $interwiki, true );

		try {
			$t->secureAndSplit();
			return $t;
		} catch ( MalformedTitleException $ex ) {
			return null;
		}
	}

	/**
	 * Create a new Title for the Main Page
	 *
	 * @return Title The new object
	 */
	public static function newMainPage() {
		$title = Title::newFromText( wfMessage( 'mainpage' )->inContentLanguage()->text() );
		// Don't give fatal errors if the message is broken
		if ( !$title ) {
			$title = Title::newFromText( 'Main Page' );
		}
		return $title;
	}

	/**
	 * Get the prefixed DB key associated with an ID
	 *
	 * @param int $id The page_id of the article
	 * @return Title|null An object representing the article, or null if no such article was found
	 */
	public static function nameOf( $id ) {
		$dbr = wfGetDB( DB_SLAVE );

		$s = $dbr->selectRow(
			'page',
			[ 'page_namespace', 'page_title' ],
			[ 'page_id' => $id ],
			__METHOD__
		);
		if ( $s === false ) {
			return null;
		}

		$n = self::makeName( $s->page_namespace, $s->page_title );
		return $n;
	}

	/**
	 * Get a regex character class describing the legal characters in a link
	 *
	 * @return string The list of characters, not delimited
	 */
	public static function legalChars() {
		global $wgLegalTitleChars;
		return $wgLegalTitleChars;
	}

	/**
	 * Returns a simple regex that will match on characters and sequences invalid in titles.
	 * Note that this doesn't pick up many things that could be wrong with titles, but that
	 * replacing this regex with something valid will make many titles valid.
	 *
	 * @deprecated since 1.25, use MediaWikiTitleCodec::getTitleInvalidRegex() instead
	 *
	 * @return string Regex string
	 */
	static function getTitleInvalidRegex() {
		wfDeprecated( __METHOD__, '1.25' );
		return MediaWikiTitleCodec::getTitleInvalidRegex();
	}

	/**
	 * Utility method for converting a character sequence from bytes to Unicode.
	 *
	 * Primary usecase being converting $wgLegalTitleChars to a sequence usable in
	 * javascript, as PHP uses UTF-8 bytes where javascript uses Unicode code units.
	 *
	 * @param string $byteClass
	 * @return string
	 */
	public static function convertByteClassToUnicodeClass( $byteClass ) {
		$length = strlen( $byteClass );
		// Input token queue
		$x0 = $x1 = $x2 = '';
		// Decoded queue
		$d0 = $d1 = $d2 = '';
		// Decoded integer codepoints
		$ord0 = $ord1 = $ord2 = 0;
		// Re-encoded queue
		$r0 = $r1 = $r2 = '';
		// Output
		$out = '';
		// Flags
		$allowUnicode = false;
		for ( $pos = 0; $pos < $length; $pos++ ) {
			// Shift the queues down
			$x2 = $x1;
			$x1 = $x0;
			$d2 = $d1;
			$d1 = $d0;
			$ord2 = $ord1;
			$ord1 = $ord0;
			$r2 = $r1;
			$r1 = $r0;
			// Load the current input token and decoded values
			$inChar = $byteClass[$pos];
			if ( $inChar == '\\' ) {
				if ( preg_match( '/x([0-9a-fA-F]{2})/A', $byteClass, $m, 0, $pos + 1 ) ) {
					$x0 = $inChar . $m[0];
					$d0 = chr( hexdec( $m[1] ) );
					$pos += strlen( $m[0] );
				} elseif ( preg_match( '/[0-7]{3}/A', $byteClass, $m, 0, $pos + 1 ) ) {
					$x0 = $inChar . $m[0];
					$d0 = chr( octdec( $m[0] ) );
					$pos += strlen( $m[0] );
				} elseif ( $pos + 1 >= $length ) {
					$x0 = $d0 = '\\';
				} else {
					$d0 = $byteClass[$pos + 1];
					$x0 = $inChar . $d0;
					$pos += 1;
				}
			} else {
				$x0 = $d0 = $inChar;
			}
			$ord0 = ord( $d0 );
			// Load the current re-encoded value
			if ( $ord0 < 32 || $ord0 == 0x7f ) {
				$r0 = sprintf( '\x%02x', $ord0 );
			} elseif ( $ord0 >= 0x80 ) {
				// Allow unicode if a single high-bit character appears
				$r0 = sprintf( '\x%02x', $ord0 );
				$allowUnicode = true;
			} elseif ( strpos( '-\\[]^', $d0 ) !== false ) {
				$r0 = '\\' . $d0;
			} else {
				$r0 = $d0;
			}
			// Do the output
			if ( $x0 !== '' && $x1 === '-' && $x2 !== '' ) {
				// Range
				if ( $ord2 > $ord0 ) {
					// Empty range
				} elseif ( $ord0 >= 0x80 ) {
					// Unicode range
					$allowUnicode = true;
					if ( $ord2 < 0x80 ) {
						// Keep the non-unicode section of the range
						$out .= "$r2-\\x7F";
					}
				} else {
					// Normal range
					$out .= "$r2-$r0";
				}
				// Reset state to the initial value
				$x0 = $x1 = $d0 = $d1 = $r0 = $r1 = '';
			} elseif ( $ord2 < 0x80 ) {
				// ASCII character
				$out .= $r2;
			}
		}
		if ( $ord1 < 0x80 ) {
			$out .= $r1;
		}
		if ( $ord0 < 0x80 ) {
			$out .= $r0;
		}
		if ( $allowUnicode ) {
			$out .= '\u0080-\uFFFF';
		}
		return $out;
	}

	/**
	 * Make a prefixed DB key from a DB key and a namespace index
	 *
	 * @param int $ns Numerical representation of the namespace
	 * @param string $title The DB key form the title
	 * @param string $fragment The link fragment (after the "#")
	 * @param string $interwiki The interwiki prefix
	 * @param bool $canonicalNamespace If true, use the canonical name for
	 *   $ns instead of the localized version.
	 * @return string The prefixed form of the title
	 */
	public static function makeName( $ns, $title, $fragment = '', $interwiki = '',
		$canonicalNamespace = false
	) {
		global $wgContLang;

		if ( $canonicalNamespace ) {
			$namespace = MWNamespace::getCanonicalName( $ns );
		} else {
			$namespace = $wgContLang->getNsText( $ns );
		}
		$name = $namespace == '' ? $title : "$namespace:$title";
		if ( strval( $interwiki ) != '' ) {
			$name = "$interwiki:$name";
		}
		if ( strval( $fragment ) != '' ) {
			$name .= '#' . $fragment;
		}
		return $name;
	}

	/**
	 * Escape a text fragment, say from a link, for a URL
	 *
	 * @param string $fragment Containing a URL or link fragment (after the "#")
	 * @return string Escaped string
	 */
	static function escapeFragmentForURL( $fragment ) {
		# Note that we don't urlencode the fragment.  urlencoded Unicode
		# fragments appear not to work in IE (at least up to 7) or in at least
		# one version of Opera 9.x.  The W3C validator, for one, doesn't seem
		# to care if they aren't encoded.
		return Sanitizer::escapeId( $fragment, 'noninitial' );
	}

	/**
	 * Callback for usort() to do title sorts by (namespace, title)
	 *
	 * @param Title $a
	 * @param Title $b
	 *
	 * @return int Result of string comparison, or namespace comparison
	 */
	public static function compare( $a, $b ) {
		if ( $a->getNamespace() == $b->getNamespace() ) {
			return strcmp( $a->getText(), $b->getText() );
		} else {
			return $a->getNamespace() - $b->getNamespace();
		}
	}

	/**
	 * Determine whether the object refers to a page within
	 * this project (either this wiki or a wiki with a local
	 * interwiki, see https://www.mediawiki.org/wiki/Manual:Interwiki_table#iw_local )
	 *
	 * @return bool True if this is an in-project interwiki link or a wikilink, false otherwise
	 */
	public function isLocal() {
		if ( $this->isExternal() ) {
			$iw = Interwiki::fetch( $this->mInterwiki );
			if ( $iw ) {
				return $iw->isLocal();
			}
		}
		return true;
	}

	/**
	 * Is this Title interwiki?
	 *
	 * @return bool
	 */
	public function isExternal() {
		return $this->mInterwiki !== '';
	}

	/**
	 * Get the interwiki prefix
	 *
	 * Use Title::isExternal to check if a interwiki is set
	 *
	 * @return string Interwiki prefix
	 */
	public function getInterwiki() {
		return $this->mInterwiki;
	}

	/**
	 * Was this a local interwiki link?
	 *
	 * @return bool
	 */
	public function wasLocalInterwiki() {
		return $this->mLocalInterwiki;
	}

	/**
	 * Determine whether the object refers to a page within
	 * this project and is transcludable.
	 *
	 * @return bool True if this is transcludable
	 */
	public function isTrans() {
		if ( !$this->isExternal() ) {
			return false;
		}

		return Interwiki::fetch( $this->mInterwiki )->isTranscludable();
	}

	/**
	 * Returns the DB name of the distant wiki which owns the object.
	 *
	 * @return string The DB name
	 */
	public function getTransWikiID() {
		if ( !$this->isExternal() ) {
			return false;
		}

		return Interwiki::fetch( $this->mInterwiki )->getWikiID();
	}

	/**
	 * Get a TitleValue object representing this Title.
	 *
	 * @note Not all valid Titles have a corresponding valid TitleValue
	 * (e.g. TitleValues cannot represent page-local links that have a
	 * fragment but no title text).
	 *
	 * @return TitleValue|null
	 */
	public function getTitleValue() {
		if ( $this->mTitleValue === null ) {
			try {
				$this->mTitleValue = new TitleValue(
					$this->getNamespace(),
					$this->getDBkey(),
					$this->getFragment(),
					$this->getInterwiki()
				);
			} catch ( InvalidArgumentException $ex ) {
				wfDebug( __METHOD__ . ': Can\'t create a TitleValue for [[' .
					$this->getPrefixedText() . ']]: ' . $ex->getMessage() . "\n" );
			}
		}

		return $this->mTitleValue;
	}

	/**
	 * Get the text form (spaces not underscores) of the main part
	 *
	 * @return string Main part of the title
	 */
	public function getText() {
		return $this->mTextform;
	}

	/**
	 * Get the URL-encoded form of the main part
	 *
	 * @return string Main part of the title, URL-encoded
	 */
	public function getPartialURL() {
		return $this->mUrlform;
	}

	/**
	 * Get the main part with underscores
	 *
	 * @return string Main part of the title, with underscores
	 */
	public function getDBkey() {
		return $this->mDbkeyform;
	}

	/**
	 * Get the DB key with the initial letter case as specified by the user
	 *
	 * @return string DB key
	 */
	function getUserCaseDBKey() {
		if ( !is_null( $this->mUserCaseDBKey ) ) {
			return $this->mUserCaseDBKey;
		} else {
			// If created via makeTitle(), $this->mUserCaseDBKey is not set.
			return $this->mDbkeyform;
		}
	}

	/**
	 * Get the namespace index, i.e. one of the NS_xxxx constants.
	 *
	 * @return int Namespace index
	 */
	public function getNamespace() {
		return $this->mNamespace;
	}

	/**
	 * Get the page's content model id, see the CONTENT_MODEL_XXX constants.
	 *
	 * @param int $flags A bit field; may be Title::GAID_FOR_UPDATE to select for update
	 * @return string Content model id
	 */
	public function getContentModel( $flags = 0 ) {
		if ( !$this->mContentModel && $this->getArticleID( $flags ) ) {
			$linkCache = LinkCache::singleton();
			$linkCache->addLinkObj( $this ); # in case we already had an article ID
			$this->mContentModel = $linkCache->getGoodLinkFieldObj( $this, 'model' );
		}

		if ( !$this->mContentModel ) {
			$this->mContentModel = ContentHandler::getDefaultModelFor( $this );
		}

		return $this->mContentModel;
	}

	/**
	 * Convenience method for checking a title's content model name
	 *
	 * @param string $id The content model ID (use the CONTENT_MODEL_XXX constants).
	 * @return bool True if $this->getContentModel() == $id
	 */
	public function hasContentModel( $id ) {
		return $this->getContentModel() == $id;
	}

	/**
	 * Get the namespace text
	 *
	 * @return string Namespace text
	 */
	public function getNsText() {
		if ( $this->isExternal() ) {
			// This probably shouldn't even happen,
			// but for interwiki transclusion it sometimes does.
			// Use the canonical namespaces if possible to try to
			// resolve a foreign namespace.
			if ( MWNamespace::exists( $this->mNamespace ) ) {
				return MWNamespace::getCanonicalName( $this->mNamespace );
			}
		}

		try {
			$formatter = self::getTitleFormatter();
			return $formatter->getNamespaceName( $this->mNamespace, $this->mDbkeyform );
		} catch ( InvalidArgumentException $ex ) {
			wfDebug( __METHOD__ . ': ' . $ex->getMessage() . "\n" );
			return false;
		}
	}

	/**
	 * Get the namespace text of the subject (rather than talk) page
	 *
	 * @return string Namespace text
	 */
	public function getSubjectNsText() {
		global $wgContLang;
		return $wgContLang->getNsText( MWNamespace::getSubject( $this->mNamespace ) );
	}

	/**
	 * Get the namespace text of the talk page
	 *
	 * @return string Namespace text
	 */
	public function getTalkNsText() {
		global $wgContLang;
		return $wgContLang->getNsText( MWNamespace::getTalk( $this->mNamespace ) );
	}

	/**
	 * Could this title have a corresponding talk page?
	 *
	 * @return bool
	 */
	public function canTalk() {
		return MWNamespace::canTalk( $this->mNamespace );
	}

	/**
	 * Is this in a namespace that allows actual pages?
	 *
	 * @return bool
	 */
	public function canExist() {
		return $this->mNamespace >= NS_MAIN;
	}

	/**
	 * Can this title be added to a user's watchlist?
	 *
	 * @return bool
	 */
	public function isWatchable() {
		return !$this->isExternal() && MWNamespace::isWatchable( $this->getNamespace() );
	}

	/**
	 * Returns true if this is a special page.
	 *
	 * @return bool
	 */
	public function isSpecialPage() {
		return $this->getNamespace() == NS_SPECIAL;
	}

	/**
	 * Returns true if this title resolves to the named special page
	 *
	 * @param string $name The special page name
	 * @return bool
	 */
	public function isSpecial( $name ) {
		if ( $this->isSpecialPage() ) {
			list( $thisName, /* $subpage */ ) = SpecialPageFactory::resolveAlias( $this->getDBkey() );
			if ( $name == $thisName ) {
				return true;
			}
		}
		return false;
	}

	/**
	 * If the Title refers to a special page alias which is not the local default, resolve
	 * the alias, and localise the name as necessary.  Otherwise, return $this
	 *
	 * @return Title
	 */
	public function fixSpecialName() {
		if ( $this->isSpecialPage() ) {
			list( $canonicalName, $par ) = SpecialPageFactory::resolveAlias( $this->mDbkeyform );
			if ( $canonicalName ) {
				$localName = SpecialPageFactory::getLocalNameFor( $canonicalName, $par );
				if ( $localName != $this->mDbkeyform ) {
					return Title::makeTitle( NS_SPECIAL, $localName );
				}
			}
		}
		return $this;
	}

	/**
	 * Returns true if the title is inside the specified namespace.
	 *
	 * Please make use of this instead of comparing to getNamespace()
	 * This function is much more resistant to changes we may make
	 * to namespaces than code that makes direct comparisons.
	 * @param int $ns The namespace
	 * @return bool
	 * @since 1.19
	 */
	public function inNamespace( $ns ) {
		return MWNamespace::equals( $this->getNamespace(), $ns );
	}

	/**
	 * Returns true if the title is inside one of the specified namespaces.
	 *
	 * @param int $namespaces,... The namespaces to check for
	 * @return bool
	 * @since 1.19
	 */
	public function inNamespaces( /* ... */ ) {
		$namespaces = func_get_args();
		if ( count( $namespaces ) > 0 && is_array( $namespaces[0] ) ) {
			$namespaces = $namespaces[0];
		}

		foreach ( $namespaces as $ns ) {
			if ( $this->inNamespace( $ns ) ) {
				return true;
			}
		}

		return false;
	}

	/**
	 * Returns true if the title has the same subject namespace as the
	 * namespace specified.
	 * For example this method will take NS_USER and return true if namespace
	 * is either NS_USER or NS_USER_TALK since both of them have NS_USER
	 * as their subject namespace.
	 *
	 * This is MUCH simpler than individually testing for equivalence
	 * against both NS_USER and NS_USER_TALK, and is also forward compatible.
	 * @since 1.19
	 * @param int $ns
	 * @return bool
	 */
	public function hasSubjectNamespace( $ns ) {
		return MWNamespace::subjectEquals( $this->getNamespace(), $ns );
	}

	/**
	 * Is this Title in a namespace which contains content?
	 * In other words, is this a content page, for the purposes of calculating
	 * statistics, etc?
	 *
	 * @return bool
	 */
	public function isContentPage() {
		return MWNamespace::isContent( $this->getNamespace() );
	}

	/**
	 * Would anybody with sufficient privileges be able to move this page?
	 * Some pages just aren't movable.
	 *
	 * @return bool
	 */
	public function isMovable() {
		if ( !MWNamespace::isMovable( $this->getNamespace() ) || $this->isExternal() ) {
			// Interwiki title or immovable namespace. Hooks don't get to override here
			return false;
		}

		$result = true;
		Hooks::run( 'TitleIsMovable', [ $this, &$result ] );
		return $result;
	}

	/**
	 * Is this the mainpage?
	 * @note Title::newFromText seems to be sufficiently optimized by the title
	 * cache that we don't need to over-optimize by doing direct comparisons and
	 * accidentally creating new bugs where $title->equals( Title::newFromText() )
	 * ends up reporting something differently than $title->isMainPage();
	 *
	 * @since 1.18
	 * @return bool
	 */
	public function isMainPage() {
		return $this->equals( Title::newMainPage() );
	}

	/**
	 * Is this a subpage?
	 *
	 * @return bool
	 */
	public function isSubpage() {
		return MWNamespace::hasSubpages( $this->mNamespace )
			? strpos( $this->getText(), '/' ) !== false
			: false;
	}

	/**
	 * Is this a conversion table for the LanguageConverter?
	 *
	 * @return bool
	 */
	public function isConversionTable() {
		// @todo ConversionTable should become a separate content model.

		return $this->getNamespace() == NS_MEDIAWIKI &&
			strpos( $this->getText(), 'Conversiontable/' ) === 0;
	}

	/**
	 * Does that page contain wikitext, or it is JS, CSS or whatever?
	 *
	 * @return bool
	 */
	public function isWikitextPage() {
		return $this->hasContentModel( CONTENT_MODEL_WIKITEXT );
	}

	/**
	 * Could this page contain custom CSS or JavaScript for the global UI.
	 * This is generally true for pages in the MediaWiki namespace having CONTENT_MODEL_CSS
	 * or CONTENT_MODEL_JAVASCRIPT.
	 *
	 * This method does *not* return true for per-user JS/CSS. Use isCssJsSubpage()
	 * for that!
	 *
	 * Note that this method should not return true for pages that contain and
	 * show "inactive" CSS or JS.
	 *
	 * @return bool
	 * @todo FIXME: Rename to isSiteConfigPage() and remove deprecated hook
	 */
	public function isCssOrJsPage() {
		$isCssOrJsPage = NS_MEDIAWIKI == $this->mNamespace
			&& ( $this->hasContentModel( CONTENT_MODEL_CSS )
				|| $this->hasContentModel( CONTENT_MODEL_JAVASCRIPT ) );

		# @note This hook is also called in ContentHandler::getDefaultModel.
		#   It's called here again to make sure hook functions can force this
		#   method to return true even outside the MediaWiki namespace.

		Hooks::run( 'TitleIsCssOrJsPage', [ $this, &$isCssOrJsPage ], '1.25' );

		return $isCssOrJsPage;
	}

	/**
	 * Is this a .css or .js subpage of a user page?
	 * @return bool
	 * @todo FIXME: Rename to isUserConfigPage()
	 */
	public function isCssJsSubpage() {
		return ( NS_USER == $this->mNamespace && $this->isSubpage()
				&& ( $this->hasContentModel( CONTENT_MODEL_CSS )
					|| $this->hasContentModel( CONTENT_MODEL_JAVASCRIPT ) ) );
	}

	/**
	 * Trim down a .css or .js subpage title to get the corresponding skin name
	 *
	 * @return string Containing skin name from .css or .js subpage title
	 */
	public function getSkinFromCssJsSubpage() {
		$subpage = explode( '/', $this->mTextform );
		$subpage = $subpage[count( $subpage ) - 1];
		$lastdot = strrpos( $subpage, '.' );
		if ( $lastdot === false ) {
			return $subpage; # Never happens: only called for names ending in '.css' or '.js'
		}
		return substr( $subpage, 0, $lastdot );
	}

	/**
	 * Is this a .css subpage of a user page?
	 *
	 * @return bool
	 */
	public function isCssSubpage() {
		return ( NS_USER == $this->mNamespace && $this->isSubpage()
			&& $this->hasContentModel( CONTENT_MODEL_CSS ) );
	}

	/**
	 * Is this a .js subpage of a user page?
	 *
	 * @return bool
	 */
	public function isJsSubpage() {
		return ( NS_USER == $this->mNamespace && $this->isSubpage()
			&& $this->hasContentModel( CONTENT_MODEL_JAVASCRIPT ) );
	}

	/**
	 * Is this a talk page of some sort?
	 *
	 * @return bool
	 */
	public function isTalkPage() {
		return MWNamespace::isTalk( $this->getNamespace() );
	}

	/**
	 * Get a Title object associated with the talk page of this article
	 *
	 * @return Title The object for the talk page
	 */
	public function getTalkPage() {
		return Title::makeTitle( MWNamespace::getTalk( $this->getNamespace() ), $this->getDBkey() );
	}

	/**
	 * Get a title object associated with the subject page of this
	 * talk page
	 *
	 * @return Title The object for the subject page
	 */
	public function getSubjectPage() {
		// Is this the same title?
		$subjectNS = MWNamespace::getSubject( $this->getNamespace() );
		if ( $this->getNamespace() == $subjectNS ) {
			return $this;
		}
		return Title::makeTitle( $subjectNS, $this->getDBkey() );
	}

	/**
	 * Get the other title for this page, if this is a subject page
	 * get the talk page, if it is a subject page get the talk page
	 *
	 * @since 1.25
	 * @throws MWException
	 * @return Title
	 */
	public function getOtherPage() {
		if ( $this->isSpecialPage() ) {
			throw new MWException( 'Special pages cannot have other pages' );
		}
		if ( $this->isTalkPage() ) {
			return $this->getSubjectPage();
		} else {
			return $this->getTalkPage();
		}
	}

	/**
	 * Get the default namespace index, for when there is no namespace
	 *
	 * @return int Default namespace index
	 */
	public function getDefaultNamespace() {
		return $this->mDefaultNamespace;
	}

	/**
	 * Get the Title fragment (i.e.\ the bit after the #) in text form
	 *
	 * Use Title::hasFragment to check for a fragment
	 *
	 * @return string Title fragment
	 */
	public function getFragment() {
		return $this->mFragment;
	}

	/**
	 * Check if a Title fragment is set
	 *
	 * @return bool
	 * @since 1.23
	 */
	public function hasFragment() {
		return $this->mFragment !== '';
	}

	/**
	 * Get the fragment in URL form, including the "#" character if there is one
	 * @return string Fragment in URL form
	 */
	public function getFragmentForURL() {
		if ( !$this->hasFragment() ) {
			return '';
		} else {
			return '#' . Title::escapeFragmentForURL( $this->getFragment() );
		}
	}

	/**
	 * Set the fragment for this title. Removes the first character from the
	 * specified fragment before setting, so it assumes you're passing it with
	 * an initial "#".
	 *
	 * Deprecated for public use, use Title::makeTitle() with fragment parameter,
	 * or Title::createFragmentTarget().
	 * Still in active use privately.
	 *
	 * @private
	 * @param string $fragment Text
	 */
	public function setFragment( $fragment ) {
		$this->mFragment = strtr( substr( $fragment, 1 ), '_', ' ' );
	}

	/**
	 * Creates a new Title for a different fragment of the same page.
	 *
	 * @since 1.27
	 * @param string $fragment
	 * @return Title
	 */
	public function createFragmentTarget( $fragment ) {
		return self::makeTitle(
			$this->getNamespace(),
			$this->getText(),
			$fragment,
			$this->getInterwiki()
		);

	}

	/**
	 * Prefix some arbitrary text with the namespace or interwiki prefix
	 * of this object
	 *
	 * @param string $name The text
	 * @return string The prefixed text
	 */
	private function prefix( $name ) {
		$p = '';
		if ( $this->isExternal() ) {
			$p = $this->mInterwiki . ':';
		}

		if ( 0 != $this->mNamespace ) {
			$p .= $this->getNsText() . ':';
		}
		return $p . $name;
	}

	/**
	 * Get the prefixed database key form
	 *
	 * @return string The prefixed title, with underscores and
	 *  any interwiki and namespace prefixes
	 */
	public function getPrefixedDBkey() {
		$s = $this->prefix( $this->mDbkeyform );
		$s = strtr( $s, ' ', '_' );
		return $s;
	}

	/**
	 * Get the prefixed title with spaces.
	 * This is the form usually used for display
	 *
	 * @return string The prefixed title, with spaces
	 */
	public function getPrefixedText() {
		if ( $this->mPrefixedText === null ) {
			$s = $this->prefix( $this->mTextform );
			$s = strtr( $s, '_', ' ' );
			$this->mPrefixedText = $s;
		}
		return $this->mPrefixedText;
	}

	/**
	 * Return a string representation of this title
	 *
	 * @return string Representation of this title
	 */
	public function __toString() {
		return $this->getPrefixedText();
	}

	/**
	 * Get the prefixed title with spaces, plus any fragment
	 * (part beginning with '#')
	 *
	 * @return string The prefixed title, with spaces and the fragment, including '#'
	 */
	public function getFullText() {
		$text = $this->getPrefixedText();
		if ( $this->hasFragment() ) {
			$text .= '#' . $this->getFragment();
		}
		return $text;
	}

	/**
	 * Get the root page name text without a namespace, i.e. the leftmost part before any slashes
	 *
	 * @par Example:
	 * @code
	 * Title::newFromText('User:Foo/Bar/Baz')->getRootText();
	 * # returns: 'Foo'
	 * @endcode
	 *
	 * @return string Root name
	 * @since 1.20
	 */
	public function getRootText() {
		if ( !MWNamespace::hasSubpages( $this->mNamespace ) ) {
			return $this->getText();
		}

		return strtok( $this->getText(), '/' );
	}

	/**
	 * Get the root page name title, i.e. the leftmost part before any slashes
	 *
	 * @par Example:
	 * @code
	 * Title::newFromText('User:Foo/Bar/Baz')->getRootTitle();
	 * # returns: Title{User:Foo}
	 * @endcode
	 *
	 * @return Title Root title
	 * @since 1.20
	 */
	public function getRootTitle() {
		return Title::makeTitle( $this->getNamespace(), $this->getRootText() );
	}

	/**
	 * Get the base page name without a namespace, i.e. the part before the subpage name
	 *
	 * @par Example:
	 * @code
	 * Title::newFromText('User:Foo/Bar/Baz')->getBaseText();
	 * # returns: 'Foo/Bar'
	 * @endcode
	 *
	 * @return string Base name
	 */
	public function getBaseText() {
		if ( !MWNamespace::hasSubpages( $this->mNamespace ) ) {
			return $this->getText();
		}

		$parts = explode( '/', $this->getText() );
		# Don't discard the real title if there's no subpage involved
		if ( count( $parts ) > 1 ) {
			unset( $parts[count( $parts ) - 1] );
		}
		return implode( '/', $parts );
	}

	/**
	 * Get the base page name title, i.e. the part before the subpage name
	 *
	 * @par Example:
	 * @code
	 * Title::newFromText('User:Foo/Bar/Baz')->getBaseTitle();
	 * # returns: Title{User:Foo/Bar}
	 * @endcode
	 *
	 * @return Title Base title
	 * @since 1.20
	 */
	public function getBaseTitle() {
		return Title::makeTitle( $this->getNamespace(), $this->getBaseText() );
	}

	/**
	 * Get the lowest-level subpage name, i.e. the rightmost part after any slashes
	 *
	 * @par Example:
	 * @code
	 * Title::newFromText('User:Foo/Bar/Baz')->getSubpageText();
	 * # returns: "Baz"
	 * @endcode
	 *
	 * @return string Subpage name
	 */
	public function getSubpageText() {
		if ( !MWNamespace::hasSubpages( $this->mNamespace ) ) {
			return $this->mTextform;
		}
		$parts = explode( '/', $this->mTextform );
		return $parts[count( $parts ) - 1];
	}

	/**
	 * Get the title for a subpage of the current page
	 *
	 * @par Example:
	 * @code
	 * Title::newFromText('User:Foo/Bar/Baz')->getSubpage("Asdf");
	 * # returns: Title{User:Foo/Bar/Baz/Asdf}
	 * @endcode
	 *
	 * @param string $text The subpage name to add to the title
	 * @return Title Subpage title
	 * @since 1.20
	 */
	public function getSubpage( $text ) {
		return Title::makeTitleSafe( $this->getNamespace(), $this->getText() . '/' . $text );
	}

	/**
	 * Get a URL-encoded form of the subpage text
	 *
	 * @return string URL-encoded subpage name
	 */
	public function getSubpageUrlForm() {
		$text = $this->getSubpageText();
		$text = wfUrlencode( strtr( $text, ' ', '_' ) );
		return $text;
	}

	/**
	 * Get a URL-encoded title (not an actual URL) including interwiki
	 *
	 * @return string The URL-encoded form
	 */
	public function getPrefixedURL() {
		$s = $this->prefix( $this->mDbkeyform );
		$s = wfUrlencode( strtr( $s, ' ', '_' ) );
		return $s;
	}

	/**
	 * Helper to fix up the get{Canonical,Full,Link,Local,Internal}URL args
	 * get{Canonical,Full,Link,Local,Internal}URL methods accepted an optional
	 * second argument named variant. This was deprecated in favor
	 * of passing an array of option with a "variant" key
	 * Once $query2 is removed for good, this helper can be dropped
	 * and the wfArrayToCgi moved to getLocalURL();
	 *
	 * @since 1.19 (r105919)
	 * @param array|string $query
	 * @param bool $query2
	 * @return string
	 */
	private static function fixUrlQueryArgs( $query, $query2 = false ) {
		if ( $query2 !== false ) {
			wfDeprecated( "Title::get{Canonical,Full,Link,Local,Internal}URL " .
				"method called with a second parameter is deprecated. Add your " .
				"parameter to an array passed as the first parameter.", "1.19" );
		}
		if ( is_array( $query ) ) {
			$query = wfArrayToCgi( $query );
		}
		if ( $query2 ) {
			if ( is_string( $query2 ) ) {
				// $query2 is a string, we will consider this to be
				// a deprecated $variant argument and add it to the query
				$query2 = wfArrayToCgi( [ 'variant' => $query2 ] );
			} else {
				$query2 = wfArrayToCgi( $query2 );
			}
			// If we have $query content add a & to it first
			if ( $query ) {
				$query .= '&';
			}
			// Now append the queries together
			$query .= $query2;
		}
		return $query;
	}

	/**
	 * Get a real URL referring to this title, with interwiki link and
	 * fragment
	 *
	 * @see self::getLocalURL for the arguments.
	 * @see wfExpandUrl
	 * @param array|string $query
	 * @param bool $query2
	 * @param string $proto Protocol type to use in URL
	 * @return string The URL
	 */
	public function getFullURL( $query = '', $query2 = false, $proto = PROTO_RELATIVE ) {
		$query = self::fixUrlQueryArgs( $query, $query2 );

		# Hand off all the decisions on urls to getLocalURL
		$url = $this->getLocalURL( $query );

		# Expand the url to make it a full url. Note that getLocalURL has the
		# potential to output full urls for a variety of reasons, so we use
		# wfExpandUrl instead of simply prepending $wgServer
		$url = wfExpandUrl( $url, $proto );

		# Finally, add the fragment.
		$url .= $this->getFragmentForURL();

		Hooks::run( 'GetFullURL', [ &$this, &$url, $query ] );
		return $url;
	}

	/**
	 * Get a url appropriate for making redirects based on an untrusted url arg
	 *
	 * This is basically the same as getFullUrl(), but in the case of external
	 * interwikis, we send the user to a landing page, to prevent possible
	 * phishing attacks and the like.
	 *
	 * @note Uses current protocol by default, since technically relative urls
	 *   aren't allowed in redirects per HTTP spec, so this is not suitable for
	 *   places where the url gets cached, as might pollute between
	 *   https and non-https users.
	 * @see self::getLocalURL for the arguments.
	 * @param array|string $query
	 * @param string $proto Protocol type to use in URL
	 * @return String. A url suitable to use in an HTTP location header.
	 */
	public function getFullUrlForRedirect( $query = '', $proto = PROTO_CURRENT ) {
		$target = $this;
		if ( $this->isExternal() ) {
			$target = SpecialPage::getTitleFor(
				'GoToInterwiki',
				$this->getPrefixedDBKey()
			);
		}
		return $target->getFullUrl( $query, false, $proto );
	}

	/**
	 * Get a URL with no fragment or server name (relative URL) from a Title object.
	 * If this page is generated with action=render, however,
	 * $wgServer is prepended to make an absolute URL.
	 *
	 * @see self::getFullURL to always get an absolute URL.
	 * @see self::getLinkURL to always get a URL that's the simplest URL that will be
	 *  valid to link, locally, to the current Title.
	 * @see self::newFromText to produce a Title object.
	 *
	 * @param string|array $query An optional query string,
	 *   not used for interwiki links. Can be specified as an associative array as well,
	 *   e.g., array( 'action' => 'edit' ) (keys and values will be URL-escaped).
	 *   Some query patterns will trigger various shorturl path replacements.
	 * @param array $query2 An optional secondary query array. This one MUST
	 *   be an array. If a string is passed it will be interpreted as a deprecated
	 *   variant argument and urlencoded into a variant= argument.
	 *   This second query argument will be added to the $query
	 *   The second parameter is deprecated since 1.19. Pass it as a key,value
	 *   pair in the first parameter array instead.
	 *
	 * @return string String of the URL.
	 */
	public function getLocalURL( $query = '', $query2 = false ) {
		global $wgArticlePath, $wgScript, $wgServer, $wgRequest;

		$query = self::fixUrlQueryArgs( $query, $query2 );

		$interwiki = Interwiki::fetch( $this->mInterwiki );
		if ( $interwiki ) {
			$namespace = $this->getNsText();
			if ( $namespace != '' ) {
				# Can this actually happen? Interwikis shouldn't be parsed.
				# Yes! It can in interwiki transclusion. But... it probably shouldn't.
				$namespace .= ':';
			}
			$url = $interwiki->getURL( $namespace . $this->getDBkey() );
			$url = wfAppendQuery( $url, $query );
		} else {
			$dbkey = wfUrlencode( $this->getPrefixedDBkey() );
			if ( $query == '' ) {
				$url = str_replace( '$1', $dbkey, $wgArticlePath );
				Hooks::run( 'GetLocalURL::Article', [ &$this, &$url ] );
			} else {
				global $wgVariantArticlePath, $wgActionPaths, $wgContLang;
				$url = false;
				$matches = [];

				if ( !empty( $wgActionPaths )
					&& preg_match( '/^(.*&|)action=([^&]*)(&(.*)|)$/', $query, $matches )
				) {
					$action = urldecode( $matches[2] );
					if ( isset( $wgActionPaths[$action] ) ) {
						$query = $matches[1];
						if ( isset( $matches[4] ) ) {
							$query .= $matches[4];
						}
						$url = str_replace( '$1', $dbkey, $wgActionPaths[$action] );
						if ( $query != '' ) {
							$url = wfAppendQuery( $url, $query );
						}
					}
				}

				if ( $url === false
					&& $wgVariantArticlePath
					&& $wgContLang->getCode() === $this->getPageLanguage()->getCode()
					&& $this->getPageLanguage()->hasVariants()
					&& preg_match( '/^variant=([^&]*)$/', $query, $matches )
				) {
					$variant = urldecode( $matches[1] );
					if ( $this->getPageLanguage()->hasVariant( $variant ) ) {
						// Only do the variant replacement if the given variant is a valid
						// variant for the page's language.
						$url = str_replace( '$2', urlencode( $variant ), $wgVariantArticlePath );
						$url = str_replace( '$1', $dbkey, $url );
					}
				}

				if ( $url === false ) {
					if ( $query == '-' ) {
						$query = '';
					}
					$url = "{$wgScript}?title={$dbkey}&{$query}";
				}
			}

			Hooks::run( 'GetLocalURL::Internal', [ &$this, &$url, $query ] );

			// @todo FIXME: This causes breakage in various places when we
			// actually expected a local URL and end up with dupe prefixes.
			if ( $wgRequest->getVal( 'action' ) == 'render' ) {
				$url = $wgServer . $url;
			}
		}
		Hooks::run( 'GetLocalURL', [ &$this, &$url, $query ] );
		return $url;
	}

	/**
	 * Get a URL that's the simplest URL that will be valid to link, locally,
	 * to the current Title.  It includes the fragment, but does not include
	 * the server unless action=render is used (or the link is external).  If
	 * there's a fragment but the prefixed text is empty, we just return a link
	 * to the fragment.
	 *
	 * The result obviously should not be URL-escaped, but does need to be
	 * HTML-escaped if it's being output in HTML.
	 *
	 * @param array $query
	 * @param bool $query2
	 * @param string $proto Protocol to use; setting this will cause a full URL to be used
	 * @see self::getLocalURL for the arguments.
	 * @return string The URL
	 */
	public function getLinkURL( $query = '', $query2 = false, $proto = PROTO_RELATIVE ) {
		if ( $this->isExternal() || $proto !== PROTO_RELATIVE ) {
			$ret = $this->getFullURL( $query, $query2, $proto );
		} elseif ( $this->getPrefixedText() === '' && $this->hasFragment() ) {
			$ret = $this->getFragmentForURL();
		} else {
			$ret = $this->getLocalURL( $query, $query2 ) . $this->getFragmentForURL();
		}
		return $ret;
	}

	/**
	 * Get the URL form for an internal link.
	 * - Used in various CDN-related code, in case we have a different
	 * internal hostname for the server from the exposed one.
	 *
	 * This uses $wgInternalServer to qualify the path, or $wgServer
	 * if $wgInternalServer is not set. If the server variable used is
	 * protocol-relative, the URL will be expanded to http://
	 *
	 * @see self::getLocalURL for the arguments.
	 * @return string The URL
	 */
	public function getInternalURL( $query = '', $query2 = false ) {
		global $wgInternalServer, $wgServer;
		$query = self::fixUrlQueryArgs( $query, $query2 );
		$server = $wgInternalServer !== false ? $wgInternalServer : $wgServer;
		$url = wfExpandUrl( $server . $this->getLocalURL( $query ), PROTO_HTTP );
		Hooks::run( 'GetInternalURL', [ &$this, &$url, $query ] );
		return $url;
	}

	/**
	 * Get the URL for a canonical link, for use in things like IRC and
	 * e-mail notifications. Uses $wgCanonicalServer and the
	 * GetCanonicalURL hook.
	 *
	 * NOTE: Unlike getInternalURL(), the canonical URL includes the fragment
	 *
	 * @see self::getLocalURL for the arguments.
	 * @return string The URL
	 * @since 1.18
	 */
	public function getCanonicalURL( $query = '', $query2 = false ) {
		$query = self::fixUrlQueryArgs( $query, $query2 );
		$url = wfExpandUrl( $this->getLocalURL( $query ) . $this->getFragmentForURL(), PROTO_CANONICAL );
		Hooks::run( 'GetCanonicalURL', [ &$this, &$url, $query ] );
		return $url;
	}

	/**
	 * Get the edit URL for this Title
	 *
	 * @return string The URL, or a null string if this is an interwiki link
	 */
	public function getEditURL() {
		if ( $this->isExternal() ) {
			return '';
		}
		$s = $this->getLocalURL( 'action=edit' );

		return $s;
	}

	/**
	 * Can $user perform $action on this page?
	 * This skips potentially expensive cascading permission checks
	 * as well as avoids expensive error formatting
	 *
	 * Suitable for use for nonessential UI controls in common cases, but
	 * _not_ for functional access control.
	 *
	 * May provide false positives, but should never provide a false negative.
	 *
	 * @param string $action Action that permission needs to be checked for
	 * @param User $user User to check (since 1.19); $wgUser will be used if not provided.
	 * @return bool
	 */
	public function quickUserCan( $action, $user = null ) {
		return $this->userCan( $action, $user, false );
	}

	/**
	 * Can $user perform $action on this page?
	 *
	 * @param string $action Action that permission needs to be checked for
	 * @param User $user User to check (since 1.19); $wgUser will be used if not
	 *   provided.
	 * @param string $rigor Same format as Title::getUserPermissionsErrors()
	 * @return bool
	 */
	public function userCan( $action, $user = null, $rigor = 'secure' ) {
		if ( !$user instanceof User ) {
			global $wgUser;
			$user = $wgUser;
		}

		return !count( $this->getUserPermissionsErrorsInternal( $action, $user, $rigor, true ) );
	}

	/**
	 * Can $user perform $action on this page?
	 *
	 * @todo FIXME: This *does not* check throttles (User::pingLimiter()).
	 *
	 * @param string $action Action that permission needs to be checked for
	 * @param User $user User to check
	 * @param string $rigor One of (quick,full,secure)
	 *   - quick  : does cheap permission checks from slaves (usable for GUI creation)
	 *   - full   : does cheap and expensive checks possibly from a slave
	 *   - secure : does cheap and expensive checks, using the master as needed
	 * @param array $ignoreErrors Array of Strings Set this to a list of message keys
	 *   whose corresponding errors may be ignored.
	 * @return array Array of arrays of the arguments to wfMessage to explain permissions problems.
	 */
	public function getUserPermissionsErrors(
		$action, $user, $rigor = 'secure', $ignoreErrors = []
	) {
		$errors = $this->getUserPermissionsErrorsInternal( $action, $user, $rigor );

		// Remove the errors being ignored.
		foreach ( $errors as $index => $error ) {
			$errKey = is_array( $error ) ? $error[0] : $error;

			if ( in_array( $errKey, $ignoreErrors ) ) {
				unset( $errors[$index] );
			}
			if ( $errKey instanceof MessageSpecifier && in_array( $errKey->getKey(), $ignoreErrors ) ) {
				unset( $errors[$index] );
			}
		}

		return $errors;
	}

	/**
	 * Permissions checks that fail most often, and which are easiest to test.
	 *
	 * @param string $action The action to check
	 * @param User $user User to check
	 * @param array $errors List of current errors
	 * @param string $rigor Same format as Title::getUserPermissionsErrors()
	 * @param bool $short Short circuit on first error
	 *
	 * @return array List of errors
	 */
	private function checkQuickPermissions( $action, $user, $errors, $rigor, $short ) {
		if ( !Hooks::run( 'TitleQuickPermissions',
			[ $this, $user, $action, &$errors, ( $rigor !== 'quick' ), $short ] )
		) {
			return $errors;
		}

		if ( $action == 'create' ) {
			if (
				( $this->isTalkPage() && !$user->isAllowed( 'createtalk' ) ) ||
				( !$this->isTalkPage() && !$user->isAllowed( 'createpage' ) )
			) {
				$errors[] = $user->isAnon() ? [ 'nocreatetext' ] : [ 'nocreate-loggedin' ];
			}
		} elseif ( $action == 'move' ) {
			if ( !$user->isAllowed( 'move-rootuserpages' )
					&& $this->mNamespace == NS_USER && !$this->isSubpage() ) {
				// Show user page-specific message only if the user can move other pages
				$errors[] = [ 'cant-move-user-page' ];
			}

			// Check if user is allowed to move files if it's a file
			if ( $this->mNamespace == NS_FILE && !$user->isAllowed( 'movefile' ) ) {
				$errors[] = [ 'movenotallowedfile' ];
			}

			// Check if user is allowed to move category pages if it's a category page
			if ( $this->mNamespace == NS_CATEGORY && !$user->isAllowed( 'move-categorypages' ) ) {
				$errors[] = [ 'cant-move-category-page' ];
			}

			if ( !$user->isAllowed( 'move' ) ) {
				// User can't move anything
				$userCanMove = User::groupHasPermission( 'user', 'move' );
				$autoconfirmedCanMove = User::groupHasPermission( 'autoconfirmed', 'move' );
				if ( $user->isAnon() && ( $userCanMove || $autoconfirmedCanMove ) ) {
					// custom message if logged-in users without any special rights can move
					$errors[] = [ 'movenologintext' ];
				} else {
					$errors[] = [ 'movenotallowed' ];
				}
			}
		} elseif ( $action == 'move-target' ) {
			if ( !$user->isAllowed( 'move' ) ) {
				// User can't move anything
				$errors[] = [ 'movenotallowed' ];
			} elseif ( !$user->isAllowed( 'move-rootuserpages' )
					&& $this->mNamespace == NS_USER && !$this->isSubpage() ) {
				// Show user page-specific message only if the user can move other pages
				$errors[] = [ 'cant-move-to-user-page' ];
			} elseif ( !$user->isAllowed( 'move-categorypages' )
					&& $this->mNamespace == NS_CATEGORY ) {
				// Show category page-specific message only if the user can move other pages
				$errors[] = [ 'cant-move-to-category-page' ];
			}
		} elseif ( !$user->isAllowed( $action ) ) {
			$errors[] = $this->missingPermissionError( $action, $short );
		}

		return $errors;
	}

	/**
	 * Add the resulting error code to the errors array
	 *
	 * @param array $errors List of current errors
	 * @param array $result Result of errors
	 *
	 * @return array List of errors
	 */
	private function resultToError( $errors, $result ) {
		if ( is_array( $result ) && count( $result ) && !is_array( $result[0] ) ) {
			// A single array representing an error
			$errors[] = $result;
		} elseif ( is_array( $result ) && is_array( $result[0] ) ) {
			// A nested array representing multiple errors
			$errors = array_merge( $errors, $result );
		} elseif ( $result !== '' && is_string( $result ) ) {
			// A string representing a message-id
			$errors[] = [ $result ];
		} elseif ( $result instanceof MessageSpecifier ) {
			// A message specifier representing an error
			$errors[] = [ $result ];
		} elseif ( $result === false ) {
			// a generic "We don't want them to do that"
			$errors[] = [ 'badaccess-group0' ];
		}
		return $errors;
	}

	/**
	 * Check various permission hooks
	 *
	 * @param string $action The action to check
	 * @param User $user User to check
	 * @param array $errors List of current errors
	 * @param string $rigor Same format as Title::getUserPermissionsErrors()
	 * @param bool $short Short circuit on first error
	 *
	 * @return array List of errors
	 */
	private function checkPermissionHooks( $action, $user, $errors, $rigor, $short ) {
		// Use getUserPermissionsErrors instead
		$result = '';
		if ( !Hooks::run( 'userCan', [ &$this, &$user, $action, &$result ] ) ) {
			return $result ? [] : [ [ 'badaccess-group0' ] ];
		}
		// Check getUserPermissionsErrors hook
		if ( !Hooks::run( 'getUserPermissionsErrors', [ &$this, &$user, $action, &$result ] ) ) {
			$errors = $this->resultToError( $errors, $result );
		}
		// Check getUserPermissionsErrorsExpensive hook
		if (
			$rigor !== 'quick'
			&& !( $short && count( $errors ) > 0 )
			&& !Hooks::run( 'getUserPermissionsErrorsExpensive', [ &$this, &$user, $action, &$result ] )
		) {
			$errors = $this->resultToError( $errors, $result );
		}

		return $errors;
	}

	/**
	 * Check permissions on special pages & namespaces
	 *
	 * @param string $action The action to check
	 * @param User $user User to check
	 * @param array $errors List of current errors
	 * @param string $rigor Same format as Title::getUserPermissionsErrors()
	 * @param bool $short Short circuit on first error
	 *
	 * @return array List of errors
	 */
	private function checkSpecialsAndNSPermissions( $action, $user, $errors, $rigor, $short ) {
		# Only 'createaccount' can be performed on special pages,
		# which don't actually exist in the DB.
		if ( NS_SPECIAL == $this->mNamespace && $action !== 'createaccount' ) {
			$errors[] = [ 'ns-specialprotected' ];
		}

		# Check $wgNamespaceProtection for restricted namespaces
		if ( $this->isNamespaceProtected( $user ) ) {
			$ns = $this->mNamespace == NS_MAIN ?
				wfMessage( 'nstab-main' )->text() : $this->getNsText();
			$errors[] = $this->mNamespace == NS_MEDIAWIKI ?
				[ 'protectedinterface', $action ] : [ 'namespaceprotected', $ns, $action ];
		}

		return $errors;
	}

	/**
	 * Check CSS/JS sub-page permissions
	 *
	 * @param string $action The action to check
	 * @param User $user User to check
	 * @param array $errors List of current errors
	 * @param string $rigor Same format as Title::getUserPermissionsErrors()
	 * @param bool $short Short circuit on first error
	 *
	 * @return array List of errors
	 */
	private function checkCSSandJSPermissions( $action, $user, $errors, $rigor, $short ) {
		# Protect css/js subpages of user pages
		# XXX: this might be better using restrictions
		# XXX: right 'editusercssjs' is deprecated, for backward compatibility only
		if ( $action != 'patrol' && !$user->isAllowed( 'editusercssjs' ) ) {
			if ( preg_match( '/^' . preg_quote( $user->getName(), '/' ) . '\//', $this->mTextform ) ) {
				if ( $this->isCssSubpage() && !$user->isAllowedAny( 'editmyusercss', 'editusercss' ) ) {
					$errors[] = [ 'mycustomcssprotected', $action ];
				} elseif ( $this->isJsSubpage() && !$user->isAllowedAny( 'editmyuserjs', 'edituserjs' ) ) {
					$errors[] = [ 'mycustomjsprotected', $action ];
				}
			} else {
				if ( $this->isCssSubpage() && !$user->isAllowed( 'editusercss' ) ) {
					$errors[] = [ 'customcssprotected', $action ];
				} elseif ( $this->isJsSubpage() && !$user->isAllowed( 'edituserjs' ) ) {
					$errors[] = [ 'customjsprotected', $action ];
				}
			}
		}

		return $errors;
	}

	/**
	 * Check against page_restrictions table requirements on this
	 * page. The user must possess all required rights for this
	 * action.
	 *
	 * @param string $action The action to check
	 * @param User $user User to check
	 * @param array $errors List of current errors
	 * @param string $rigor Same format as Title::getUserPermissionsErrors()
	 * @param bool $short Short circuit on first error
	 *
	 * @return array List of errors
	 */
	private function checkPageRestrictions( $action, $user, $errors, $rigor, $short ) {
		foreach ( $this->getRestrictions( $action ) as $right ) {
			// Backwards compatibility, rewrite sysop -> editprotected
			if ( $right == 'sysop' ) {
				$right = 'editprotected';
			}
			// Backwards compatibility, rewrite autoconfirmed -> editsemiprotected
			if ( $right == 'autoconfirmed' ) {
				$right = 'editsemiprotected';
			}
			if ( $right == '' ) {
				continue;
			}
			if ( !$user->isAllowed( $right ) ) {
				$errors[] = [ 'protectedpagetext', $right, $action ];
			} elseif ( $this->mCascadeRestriction && !$user->isAllowed( 'protect' ) ) {
				$errors[] = [ 'protectedpagetext', 'protect', $action ];
			}
		}

		return $errors;
	}

	/**
	 * Check restrictions on cascading pages.
	 *
	 * @param string $action The action to check
	 * @param User $user User to check
	 * @param array $errors List of current errors
	 * @param string $rigor Same format as Title::getUserPermissionsErrors()
	 * @param bool $short Short circuit on first error
	 *
	 * @return array List of errors
	 */
	private function checkCascadingSourcesRestrictions( $action, $user, $errors, $rigor, $short ) {
		if ( $rigor !== 'quick' && !$this->isCssJsSubpage() ) {
			# We /could/ use the protection level on the source page, but it's
			# fairly ugly as we have to establish a precedence hierarchy for pages
			# included by multiple cascade-protected pages. So just restrict
			# it to people with 'protect' permission, as they could remove the
			# protection anyway.
			list( $cascadingSources, $restrictions ) = $this->getCascadeProtectionSources();
			# Cascading protection depends on more than this page...
			# Several cascading protected pages may include this page...
			# Check each cascading level
			# This is only for protection restrictions, not for all actions
			if ( isset( $restrictions[$action] ) ) {
				foreach ( $restrictions[$action] as $right ) {
					// Backwards compatibility, rewrite sysop -> editprotected
					if ( $right == 'sysop' ) {
						$right = 'editprotected';
					}
					// Backwards compatibility, rewrite autoconfirmed -> editsemiprotected
					if ( $right == 'autoconfirmed' ) {
						$right = 'editsemiprotected';
					}
					if ( $right != '' && !$user->isAllowedAll( 'protect', $right ) ) {
						$pages = '';
						foreach ( $cascadingSources as $page ) {
							$pages .= '* [[:' . $page->getPrefixedText() . "]]\n";
						}
						$errors[] = [ 'cascadeprotected', count( $cascadingSources ), $pages, $action ];
					}
				}
			}
		}

		return $errors;
	}

	/**
	 * Check action permissions not already checked in checkQuickPermissions
	 *
	 * @param string $action The action to check
	 * @param User $user User to check
	 * @param array $errors List of current errors
	 * @param string $rigor Same format as Title::getUserPermissionsErrors()
	 * @param bool $short Short circuit on first error
	 *
	 * @return array List of errors
	 */
	private function checkActionPermissions( $action, $user, $errors, $rigor, $short ) {
		global $wgDeleteRevisionsLimit, $wgLang;

		if ( $action == 'protect' ) {
			if ( count( $this->getUserPermissionsErrorsInternal( 'edit', $user, $rigor, true ) ) ) {
				// If they can't edit, they shouldn't protect.
				$errors[] = [ 'protect-cantedit' ];
			}
		} elseif ( $action == 'create' ) {
			$title_protection = $this->getTitleProtection();
			if ( $title_protection ) {
				if ( $title_protection['permission'] == ''
					|| !$user->isAllowed( $title_protection['permission'] )
				) {
					$errors[] = [
						'titleprotected',
						User::whoIs( $title_protection['user'] ),
						$title_protection['reason']
					];
				}
			}
		} elseif ( $action == 'move' ) {
			// Check for immobile pages
			if ( !MWNamespace::isMovable( $this->mNamespace ) ) {
				// Specific message for this case
				$errors[] = [ 'immobile-source-namespace', $this->getNsText() ];
			} elseif ( !$this->isMovable() ) {
				// Less specific message for rarer cases
				$errors[] = [ 'immobile-source-page' ];
			}
		} elseif ( $action == 'move-target' ) {
			if ( !MWNamespace::isMovable( $this->mNamespace ) ) {
				$errors[] = [ 'immobile-target-namespace', $this->getNsText() ];
			} elseif ( !$this->isMovable() ) {
				$errors[] = [ 'immobile-target-page' ];
			}
		} elseif ( $action == 'delete' ) {
			$tempErrors = $this->checkPageRestrictions( 'edit', $user, [], $rigor, true );
			if ( !$tempErrors ) {
				$tempErrors = $this->checkCascadingSourcesRestrictions( 'edit',
					$user, $tempErrors, $rigor, true );
			}
			if ( $tempErrors ) {
				// If protection keeps them from editing, they shouldn't be able to delete.
				$errors[] = [ 'deleteprotected' ];
			}
			if ( $rigor !== 'quick' && $wgDeleteRevisionsLimit
				&& !$this->userCan( 'bigdelete', $user ) && $this->isBigDeletion()
			) {
				$errors[] = [ 'delete-toobig', $wgLang->formatNum( $wgDeleteRevisionsLimit ) ];
			}
		} elseif ( $action === 'undelete' ) {
			if ( count( $this->getUserPermissionsErrorsInternal( 'edit', $user, $rigor, true ) ) ) {
				// Undeleting implies editing
				$errors[] = [ 'undelete-cantedit' ];
			}
			if ( !$this->exists()
				&& count( $this->getUserPermissionsErrorsInternal( 'create', $user, $rigor, true ) )
			) {
				// Undeleting where nothing currently exists implies creating
				$errors[] = [ 'undelete-cantcreate' ];
			}
		}
		return $errors;
	}

	/**
	 * Check that the user isn't blocked from editing.
	 *
	 * @param string $action The action to check
	 * @param User $user User to check
	 * @param array $errors List of current errors
	 * @param string $rigor Same format as Title::getUserPermissionsErrors()
	 * @param bool $short Short circuit on first error
	 *
	 * @return array List of errors
	 */
	private function checkUserBlock( $action, $user, $errors, $rigor, $short ) {
		global $wgEmailConfirmToEdit, $wgBlockDisablesLogin;
		// Account creation blocks handled at userlogin.
		// Unblocking handled in SpecialUnblock
		if ( $rigor === 'quick' || in_array( $action, [ 'createaccount', 'unblock' ] ) ) {
			return $errors;
		}

		// Optimize for a very common case
		if ( $action === 'read' && !$wgBlockDisablesLogin ) {
			return $errors;
		}
<<<<<<< HEAD

=======
>>>>>>> 1c409c54

		if ( $wgEmailConfirmToEdit && !$user->isEmailConfirmed() ) {
			$errors[] = [ 'confirmedittext' ];
		}

		$useSlave = ( $rigor !== 'secure' );
		if ( ( $action == 'edit' || $action == 'create' )
			&& !$user->isBlockedFrom( $this, $useSlave )
		) {
			// Don't block the user from editing their own talk page unless they've been
			// explicitly blocked from that too.
		} elseif ( $user->isBlocked() && $user->getBlock()->prevents( $action ) !== false ) {
			// @todo FIXME: Pass the relevant context into this function.
			$errors[] = $user->getBlock()->getPermissionsError( RequestContext::getMain() );
		}

		return $errors;
	}

	/**
	 * Check that the user is allowed to read this page.
	 *
	 * @param string $action The action to check
	 * @param User $user User to check
	 * @param array $errors List of current errors
	 * @param string $rigor Same format as Title::getUserPermissionsErrors()
	 * @param bool $short Short circuit on first error
	 *
	 * @return array List of errors
	 */
	private function checkReadPermissions( $action, $user, $errors, $rigor, $short ) {
		global $wgWhitelistRead, $wgWhitelistReadRegexp;

		$whitelisted = false;
		if ( User::isEveryoneAllowed( 'read' ) ) {
			# Shortcut for public wikis, allows skipping quite a bit of code
			$whitelisted = true;
		} elseif ( $user->isAllowed( 'read' ) ) {
			# If the user is allowed to read pages, he is allowed to read all pages
			$whitelisted = true;
		} elseif ( $this->isSpecial( 'Userlogin' )
			|| $this->isSpecial( 'ChangePassword' )
			|| $this->isSpecial( 'PasswordReset' )
		) {
			# Always grant access to the login page.
			# Even anons need to be able to log in.
			$whitelisted = true;
		} elseif ( is_array( $wgWhitelistRead ) && count( $wgWhitelistRead ) ) {
			# Time to check the whitelist
			# Only do these checks is there's something to check against
			$name = $this->getPrefixedText();
			$dbName = $this->getPrefixedDBkey();

			// Check for explicit whitelisting with and without underscores
			if ( in_array( $name, $wgWhitelistRead, true ) || in_array( $dbName, $wgWhitelistRead, true ) ) {
				$whitelisted = true;
			} elseif ( $this->getNamespace() == NS_MAIN ) {
				# Old settings might have the title prefixed with
				# a colon for main-namespace pages
				if ( in_array( ':' . $name, $wgWhitelistRead ) ) {
					$whitelisted = true;
				}
			} elseif ( $this->isSpecialPage() ) {
				# If it's a special page, ditch the subpage bit and check again
				$name = $this->getDBkey();
				list( $name, /* $subpage */ ) = SpecialPageFactory::resolveAlias( $name );
				if ( $name ) {
					$pure = SpecialPage::getTitleFor( $name )->getPrefixedText();
					if ( in_array( $pure, $wgWhitelistRead, true ) ) {
						$whitelisted = true;
					}
				}
			}
		}

		if ( !$whitelisted && is_array( $wgWhitelistReadRegexp ) && !empty( $wgWhitelistReadRegexp ) ) {
			$name = $this->getPrefixedText();
			// Check for regex whitelisting
			foreach ( $wgWhitelistReadRegexp as $listItem ) {
				if ( preg_match( $listItem, $name ) ) {
					$whitelisted = true;
					break;
				}
			}
		}

		if ( !$whitelisted ) {
			# If the title is not whitelisted, give extensions a chance to do so...
			Hooks::run( 'TitleReadWhitelist', [ $this, $user, &$whitelisted ] );
			if ( !$whitelisted ) {
				$errors[] = $this->missingPermissionError( $action, $short );
			}
		}

		return $errors;
	}

	/**
	 * Get a description array when the user doesn't have the right to perform
	 * $action (i.e. when User::isAllowed() returns false)
	 *
	 * @param string $action The action to check
	 * @param bool $short Short circuit on first error
	 * @return array List of errors
	 */
	private function missingPermissionError( $action, $short ) {
		// We avoid expensive display logic for quickUserCan's and such
		if ( $short ) {
			return [ 'badaccess-group0' ];
		}

		$groups = array_map( [ 'User', 'makeGroupLinkWiki' ],
			User::getGroupsWithPermission( $action ) );

		if ( count( $groups ) ) {
			global $wgLang;
			return [
				'badaccess-groups',
				$wgLang->commaList( $groups ),
				count( $groups )
			];
		} else {
			return [ 'badaccess-group0' ];
		}
	}

	/**
	 * Can $user perform $action on this page? This is an internal function,
	 * with multiple levels of checks depending on performance needs; see $rigor below.
	 * It does not check wfReadOnly().
	 *
	 * @param string $action Action that permission needs to be checked for
	 * @param User $user User to check
	 * @param string $rigor One of (quick,full,secure)
	 *   - quick  : does cheap permission checks from slaves (usable for GUI creation)
	 *   - full   : does cheap and expensive checks possibly from a slave
	 *   - secure : does cheap and expensive checks, using the master as needed
	 * @param bool $short Set this to true to stop after the first permission error.
	 * @return array Array of arrays of the arguments to wfMessage to explain permissions problems.
	 */
	protected function getUserPermissionsErrorsInternal(
		$action, $user, $rigor = 'secure', $short = false
	) {
		if ( $rigor === true ) {
			$rigor = 'secure'; // b/c
		} elseif ( $rigor === false ) {
			$rigor = 'quick'; // b/c
		} elseif ( !in_array( $rigor, [ 'quick', 'full', 'secure' ] ) ) {
			throw new Exception( "Invalid rigor parameter '$rigor'." );
		}

		# Read has special handling
		if ( $action == 'read' ) {
			$checks = [
				'checkPermissionHooks',
				'checkReadPermissions',
				'checkUserBlock', // for wgBlockDisablesLogin
			];
		# Don't call checkSpecialsAndNSPermissions or checkCSSandJSPermissions
		# here as it will lead to duplicate error messages. This is okay to do
		# since anywhere that checks for create will also check for edit, and
		# those checks are called for edit.
		} elseif ( $action == 'create' ) {
			$checks = [
				'checkQuickPermissions',
				'checkPermissionHooks',
				'checkPageRestrictions',
				'checkCascadingSourcesRestrictions',
				'checkActionPermissions',
				'checkUserBlock'
			];
		} else {
			$checks = [
				'checkQuickPermissions',
				'checkPermissionHooks',
				'checkSpecialsAndNSPermissions',
				'checkCSSandJSPermissions',
				'checkPageRestrictions',
				'checkCascadingSourcesRestrictions',
				'checkActionPermissions',
				'checkUserBlock'
			];
		}

		$errors = [];
		while ( count( $checks ) > 0 &&
				!( $short && count( $errors ) > 0 ) ) {
			$method = array_shift( $checks );
			$errors = $this->$method( $action, $user, $errors, $rigor, $short );
		}

		return $errors;
	}

	/**
	 * Get a filtered list of all restriction types supported by this wiki.
	 * @param bool $exists True to get all restriction types that apply to
	 * titles that do exist, False for all restriction types that apply to
	 * titles that do not exist
	 * @return array
	 */
	public static function getFilteredRestrictionTypes( $exists = true ) {
		global $wgRestrictionTypes;
		$types = $wgRestrictionTypes;
		if ( $exists ) {
			# Remove the create restriction for existing titles
			$types = array_diff( $types, [ 'create' ] );
		} else {
			# Only the create and upload restrictions apply to non-existing titles
			$types = array_intersect( $types, [ 'create', 'upload' ] );
		}
		return $types;
	}

	/**
	 * Returns restriction types for the current Title
	 *
	 * @return array Applicable restriction types
	 */
	public function getRestrictionTypes() {
		if ( $this->isSpecialPage() ) {
			return [];
		}

		$types = self::getFilteredRestrictionTypes( $this->exists() );

		if ( $this->getNamespace() != NS_FILE ) {
			# Remove the upload restriction for non-file titles
			$types = array_diff( $types, [ 'upload' ] );
		}

		Hooks::run( 'TitleGetRestrictionTypes', [ $this, &$types ] );

		wfDebug( __METHOD__ . ': applicable restrictions to [[' .
			$this->getPrefixedText() . ']] are {' . implode( ',', $types ) . "}\n" );

		return $types;
	}

	/**
	 * Is this title subject to title protection?
	 * Title protection is the one applied against creation of such title.
	 *
	 * @return array|bool An associative array representing any existent title
	 *   protection, or false if there's none.
	 */
	public function getTitleProtection() {
		// Can't protect pages in special namespaces
		if ( $this->getNamespace() < 0 ) {
			return false;
		}

		// Can't protect pages that exist.
		if ( $this->exists() ) {
			return false;
		}

		if ( $this->mTitleProtection === null ) {
			$dbr = wfGetDB( DB_SLAVE );
			$res = $dbr->select(
				'protected_titles',
				[
					'user' => 'pt_user',
					'reason' => 'pt_reason',
					'expiry' => 'pt_expiry',
					'permission' => 'pt_create_perm'
				],
				[ 'pt_namespace' => $this->getNamespace(), 'pt_title' => $this->getDBkey() ],
				__METHOD__
			);

			// fetchRow returns false if there are no rows.
			$row = $dbr->fetchRow( $res );
			if ( $row ) {
				if ( $row['permission'] == 'sysop' ) {
					$row['permission'] = 'editprotected'; // B/C
				}
				if ( $row['permission'] == 'autoconfirmed' ) {
					$row['permission'] = 'editsemiprotected'; // B/C
				}
				$row['expiry'] = $dbr->decodeExpiry( $row['expiry'] );
			}
			$this->mTitleProtection = $row;
		}
		return $this->mTitleProtection;
	}

	/**
	 * Remove any title protection due to page existing
	 */
	public function deleteTitleProtection() {
		$dbw = wfGetDB( DB_MASTER );

		$dbw->delete(
			'protected_titles',
			[ 'pt_namespace' => $this->getNamespace(), 'pt_title' => $this->getDBkey() ],
			__METHOD__
		);
		$this->mTitleProtection = false;
	}

	/**
	 * Is this page "semi-protected" - the *only* protection levels are listed
	 * in $wgSemiprotectedRestrictionLevels?
	 *
	 * @param string $action Action to check (default: edit)
	 * @return bool
	 */
	public function isSemiProtected( $action = 'edit' ) {
		global $wgSemiprotectedRestrictionLevels;

		$restrictions = $this->getRestrictions( $action );
		$semi = $wgSemiprotectedRestrictionLevels;
		if ( !$restrictions || !$semi ) {
			// Not protected, or all protection is full protection
			return false;
		}

		// Remap autoconfirmed to editsemiprotected for BC
		foreach ( array_keys( $semi, 'autoconfirmed' ) as $key ) {
			$semi[$key] = 'editsemiprotected';
		}
		foreach ( array_keys( $restrictions, 'autoconfirmed' ) as $key ) {
			$restrictions[$key] = 'editsemiprotected';
		}

		return !array_diff( $restrictions, $semi );
	}

	/**
	 * Does the title correspond to a protected article?
	 *
	 * @param string $action The action the page is protected from,
	 * by default checks all actions.
	 * @return bool
	 */
	public function isProtected( $action = '' ) {
		global $wgRestrictionLevels;

		$restrictionTypes = $this->getRestrictionTypes();

		# Special pages have inherent protection
		if ( $this->isSpecialPage() ) {
			return true;
		}

		# Check regular protection levels
		foreach ( $restrictionTypes as $type ) {
			if ( $action == $type || $action == '' ) {
				$r = $this->getRestrictions( $type );
				foreach ( $wgRestrictionLevels as $level ) {
					if ( in_array( $level, $r ) && $level != '' ) {
						return true;
					}
				}
			}
		}

		return false;
	}

	/**
	 * Determines if $user is unable to edit this page because it has been protected
	 * by $wgNamespaceProtection.
	 *
	 * @param User $user User object to check permissions
	 * @return bool
	 */
	public function isNamespaceProtected( User $user ) {
		global $wgNamespaceProtection;

		if ( isset( $wgNamespaceProtection[$this->mNamespace] ) ) {
			foreach ( (array)$wgNamespaceProtection[$this->mNamespace] as $right ) {
				if ( $right != '' && !$user->isAllowed( $right ) ) {
					return true;
				}
			}
		}
		return false;
	}

	/**
	 * Cascading protection: Return true if cascading restrictions apply to this page, false if not.
	 *
	 * @return bool If the page is subject to cascading restrictions.
	 */
	public function isCascadeProtected() {
		list( $sources, /* $restrictions */ ) = $this->getCascadeProtectionSources( false );
		return ( $sources > 0 );
	}

	/**
	 * Determines whether cascading protection sources have already been loaded from
	 * the database.
	 *
	 * @param bool $getPages True to check if the pages are loaded, or false to check
	 * if the status is loaded.
	 * @return bool Whether or not the specified information has been loaded
	 * @since 1.23
	 */
	public function areCascadeProtectionSourcesLoaded( $getPages = true ) {
		return $getPages ? $this->mCascadeSources !== null : $this->mHasCascadingRestrictions !== null;
	}

	/**
	 * Cascading protection: Get the source of any cascading restrictions on this page.
	 *
	 * @param bool $getPages Whether or not to retrieve the actual pages
	 *        that the restrictions have come from and the actual restrictions
	 *        themselves.
	 * @return array Two elements: First is an array of Title objects of the
	 *        pages from which cascading restrictions have come, false for
	 *        none, or true if such restrictions exist but $getPages was not
	 *        set. Second is an array like that returned by
	 *        Title::getAllRestrictions(), or an empty array if $getPages is
	 *        false.
	 */
	public function getCascadeProtectionSources( $getPages = true ) {
		$pagerestrictions = [];

		if ( $this->mCascadeSources !== null && $getPages ) {
			return [ $this->mCascadeSources, $this->mCascadingRestrictions ];
		} elseif ( $this->mHasCascadingRestrictions !== null && !$getPages ) {
			return [ $this->mHasCascadingRestrictions, $pagerestrictions ];
		}

		$dbr = wfGetDB( DB_SLAVE );

		if ( $this->getNamespace() == NS_FILE ) {
			$tables = [ 'imagelinks', 'page_restrictions' ];
			$where_clauses = [
				'il_to' => $this->getDBkey(),
				'il_from=pr_page',
				'pr_cascade' => 1
			];
		} else {
			$tables = [ 'templatelinks', 'page_restrictions' ];
			$where_clauses = [
				'tl_namespace' => $this->getNamespace(),
				'tl_title' => $this->getDBkey(),
				'tl_from=pr_page',
				'pr_cascade' => 1
			];
		}

		if ( $getPages ) {
			$cols = [ 'pr_page', 'page_namespace', 'page_title',
				'pr_expiry', 'pr_type', 'pr_level' ];
			$where_clauses[] = 'page_id=pr_page';
			$tables[] = 'page';
		} else {
			$cols = [ 'pr_expiry' ];
		}

		$res = $dbr->select( $tables, $cols, $where_clauses, __METHOD__ );

		$sources = $getPages ? [] : false;
		$now = wfTimestampNow();

		foreach ( $res as $row ) {
			$expiry = $dbr->decodeExpiry( $row->pr_expiry );
			if ( $expiry > $now ) {
				if ( $getPages ) {
					$page_id = $row->pr_page;
					$page_ns = $row->page_namespace;
					$page_title = $row->page_title;
					$sources[$page_id] = Title::makeTitle( $page_ns, $page_title );
					# Add groups needed for each restriction type if its not already there
					# Make sure this restriction type still exists

					if ( !isset( $pagerestrictions[$row->pr_type] ) ) {
						$pagerestrictions[$row->pr_type] = [];
					}

					if (
						isset( $pagerestrictions[$row->pr_type] )
						&& !in_array( $row->pr_level, $pagerestrictions[$row->pr_type] )
					) {
						$pagerestrictions[$row->pr_type][] = $row->pr_level;
					}
				} else {
					$sources = true;
				}
			}
		}

		if ( $getPages ) {
			$this->mCascadeSources = $sources;
			$this->mCascadingRestrictions = $pagerestrictions;
		} else {
			$this->mHasCascadingRestrictions = $sources;
		}

		return [ $sources, $pagerestrictions ];
	}

	/**
	 * Accessor for mRestrictionsLoaded
	 *
	 * @return bool Whether or not the page's restrictions have already been
	 * loaded from the database
	 * @since 1.23
	 */
	public function areRestrictionsLoaded() {
		return $this->mRestrictionsLoaded;
	}

	/**
	 * Accessor/initialisation for mRestrictions
	 *
	 * @param string $action Action that permission needs to be checked for
	 * @return array Restriction levels needed to take the action. All levels are
	 *     required. Note that restriction levels are normally user rights, but 'sysop'
	 *     and 'autoconfirmed' are also allowed for backwards compatibility. These should
	 *     be mapped to 'editprotected' and 'editsemiprotected' respectively.
	 */
	public function getRestrictions( $action ) {
		if ( !$this->mRestrictionsLoaded ) {
			$this->loadRestrictions();
		}
		return isset( $this->mRestrictions[$action] )
				? $this->mRestrictions[$action]
				: [];
	}

	/**
	 * Accessor/initialisation for mRestrictions
	 *
	 * @return array Keys are actions, values are arrays as returned by
	 *     Title::getRestrictions()
	 * @since 1.23
	 */
	public function getAllRestrictions() {
		if ( !$this->mRestrictionsLoaded ) {
			$this->loadRestrictions();
		}
		return $this->mRestrictions;
	}

	/**
	 * Get the expiry time for the restriction against a given action
	 *
	 * @param string $action
	 * @return string|bool 14-char timestamp, or 'infinity' if the page is protected forever
	 *     or not protected at all, or false if the action is not recognised.
	 */
	public function getRestrictionExpiry( $action ) {
		if ( !$this->mRestrictionsLoaded ) {
			$this->loadRestrictions();
		}
		return isset( $this->mRestrictionsExpiry[$action] ) ? $this->mRestrictionsExpiry[$action] : false;
	}

	/**
	 * Returns cascading restrictions for the current article
	 *
	 * @return bool
	 */
	function areRestrictionsCascading() {
		if ( !$this->mRestrictionsLoaded ) {
			$this->loadRestrictions();
		}

		return $this->mCascadeRestriction;
	}

	/**
	 * Loads a string into mRestrictions array
	 *
	 * @param ResultWrapper $res Resource restrictions as an SQL result.
	 * @param string $oldFashionedRestrictions Comma-separated list of page
	 *        restrictions from page table (pre 1.10)
	 */
	private function loadRestrictionsFromResultWrapper( $res, $oldFashionedRestrictions = null ) {
		$rows = [];

		foreach ( $res as $row ) {
			$rows[] = $row;
		}

		$this->loadRestrictionsFromRows( $rows, $oldFashionedRestrictions );
	}

	/**
	 * Compiles list of active page restrictions from both page table (pre 1.10)
	 * and page_restrictions table for this existing page.
	 * Public for usage by LiquidThreads.
	 *
	 * @param array $rows Array of db result objects
	 * @param string $oldFashionedRestrictions Comma-separated list of page
	 *   restrictions from page table (pre 1.10)
	 */
	public function loadRestrictionsFromRows( $rows, $oldFashionedRestrictions = null ) {
		$dbr = wfGetDB( DB_SLAVE );

		$restrictionTypes = $this->getRestrictionTypes();

		foreach ( $restrictionTypes as $type ) {
			$this->mRestrictions[$type] = [];
			$this->mRestrictionsExpiry[$type] = 'infinity';
		}

		$this->mCascadeRestriction = false;

		# Backwards-compatibility: also load the restrictions from the page record (old format).
		if ( $oldFashionedRestrictions !== null ) {
			$this->mOldRestrictions = $oldFashionedRestrictions;
		}

		if ( $this->mOldRestrictions === false ) {
			$this->mOldRestrictions = $dbr->selectField( 'page', 'page_restrictions',
				[ 'page_id' => $this->getArticleID() ], __METHOD__ );
		}

		if ( $this->mOldRestrictions != '' ) {
			foreach ( explode( ':', trim( $this->mOldRestrictions ) ) as $restrict ) {
				$temp = explode( '=', trim( $restrict ) );
				if ( count( $temp ) == 1 ) {
					// old old format should be treated as edit/move restriction
					$this->mRestrictions['edit'] = explode( ',', trim( $temp[0] ) );
					$this->mRestrictions['move'] = explode( ',', trim( $temp[0] ) );
				} else {
					$restriction = trim( $temp[1] );
					if ( $restriction != '' ) { // some old entries are empty
						$this->mRestrictions[$temp[0]] = explode( ',', $restriction );
					}
				}
			}
		}

		if ( count( $rows ) ) {
			# Current system - load second to make them override.
			$now = wfTimestampNow();

			# Cycle through all the restrictions.
			foreach ( $rows as $row ) {

				// Don't take care of restrictions types that aren't allowed
				if ( !in_array( $row->pr_type, $restrictionTypes ) ) {
					continue;
				}

				// This code should be refactored, now that it's being used more generally,
				// But I don't really see any harm in leaving it in Block for now -werdna
				$expiry = $dbr->decodeExpiry( $row->pr_expiry );

				// Only apply the restrictions if they haven't expired!
				if ( !$expiry || $expiry > $now ) {
					$this->mRestrictionsExpiry[$row->pr_type] = $expiry;
					$this->mRestrictions[$row->pr_type] = explode( ',', trim( $row->pr_level ) );

					$this->mCascadeRestriction |= $row->pr_cascade;
				}
			}
		}

		$this->mRestrictionsLoaded = true;
	}

	/**
	 * Load restrictions from the page_restrictions table
	 *
	 * @param string $oldFashionedRestrictions Comma-separated list of page
	 *   restrictions from page table (pre 1.10)
	 */
	public function loadRestrictions( $oldFashionedRestrictions = null ) {
		if ( !$this->mRestrictionsLoaded ) {
			$dbr = wfGetDB( DB_SLAVE );
			if ( $this->exists() ) {
				$res = $dbr->select(
					'page_restrictions',
					[ 'pr_type', 'pr_expiry', 'pr_level', 'pr_cascade' ],
					[ 'pr_page' => $this->getArticleID() ],
					__METHOD__
				);

				$this->loadRestrictionsFromResultWrapper( $res, $oldFashionedRestrictions );
			} else {
				$title_protection = $this->getTitleProtection();

				if ( $title_protection ) {
					$now = wfTimestampNow();
					$expiry = $dbr->decodeExpiry( $title_protection['expiry'] );

					if ( !$expiry || $expiry > $now ) {
						// Apply the restrictions
						$this->mRestrictionsExpiry['create'] = $expiry;
						$this->mRestrictions['create'] = explode( ',', trim( $title_protection['permission'] ) );
					} else { // Get rid of the old restrictions
						$this->mTitleProtection = false;
					}
				} else {
					$this->mRestrictionsExpiry['create'] = 'infinity';
				}
				$this->mRestrictionsLoaded = true;
			}
		}
	}

	/**
	 * Flush the protection cache in this object and force reload from the database.
	 * This is used when updating protection from WikiPage::doUpdateRestrictions().
	 */
	public function flushRestrictions() {
		$this->mRestrictionsLoaded = false;
		$this->mTitleProtection = null;
	}

	/**
	 * Purge expired restrictions from the page_restrictions table
	 */
	static function purgeExpiredRestrictions() {
		if ( wfReadOnly() ) {
			return;
		}

		DeferredUpdates::addUpdate( new AtomicSectionUpdate(
			wfGetDB( DB_MASTER ),
			__METHOD__,
			function ( IDatabase $dbw, $fname ) {
				$dbw->delete(
					'page_restrictions',
					[ 'pr_expiry < ' . $dbw->addQuotes( $dbw->timestamp() ) ],
					$fname
				);
				$dbw->delete(
					'protected_titles',
					[ 'pt_expiry < ' . $dbw->addQuotes( $dbw->timestamp() ) ],
					$fname
				);
			}
		) );
	}

	/**
	 * Does this have subpages?  (Warning, usually requires an extra DB query.)
	 *
	 * @return bool
	 */
	public function hasSubpages() {
		if ( !MWNamespace::hasSubpages( $this->mNamespace ) ) {
			# Duh
			return false;
		}

		# We dynamically add a member variable for the purpose of this method
		# alone to cache the result.  There's no point in having it hanging
		# around uninitialized in every Title object; therefore we only add it
		# if needed and don't declare it statically.
		if ( $this->mHasSubpages === null ) {
			$this->mHasSubpages = false;
			$subpages = $this->getSubpages( 1 );
			if ( $subpages instanceof TitleArray ) {
				$this->mHasSubpages = (bool)$subpages->count();
			}
		}

		return $this->mHasSubpages;
	}

	/**
	 * Get all subpages of this page.
	 *
	 * @param int $limit Maximum number of subpages to fetch; -1 for no limit
	 * @return TitleArray|array TitleArray, or empty array if this page's namespace
	 *  doesn't allow subpages
	 */
	public function getSubpages( $limit = -1 ) {
		if ( !MWNamespace::hasSubpages( $this->getNamespace() ) ) {
			return [];
		}

		$dbr = wfGetDB( DB_SLAVE );
		$conds['page_namespace'] = $this->getNamespace();
		$conds[] = 'page_title ' . $dbr->buildLike( $this->getDBkey() . '/', $dbr->anyString() );
		$options = [];
		if ( $limit > -1 ) {
			$options['LIMIT'] = $limit;
		}
		$this->mSubpages = TitleArray::newFromResult(
			$dbr->select( 'page',
				[ 'page_id', 'page_namespace', 'page_title', 'page_is_redirect' ],
				$conds,
				__METHOD__,
				$options
			)
		);
		return $this->mSubpages;
	}

	/**
	 * Is there a version of this page in the deletion archive?
	 *
	 * @return int The number of archived revisions
	 */
	public function isDeleted() {
		if ( $this->getNamespace() < 0 ) {
			$n = 0;
		} else {
			$dbr = wfGetDB( DB_SLAVE );

			$n = $dbr->selectField( 'archive', 'COUNT(*)',
				[ 'ar_namespace' => $this->getNamespace(), 'ar_title' => $this->getDBkey() ],
				__METHOD__
			);
			if ( $this->getNamespace() == NS_FILE ) {
				$n += $dbr->selectField( 'filearchive', 'COUNT(*)',
					[ 'fa_name' => $this->getDBkey() ],
					__METHOD__
				);
			}
		}
		return (int)$n;
	}

	/**
	 * Is there a version of this page in the deletion archive?
	 *
	 * @return bool
	 */
	public function isDeletedQuick() {
		if ( $this->getNamespace() < 0 ) {
			return false;
		}
		$dbr = wfGetDB( DB_SLAVE );
		$deleted = (bool)$dbr->selectField( 'archive', '1',
			[ 'ar_namespace' => $this->getNamespace(), 'ar_title' => $this->getDBkey() ],
			__METHOD__
		);
		if ( !$deleted && $this->getNamespace() == NS_FILE ) {
			$deleted = (bool)$dbr->selectField( 'filearchive', '1',
				[ 'fa_name' => $this->getDBkey() ],
				__METHOD__
			);
		}
		return $deleted;
	}

	/**
	 * Get the article ID for this Title from the link cache,
	 * adding it if necessary
	 *
	 * @param int $flags A bit field; may be Title::GAID_FOR_UPDATE to select
	 *  for update
	 * @return int The ID
	 */
	public function getArticleID( $flags = 0 ) {
		if ( $this->getNamespace() < 0 ) {
			$this->mArticleID = 0;
			return $this->mArticleID;
		}
		$linkCache = LinkCache::singleton();
		if ( $flags & self::GAID_FOR_UPDATE ) {
			$oldUpdate = $linkCache->forUpdate( true );
			$linkCache->clearLink( $this );
			$this->mArticleID = $linkCache->addLinkObj( $this );
			$linkCache->forUpdate( $oldUpdate );
		} else {
			if ( -1 == $this->mArticleID ) {
				$this->mArticleID = $linkCache->addLinkObj( $this );
			}
		}
		return $this->mArticleID;
	}

	/**
	 * Is this an article that is a redirect page?
	 * Uses link cache, adding it if necessary
	 *
	 * @param int $flags A bit field; may be Title::GAID_FOR_UPDATE to select for update
	 * @return bool
	 */
	public function isRedirect( $flags = 0 ) {
		if ( !is_null( $this->mRedirect ) ) {
			return $this->mRedirect;
		}
		if ( !$this->getArticleID( $flags ) ) {
			$this->mRedirect = false;
			return $this->mRedirect;
		}

		$linkCache = LinkCache::singleton();
		$linkCache->addLinkObj( $this ); # in case we already had an article ID
		$cached = $linkCache->getGoodLinkFieldObj( $this, 'redirect' );
		if ( $cached === null ) {
			# Trust LinkCache's state over our own
			# LinkCache is telling us that the page doesn't exist, despite there being cached
			# data relating to an existing page in $this->mArticleID. Updaters should clear
			# LinkCache as appropriate, or use $flags = Title::GAID_FOR_UPDATE. If that flag is
			# set, then LinkCache will definitely be up to date here, since getArticleID() forces
			# LinkCache to refresh its data from the master.
			$this->mRedirect = false;
			return $this->mRedirect;
		}

		$this->mRedirect = (bool)$cached;

		return $this->mRedirect;
	}

	/**
	 * What is the length of this page?
	 * Uses link cache, adding it if necessary
	 *
	 * @param int $flags A bit field; may be Title::GAID_FOR_UPDATE to select for update
	 * @return int
	 */
	public function getLength( $flags = 0 ) {
		if ( $this->mLength != -1 ) {
			return $this->mLength;
		}
		if ( !$this->getArticleID( $flags ) ) {
			$this->mLength = 0;
			return $this->mLength;
		}
		$linkCache = LinkCache::singleton();
		$linkCache->addLinkObj( $this ); # in case we already had an article ID
		$cached = $linkCache->getGoodLinkFieldObj( $this, 'length' );
		if ( $cached === null ) {
			# Trust LinkCache's state over our own, as for isRedirect()
			$this->mLength = 0;
			return $this->mLength;
		}

		$this->mLength = intval( $cached );

		return $this->mLength;
	}

	/**
	 * What is the page_latest field for this page?
	 *
	 * @param int $flags A bit field; may be Title::GAID_FOR_UPDATE to select for update
	 * @return int Int or 0 if the page doesn't exist
	 */
	public function getLatestRevID( $flags = 0 ) {
		if ( !( $flags & Title::GAID_FOR_UPDATE ) && $this->mLatestID !== false ) {
			return intval( $this->mLatestID );
		}
		if ( !$this->getArticleID( $flags ) ) {
			$this->mLatestID = 0;
			return $this->mLatestID;
		}
		$linkCache = LinkCache::singleton();
		$linkCache->addLinkObj( $this ); # in case we already had an article ID
		$cached = $linkCache->getGoodLinkFieldObj( $this, 'revision' );
		if ( $cached === null ) {
			# Trust LinkCache's state over our own, as for isRedirect()
			$this->mLatestID = 0;
			return $this->mLatestID;
		}

		$this->mLatestID = intval( $cached );

		return $this->mLatestID;
	}

	/**
	 * This clears some fields in this object, and clears any associated
	 * keys in the "bad links" section of the link cache.
	 *
	 * - This is called from WikiPage::doEdit() and WikiPage::insertOn() to allow
	 * loading of the new page_id. It's also called from
	 * WikiPage::doDeleteArticleReal()
	 *
	 * @param int $newid The new Article ID
	 */
	public function resetArticleID( $newid ) {
		$linkCache = LinkCache::singleton();
		$linkCache->clearLink( $this );

		if ( $newid === false ) {
			$this->mArticleID = -1;
		} else {
			$this->mArticleID = intval( $newid );
		}
		$this->mRestrictionsLoaded = false;
		$this->mRestrictions = [];
		$this->mOldRestrictions = false;
		$this->mRedirect = null;
		$this->mLength = -1;
		$this->mLatestID = false;
		$this->mContentModel = false;
		$this->mEstimateRevisions = null;
		$this->mPageLanguage = false;
		$this->mDbPageLanguage = false;
		$this->mIsBigDeletion = null;
	}

	public static function clearCaches() {
		$linkCache = LinkCache::singleton();
		$linkCache->clear();

		$titleCache = self::getTitleCache();
		$titleCache->clear();
	}

	/**
	 * Capitalize a text string for a title if it belongs to a namespace that capitalizes
	 *
	 * @param string $text Containing title to capitalize
	 * @param int $ns Namespace index, defaults to NS_MAIN
	 * @return string Containing capitalized title
	 */
	public static function capitalize( $text, $ns = NS_MAIN ) {
		global $wgContLang;

		if ( MWNamespace::isCapitalized( $ns ) ) {
			return $wgContLang->ucfirst( $text );
		} else {
			return $text;
		}
	}

	/**
	 * Secure and split - main initialisation function for this object
	 *
	 * Assumes that mDbkeyform has been set, and is urldecoded
	 * and uses underscores, but not otherwise munged.  This function
	 * removes illegal characters, splits off the interwiki and
	 * namespace prefixes, sets the other forms, and canonicalizes
	 * everything.
	 *
	 * @throws MalformedTitleException On invalid titles
	 * @return bool True on success
	 */
	private function secureAndSplit() {
		# Initialisation
		$this->mInterwiki = '';
		$this->mFragment = '';
		$this->mNamespace = $this->mDefaultNamespace; # Usually NS_MAIN

		$dbkey = $this->mDbkeyform;

		// @note: splitTitleString() is a temporary hack to allow MediaWikiTitleCodec to share
		//        the parsing code with Title, while avoiding massive refactoring.
		// @todo: get rid of secureAndSplit, refactor parsing code.
		$titleParser = self::getMediaWikiTitleCodec();
		// MalformedTitleException can be thrown here
		$parts = $titleParser->splitTitleString( $dbkey, $this->getDefaultNamespace() );

		# Fill fields
		$this->setFragment( '#' . $parts['fragment'] );
		$this->mInterwiki = $parts['interwiki'];
		$this->mLocalInterwiki = $parts['local_interwiki'];
		$this->mNamespace = $parts['namespace'];
		$this->mUserCaseDBKey = $parts['user_case_dbkey'];

		$this->mDbkeyform = $parts['dbkey'];
		$this->mUrlform = wfUrlencode( $this->mDbkeyform );
		$this->mTextform = strtr( $this->mDbkeyform, '_', ' ' );

		# We already know that some pages won't be in the database!
		if ( $this->isExternal() || $this->mNamespace == NS_SPECIAL ) {
			$this->mArticleID = 0;
		}

		return true;
	}

	/**
	 * Get an array of Title objects linking to this Title
	 * Also stores the IDs in the link cache.
	 *
	 * WARNING: do not use this function on arbitrary user-supplied titles!
	 * On heavily-used templates it will max out the memory.
	 *
	 * @param array $options May be FOR UPDATE
	 * @param string $table Table name
	 * @param string $prefix Fields prefix
	 * @return Title[] Array of Title objects linking here
	 */
	public function getLinksTo( $options = [], $table = 'pagelinks', $prefix = 'pl' ) {
		if ( count( $options ) > 0 ) {
			$db = wfGetDB( DB_MASTER );
		} else {
			$db = wfGetDB( DB_SLAVE );
		}

		$res = $db->select(
			[ 'page', $table ],
			self::getSelectFields(),
			[
				"{$prefix}_from=page_id",
				"{$prefix}_namespace" => $this->getNamespace(),
				"{$prefix}_title" => $this->getDBkey() ],
			__METHOD__,
			$options
		);

		$retVal = [];
		if ( $res->numRows() ) {
			$linkCache = LinkCache::singleton();
			foreach ( $res as $row ) {
				$titleObj = Title::makeTitle( $row->page_namespace, $row->page_title );
				if ( $titleObj ) {
					$linkCache->addGoodLinkObjFromRow( $titleObj, $row );
					$retVal[] = $titleObj;
				}
			}
		}
		return $retVal;
	}

	/**
	 * Get an array of Title objects using this Title as a template
	 * Also stores the IDs in the link cache.
	 *
	 * WARNING: do not use this function on arbitrary user-supplied titles!
	 * On heavily-used templates it will max out the memory.
	 *
	 * @param array $options Query option to Database::select()
	 * @return Title[] Array of Title the Title objects linking here
	 */
	public function getTemplateLinksTo( $options = [] ) {
		return $this->getLinksTo( $options, 'templatelinks', 'tl' );
	}

	/**
	 * Get an array of Title objects linked from this Title
	 * Also stores the IDs in the link cache.
	 *
	 * WARNING: do not use this function on arbitrary user-supplied titles!
	 * On heavily-used templates it will max out the memory.
	 *
	 * @param array $options Query option to Database::select()
	 * @param string $table Table name
	 * @param string $prefix Fields prefix
	 * @return array Array of Title objects linking here
	 */
	public function getLinksFrom( $options = [], $table = 'pagelinks', $prefix = 'pl' ) {
		$id = $this->getArticleID();

		# If the page doesn't exist; there can't be any link from this page
		if ( !$id ) {
			return [];
		}

		$db = wfGetDB( DB_SLAVE );

		$blNamespace = "{$prefix}_namespace";
		$blTitle = "{$prefix}_title";

		$res = $db->select(
			[ $table, 'page' ],
			array_merge(
				[ $blNamespace, $blTitle ],
				WikiPage::selectFields()
			),
			[ "{$prefix}_from" => $id ],
			__METHOD__,
			$options,
			[ 'page' => [
				'LEFT JOIN',
				[ "page_namespace=$blNamespace", "page_title=$blTitle" ]
			] ]
		);

		$retVal = [];
		$linkCache = LinkCache::singleton();
		foreach ( $res as $row ) {
			if ( $row->page_id ) {
				$titleObj = Title::newFromRow( $row );
			} else {
				$titleObj = Title::makeTitle( $row->$blNamespace, $row->$blTitle );
				$linkCache->addBadLinkObj( $titleObj );
			}
			$retVal[] = $titleObj;
		}

		return $retVal;
	}

	/**
	 * Get an array of Title objects used on this Title as a template
	 * Also stores the IDs in the link cache.
	 *
	 * WARNING: do not use this function on arbitrary user-supplied titles!
	 * On heavily-used templates it will max out the memory.
	 *
	 * @param array $options May be FOR UPDATE
	 * @return Title[] Array of Title the Title objects used here
	 */
	public function getTemplateLinksFrom( $options = [] ) {
		return $this->getLinksFrom( $options, 'templatelinks', 'tl' );
	}

	/**
	 * Get an array of Title objects referring to non-existent articles linked
	 * from this page.
	 *
	 * @todo check if needed (used only in SpecialBrokenRedirects.php, and
	 *   should use redirect table in this case).
	 * @return Title[] Array of Title the Title objects
	 */
	public function getBrokenLinksFrom() {
		if ( $this->getArticleID() == 0 ) {
			# All links from article ID 0 are false positives
			return [];
		}

		$dbr = wfGetDB( DB_SLAVE );
		$res = $dbr->select(
			[ 'page', 'pagelinks' ],
			[ 'pl_namespace', 'pl_title' ],
			[
				'pl_from' => $this->getArticleID(),
				'page_namespace IS NULL'
			],
			__METHOD__, [],
			[
				'page' => [
					'LEFT JOIN',
					[ 'pl_namespace=page_namespace', 'pl_title=page_title' ]
				]
			]
		);

		$retVal = [];
		foreach ( $res as $row ) {
			$retVal[] = Title::makeTitle( $row->pl_namespace, $row->pl_title );
		}
		return $retVal;
	}

	/**
	 * Get a list of URLs to purge from the CDN cache when this
	 * page changes
	 *
	 * @return string[] Array of String the URLs
	 */
	public function getCdnUrls() {
		$urls = [
			$this->getInternalURL(),
			$this->getInternalURL( 'action=history' )
		];

		$pageLang = $this->getPageLanguage();
		if ( $pageLang->hasVariants() ) {
			$variants = $pageLang->getVariants();
			foreach ( $variants as $vCode ) {
				$urls[] = $this->getInternalURL( $vCode );
			}
		}

		// If we are looking at a css/js user subpage, purge the action=raw.
		if ( $this->isJsSubpage() ) {
			$urls[] = $this->getInternalURL( 'action=raw&ctype=text/javascript' );
		} elseif ( $this->isCssSubpage() ) {
			$urls[] = $this->getInternalURL( 'action=raw&ctype=text/css' );
		}

		Hooks::run( 'TitleSquidURLs', [ $this, &$urls ] );
		return $urls;
	}

	/**
	 * @deprecated since 1.27 use getCdnUrls()
	 */
	public function getSquidURLs() {
		return $this->getCdnUrls();
	}

	/**
	 * Purge all applicable CDN URLs
	 */
	public function purgeSquid() {
		DeferredUpdates::addUpdate(
			new CdnCacheUpdate( $this->getCdnUrls() ),
			DeferredUpdates::PRESEND
		);
	}

	/**
	 * Move this page without authentication
	 *
	 * @deprecated since 1.25 use MovePage class instead
	 * @param Title $nt The new page Title
	 * @return array|bool True on success, getUserPermissionsErrors()-like array on failure
	 */
	public function moveNoAuth( &$nt ) {
		wfDeprecated( __METHOD__, '1.25' );
		return $this->moveTo( $nt, false );
	}

	/**
	 * Check whether a given move operation would be valid.
	 * Returns true if ok, or a getUserPermissionsErrors()-like array otherwise
	 *
	 * @deprecated since 1.25, use MovePage's methods instead
	 * @param Title $nt The new title
	 * @param bool $auth Whether to check user permissions (uses $wgUser)
	 * @param string $reason Is the log summary of the move, used for spam checking
	 * @return array|bool True on success, getUserPermissionsErrors()-like array on failure
	 */
	public function isValidMoveOperation( &$nt, $auth = true, $reason = '' ) {
		global $wgUser;

		if ( !( $nt instanceof Title ) ) {
			// Normally we'd add this to $errors, but we'll get
			// lots of syntax errors if $nt is not an object
			return [ [ 'badtitletext' ] ];
		}

		$mp = new MovePage( $this, $nt );
		$errors = $mp->isValidMove()->getErrorsArray();
		if ( $auth ) {
			$errors = wfMergeErrorArrays(
				$errors,
				$mp->checkPermissions( $wgUser, $reason )->getErrorsArray()
			);
		}

		return $errors ?: true;
	}

	/**
	 * Check if the requested move target is a valid file move target
	 * @todo move this to MovePage
	 * @param Title $nt Target title
	 * @return array List of errors
	 */
	protected function validateFileMoveOperation( $nt ) {
		global $wgUser;

		$errors = [];

		$destFile = wfLocalFile( $nt );
		$destFile->load( File::READ_LATEST );
		if ( !$wgUser->isAllowed( 'reupload-shared' )
			&& !$destFile->exists() && wfFindFile( $nt )
		) {
			$errors[] = [ 'file-exists-sharedrepo' ];
		}

		return $errors;
	}

	/**
	 * Move a title to a new location
	 *
	 * @deprecated since 1.25, use the MovePage class instead
	 * @param Title $nt The new title
	 * @param bool $auth Indicates whether $wgUser's permissions
	 *  should be checked
	 * @param string $reason The reason for the move
	 * @param bool $createRedirect Whether to create a redirect from the old title to the new title.
	 *  Ignored if the user doesn't have the suppressredirect right.
	 * @return array|bool True on success, getUserPermissionsErrors()-like array on failure
	 */
	public function moveTo( &$nt, $auth = true, $reason = '', $createRedirect = true ) {
		global $wgUser;
		$err = $this->isValidMoveOperation( $nt, $auth, $reason );
		if ( is_array( $err ) ) {
			// Auto-block user's IP if the account was "hard" blocked
			$wgUser->spreadAnyEditBlock();
			return $err;
		}
		// Check suppressredirect permission
		if ( $auth && !$wgUser->isAllowed( 'suppressredirect' ) ) {
			$createRedirect = true;
		}

		$mp = new MovePage( $this, $nt );
		$status = $mp->move( $wgUser, $reason, $createRedirect );
		if ( $status->isOK() ) {
			return true;
		} else {
			return $status->getErrorsArray();
		}
	}

	/**
	 * Move this page's subpages to be subpages of $nt
	 *
	 * @param Title $nt Move target
	 * @param bool $auth Whether $wgUser's permissions should be checked
	 * @param string $reason The reason for the move
	 * @param bool $createRedirect Whether to create redirects from the old subpages to
	 *     the new ones Ignored if the user doesn't have the 'suppressredirect' right
	 * @return array Array with old page titles as keys, and strings (new page titles) or
	 *     arrays (errors) as values, or an error array with numeric indices if no pages
	 *     were moved
	 */
	public function moveSubpages( $nt, $auth = true, $reason = '', $createRedirect = true ) {
		global $wgMaximumMovedPages;
		// Check permissions
		if ( !$this->userCan( 'move-subpages' ) ) {
			return [ 'cant-move-subpages' ];
		}
		// Do the source and target namespaces support subpages?
		if ( !MWNamespace::hasSubpages( $this->getNamespace() ) ) {
			return [ 'namespace-nosubpages',
				MWNamespace::getCanonicalName( $this->getNamespace() ) ];
		}
		if ( !MWNamespace::hasSubpages( $nt->getNamespace() ) ) {
			return [ 'namespace-nosubpages',
				MWNamespace::getCanonicalName( $nt->getNamespace() ) ];
		}

		$subpages = $this->getSubpages( $wgMaximumMovedPages + 1 );
		$retval = [];
		$count = 0;
		foreach ( $subpages as $oldSubpage ) {
			$count++;
			if ( $count > $wgMaximumMovedPages ) {
				$retval[$oldSubpage->getPrefixedText()] =
						[ 'movepage-max-pages',
							$wgMaximumMovedPages ];
				break;
			}

			// We don't know whether this function was called before
			// or after moving the root page, so check both
			// $this and $nt
			if ( $oldSubpage->getArticleID() == $this->getArticleID()
				|| $oldSubpage->getArticleID() == $nt->getArticleID()
			) {
				// When moving a page to a subpage of itself,
				// don't move it twice
				continue;
			}
			$newPageName = preg_replace(
					'#^' . preg_quote( $this->getDBkey(), '#' ) . '#',
					StringUtils::escapeRegexReplacement( $nt->getDBkey() ), # bug 21234
					$oldSubpage->getDBkey() );
			if ( $oldSubpage->isTalkPage() ) {
				$newNs = $nt->getTalkPage()->getNamespace();
			} else {
				$newNs = $nt->getSubjectPage()->getNamespace();
			}
			# Bug 14385: we need makeTitleSafe because the new page names may
			# be longer than 255 characters.
			$newSubpage = Title::makeTitleSafe( $newNs, $newPageName );

			$success = $oldSubpage->moveTo( $newSubpage, $auth, $reason, $createRedirect );
			if ( $success === true ) {
				$retval[$oldSubpage->getPrefixedText()] = $newSubpage->getPrefixedText();
			} else {
				$retval[$oldSubpage->getPrefixedText()] = $success;
			}
		}
		return $retval;
	}

	/**
	 * Checks if this page is just a one-rev redirect.
	 * Adds lock, so don't use just for light purposes.
	 *
	 * @return bool
	 */
	public function isSingleRevRedirect() {
		global $wgContentHandlerUseDB;

		$dbw = wfGetDB( DB_MASTER );

		# Is it a redirect?
		$fields = [ 'page_is_redirect', 'page_latest', 'page_id' ];
		if ( $wgContentHandlerUseDB ) {
			$fields[] = 'page_content_model';
		}

		$row = $dbw->selectRow( 'page',
			$fields,
			$this->pageCond(),
			__METHOD__,
			[ 'FOR UPDATE' ]
		);
		# Cache some fields we may want
		$this->mArticleID = $row ? intval( $row->page_id ) : 0;
		$this->mRedirect = $row ? (bool)$row->page_is_redirect : false;
		$this->mLatestID = $row ? intval( $row->page_latest ) : false;
		$this->mContentModel = $row && isset( $row->page_content_model )
			? strval( $row->page_content_model )
			: false;

		if ( !$this->mRedirect ) {
			return false;
		}
		# Does the article have a history?
		$row = $dbw->selectField( [ 'page', 'revision' ],
			'rev_id',
			[ 'page_namespace' => $this->getNamespace(),
				'page_title' => $this->getDBkey(),
				'page_id=rev_page',
				'page_latest != rev_id'
			],
			__METHOD__,
			[ 'FOR UPDATE' ]
		);
		# Return true if there was no history
		return ( $row === false );
	}

	/**
	 * Checks if $this can be moved to a given Title
	 * - Selects for update, so don't call it unless you mean business
	 *
	 * @deprecated since 1.25, use MovePage's methods instead
	 * @param Title $nt The new title to check
	 * @return bool
	 */
	public function isValidMoveTarget( $nt ) {
		# Is it an existing file?
		if ( $nt->getNamespace() == NS_FILE ) {
			$file = wfLocalFile( $nt );
			$file->load( File::READ_LATEST );
			if ( $file->exists() ) {
				wfDebug( __METHOD__ . ": file exists\n" );
				return false;
			}
		}
		# Is it a redirect with no history?
		if ( !$nt->isSingleRevRedirect() ) {
			wfDebug( __METHOD__ . ": not a one-rev redirect\n" );
			return false;
		}
		# Get the article text
		$rev = Revision::newFromTitle( $nt, false, Revision::READ_LATEST );
		if ( !is_object( $rev ) ) {
			return false;
		}
		$content = $rev->getContent();
		# Does the redirect point to the source?
		# Or is it a broken self-redirect, usually caused by namespace collisions?
		$redirTitle = $content ? $content->getRedirectTarget() : null;

		if ( $redirTitle ) {
			if ( $redirTitle->getPrefixedDBkey() != $this->getPrefixedDBkey() &&
				$redirTitle->getPrefixedDBkey() != $nt->getPrefixedDBkey() ) {
				wfDebug( __METHOD__ . ": redirect points to other page\n" );
				return false;
			} else {
				return true;
			}
		} else {
			# Fail safe (not a redirect after all. strange.)
			wfDebug( __METHOD__ . ": failsafe: database sais " . $nt->getPrefixedDBkey() .
						" is a redirect, but it doesn't contain a valid redirect.\n" );
			return false;
		}
	}

	/**
	 * Get categories to which this Title belongs and return an array of
	 * categories' names.
	 *
	 * @return array Array of parents in the form:
	 *	  $parent => $currentarticle
	 */
	public function getParentCategories() {
		global $wgContLang;

		$data = [];

		$titleKey = $this->getArticleID();

		if ( $titleKey === 0 ) {
			return $data;
		}

		$dbr = wfGetDB( DB_SLAVE );

		$res = $dbr->select(
			'categorylinks',
			'cl_to',
			[ 'cl_from' => $titleKey ],
			__METHOD__
		);

		if ( $res->numRows() > 0 ) {
			foreach ( $res as $row ) {
				// $data[] = Title::newFromText($wgContLang->getNsText ( NS_CATEGORY ).':'.$row->cl_to);
				$data[$wgContLang->getNsText( NS_CATEGORY ) . ':' . $row->cl_to] = $this->getFullText();
			}
		}
		return $data;
	}

	/**
	 * Get a tree of parent categories
	 *
	 * @param array $children Array with the children in the keys, to check for circular refs
	 * @return array Tree of parent categories
	 */
	public function getParentCategoryTree( $children = [] ) {
		$stack = [];
		$parents = $this->getParentCategories();

		if ( $parents ) {
			foreach ( $parents as $parent => $current ) {
				if ( array_key_exists( $parent, $children ) ) {
					# Circular reference
					$stack[$parent] = [];
				} else {
					$nt = Title::newFromText( $parent );
					if ( $nt ) {
						$stack[$parent] = $nt->getParentCategoryTree( $children + [ $parent => 1 ] );
					}
				}
			}
		}

		return $stack;
	}

	/**
	 * Get an associative array for selecting this title from
	 * the "page" table
	 *
	 * @return array Array suitable for the $where parameter of DB::select()
	 */
	public function pageCond() {
		if ( $this->mArticleID > 0 ) {
			// PK avoids secondary lookups in InnoDB, shouldn't hurt other DBs
			return [ 'page_id' => $this->mArticleID ];
		} else {
			return [ 'page_namespace' => $this->mNamespace, 'page_title' => $this->mDbkeyform ];
		}
	}

	/**
	 * Get the revision ID of the previous revision
	 *
	 * @param int $revId Revision ID. Get the revision that was before this one.
	 * @param int $flags Title::GAID_FOR_UPDATE
	 * @return int|bool Old revision ID, or false if none exists
	 */
	public function getPreviousRevisionID( $revId, $flags = 0 ) {
		$db = ( $flags & self::GAID_FOR_UPDATE ) ? wfGetDB( DB_MASTER ) : wfGetDB( DB_SLAVE );
		$revId = $db->selectField( 'revision', 'rev_id',
			[
				'rev_page' => $this->getArticleID( $flags ),
				'rev_id < ' . intval( $revId )
			],
			__METHOD__,
			[ 'ORDER BY' => 'rev_id DESC' ]
		);

		if ( $revId === false ) {
			return false;
		} else {
			return intval( $revId );
		}
	}

	/**
	 * Get the revision ID of the next revision
	 *
	 * @param int $revId Revision ID. Get the revision that was after this one.
	 * @param int $flags Title::GAID_FOR_UPDATE
	 * @return int|bool Next revision ID, or false if none exists
	 */
	public function getNextRevisionID( $revId, $flags = 0 ) {
		$db = ( $flags & self::GAID_FOR_UPDATE ) ? wfGetDB( DB_MASTER ) : wfGetDB( DB_SLAVE );
		$revId = $db->selectField( 'revision', 'rev_id',
			[
				'rev_page' => $this->getArticleID( $flags ),
				'rev_id > ' . intval( $revId )
			],
			__METHOD__,
			[ 'ORDER BY' => 'rev_id' ]
		);

		if ( $revId === false ) {
			return false;
		} else {
			return intval( $revId );
		}
	}

	/**
	 * Get the first revision of the page
	 *
	 * @param int $flags Title::GAID_FOR_UPDATE
	 * @return Revision|null If page doesn't exist
	 */
	public function getFirstRevision( $flags = 0 ) {
		$pageId = $this->getArticleID( $flags );
		if ( $pageId ) {
			$db = ( $flags & self::GAID_FOR_UPDATE ) ? wfGetDB( DB_MASTER ) : wfGetDB( DB_SLAVE );
			$row = $db->selectRow( 'revision', Revision::selectFields(),
				[ 'rev_page' => $pageId ],
				__METHOD__,
				[ 'ORDER BY' => 'rev_timestamp ASC', 'LIMIT' => 1 ]
			);
			if ( $row ) {
				return new Revision( $row );
			}
		}
		return null;
	}

	/**
	 * Get the oldest revision timestamp of this page
	 *
	 * @param int $flags Title::GAID_FOR_UPDATE
	 * @return string MW timestamp
	 */
	public function getEarliestRevTime( $flags = 0 ) {
		$rev = $this->getFirstRevision( $flags );
		return $rev ? $rev->getTimestamp() : null;
	}

	/**
	 * Check if this is a new page
	 *
	 * @return bool
	 */
	public function isNewPage() {
		$dbr = wfGetDB( DB_SLAVE );
		return (bool)$dbr->selectField( 'page', 'page_is_new', $this->pageCond(), __METHOD__ );
	}

	/**
	 * Check whether the number of revisions of this page surpasses $wgDeleteRevisionsLimit
	 *
	 * @return bool
	 */
	public function isBigDeletion() {
		global $wgDeleteRevisionsLimit;

		if ( !$wgDeleteRevisionsLimit ) {
			return false;
		}

		if ( $this->mIsBigDeletion === null ) {
			$dbr = wfGetDB( DB_SLAVE );

			$revCount = $dbr->selectRowCount(
				'revision',
				'1',
				[ 'rev_page' => $this->getArticleID() ],
				__METHOD__,
				[ 'LIMIT' => $wgDeleteRevisionsLimit + 1 ]
			);

			$this->mIsBigDeletion = $revCount > $wgDeleteRevisionsLimit;
		}

		return $this->mIsBigDeletion;
	}

	/**
	 * Get the approximate revision count of this page.
	 *
	 * @return int
	 */
	public function estimateRevisionCount() {
		if ( !$this->exists() ) {
			return 0;
		}

		if ( $this->mEstimateRevisions === null ) {
			$dbr = wfGetDB( DB_SLAVE );
			$this->mEstimateRevisions = $dbr->estimateRowCount( 'revision', '*',
				[ 'rev_page' => $this->getArticleID() ], __METHOD__ );
		}

		return $this->mEstimateRevisions;
	}

	/**
	 * Get the number of revisions between the given revision.
	 * Used for diffs and other things that really need it.
	 *
	 * @param int|Revision $old Old revision or rev ID (first before range)
	 * @param int|Revision $new New revision or rev ID (first after range)
	 * @param int|null $max Limit of Revisions to count, will be incremented to detect truncations
	 * @return int Number of revisions between these revisions.
	 */
	public function countRevisionsBetween( $old, $new, $max = null ) {
		if ( !( $old instanceof Revision ) ) {
			$old = Revision::newFromTitle( $this, (int)$old );
		}
		if ( !( $new instanceof Revision ) ) {
			$new = Revision::newFromTitle( $this, (int)$new );
		}
		if ( !$old || !$new ) {
			return 0; // nothing to compare
		}
		$dbr = wfGetDB( DB_SLAVE );
		$conds = [
			'rev_page' => $this->getArticleID(),
			'rev_timestamp > ' . $dbr->addQuotes( $dbr->timestamp( $old->getTimestamp() ) ),
			'rev_timestamp < ' . $dbr->addQuotes( $dbr->timestamp( $new->getTimestamp() ) )
		];
		if ( $max !== null ) {
			return $dbr->selectRowCount( 'revision', '1',
				$conds,
				__METHOD__,
				[ 'LIMIT' => $max + 1 ] // extra to detect truncation
			);
		} else {
			return (int)$dbr->selectField( 'revision', 'count(*)', $conds, __METHOD__ );
		}
	}

	/**
	 * Get the authors between the given revisions or revision IDs.
	 * Used for diffs and other things that really need it.
	 *
	 * @since 1.23
	 *
	 * @param int|Revision $old Old revision or rev ID (first before range by default)
	 * @param int|Revision $new New revision or rev ID (first after range by default)
	 * @param int $limit Maximum number of authors
	 * @param string|array $options (Optional): Single option, or an array of options:
	 *     'include_old' Include $old in the range; $new is excluded.
	 *     'include_new' Include $new in the range; $old is excluded.
	 *     'include_both' Include both $old and $new in the range.
	 *     Unknown option values are ignored.
	 * @return array|null Names of revision authors in the range; null if not both revisions exist
	 */
	public function getAuthorsBetween( $old, $new, $limit, $options = [] ) {
		if ( !( $old instanceof Revision ) ) {
			$old = Revision::newFromTitle( $this, (int)$old );
		}
		if ( !( $new instanceof Revision ) ) {
			$new = Revision::newFromTitle( $this, (int)$new );
		}
		// XXX: what if Revision objects are passed in, but they don't refer to this title?
		// Add $old->getPage() != $new->getPage() || $old->getPage() != $this->getArticleID()
		// in the sanity check below?
		if ( !$old || !$new ) {
			return null; // nothing to compare
		}
		$authors = [];
		$old_cmp = '>';
		$new_cmp = '<';
		$options = (array)$options;
		if ( in_array( 'include_old', $options ) ) {
			$old_cmp = '>=';
		}
		if ( in_array( 'include_new', $options ) ) {
			$new_cmp = '<=';
		}
		if ( in_array( 'include_both', $options ) ) {
			$old_cmp = '>=';
			$new_cmp = '<=';
		}
		// No DB query needed if $old and $new are the same or successive revisions:
		if ( $old->getId() === $new->getId() ) {
			return ( $old_cmp === '>' && $new_cmp === '<' ) ?
				[] :
				[ $old->getUserText( Revision::RAW ) ];
		} elseif ( $old->getId() === $new->getParentId() ) {
			if ( $old_cmp === '>=' && $new_cmp === '<=' ) {
				$authors[] = $old->getUserText( Revision::RAW );
				if ( $old->getUserText( Revision::RAW ) != $new->getUserText( Revision::RAW ) ) {
					$authors[] = $new->getUserText( Revision::RAW );
				}
			} elseif ( $old_cmp === '>=' ) {
				$authors[] = $old->getUserText( Revision::RAW );
			} elseif ( $new_cmp === '<=' ) {
				$authors[] = $new->getUserText( Revision::RAW );
			}
			return $authors;
		}
		$dbr = wfGetDB( DB_SLAVE );
		$res = $dbr->select( 'revision', 'DISTINCT rev_user_text',
			[
				'rev_page' => $this->getArticleID(),
				"rev_timestamp $old_cmp " . $dbr->addQuotes( $dbr->timestamp( $old->getTimestamp() ) ),
				"rev_timestamp $new_cmp " . $dbr->addQuotes( $dbr->timestamp( $new->getTimestamp() ) )
			], __METHOD__,
			[ 'LIMIT' => $limit + 1 ] // add one so caller knows it was truncated
		);
		foreach ( $res as $row ) {
			$authors[] = $row->rev_user_text;
		}
		return $authors;
	}

	/**
	 * Get the number of authors between the given revisions or revision IDs.
	 * Used for diffs and other things that really need it.
	 *
	 * @param int|Revision $old Old revision or rev ID (first before range by default)
	 * @param int|Revision $new New revision or rev ID (first after range by default)
	 * @param int $limit Maximum number of authors
	 * @param string|array $options (Optional): Single option, or an array of options:
	 *     'include_old' Include $old in the range; $new is excluded.
	 *     'include_new' Include $new in the range; $old is excluded.
	 *     'include_both' Include both $old and $new in the range.
	 *     Unknown option values are ignored.
	 * @return int Number of revision authors in the range; zero if not both revisions exist
	 */
	public function countAuthorsBetween( $old, $new, $limit, $options = [] ) {
		$authors = $this->getAuthorsBetween( $old, $new, $limit, $options );
		return $authors ? count( $authors ) : 0;
	}

	/**
	 * Compare with another title.
	 *
	 * @param Title $title
	 * @return bool
	 */
	public function equals( Title $title ) {
		// Note: === is necessary for proper matching of number-like titles.
		return $this->getInterwiki() === $title->getInterwiki()
			&& $this->getNamespace() == $title->getNamespace()
			&& $this->getDBkey() === $title->getDBkey();
	}

	/**
	 * Check if this title is a subpage of another title
	 *
	 * @param Title $title
	 * @return bool
	 */
	public function isSubpageOf( Title $title ) {
		return $this->getInterwiki() === $title->getInterwiki()
			&& $this->getNamespace() == $title->getNamespace()
			&& strpos( $this->getDBkey(), $title->getDBkey() . '/' ) === 0;
	}

	/**
	 * Check if page exists.  For historical reasons, this function simply
	 * checks for the existence of the title in the page table, and will
	 * thus return false for interwiki links, special pages and the like.
	 * If you want to know if a title can be meaningfully viewed, you should
	 * probably call the isKnown() method instead.
	 *
	 * @param int $flags An optional bit field; may be Title::GAID_FOR_UPDATE to check
	 *   from master/for update
	 * @return bool
	 */
	public function exists( $flags = 0 ) {
		$exists = $this->getArticleID( $flags ) != 0;
		Hooks::run( 'TitleExists', [ $this, &$exists ] );
		return $exists;
	}

	/**
	 * Should links to this title be shown as potentially viewable (i.e. as
	 * "bluelinks"), even if there's no record by this title in the page
	 * table?
	 *
	 * This function is semi-deprecated for public use, as well as somewhat
	 * misleadingly named.  You probably just want to call isKnown(), which
	 * calls this function internally.
	 *
	 * (ISSUE: Most of these checks are cheap, but the file existence check
	 * can potentially be quite expensive.  Including it here fixes a lot of
	 * existing code, but we might want to add an optional parameter to skip
	 * it and any other expensive checks.)
	 *
	 * @return bool
	 */
	public function isAlwaysKnown() {
		$isKnown = null;

		/**
		 * Allows overriding default behavior for determining if a page exists.
		 * If $isKnown is kept as null, regular checks happen. If it's
		 * a boolean, this value is returned by the isKnown method.
		 *
		 * @since 1.20
		 *
		 * @param Title $title
		 * @param bool|null $isKnown
		 */
		Hooks::run( 'TitleIsAlwaysKnown', [ $this, &$isKnown ] );

		if ( !is_null( $isKnown ) ) {
			return $isKnown;
		}

		if ( $this->isExternal() ) {
			return true;  // any interwiki link might be viewable, for all we know
		}

		switch ( $this->mNamespace ) {
			case NS_MEDIA:
			case NS_FILE:
				// file exists, possibly in a foreign repo
				return (bool)wfFindFile( $this );
			case NS_SPECIAL:
				// valid special page
				return SpecialPageFactory::exists( $this->getDBkey() );
			case NS_MAIN:
				// selflink, possibly with fragment
				return $this->mDbkeyform == '';
			case NS_MEDIAWIKI:
				// known system message
				return $this->hasSourceText() !== false;
			default:
				return false;
		}
	}

	/**
	 * Does this title refer to a page that can (or might) be meaningfully
	 * viewed?  In particular, this function may be used to determine if
	 * links to the title should be rendered as "bluelinks" (as opposed to
	 * "redlinks" to non-existent pages).
	 * Adding something else to this function will cause inconsistency
	 * since LinkHolderArray calls isAlwaysKnown() and does its own
	 * page existence check.
	 *
	 * @return bool
	 */
	public function isKnown() {
		return $this->isAlwaysKnown() || $this->exists();
	}

	/**
	 * Does this page have source text?
	 *
	 * @return bool
	 */
	public function hasSourceText() {
		if ( $this->exists() ) {
			return true;
		}

		if ( $this->mNamespace == NS_MEDIAWIKI ) {
			// If the page doesn't exist but is a known system message, default
			// message content will be displayed, same for language subpages-
			// Use always content language to avoid loading hundreds of languages
			// to get the link color.
			global $wgContLang;
			list( $name, ) = MessageCache::singleton()->figureMessage(
				$wgContLang->lcfirst( $this->getText() )
			);
			$message = wfMessage( $name )->inLanguage( $wgContLang )->useDatabase( false );
			return $message->exists();
		}

		return false;
	}

	/**
	 * Get the default message text or false if the message doesn't exist
	 *
	 * @return string|bool
	 */
	public function getDefaultMessageText() {
		global $wgContLang;

		if ( $this->getNamespace() != NS_MEDIAWIKI ) { // Just in case
			return false;
		}

		list( $name, $lang ) = MessageCache::singleton()->figureMessage(
			$wgContLang->lcfirst( $this->getText() )
		);
		$message = wfMessage( $name )->inLanguage( $lang )->useDatabase( false );

		if ( $message->exists() ) {
			return $message->plain();
		} else {
			return false;
		}
	}

	/**
	 * Updates page_touched for this page; called from LinksUpdate.php
	 *
	 * @param string $purgeTime [optional] TS_MW timestamp
	 * @return bool True if the update succeeded
	 */
	public function invalidateCache( $purgeTime = null ) {
		if ( wfReadOnly() ) {
			return false;
		}

		if ( $this->mArticleID === 0 ) {
			return true; // avoid gap locking if we know it's not there
		}

		$method = __METHOD__;
		$dbw = wfGetDB( DB_MASTER );
		$conds = $this->pageCond();
		$dbw->onTransactionIdle( function () use ( $dbw, $conds, $method, $purgeTime ) {
			$dbTimestamp = $dbw->timestamp( $purgeTime ?: time() );

			$dbw->update(
				'page',
				[ 'page_touched' => $dbTimestamp ],
				$conds + [ 'page_touched < ' . $dbw->addQuotes( $dbTimestamp ) ],
				$method
			);
		} );

		return true;
	}

	/**
	 * Update page_touched timestamps and send CDN purge messages for
	 * pages linking to this title. May be sent to the job queue depending
	 * on the number of links. Typically called on create and delete.
	 */
	public function touchLinks() {
		DeferredUpdates::addUpdate( new HTMLCacheUpdate( $this, 'pagelinks' ) );
		if ( $this->getNamespace() == NS_CATEGORY ) {
			DeferredUpdates::addUpdate( new HTMLCacheUpdate( $this, 'categorylinks' ) );
		}
	}

	/**
	 * Get the last touched timestamp
	 *
	 * @param IDatabase $db Optional db
	 * @return string Last-touched timestamp
	 */
	public function getTouched( $db = null ) {
		if ( $db === null ) {
			$db = wfGetDB( DB_SLAVE );
		}
		$touched = $db->selectField( 'page', 'page_touched', $this->pageCond(), __METHOD__ );
		return $touched;
	}

	/**
	 * Get the timestamp when this page was updated since the user last saw it.
	 *
	 * @param User $user
	 * @return string|null
	 */
	public function getNotificationTimestamp( $user = null ) {
		global $wgUser;

		// Assume current user if none given
		if ( !$user ) {
			$user = $wgUser;
		}
		// Check cache first
		$uid = $user->getId();
		if ( !$uid ) {
			return false;
		}
		// avoid isset here, as it'll return false for null entries
		if ( array_key_exists( $uid, $this->mNotificationTimestamp ) ) {
			return $this->mNotificationTimestamp[$uid];
		}
		// Don't cache too much!
		if ( count( $this->mNotificationTimestamp ) >= self::CACHE_MAX ) {
			$this->mNotificationTimestamp = [];
		}

		$watchedItem = WatchedItemStore::getDefaultInstance()->getWatchedItem( $user, $this );
		if ( $watchedItem ) {
			$this->mNotificationTimestamp[$uid] = $watchedItem->getNotificationTimestamp();
		} else {
			$this->mNotificationTimestamp[$uid] = false;
		}

		return $this->mNotificationTimestamp[$uid];
	}

	/**
	 * Generate strings used for xml 'id' names in monobook tabs
	 *
	 * @param string $prepend Defaults to 'nstab-'
	 * @return string XML 'id' name
	 */
	public function getNamespaceKey( $prepend = 'nstab-' ) {
		global $wgContLang;
		// Gets the subject namespace if this title
		$namespace = MWNamespace::getSubject( $this->getNamespace() );
		// Checks if canonical namespace name exists for namespace
		if ( MWNamespace::exists( $this->getNamespace() ) ) {
			// Uses canonical namespace name
			$namespaceKey = MWNamespace::getCanonicalName( $namespace );
		} else {
			// Uses text of namespace
			$namespaceKey = $this->getSubjectNsText();
		}
		// Makes namespace key lowercase
		$namespaceKey = $wgContLang->lc( $namespaceKey );
		// Uses main
		if ( $namespaceKey == '' ) {
			$namespaceKey = 'main';
		}
		// Changes file to image for backwards compatibility
		if ( $namespaceKey == 'file' ) {
			$namespaceKey = 'image';
		}
		return $prepend . $namespaceKey;
	}

	/**
	 * Get all extant redirects to this Title
	 *
	 * @param int|null $ns Single namespace to consider; null to consider all namespaces
	 * @return Title[] Array of Title redirects to this title
	 */
	public function getRedirectsHere( $ns = null ) {
		$redirs = [];

		$dbr = wfGetDB( DB_SLAVE );
		$where = [
			'rd_namespace' => $this->getNamespace(),
			'rd_title' => $this->getDBkey(),
			'rd_from = page_id'
		];
		if ( $this->isExternal() ) {
			$where['rd_interwiki'] = $this->getInterwiki();
		} else {
			$where[] = 'rd_interwiki = ' . $dbr->addQuotes( '' ) . ' OR rd_interwiki IS NULL';
		}
		if ( !is_null( $ns ) ) {
			$where['page_namespace'] = $ns;
		}

		$res = $dbr->select(
			[ 'redirect', 'page' ],
			[ 'page_namespace', 'page_title' ],
			$where,
			__METHOD__
		);

		foreach ( $res as $row ) {
			$redirs[] = self::newFromRow( $row );
		}
		return $redirs;
	}

	/**
	 * Check if this Title is a valid redirect target
	 *
	 * @return bool
	 */
	public function isValidRedirectTarget() {
		global $wgInvalidRedirectTargets;

		if ( $this->isSpecialPage() ) {
			// invalid redirect targets are stored in a global array, but explicitly disallow Userlogout here
			if ( $this->isSpecial( 'Userlogout' ) ) {
				return false;
			}

			foreach ( $wgInvalidRedirectTargets as $target ) {
				if ( $this->isSpecial( $target ) ) {
					return false;
				}
			}
		}

		return true;
	}

	/**
	 * Get a backlink cache object
	 *
	 * @return BacklinkCache
	 */
	public function getBacklinkCache() {
		return BacklinkCache::get( $this );
	}

	/**
	 * Whether the magic words __INDEX__ and __NOINDEX__ function for  this page.
	 *
	 * @return bool
	 */
	public function canUseNoindex() {
		global $wgContentNamespaces, $wgExemptFromUserRobotsControl;

		$bannedNamespaces = is_null( $wgExemptFromUserRobotsControl )
			? $wgContentNamespaces
			: $wgExemptFromUserRobotsControl;

		return !in_array( $this->mNamespace, $bannedNamespaces );

	}

	/**
	 * Returns the raw sort key to be used for categories, with the specified
	 * prefix.  This will be fed to Collation::getSortKey() to get a
	 * binary sortkey that can be used for actual sorting.
	 *
	 * @param string $prefix The prefix to be used, specified using
	 *   {{defaultsort:}} or like [[Category:Foo|prefix]].  Empty for no
	 *   prefix.
	 * @return string
	 */
	public function getCategorySortkey( $prefix = '' ) {
		$unprefixed = $this->getText();

		// Anything that uses this hook should only depend
		// on the Title object passed in, and should probably
		// tell the users to run updateCollations.php --force
		// in order to re-sort existing category relations.
		Hooks::run( 'GetDefaultSortkey', [ $this, &$unprefixed ] );
		if ( $prefix !== '' ) {
			# Separate with a line feed, so the unprefixed part is only used as
			# a tiebreaker when two pages have the exact same prefix.
			# In UCA, tab is the only character that can sort above LF
			# so we strip both of them from the original prefix.
			$prefix = strtr( $prefix, "\n\t", '  ' );
			return "$prefix\n$unprefixed";
		}
		return $unprefixed;
	}

	/**
	 * Returns the page language code saved in the database, if $wgPageLanguageUseDB is set
	 * to true in LocalSettings.php, otherwise returns false. If there is no language saved in
	 * the db, it will return NULL.
	 *
	 * @return string|null|bool
	 */
	private function getDbPageLanguageCode() {
		global $wgPageLanguageUseDB;

		// check, if the page language could be saved in the database, and if so and
		// the value is not requested already, lookup the page language using LinkCache
		if ( $wgPageLanguageUseDB && $this->mDbPageLanguage === false ) {
			$linkCache = LinkCache::singleton();
			$linkCache->addLinkObj( $this );
			$this->mDbPageLanguage = $linkCache->getGoodLinkFieldObj( $this, 'lang' );
		}

		return $this->mDbPageLanguage;
	}

	/**
	 * Get the language in which the content of this page is written in
	 * wikitext. Defaults to $wgContLang, but in certain cases it can be
	 * e.g. $wgLang (such as special pages, which are in the user language).
	 *
	 * @since 1.18
	 * @return Language
	 */
	public function getPageLanguage() {
		global $wgLang, $wgLanguageCode;
		if ( $this->isSpecialPage() ) {
			// special pages are in the user language
			return $wgLang;
		}

		// Checking if DB language is set
		$dbPageLanguage = $this->getDbPageLanguageCode();
		if ( $dbPageLanguage ) {
			return wfGetLangObj( $dbPageLanguage );
		}

		if ( !$this->mPageLanguage || $this->mPageLanguage[1] !== $wgLanguageCode ) {
			// Note that this may depend on user settings, so the cache should
			// be only per-request.
			// NOTE: ContentHandler::getPageLanguage() may need to load the
			// content to determine the page language!
			// Checking $wgLanguageCode hasn't changed for the benefit of unit
			// tests.
			$contentHandler = ContentHandler::getForTitle( $this );
			$langObj = $contentHandler->getPageLanguage( $this );
			$this->mPageLanguage = [ $langObj->getCode(), $wgLanguageCode ];
		} else {
			$langObj = wfGetLangObj( $this->mPageLanguage[0] );
		}

		return $langObj;
	}

	/**
	 * Get the language in which the content of this page is written when
	 * viewed by user. Defaults to $wgContLang, but in certain cases it can be
	 * e.g. $wgLang (such as special pages, which are in the user language).
	 *
	 * @since 1.20
	 * @return Language
	 */
	public function getPageViewLanguage() {
		global $wgLang;

		if ( $this->isSpecialPage() ) {
			// If the user chooses a variant, the content is actually
			// in a language whose code is the variant code.
			$variant = $wgLang->getPreferredVariant();
			if ( $wgLang->getCode() !== $variant ) {
				return Language::factory( $variant );
			}

			return $wgLang;
		}

		// Checking if DB language is set
		$dbPageLanguage = $this->getDbPageLanguageCode();
		if ( $dbPageLanguage ) {
			$pageLang = wfGetLangObj( $dbPageLanguage );
			$variant = $pageLang->getPreferredVariant();
			if ( $pageLang->getCode() !== $variant ) {
				$pageLang = Language::factory( $variant );
			}

			return $pageLang;
		}

		// @note Can't be cached persistently, depends on user settings.
		// @note ContentHandler::getPageViewLanguage() may need to load the
		//   content to determine the page language!
		$contentHandler = ContentHandler::getForTitle( $this );
		$pageLang = $contentHandler->getPageViewLanguage( $this );
		return $pageLang;
	}

	/**
	 * Get a list of rendered edit notices for this page.
	 *
	 * Array is keyed by the original message key, and values are rendered using parseAsBlock, so
	 * they will already be wrapped in paragraphs.
	 *
	 * @since 1.21
	 * @param int $oldid Revision ID that's being edited
	 * @return array
	 */
	public function getEditNotices( $oldid = 0 ) {
		$notices = [];

		// Optional notice for the entire namespace
		$editnotice_ns = 'editnotice-' . $this->getNamespace();
		$msg = wfMessage( $editnotice_ns );
		if ( $msg->exists() ) {
			$html = $msg->parseAsBlock();
			// Edit notices may have complex logic, but output nothing (T91715)
			if ( trim( $html ) !== '' ) {
				$notices[$editnotice_ns] = Html::rawElement(
					'div',
					[ 'class' => [
						'mw-editnotice',
						'mw-editnotice-namespace',
						Sanitizer::escapeClass( "mw-$editnotice_ns" )
					] ],
					$html
				);
			}
		}

		if ( MWNamespace::hasSubpages( $this->getNamespace() ) ) {
			// Optional notice for page itself and any parent page
			$parts = explode( '/', $this->getDBkey() );
			$editnotice_base = $editnotice_ns;
			while ( count( $parts ) > 0 ) {
				$editnotice_base .= '-' . array_shift( $parts );
				$msg = wfMessage( $editnotice_base );
				if ( $msg->exists() ) {
					$html = $msg->parseAsBlock();
					if ( trim( $html ) !== '' ) {
						$notices[$editnotice_base] = Html::rawElement(
							'div',
							[ 'class' => [
								'mw-editnotice',
								'mw-editnotice-base',
								Sanitizer::escapeClass( "mw-$editnotice_base" )
							] ],
							$html
						);
					}
				}
			}
		} else {
			// Even if there are no subpages in namespace, we still don't want "/" in MediaWiki message keys
			$editnoticeText = $editnotice_ns . '-' . strtr( $this->getDBkey(), '/', '-' );
			$msg = wfMessage( $editnoticeText );
			if ( $msg->exists() ) {
				$html = $msg->parseAsBlock();
				if ( trim( $html ) !== '' ) {
					$notices[$editnoticeText] = Html::rawElement(
						'div',
						[ 'class' => [
							'mw-editnotice',
							'mw-editnotice-page',
							Sanitizer::escapeClass( "mw-$editnoticeText" )
						] ],
						$html
					);
				}
			}
		}

		Hooks::run( 'TitleGetEditNotices', [ $this, $oldid, &$notices ] );
		return $notices;
	}

	/**
	 * @return array
	 */
	public function __sleep() {
		return [
			'mNamespace',
			'mDbkeyform',
			'mFragment',
			'mInterwiki',
			'mLocalInterwiki',
			'mUserCaseDBKey',
			'mDefaultNamespace',
		];
	}

	public function __wakeup() {
		$this->mArticleID = ( $this->mNamespace >= 0 ) ? -1 : 0;
		$this->mUrlform = wfUrlencode( $this->mDbkeyform );
		$this->mTextform = strtr( $this->mDbkeyform, '_', ' ' );
	}

}<|MERGE_RESOLUTION|>--- conflicted
+++ resolved
@@ -2338,10 +2338,6 @@
 		if ( $action === 'read' && !$wgBlockDisablesLogin ) {
 			return $errors;
 		}
-<<<<<<< HEAD
-
-=======
->>>>>>> 1c409c54
 
 		if ( $wgEmailConfirmToEdit && !$user->isEmailConfirmed() ) {
 			$errors[] = [ 'confirmedittext' ];
