<?php
/**
 * Representation a title within %MediaWiki.
 *
 * See title.txt
 *
 * This program is free software; you can redistribute it and/or modify
 * it under the terms of the GNU General Public License as published by
 * the Free Software Foundation; either version 2 of the License, or
 * (at your option) any later version.
 *
 * This program is distributed in the hope that it will be useful,
 * but WITHOUT ANY WARRANTY; without even the implied warranty of
 * MERCHANTABILITY or FITNESS FOR A PARTICULAR PURPOSE. See the
 * GNU General Public License for more details.
 *
 * You should have received a copy of the GNU General Public License along
 * with this program; if not, write to the Free Software Foundation, Inc.,
 * 51 Franklin Street, Fifth Floor, Boston, MA 02110-1301, USA.
 * http://www.gnu.org/copyleft/gpl.html
 *
 * @file
 */

/**
 * Represents a title within MediaWiki.
 * Optionally may contain an interwiki designation or namespace.
 * @note This class can fetch various kinds of data from the database;
 *       however, it does so inefficiently.
 *
 * @internal documentation reviewed 15 Mar 2010
 */
class Title {
	/** @name Static cache variables */
	// @{
	static private $titleCache = array();
	// @}

	/**
	 * Title::newFromText maintains a cache to avoid expensive re-normalization of
	 * commonly used titles. On a batch operation this can become a memory leak
	 * if not bounded. After hitting this many titles reset the cache.
	 */
	const CACHE_MAX = 1000;

	/**
	 * Used to be GAID_FOR_UPDATE define. Used with getArticleID() and friends
	 * to use the master DB
	 */
	const GAID_FOR_UPDATE = 1;

	/**
	 * @name Private member variables
	 * Please use the accessor functions instead.
	 * @private
	 */
	// @{

	var $mTextform = '';              // /< Text form (spaces not underscores) of the main part
	var $mUrlform = '';               // /< URL-encoded form of the main part
	var $mDbkeyform = '';             // /< Main part with underscores
	var $mUserCaseDBKey;              // /< DB key with the initial letter in the case specified by the user
	var $mNamespace = NS_MAIN;        // /< Namespace index, i.e. one of the NS_xxxx constants
	var $mInterwiki = '';             // /< Interwiki prefix (or null string)
	var $mFragment;                   // /< Title fragment (i.e. the bit after the #)
	var $mArticleID = -1;             // /< Article ID, fetched from the link cache on demand
	var $mLatestID = false;           // /< ID of most recent revision
	var $mContentModel = false;       // /< ID of the page's content model, i.e. one of the CONTENT_MODEL_XXX constants
	private $mEstimateRevisions;      // /< Estimated number of revisions; null of not loaded
	var $mRestrictions = array();     // /< Array of groups allowed to edit this article
	var $mOldRestrictions = false;
	var $mCascadeRestriction;         ///< Cascade restrictions on this page to included templates and images?
	var $mCascadingRestrictions;      // Caching the results of getCascadeProtectionSources
	var $mRestrictionsExpiry = array(); ///< When do the restrictions on this page expire?
	var $mHasCascadingRestrictions;   ///< Are cascading restrictions in effect on this page?
	var $mCascadeSources;             ///< Where are the cascading restrictions coming from on this page?
	var $mRestrictionsLoaded = false; ///< Boolean for initialisation on demand
	var $mPrefixedText;               ///< Text form including namespace/interwiki, initialised on demand
	var $mTitleProtection;            ///< Cached value for getTitleProtection (create protection)
	# Don't change the following default, NS_MAIN is hardcoded in several
	# places.  See bug 696.
	var $mDefaultNamespace = NS_MAIN; // /< Namespace index when there is no namespace
									  # Zero except in {{transclusion}} tags
	var $mWatched = null;             // /< Is $wgUser watching this page? null if unfilled, accessed through userIsWatching()
	var $mLength = -1;                // /< The page length, 0 for special pages
	var $mRedirect = null;            // /< Is the article at this title a redirect?
	var $mNotificationTimestamp = array(); // /< Associative array of user ID -> timestamp/false
	var $mHasSubpage;                 // /< Whether a page has any subpages
	// @}


	/**
	 * Constructor
	 */
	/*protected*/ function __construct() { }

	/**
	 * Create a new Title from a prefixed DB key
	 *
	 * @param $key String the database key, which has underscores
	 *	instead of spaces, possibly including namespace and
	 *	interwiki prefixes
	 * @return Title, or NULL on an error
	 */
	public static function newFromDBkey( $key ) {
		$t = new Title();
		$t->mDbkeyform = $key;
		if ( $t->secureAndSplit() ) {
			return $t;
		} else {
			return null;
		}
	}

	/**
	 * Create a new Title from text, such as what one would find in a link. De-
	 * codes any HTML entities in the text.
	 *
	 * @param $text String the link text; spaces, prefixes, and an
	 *   initial ':' indicating the main namespace are accepted.
	 * @param $defaultNamespace Int the namespace to use if none is speci-
	 *   fied by a prefix.  If you want to force a specific namespace even if
	 *   $text might begin with a namespace prefix, use makeTitle() or
	 *   makeTitleSafe().
	 * @throws MWException
	 * @return Title|null - Title or null on an error.
	 */
	public static function newFromText( $text, $defaultNamespace = NS_MAIN ) {
		if ( is_object( $text ) ) {
			throw new MWException( 'Title::newFromText given an object' );
		}

		/**
		 * Wiki pages often contain multiple links to the same page.
		 * Title normalization and parsing can become expensive on
		 * pages with many links, so we can save a little time by
		 * caching them.
		 *
		 * In theory these are value objects and won't get changed...
		 */
		if ( $defaultNamespace == NS_MAIN && isset( Title::$titleCache[$text] ) ) {
			return Title::$titleCache[$text];
		}

		# Convert things like &eacute; &#257; or &#x3017; into normalized (bug 14952) text
		$filteredText = Sanitizer::decodeCharReferencesAndNormalize( $text );

		$t = new Title();
		$t->mDbkeyform = str_replace( ' ', '_', $filteredText );
		$t->mDefaultNamespace = $defaultNamespace;

		static $cachedcount = 0 ;
		if ( $t->secureAndSplit() ) {
			if ( $defaultNamespace == NS_MAIN ) {
				if ( $cachedcount >= self::CACHE_MAX ) {
					# Avoid memory leaks on mass operations...
					Title::$titleCache = array();
					$cachedcount = 0;
				}
				$cachedcount++;
				Title::$titleCache[$text] =& $t;
			}
			return $t;
		} else {
			$ret = null;
			return $ret;
		}
	}

	/**
	 * THIS IS NOT THE FUNCTION YOU WANT. Use Title::newFromText().
	 *
	 * Example of wrong and broken code:
	 * $title = Title::newFromURL( $wgRequest->getVal( 'title' ) );
	 *
	 * Example of right code:
	 * $title = Title::newFromText( $wgRequest->getVal( 'title' ) );
	 *
	 * Create a new Title from URL-encoded text. Ensures that
	 * the given title's length does not exceed the maximum.
	 *
	 * @param $url String the title, as might be taken from a URL
	 * @return Title the new object, or NULL on an error
	 */
	public static function newFromURL( $url ) {
		$t = new Title();

		# For compatibility with old buggy URLs. "+" is usually not valid in titles,
		# but some URLs used it as a space replacement and they still come
		# from some external search tools.
		if ( strpos( self::legalChars(), '+' ) === false ) {
			$url = str_replace( '+', ' ', $url );
		}

		$t->mDbkeyform = str_replace( ' ', '_', $url );
		if ( $t->secureAndSplit() ) {
			return $t;
		} else {
			return null;
		}
	}

	/**
	 * Returns a list of fields that are to be selected for initializing Title objects or LinkCache entries.
	 * Uses $wgContentHandlerUseDB to determine whether to include page_content_model.
	 *
	 * @return array
	 */
	protected static function getSelectFields() {
		global $wgContentHandlerUseDB;

		$fields = array(
			'page_namespace', 'page_title', 'page_id',
			'page_len', 'page_is_redirect', 'page_latest',
		);

		if ( $wgContentHandlerUseDB ) {
			$fields[] = 'page_content_model';
		}

		return $fields;
	}

	/**
	 * Create a new Title from an article ID
	 *
	 * @param $id Int the page_id corresponding to the Title to create
	 * @param $flags Int use Title::GAID_FOR_UPDATE to use master
	 * @return Title the new object, or NULL on an error
	 */
	public static function newFromID( $id, $flags = 0 ) {
		$db = ( $flags & self::GAID_FOR_UPDATE ) ? wfGetDB( DB_MASTER ) : wfGetDB( DB_SLAVE );
		$row = $db->selectRow(
			'page',
			self::getSelectFields(),
			array( 'page_id' => $id ),
			__METHOD__
		);
		if ( $row !== false ) {
			$title = Title::newFromRow( $row );
		} else {
			$title = null;
		}
		return $title;
	}

	/**
	 * Make an array of titles from an array of IDs
	 *
	 * @param $ids Array of Int Array of IDs
	 * @return Array of Titles
	 */
	public static function newFromIDs( $ids ) {
		if ( !count( $ids ) ) {
			return array();
		}
		$dbr = wfGetDB( DB_SLAVE );

		$res = $dbr->select(
			'page',
			self::getSelectFields(),
			array( 'page_id' => $ids ),
			__METHOD__
		);

		$titles = array();
		foreach ( $res as $row ) {
			$titles[] = Title::newFromRow( $row );
		}
		return $titles;
	}

	/**
	 * Make a Title object from a DB row
	 *
	 * @param $row Object database row (needs at least page_title,page_namespace)
	 * @return Title corresponding Title
	 */
	public static function newFromRow( $row ) {
		$t = self::makeTitle( $row->page_namespace, $row->page_title );
		$t->loadFromRow( $row );
		return $t;
	}

	/**
	 * Load Title object fields from a DB row.
	 * If false is given, the title will be treated as non-existing.
	 *
	 * @param $row Object|bool database row
	 */
	public function loadFromRow( $row ) {
		if ( $row ) { // page found
			if ( isset( $row->page_id ) )
				$this->mArticleID = (int)$row->page_id;
			if ( isset( $row->page_len ) )
				$this->mLength = (int)$row->page_len;
			if ( isset( $row->page_is_redirect ) )
				$this->mRedirect = (bool)$row->page_is_redirect;
			if ( isset( $row->page_latest ) )
				$this->mLatestID = (int)$row->page_latest;
			if ( isset( $row->page_content_model ) )
				$this->mContentModel = strval( $row->page_content_model );
			else
				$this->mContentModel = false; # initialized lazily in getContentModel()
		} else { // page not found
			$this->mArticleID = 0;
			$this->mLength = 0;
			$this->mRedirect = false;
			$this->mLatestID = 0;
			$this->mContentModel = false; # initialized lazily in getContentModel()
		}
	}

	/**
	 * Create a new Title from a namespace index and a DB key.
	 * It's assumed that $ns and $title are *valid*, for instance when
	 * they came directly from the database or a special page name.
	 * For convenience, spaces are converted to underscores so that
	 * eg user_text fields can be used directly.
	 *
	 * @param $ns Int the namespace of the article
	 * @param $title String the unprefixed database key form
	 * @param $fragment String the link fragment (after the "#")
	 * @param $interwiki String the interwiki prefix
	 * @return Title the new object
	 */
	public static function &makeTitle( $ns, $title, $fragment = '', $interwiki = '' ) {
		$t = new Title();
		$t->mInterwiki = $interwiki;
		$t->mFragment = $fragment;
		$t->mNamespace = $ns = intval( $ns );
		$t->mDbkeyform = str_replace( ' ', '_', $title );
		$t->mArticleID = ( $ns >= 0 ) ? -1 : 0;
		$t->mUrlform = wfUrlencode( $t->mDbkeyform );
		$t->mTextform = str_replace( '_', ' ', $title );
		$t->mContentModel = false; # initialized lazily in getContentModel()
		return $t;
	}

	/**
	 * Create a new Title from a namespace index and a DB key.
	 * The parameters will be checked for validity, which is a bit slower
	 * than makeTitle() but safer for user-provided data.
	 *
	 * @param $ns Int the namespace of the article
	 * @param $title String database key form
	 * @param $fragment String the link fragment (after the "#")
	 * @param $interwiki String interwiki prefix
	 * @return Title the new object, or NULL on an error
	 */
	public static function makeTitleSafe( $ns, $title, $fragment = '', $interwiki = '' ) {
		if ( !MWNamespace::exists( $ns ) ) {
			return null;
		}

		$t = new Title();
		$t->mDbkeyform = Title::makeName( $ns, $title, $fragment, $interwiki );
		if ( $t->secureAndSplit() ) {
			return $t;
		} else {
			return null;
		}
	}

	/**
	 * Create a new Title for the Main Page
	 *
	 * @return Title the new object
	 */
	public static function newMainPage() {
		$title = Title::newFromText( wfMessage( 'mainpage' )->inContentLanguage()->text() );
		// Don't give fatal errors if the message is broken
		if ( !$title ) {
			$title = Title::newFromText( 'Main Page' );
		}
		return $title;
	}

	/**
	 * Extract a redirect destination from a string and return the
	 * Title, or null if the text doesn't contain a valid redirect
	 * This will only return the very next target, useful for
	 * the redirect table and other checks that don't need full recursion
	 *
	 * @param $text String: Text with possible redirect
	 * @return Title: The corresponding Title
	 * @deprecated since 1.WD, use Content::getRedirectTarget instead.
	 */
	public static function newFromRedirect( $text ) {
		$content = ContentHandler::makeContent( $text, null, CONTENT_MODEL_WIKITEXT );
		return $content->getRedirectTarget();
	}

	/**
	 * Extract a redirect destination from a string and return the
	 * Title, or null if the text doesn't contain a valid redirect
	 * This will recurse down $wgMaxRedirects times or until a non-redirect target is hit
	 * in order to provide (hopefully) the Title of the final destination instead of another redirect
	 *
	 * @param $text String Text with possible redirect
	 * @return Title
	 * @deprecated since 1.WD, use Content::getUltimateRedirectTarget instead.
	 */
	public static function newFromRedirectRecurse( $text ) {
		$content = ContentHandler::makeContent( $text, null, CONTENT_MODEL_WIKITEXT );
		return $content->getUltimateRedirectTarget();
	}

	/**
	 * Extract a redirect destination from a string and return an
	 * array of Titles, or null if the text doesn't contain a valid redirect
	 * The last element in the array is the final destination after all redirects
	 * have been resolved (up to $wgMaxRedirects times)
	 *
	 * @param $text String Text with possible redirect
	 * @return Array of Titles, with the destination last
	 * @deprecated since 1.WD, use Content::getRedirectChain instead.
	 */
	public static function newFromRedirectArray( $text ) {
		$content = ContentHandler::makeContent( $text, null, CONTENT_MODEL_WIKITEXT );
		return $content->getRedirectChain();
	}

	/**
	 * Get the prefixed DB key associated with an ID
	 *
	 * @param $id Int the page_id of the article
	 * @return Title an object representing the article, or NULL if no such article was found
	 */
	public static function nameOf( $id ) {
		$dbr = wfGetDB( DB_SLAVE );

		$s = $dbr->selectRow(
			'page',
			array( 'page_namespace', 'page_title' ),
			array( 'page_id' => $id ),
			__METHOD__
		);
		if ( $s === false ) {
			return null;
		}

		$n = self::makeName( $s->page_namespace, $s->page_title );
		return $n;
	}

	/**
	 * Get a regex character class describing the legal characters in a link
	 *
	 * @return String the list of characters, not delimited
	 */
	public static function legalChars() {
		global $wgLegalTitleChars;
		return $wgLegalTitleChars;
	}

	/**
	 * Returns a simple regex that will match on characters and sequences invalid in titles.
	 * Note that this doesn't pick up many things that could be wrong with titles, but that
	 * replacing this regex with something valid will make many titles valid.
	 *
	 * @return String regex string
	 */
	static function getTitleInvalidRegex() {
		static $rxTc = false;
		if ( !$rxTc ) {
			# Matching titles will be held as illegal.
			$rxTc = '/' .
				# Any character not allowed is forbidden...
				'[^' . self::legalChars() . ']' .
				# URL percent encoding sequences interfere with the ability
				# to round-trip titles -- you can't link to them consistently.
				'|%[0-9A-Fa-f]{2}' .
				# XML/HTML character references produce similar issues.
				'|&[A-Za-z0-9\x80-\xff]+;' .
				'|&#[0-9]+;' .
				'|&#x[0-9A-Fa-f]+;' .
				'/S';
		}

		return $rxTc;
	}

	/**
	 * Get a string representation of a title suitable for
	 * including in a search index
	 *
	 * @param $ns Int a namespace index
	 * @param $title String text-form main part
	 * @return String a stripped-down title string ready for the search index
	 */
	public static function indexTitle( $ns, $title ) {
		global $wgContLang;

		$lc = SearchEngine::legalSearchChars() . '&#;';
		$t = $wgContLang->normalizeForSearch( $title );
		$t = preg_replace( "/[^{$lc}]+/", ' ', $t );
		$t = $wgContLang->lc( $t );

		# Handle 's, s'
		$t = preg_replace( "/([{$lc}]+)'s( |$)/", "\\1 \\1's ", $t );
		$t = preg_replace( "/([{$lc}]+)s'( |$)/", "\\1s ", $t );

		$t = preg_replace( "/\\s+/", ' ', $t );

		if ( $ns == NS_FILE ) {
			$t = preg_replace( "/ (png|gif|jpg|jpeg|ogg)$/", "", $t );
		}
		return trim( $t );
	}

	/**
	 * Make a prefixed DB key from a DB key and a namespace index
	 *
	 * @param $ns Int numerical representation of the namespace
	 * @param $title String the DB key form the title
	 * @param $fragment String The link fragment (after the "#")
	 * @param $interwiki String The interwiki prefix
	 * @return String the prefixed form of the title
	 */
	public static function makeName( $ns, $title, $fragment = '', $interwiki = '' ) {
		global $wgContLang;

		$namespace = $wgContLang->getNsText( $ns );
		$name = $namespace == '' ? $title : "$namespace:$title";
		if ( strval( $interwiki ) != '' ) {
			$name = "$interwiki:$name";
		}
		if ( strval( $fragment ) != '' ) {
			$name .= '#' . $fragment;
		}
		return $name;
	}

	/**
	 * Escape a text fragment, say from a link, for a URL
	 *
	 * @param $fragment string containing a URL or link fragment (after the "#")
	 * @return String: escaped string
	 */
	static function escapeFragmentForURL( $fragment ) {
		# Note that we don't urlencode the fragment.  urlencoded Unicode
		# fragments appear not to work in IE (at least up to 7) or in at least
		# one version of Opera 9.x.  The W3C validator, for one, doesn't seem
		# to care if they aren't encoded.
		return Sanitizer::escapeId( $fragment, 'noninitial' );
	}

	/**
	 * Callback for usort() to do title sorts by (namespace, title)
	 *
	 * @param $a Title
	 * @param $b Title
	 *
	 * @return Integer: result of string comparison, or namespace comparison
	 */
	public static function compare( $a, $b ) {
		if ( $a->getNamespace() == $b->getNamespace() ) {
			return strcmp( $a->getText(), $b->getText() );
		} else {
			return $a->getNamespace() - $b->getNamespace();
		}
	}

	/**
	 * Determine whether the object refers to a page within
	 * this project.
	 *
	 * @return Bool TRUE if this is an in-project interwiki link or a wikilink, FALSE otherwise
	 */
	public function isLocal() {
		if ( $this->mInterwiki != '' ) {
			return Interwiki::fetch( $this->mInterwiki )->isLocal();
		} else {
			return true;
		}
	}

	/**
	 * Is this Title interwiki?
	 *
	 * @return Bool
	 */
	public function isExternal() {
		return ( $this->mInterwiki != '' );
	}

	/**
	 * Get the interwiki prefix (or null string)
	 *
	 * @return String Interwiki prefix
	 */
	public function getInterwiki() {
		return $this->mInterwiki;
	}

	/**
	 * Determine whether the object refers to a page within
	 * this project and is transcludable.
	 *
	 * @return Bool TRUE if this is transcludable
	 */
	public function isTrans() {
		if ( $this->mInterwiki == '' ) {
			return false;
		}

		return Interwiki::fetch( $this->mInterwiki )->isTranscludable();
	}

	/**
	 * Returns the DB name of the distant wiki which owns the object.
	 *
	 * @return String the DB name
	 */
	public function getTransWikiID() {
		if ( $this->mInterwiki == '' ) {
			return false;
		}

		return Interwiki::fetch( $this->mInterwiki )->getWikiID();
	}

	/**
	 * Get the text form (spaces not underscores) of the main part
	 *
	 * @return String Main part of the title
	 */
	public function getText() {
		return $this->mTextform;
	}

	/**
	 * Get the URL-encoded form of the main part
	 *
	 * @return String Main part of the title, URL-encoded
	 */
	public function getPartialURL() {
		return $this->mUrlform;
	}

	/**
	 * Get the main part with underscores
	 *
	 * @return String: Main part of the title, with underscores
	 */
	public function getDBkey() {
		return $this->mDbkeyform;
	}

	/**
	 * Get the DB key with the initial letter case as specified by the user
	 *
	 * @return String DB key
	 */
	function getUserCaseDBKey() {
		return $this->mUserCaseDBKey;
	}

	/**
	 * Get the namespace index, i.e. one of the NS_xxxx constants.
	 *
	 * @return Integer: Namespace index
	 */
	public function getNamespace() {
		return $this->mNamespace;
	}

	/**
	 * Get the page's content model id, see the CONTENT_MODEL_XXX constants.
	 *
	 * @return String: Content model id
	 */
	public function getContentModel() {
		if ( !$this->mContentModel ) {
			$linkCache = LinkCache::singleton();
			$this->mContentModel = $linkCache->getGoodLinkFieldObj( $this, 'model' );
		}

		if ( !$this->mContentModel ) {
			$this->mContentModel = ContentHandler::getDefaultModelFor( $this );
		}

		if( !$this->mContentModel ) {
			throw new MWException( "failed to determin content model!" );
		}

		return $this->mContentModel;
	}

	/**
	 * Convenience method for checking a title's content model name
	 *
	 * @param int $id
	 * @return Boolean true if $this->getContentModel() == $id
	 */
	public function hasContentModel( $id ) {
		return $this->getContentModel() == $id;
	}

	/**
	 * Get the namespace text
	 *
	 * @return String: Namespace text
	 */
	public function getNsText() {
		global $wgContLang;

		if ( $this->mInterwiki != '' ) {
			// This probably shouldn't even happen. ohh man, oh yuck.
			// But for interwiki transclusion it sometimes does.
			// Shit. Shit shit shit.
			//
			// Use the canonical namespaces if possible to try to
			// resolve a foreign namespace.
			if ( MWNamespace::exists( $this->mNamespace ) ) {
				return MWNamespace::getCanonicalName( $this->mNamespace );
			}
		}

		if ( $wgContLang->needsGenderDistinction() &&
				MWNamespace::hasGenderDistinction( $this->mNamespace ) ) {
			$gender = GenderCache::singleton()->getGenderOf( $this->getText(), __METHOD__ );
			return $wgContLang->getGenderNsText( $this->mNamespace, $gender );
		}

		return $wgContLang->getNsText( $this->mNamespace );
	}

	/**
	 * Get the namespace text of the subject (rather than talk) page
	 *
	 * @return String Namespace text
	 */
	public function getSubjectNsText() {
		global $wgContLang;
		return $wgContLang->getNsText( MWNamespace::getSubject( $this->mNamespace ) );
	}

	/**
	 * Get the namespace text of the talk page
	 *
	 * @return String Namespace text
	 */
	public function getTalkNsText() {
		global $wgContLang;
		return( $wgContLang->getNsText( MWNamespace::getTalk( $this->mNamespace ) ) );
	}

	/**
	 * Could this title have a corresponding talk page?
	 *
	 * @return Bool TRUE or FALSE
	 */
	public function canTalk() {
		return( MWNamespace::canTalk( $this->mNamespace ) );
	}

	/**
	 * Is this in a namespace that allows actual pages?
	 *
	 * @return Bool
	 * @internal note -- uses hardcoded namespace index instead of constants
	 */
	public function canExist() {
		return $this->mNamespace >= NS_MAIN;
	}

	/**
	 * Can this title be added to a user's watchlist?
	 *
	 * @return Bool TRUE or FALSE
	 */
	public function isWatchable() {
		return !$this->isExternal() && MWNamespace::isWatchable( $this->getNamespace() );
	}

	/**
	 * Returns true if this is a special page.
	 *
	 * @return boolean
	 */
	public function isSpecialPage() {
		return $this->getNamespace() == NS_SPECIAL;
	}

	/**
	 * Returns true if this title resolves to the named special page
	 *
	 * @param $name String The special page name
	 * @return boolean
	 */
	public function isSpecial( $name ) {
		if ( $this->isSpecialPage() ) {
			list( $thisName, /* $subpage */ ) = SpecialPageFactory::resolveAlias( $this->getDBkey() );
			if ( $name == $thisName ) {
				return true;
			}
		}
		return false;
	}

	/**
	 * If the Title refers to a special page alias which is not the local default, resolve
	 * the alias, and localise the name as necessary.  Otherwise, return $this
	 *
	 * @return Title
	 */
	public function fixSpecialName() {
		if ( $this->isSpecialPage() ) {
			list( $canonicalName, $par ) = SpecialPageFactory::resolveAlias( $this->mDbkeyform );
			if ( $canonicalName ) {
				$localName = SpecialPageFactory::getLocalNameFor( $canonicalName, $par );
				if ( $localName != $this->mDbkeyform ) {
					return Title::makeTitle( NS_SPECIAL, $localName );
				}
			}
		}
		return $this;
	}

	/**
	 * Returns true if the title is inside the specified namespace.
	 *
	 * Please make use of this instead of comparing to getNamespace()
	 * This function is much more resistant to changes we may make
	 * to namespaces than code that makes direct comparisons.
	 * @param $ns int The namespace
	 * @return bool
	 * @since 1.19
	 */
	public function inNamespace( $ns ) {
		return MWNamespace::equals( $this->getNamespace(), $ns );
	}

	/**
	 * Returns true if the title is inside one of the specified namespaces.
	 *
	 * @param ...$namespaces The namespaces to check for
	 * @return bool
	 * @since 1.19
	 */
	public function inNamespaces( /* ... */ ) {
		$namespaces = func_get_args();
		if ( count( $namespaces ) > 0 && is_array( $namespaces[0] ) ) {
			$namespaces = $namespaces[0];
		}

		foreach ( $namespaces as $ns ) {
			if ( $this->inNamespace( $ns ) ) {
				return true;
			}
		}

		return false;
	}

	/**
	 * Returns true if the title has the same subject namespace as the
	 * namespace specified.
	 * For example this method will take NS_USER and return true if namespace
	 * is either NS_USER or NS_USER_TALK since both of them have NS_USER
	 * as their subject namespace.
	 *
	 * This is MUCH simpler than individually testing for equivilance
	 * against both NS_USER and NS_USER_TALK, and is also forward compatible.
	 * @since 1.19
	 * @param $ns int
	 * @return bool
	 */
	public function hasSubjectNamespace( $ns ) {
		return MWNamespace::subjectEquals( $this->getNamespace(), $ns );
	}

	/**
	 * Is this Title in a namespace which contains content?
	 * In other words, is this a content page, for the purposes of calculating
	 * statistics, etc?
	 *
	 * @return Boolean
	 */
	public function isContentPage() {
		return MWNamespace::isContent( $this->getNamespace() );
	}

	/**
	 * Would anybody with sufficient privileges be able to move this page?
	 * Some pages just aren't movable.
	 *
	 * @return Bool TRUE or FALSE
	 */
	public function isMovable() {
		if ( !MWNamespace::isMovable( $this->getNamespace() ) || $this->getInterwiki() != '' ) {
			// Interwiki title or immovable namespace. Hooks don't get to override here
			return false;
		}

		$result = true;
		wfRunHooks( 'TitleIsMovable', array( $this, &$result ) );
		return $result;
	}

	/**
	 * Is this the mainpage?
	 * @note Title::newFromText seams to be sufficiently optimized by the title
	 * cache that we don't need to over-optimize by doing direct comparisons and
	 * acidentally creating new bugs where $title->equals( Title::newFromText() )
	 * ends up reporting something differently than $title->isMainPage();
	 *
	 * @since 1.18
	 * @return Bool
	 */
	public function isMainPage() {
		return $this->equals( Title::newMainPage() );
	}

	/**
	 * Is this a subpage?
	 *
	 * @return Bool
	 */
	public function isSubpage() {
		return MWNamespace::hasSubpages( $this->mNamespace )
			? strpos( $this->getText(), '/' ) !== false
			: false;
	}

	/**
	 * Is this a conversion table for the LanguageConverter?
	 *
	 * @return Bool
	 */
	public function isConversionTable() {
		return $this->getNamespace() == NS_MEDIAWIKI &&
			strpos( $this->getText(), 'Conversiontable/' ) === 0;
	}

	/**
	 * Does that page contain wikitext, or it is JS, CSS or whatever?
	 *
	 * @return Bool
	 */
	public function isWikitextPage() {
		return $this->hasContentModel( CONTENT_MODEL_WIKITEXT );
	}

	/**
	 * Could this page contain custom CSS or JavaScript for the global UI.
	 * This is generally true for pages in the MediaWiki namespace having CONTENT_MODEL_CSS
	 * or CONTENT_MODEL_JAVASCRIPT.
	 *
	 * This method does *not* return true for per-user JS/CSS. Use isCssJsSubpage() for that!
	 *
	 * Note that this method should not return true for pages that contain and show "inactive" CSS or JS.
	 *
	 * @return Bool
	 */
	public function isCssOrJsPage() {
		$isCssOrJsPage = NS_MEDIAWIKI == $this->mNamespace
			&& ( $this->hasContentModel( CONTENT_MODEL_CSS )
				|| $this->hasContentModel( CONTENT_MODEL_JAVASCRIPT ) );

		#NOTE: this hook is also called in ContentHandler::getDefaultModel. It's called here again to make sure
		#      hook funktions can force this method to return true even outside the mediawiki namespace.

		wfRunHooks( 'TitleIsCssOrJsPage', array( $this, &$isCssOrJsPage ) );

		return $isCssOrJsPage;
	}

	/**
	 * Is this a .css or .js subpage of a user page?
	 * @return Bool
	 */
	public function isCssJsSubpage() {
		return ( NS_USER == $this->mNamespace && $this->isSubpage()
				&& ( $this->hasContentModel( CONTENT_MODEL_CSS )
					|| $this->hasContentModel( CONTENT_MODEL_JAVASCRIPT ) ) );
	}

	/**
	 * Trim down a .css or .js subpage title to get the corresponding skin name
	 *
	 * @return string containing skin name from .css or .js subpage title
	 */
	public function getSkinFromCssJsSubpage() {
		$subpage = explode( '/', $this->mTextform );
		$subpage = $subpage[ count( $subpage ) - 1 ];
		$lastdot = strrpos( $subpage, '.' );
		if ( $lastdot === false )
			return $subpage; # Never happens: only called for names ending in '.css' or '.js'
		return substr( $subpage, 0, $lastdot );
	}

	/**
	 * Is this a .css subpage of a user page?
	 *
	 * @return Bool
	 */
	public function isCssSubpage() {
		return ( NS_USER == $this->mNamespace && $this->isSubpage()
			&& $this->hasContentModel( CONTENT_MODEL_CSS ) );
	}

	/**
	 * Is this a .js subpage of a user page?
	 *
	 * @return Bool
	 */
	public function isJsSubpage() {
		return ( NS_USER == $this->mNamespace && $this->isSubpage()
			&& $this->hasContentModel( CONTENT_MODEL_JAVASCRIPT ) );
	}

	/**
	 * Is this a talk page of some sort?
	 *
	 * @return Bool
	 */
	public function isTalkPage() {
		return MWNamespace::isTalk( $this->getNamespace() );
	}

	/**
	 * Get a Title object associated with the talk page of this article
	 *
	 * @return Title the object for the talk page
	 */
	public function getTalkPage() {
		return Title::makeTitle( MWNamespace::getTalk( $this->getNamespace() ), $this->getDBkey() );
	}

	/**
	 * Get a title object associated with the subject page of this
	 * talk page
	 *
	 * @return Title the object for the subject page
	 */
	public function getSubjectPage() {
		// Is this the same title?
		$subjectNS = MWNamespace::getSubject( $this->getNamespace() );
		if ( $this->getNamespace() == $subjectNS ) {
			return $this;
		}
		return Title::makeTitle( $subjectNS, $this->getDBkey() );
	}

	/**
	 * Get the default namespace index, for when there is no namespace
	 *
	 * @return Int Default namespace index
	 */
	public function getDefaultNamespace() {
		return $this->mDefaultNamespace;
	}

	/**
	 * Get title for search index
	 *
	 * @return String a stripped-down title string ready for the
	 *  search index
	 */
	public function getIndexTitle() {
		return Title::indexTitle( $this->mNamespace, $this->mTextform );
	}

	/**
	 * Get the Title fragment (i.e.\ the bit after the #) in text form
	 *
	 * @return String Title fragment
	 */
	public function getFragment() {
		return $this->mFragment;
	}

	/**
	 * Get the fragment in URL form, including the "#" character if there is one
	 * @return String Fragment in URL form
	 */
	public function getFragmentForURL() {
		if ( $this->mFragment == '' ) {
			return '';
		} else {
			return '#' . Title::escapeFragmentForURL( $this->mFragment );
		}
	}

	/**
	 * Set the fragment for this title. Removes the first character from the
	 * specified fragment before setting, so it assumes you're passing it with
	 * an initial "#".
	 *
	 * Deprecated for public use, use Title::makeTitle() with fragment parameter.
	 * Still in active use privately.
	 *
	 * @param $fragment String text
	 */
	public function setFragment( $fragment ) {
		$this->mFragment = str_replace( '_', ' ', substr( $fragment, 1 ) );
	}

	/**
	 * Prefix some arbitrary text with the namespace or interwiki prefix
	 * of this object
	 *
	 * @param $name String the text
	 * @return String the prefixed text
	 * @private
	 */
	private function prefix( $name ) {
		$p = '';
		if ( $this->mInterwiki != '' ) {
			$p = $this->mInterwiki . ':';
		}

		if ( 0 != $this->mNamespace ) {
			$p .= $this->getNsText() . ':';
		}
		return $p . $name;
	}

	/**
	 * Get the prefixed database key form
	 *
	 * @return String the prefixed title, with underscores and
	 *  any interwiki and namespace prefixes
	 */
	public function getPrefixedDBkey() {
		$s = $this->prefix( $this->mDbkeyform );
		$s = str_replace( ' ', '_', $s );
		return $s;
	}

	/**
	 * Get the prefixed title with spaces.
	 * This is the form usually used for display
	 *
	 * @return String the prefixed title, with spaces
	 */
	public function getPrefixedText() {
		// @todo FIXME: Bad usage of empty() ?
		if ( empty( $this->mPrefixedText ) ) {
			$s = $this->prefix( $this->mTextform );
			$s = str_replace( '_', ' ', $s );
			$this->mPrefixedText = $s;
		}
		return $this->mPrefixedText;
	}

	/**
	 * Return a string representation of this title
	 *
	 * @return String representation of this title
	 */
	public function __toString() {
		return $this->getPrefixedText();
	}

	/**
	 * Get the prefixed title with spaces, plus any fragment
	 * (part beginning with '#')
	 *
	 * @return String the prefixed title, with spaces and the fragment, including '#'
	 */
	public function getFullText() {
		$text = $this->getPrefixedText();
		if ( $this->mFragment != '' ) {
			$text .= '#' . $this->mFragment;
		}
		return $text;
	}

	/**
	 * Get the base page name, i.e. the leftmost part before any slashes
	 *
	 * @return String Base name
	 */
	public function getBaseText() {
		if ( !MWNamespace::hasSubpages( $this->mNamespace ) ) {
			return $this->getText();
		}

		$parts = explode( '/', $this->getText() );
		# Don't discard the real title if there's no subpage involved
		if ( count( $parts ) > 1 ) {
			unset( $parts[count( $parts ) - 1] );
		}
		return implode( '/', $parts );
	}

	/**
	 * Get the lowest-level subpage name, i.e. the rightmost part after any slashes
	 *
	 * @return String Subpage name
	 */
	public function getSubpageText() {
		if ( !MWNamespace::hasSubpages( $this->mNamespace ) ) {
			return( $this->mTextform );
		}
		$parts = explode( '/', $this->mTextform );
		return( $parts[count( $parts ) - 1] );
	}

	/**
	 * Get the HTML-escaped displayable text form.
	 * Used for the title field in <a> tags.
	 *
	 * @return String the text, including any prefixes
	 */
	public function getEscapedText() {
		wfDeprecated( __METHOD__, '1.19' );
		return htmlspecialchars( $this->getPrefixedText() );
	}

	/**
	 * Get a URL-encoded form of the subpage text
	 *
	 * @return String URL-encoded subpage name
	 */
	public function getSubpageUrlForm() {
		$text = $this->getSubpageText();
		$text = wfUrlencode( str_replace( ' ', '_', $text ) );
		return( $text );
	}

	/**
	 * Get a URL-encoded title (not an actual URL) including interwiki
	 *
	 * @return String the URL-encoded form
	 */
	public function getPrefixedURL() {
		$s = $this->prefix( $this->mDbkeyform );
		$s = wfUrlencode( str_replace( ' ', '_', $s ) );
		return $s;
	}

	/**
	 * Helper to fix up the get{Local,Full,Link,Canonical}URL args
	 * get{Canonical,Full,Link,Local}URL methods accepted an optional
	 * second argument named variant. This was deprecated in favor
	 * of passing an array of option with a "variant" key
	 * Once $query2 is removed for good, this helper can be dropped
	 * andthe wfArrayToCGI moved to getLocalURL();
	 *
	 * @since 1.19 (r105919)
	 * @param $query
	 * @param $query2 bool
	 * @return String
	 */
	private static function fixUrlQueryArgs( $query, $query2 = false ) {
		if( $query2 !== false ) {
			wfDeprecated( "Title::get{Canonical,Full,Link,Local} method called with a second parameter is deprecated. Add your parameter to an array passed as the first parameter.", "1.19" );
		}
		if ( is_array( $query ) ) {
			$query = wfArrayToCGI( $query );
		}
		if ( $query2 ) {
			if ( is_string( $query2 ) ) {
				// $query2 is a string, we will consider this to be
				// a deprecated $variant argument and add it to the query
				$query2 = wfArrayToCGI( array( 'variant' => $query2 ) );
			} else {
				$query2 = wfArrayToCGI( $query2 );
			}
			// If we have $query content add a & to it first
			if ( $query ) {
				$query .= '&';
			}
			// Now append the queries together
			$query .= $query2;
		}
		return $query;
	}

	/**
	 * Get a real URL referring to this title, with interwiki link and
	 * fragment
	 *
	 * See getLocalURL for the arguments.
	 *
	 * @see self::getLocalURL
	 * @see wfExpandUrl
	 * @param $proto Protocol type to use in URL
	 * @return String the URL
	 */
	public function getFullURL( $query = '', $query2 = false, $proto = PROTO_RELATIVE ) {
		$query = self::fixUrlQueryArgs( $query, $query2 );

		# Hand off all the decisions on urls to getLocalURL
		$url = $this->getLocalURL( $query );

		# Expand the url to make it a full url. Note that getLocalURL has the
		# potential to output full urls for a variety of reasons, so we use
		# wfExpandUrl instead of simply prepending $wgServer
		$url = wfExpandUrl( $url, $proto );

		# Finally, add the fragment.
		$url .= $this->getFragmentForURL();

		wfRunHooks( 'GetFullURL', array( &$this, &$url, $query ) );
		return $url;
	}

	/**
	 * Get a URL with no fragment or server name.  If this page is generated
	 * with action=render, $wgServer is prepended.
	 *

	 * @param $query string|array an optional query string,
	 *   not used for interwiki	links. Can be specified as an associative array as well,
	 *   e.g., array( 'action' => 'edit' ) (keys and values will be URL-escaped).
	 *   Some query patterns will trigger various shorturl path replacements.
	 * @param $query2 Mixed: An optional secondary query array. This one MUST
	 *   be an array. If a string is passed it will be interpreted as a deprecated
	 *   variant argument and urlencoded into a variant= argument.
	 *   This second query argument will be added to the $query
	 *   The second parameter is deprecated since 1.19. Pass it as a key,value
	 *   pair in the first parameter array instead.
	 *
	 * @return String the URL
	 */
	public function getLocalURL( $query = '', $query2 = false ) {
		global $wgArticlePath, $wgScript, $wgServer, $wgRequest;

		$query = self::fixUrlQueryArgs( $query, $query2 );

		$interwiki = Interwiki::fetch( $this->mInterwiki );
		if ( $interwiki ) {
			$namespace = $this->getNsText();
			if ( $namespace != '' ) {
				# Can this actually happen? Interwikis shouldn't be parsed.
				# Yes! It can in interwiki transclusion. But... it probably shouldn't.
				$namespace .= ':';
			}
			$url = $interwiki->getURL( $namespace . $this->getDBkey() );
			$url = wfAppendQuery( $url, $query );
		} else {
			$dbkey = wfUrlencode( $this->getPrefixedDBkey() );
			if ( $query == '' ) {
				$url = str_replace( '$1', $dbkey, $wgArticlePath );
				wfRunHooks( 'GetLocalURL::Article', array( &$this, &$url ) );
			} else {
				global $wgVariantArticlePath, $wgActionPaths;
				$url = false;
				$matches = array();

				if ( !empty( $wgActionPaths ) &&
					preg_match( '/^(.*&|)action=([^&]*)(&(.*)|)$/', $query, $matches ) )
				{
					$action = urldecode( $matches[2] );
					if ( isset( $wgActionPaths[$action] ) ) {
						$query = $matches[1];
						if ( isset( $matches[4] ) ) {
							$query .= $matches[4];
						}
						$url = str_replace( '$1', $dbkey, $wgActionPaths[$action] );
						if ( $query != '' ) {
							$url = wfAppendQuery( $url, $query );
						}
					}
				}

				if ( $url === false &&
					$wgVariantArticlePath &&
					$this->getPageLanguage()->hasVariants() &&
					preg_match( '/^variant=([^&]*)$/', $query, $matches ) )
				{
					$variant = urldecode( $matches[1] );
					if ( $this->getPageLanguage()->hasVariant( $variant ) ) {
						// Only do the variant replacement if the given variant is a valid
						// variant for the page's language.
						$url = str_replace( '$2', urlencode( $variant ), $wgVariantArticlePath );
						$url = str_replace( '$1', $dbkey, $url );
					}
				}

				if ( $url === false ) {
					if ( $query == '-' ) {
						$query = '';
					}
					$url = "{$wgScript}?title={$dbkey}&{$query}";
				}
			}

			wfRunHooks( 'GetLocalURL::Internal', array( &$this, &$url, $query ) );

			// @todo FIXME: This causes breakage in various places when we
			// actually expected a local URL and end up with dupe prefixes.
			if ( $wgRequest->getVal( 'action' ) == 'render' ) {
				$url = $wgServer . $url;
			}
		}
		wfRunHooks( 'GetLocalURL', array( &$this, &$url, $query ) );
		return $url;
	}

	/**
	 * Get a URL that's the simplest URL that will be valid to link, locally,
	 * to the current Title.  It includes the fragment, but does not include
	 * the server unless action=render is used (or the link is external).  If
	 * there's a fragment but the prefixed text is empty, we just return a link
	 * to the fragment.
	 *
	 * The result obviously should not be URL-escaped, but does need to be
	 * HTML-escaped if it's being output in HTML.
	 *
	 * See getLocalURL for the arguments.
	 *
	 * @see self::getLocalURL
	 * @return String the URL
	 */
	public function getLinkURL( $query = '', $query2 = false ) {
		wfProfileIn( __METHOD__ );
		if ( $this->isExternal() ) {
			$ret = $this->getFullURL( $query, $query2 );
		} elseif ( $this->getPrefixedText() === '' && $this->getFragment() !== '' ) {
			$ret = $this->getFragmentForURL();
		} else {
			$ret = $this->getLocalURL( $query, $query2 ) . $this->getFragmentForURL();
		}
		wfProfileOut( __METHOD__ );
		return $ret;
	}

	/**
	 * Get an HTML-escaped version of the URL form, suitable for
	 * using in a link, without a server name or fragment
	 *
	 * See getLocalURL for the arguments.
	 *
	 * @see self::getLocalURL
	 * @param $query string
	 * @param $query2 bool|string
	 * @return String the URL
	 */
	public function escapeLocalURL( $query = '', $query2 = false ) {
		wfDeprecated( __METHOD__, '1.19' );
		return htmlspecialchars( $this->getLocalURL( $query, $query2 ) );
	}

	/**
	 * Get an HTML-escaped version of the URL form, suitable for
	 * using in a link, including the server name and fragment
	 *
	 * See getLocalURL for the arguments.
	 *
	 * @see self::getLocalURL
	 * @return String the URL
	 */
	public function escapeFullURL( $query = '', $query2 = false ) {
		wfDeprecated( __METHOD__, '1.19' );
		return htmlspecialchars( $this->getFullURL( $query, $query2 ) );
	}

	/**
	 * Get the URL form for an internal link.
	 * - Used in various Squid-related code, in case we have a different
	 * internal hostname for the server from the exposed one.
	 *
	 * This uses $wgInternalServer to qualify the path, or $wgServer
	 * if $wgInternalServer is not set. If the server variable used is
	 * protocol-relative, the URL will be expanded to http://
	 *
	 * See getLocalURL for the arguments.
	 *
	 * @see self::getLocalURL
	 * @return String the URL
	 */
	public function getInternalURL( $query = '', $query2 = false ) {
		global $wgInternalServer, $wgServer;
		$query = self::fixUrlQueryArgs( $query, $query2 );
		$server = $wgInternalServer !== false ? $wgInternalServer : $wgServer;
		$url = wfExpandUrl( $server . $this->getLocalURL( $query ), PROTO_HTTP );
		wfRunHooks( 'GetInternalURL', array( &$this, &$url, $query ) );
		return $url;
	}

	/**
	 * Get the URL for a canonical link, for use in things like IRC and
	 * e-mail notifications. Uses $wgCanonicalServer and the
	 * GetCanonicalURL hook.
	 *
	 * NOTE: Unlike getInternalURL(), the canonical URL includes the fragment
	 *
	 * See getLocalURL for the arguments.
	 *
	 * @see self::getLocalURL
	 * @return string The URL
	 * @since 1.18
	 */
	public function getCanonicalURL( $query = '', $query2 = false ) {
		$query = self::fixUrlQueryArgs( $query, $query2 );
		$url = wfExpandUrl( $this->getLocalURL( $query ) . $this->getFragmentForURL(), PROTO_CANONICAL );
		wfRunHooks( 'GetCanonicalURL', array( &$this, &$url, $query ) );
		return $url;
	}

	/**
	 * HTML-escaped version of getCanonicalURL()
	 *
	 * See getLocalURL for the arguments.
	 *
	 * @see self::getLocalURL
	 * @since 1.18
	 * @return string
	 */
	public function escapeCanonicalURL( $query = '', $query2 = false ) {
		wfDeprecated( __METHOD__, '1.19' );
		return htmlspecialchars( $this->getCanonicalURL( $query, $query2 ) );
	}

	/**
	 * Get the edit URL for this Title
	 *
	 * @return String the URL, or a null string if this is an
	 *  interwiki link
	 */
	public function getEditURL() {
		if ( $this->mInterwiki != '' ) {
			return '';
		}
		$s = $this->getLocalURL( 'action=edit' );

		return $s;
	}

	/**
	 * Is $wgUser watching this page?
	 *
	 * @deprecated in 1.20; use User::isWatched() instead.
	 * @return Bool
	 */
	public function userIsWatching() {
		global $wgUser;

		if ( is_null( $this->mWatched ) ) {
			if ( NS_SPECIAL == $this->mNamespace || !$wgUser->isLoggedIn() ) {
				$this->mWatched = false;
			} else {
				$this->mWatched = $wgUser->isWatched( $this );
			}
		}
		return $this->mWatched;
	}

	/**
	 * Can $wgUser read this page?
	 *
	 * @deprecated in 1.19; use userCan(), quickUserCan() or getUserPermissionsErrors() instead
	 * @return Bool
	 * @todo fold these checks into userCan()
	 */
	public function userCanRead() {
		wfDeprecated( __METHOD__, '1.19' );
		return $this->userCan( 'read' );
	}

	/**
	 * Can $user perform $action on this page?
	 * This skips potentially expensive cascading permission checks
	 * as well as avoids expensive error formatting
	 *
	 * Suitable for use for nonessential UI controls in common cases, but
	 * _not_ for functional access control.
	 *
	 * May provide false positives, but should never provide a false negative.
	 *
	 * @param $action String action that permission needs to be checked for
	 * @param $user User to check (since 1.19); $wgUser will be used if not
	 *              provided.
	 * @return Bool
	 */
	public function quickUserCan( $action, $user = null ) {
		return $this->userCan( $action, $user, false );
	}

	/**
	 * Can $user perform $action on this page?
	 *
	 * @param $action String action that permission needs to be checked for
	 * @param $user User to check (since 1.19); $wgUser will be used if not
	 *   provided.
	 * @param $doExpensiveQueries Bool Set this to false to avoid doing
	 *   unnecessary queries.
	 * @return Bool
	 */
	public function userCan( $action, $user = null, $doExpensiveQueries = true ) {
		if ( !$user instanceof User ) {
			global $wgUser;
			$user = $wgUser;
		}
		return !count( $this->getUserPermissionsErrorsInternal( $action, $user, $doExpensiveQueries, true ) );
	}

	/**
	 * Can $user perform $action on this page?
	 *
	 * @todo FIXME: This *does not* check throttles (User::pingLimiter()).
	 *
	 * @param $action String action that permission needs to be checked for
	 * @param $user User to check
	 * @param $doExpensiveQueries Bool Set this to false to avoid doing unnecessary
	 *   queries by skipping checks for cascading protections and user blocks.
	 * @param $ignoreErrors Array of Strings Set this to a list of message keys
	 *   whose corresponding errors may be ignored.
	 * @return Array of arguments to wfMessage to explain permissions problems.
	 */
	public function getUserPermissionsErrors( $action, $user, $doExpensiveQueries = true, $ignoreErrors = array() ) {
		$errors = $this->getUserPermissionsErrorsInternal( $action, $user, $doExpensiveQueries );

		// Remove the errors being ignored.
		foreach ( $errors as $index => $error ) {
			$error_key = is_array( $error ) ? $error[0] : $error;

			if ( in_array( $error_key, $ignoreErrors ) ) {
				unset( $errors[$index] );
			}
		}

		return $errors;
	}

	/**
	 * Permissions checks that fail most often, and which are easiest to test.
	 *
	 * @param $action String the action to check
	 * @param $user User user to check
	 * @param $errors Array list of current errors
	 * @param $doExpensiveQueries Boolean whether or not to perform expensive queries
	 * @param $short Boolean short circuit on first error
	 *
	 * @return Array list of errors
	 */
	private function checkQuickPermissions( $action, $user, $errors, $doExpensiveQueries, $short ) {
		if ( $action == 'create' ) {
			if ( ( $this->isTalkPage() && !$user->isAllowed( 'createtalk' ) ) ||
				 ( !$this->isTalkPage() && !$user->isAllowed( 'createpage' ) ) ) {
				$errors[] = $user->isAnon() ? array( 'nocreatetext' ) : array( 'nocreate-loggedin' );
			}
		} elseif ( $action == 'move' ) {
			if ( !$user->isAllowed( 'move-rootuserpages' )
					&& $this->mNamespace == NS_USER && !$this->isSubpage() ) {
				// Show user page-specific message only if the user can move other pages
				$errors[] = array( 'cant-move-user-page' );
			}

			// Check if user is allowed to move files if it's a file
			if ( $this->mNamespace == NS_FILE && !$user->isAllowed( 'movefile' ) ) {
				$errors[] = array( 'movenotallowedfile' );
			}

			if ( !$user->isAllowed( 'move' ) ) {
				// User can't move anything
				global $wgGroupPermissions;
				$userCanMove = false;
				if ( isset( $wgGroupPermissions['user']['move'] ) ) {
					$userCanMove = $wgGroupPermissions['user']['move'];
				}
				$autoconfirmedCanMove = false;
				if ( isset( $wgGroupPermissions['autoconfirmed']['move'] ) ) {
					$autoconfirmedCanMove = $wgGroupPermissions['autoconfirmed']['move'];
				}
				if ( $user->isAnon() && ( $userCanMove || $autoconfirmedCanMove ) ) {
					// custom message if logged-in users without any special rights can move
					$errors[] = array( 'movenologintext' );
				} else {
					$errors[] = array( 'movenotallowed' );
				}
			}
		} elseif ( $action == 'move-target' ) {
			if ( !$user->isAllowed( 'move' ) ) {
				// User can't move anything
				$errors[] = array( 'movenotallowed' );
			} elseif ( !$user->isAllowed( 'move-rootuserpages' )
					&& $this->mNamespace == NS_USER && !$this->isSubpage() ) {
				// Show user page-specific message only if the user can move other pages
				$errors[] = array( 'cant-move-to-user-page' );
			}
		} elseif ( !$user->isAllowed( $action ) ) {
			$errors[] = $this->missingPermissionError( $action, $short );
		}

		return $errors;
	}

	/**
	 * Add the resulting error code to the errors array
	 *
	 * @param $errors Array list of current errors
	 * @param $result Mixed result of errors
	 *
	 * @return Array list of errors
	 */
	private function resultToError( $errors, $result ) {
		if ( is_array( $result ) && count( $result ) && !is_array( $result[0] ) ) {
			// A single array representing an error
			$errors[] = $result;
		} elseif ( is_array( $result ) && is_array( $result[0] ) ) {
			// A nested array representing multiple errors
			$errors = array_merge( $errors, $result );
		} elseif ( $result !== '' && is_string( $result ) ) {
			// A string representing a message-id
			$errors[] = array( $result );
		} elseif ( $result === false ) {
			// a generic "We don't want them to do that"
			$errors[] = array( 'badaccess-group0' );
		}
		return $errors;
	}

	/**
	 * Check various permission hooks
	 *
	 * @param $action String the action to check
	 * @param $user User user to check
	 * @param $errors Array list of current errors
	 * @param $doExpensiveQueries Boolean whether or not to perform expensive queries
	 * @param $short Boolean short circuit on first error
	 *
	 * @return Array list of errors
	 */
	private function checkPermissionHooks( $action, $user, $errors, $doExpensiveQueries, $short ) {
		// Use getUserPermissionsErrors instead
		$result = '';
		if ( !wfRunHooks( 'userCan', array( &$this, &$user, $action, &$result ) ) ) {
			return $result ? array() : array( array( 'badaccess-group0' ) );
		}
		// Check getUserPermissionsErrors hook
		if ( !wfRunHooks( 'getUserPermissionsErrors', array( &$this, &$user, $action, &$result ) ) ) {
			$errors = $this->resultToError( $errors, $result );
		}
		// Check getUserPermissionsErrorsExpensive hook
		if ( $doExpensiveQueries && !( $short && count( $errors ) > 0 ) &&
			 !wfRunHooks( 'getUserPermissionsErrorsExpensive', array( &$this, &$user, $action, &$result ) ) ) {
			$errors = $this->resultToError( $errors, $result );
		}

		return $errors;
	}

	/**
	 * Check permissions on special pages & namespaces
	 *
	 * @param $action String the action to check
	 * @param $user User user to check
	 * @param $errors Array list of current errors
	 * @param $doExpensiveQueries Boolean whether or not to perform expensive queries
	 * @param $short Boolean short circuit on first error
	 *
	 * @return Array list of errors
	 */
	private function checkSpecialsAndNSPermissions( $action, $user, $errors, $doExpensiveQueries, $short ) {
		# Only 'createaccount' and 'execute' can be performed on
		# special pages, which don't actually exist in the DB.
		$specialOKActions = array( 'createaccount', 'execute', 'read' );
		if ( NS_SPECIAL == $this->mNamespace && !in_array( $action, $specialOKActions ) ) {
			$errors[] = array( 'ns-specialprotected' );
		}

		# Check $wgNamespaceProtection for restricted namespaces
		if ( $this->isNamespaceProtected( $user ) ) {
			$ns = $this->mNamespace == NS_MAIN ?
				wfMessage( 'nstab-main' )->text() : $this->getNsText();
			$errors[] = $this->mNamespace == NS_MEDIAWIKI ?
				array( 'protectedinterface' ) : array( 'namespaceprotected',  $ns );
		}

		return $errors;
	}

	/**
	 * Check CSS/JS sub-page permissions
	 *
	 * @param $action String the action to check
	 * @param $user User user to check
	 * @param $errors Array list of current errors
	 * @param $doExpensiveQueries Boolean whether or not to perform expensive queries
	 * @param $short Boolean short circuit on first error
	 *
	 * @return Array list of errors
	 */
	private function checkCSSandJSPermissions( $action, $user, $errors, $doExpensiveQueries, $short ) {
		# Protect css/js subpages of user pages
		# XXX: this might be better using restrictions
		# XXX: right 'editusercssjs' is deprecated, for backward compatibility only
		if ( $action != 'patrol' && !$user->isAllowed( 'editusercssjs' )
				&& !preg_match( '/^' . preg_quote( $user->getName(), '/' ) . '\//', $this->mTextform ) ) {
			if ( $this->isCssSubpage() && !$user->isAllowed( 'editusercss' ) ) {
				$errors[] = array( 'customcssprotected' );
			} elseif ( $this->isJsSubpage() && !$user->isAllowed( 'edituserjs' ) ) {
				$errors[] = array( 'customjsprotected' );
			}
		}

		return $errors;
	}

	/**
	 * Check against page_restrictions table requirements on this
	 * page. The user must possess all required rights for this
	 * action.
	 *
	 * @param $action String the action to check
	 * @param $user User user to check
	 * @param $errors Array list of current errors
	 * @param $doExpensiveQueries Boolean whether or not to perform expensive queries
	 * @param $short Boolean short circuit on first error
	 *
	 * @return Array list of errors
	 */
	private function checkPageRestrictions( $action, $user, $errors, $doExpensiveQueries, $short ) {
		foreach ( $this->getRestrictions( $action ) as $right ) {
			// Backwards compatibility, rewrite sysop -> protect
			if ( $right == 'sysop' ) {
				$right = 'protect';
			}
			if ( $right != '' && !$user->isAllowed( $right ) ) {
				// Users with 'editprotected' permission can edit protected pages
				// without cascading option turned on.
				if ( $action != 'edit' || !$user->isAllowed( 'editprotected' )
					|| $this->mCascadeRestriction )
				{
					$errors[] = array( 'protectedpagetext', $right );
				}
			}
		}

		return $errors;
	}

	/**
	 * Check restrictions on cascading pages.
	 *
	 * @param $action String the action to check
	 * @param $user User to check
	 * @param $errors Array list of current errors
	 * @param $doExpensiveQueries Boolean whether or not to perform expensive queries
	 * @param $short Boolean short circuit on first error
	 *
	 * @return Array list of errors
	 */
	private function checkCascadingSourcesRestrictions( $action, $user, $errors, $doExpensiveQueries, $short ) {
		if ( $doExpensiveQueries && !$this->isCssJsSubpage() ) {
			# We /could/ use the protection level on the source page, but it's
			# fairly ugly as we have to establish a precedence hierarchy for pages
			# included by multiple cascade-protected pages. So just restrict
			# it to people with 'protect' permission, as they could remove the
			# protection anyway.
			list( $cascadingSources, $restrictions ) = $this->getCascadeProtectionSources();
			# Cascading protection depends on more than this page...
			# Several cascading protected pages may include this page...
			# Check each cascading level
			# This is only for protection restrictions, not for all actions
			if ( isset( $restrictions[$action] ) ) {
				foreach ( $restrictions[$action] as $right ) {
					$right = ( $right == 'sysop' ) ? 'protect' : $right;
					if ( $right != '' && !$user->isAllowed( $right ) ) {
						$pages = '';
						foreach ( $cascadingSources as $page )
							$pages .= '* [[:' . $page->getPrefixedText() . "]]\n";
						$errors[] = array( 'cascadeprotected', count( $cascadingSources ), $pages );
					}
				}
			}
		}

		return $errors;
	}

	/**
	 * Check action permissions not already checked in checkQuickPermissions
	 *
	 * @param $action String the action to check
	 * @param $user User to check
	 * @param $errors Array list of current errors
	 * @param $doExpensiveQueries Boolean whether or not to perform expensive queries
	 * @param $short Boolean short circuit on first error
	 *
	 * @return Array list of errors
	 */
	private function checkActionPermissions( $action, $user, $errors, $doExpensiveQueries, $short ) {
		global $wgDeleteRevisionsLimit, $wgLang;

		if ( $action == 'protect' ) {
			if ( count( $this->getUserPermissionsErrorsInternal( 'edit', $user, $doExpensiveQueries, true ) ) ) {
				// If they can't edit, they shouldn't protect.
				$errors[] = array( 'protect-cantedit' );
			}
		} elseif ( $action == 'create' ) {
			$title_protection = $this->getTitleProtection();
			if( $title_protection ) {
				if( $title_protection['pt_create_perm'] == 'sysop' ) {
					$title_protection['pt_create_perm'] = 'protect'; // B/C
				}
				if( $title_protection['pt_create_perm'] == '' ||
					!$user->isAllowed( $title_protection['pt_create_perm'] ) )
				{
					$errors[] = array( 'titleprotected', User::whoIs( $title_protection['pt_user'] ), $title_protection['pt_reason'] );
				}
			}
		} elseif ( $action == 'move' ) {
			// Check for immobile pages
			if ( !MWNamespace::isMovable( $this->mNamespace ) ) {
				// Specific message for this case
				$errors[] = array( 'immobile-source-namespace', $this->getNsText() );
			} elseif ( !$this->isMovable() ) {
				// Less specific message for rarer cases
				$errors[] = array( 'immobile-source-page' );
			}
		} elseif ( $action == 'move-target' ) {
			if ( !MWNamespace::isMovable( $this->mNamespace ) ) {
				$errors[] = array( 'immobile-target-namespace', $this->getNsText() );
			} elseif ( !$this->isMovable() ) {
				$errors[] = array( 'immobile-target-page' );
			}
		} elseif ( $action == 'delete' ) {
			if ( $doExpensiveQueries && $wgDeleteRevisionsLimit
				&& !$this->userCan( 'bigdelete', $user ) && $this->isBigDeletion() )
			{
				$errors[] = array( 'delete-toobig', $wgLang->formatNum( $wgDeleteRevisionsLimit ) );
			}
		}
		return $errors;
	}

	/**
	 * Check that the user isn't blocked from editting.
	 *
	 * @param $action String the action to check
	 * @param $user User to check
	 * @param $errors Array list of current errors
	 * @param $doExpensiveQueries Boolean whether or not to perform expensive queries
	 * @param $short Boolean short circuit on first error
	 *
	 * @return Array list of errors
	 */
	private function checkUserBlock( $action, $user, $errors, $doExpensiveQueries, $short ) {
		// Account creation blocks handled at userlogin.
		// Unblocking handled in SpecialUnblock
		if( !$doExpensiveQueries || in_array( $action, array( 'createaccount', 'unblock' ) ) ) {
			return $errors;
		}

		global $wgContLang, $wgLang, $wgEmailConfirmToEdit;

		if ( $wgEmailConfirmToEdit && !$user->isEmailConfirmed() ) {
			$errors[] = array( 'confirmedittext' );
		}

		if ( ( $action == 'edit' || $action == 'create' ) && !$user->isBlockedFrom( $this ) ) {
			// Don't block the user from editing their own talk page unless they've been
			// explicitly blocked from that too.
		} elseif( $user->isBlocked() && $user->mBlock->prevents( $action ) !== false ) {
			$block = $user->getBlock();

			// This is from OutputPage::blockedPage
			// Copied at r23888 by werdna

			$id = $user->blockedBy();
			$reason = $user->blockedFor();
			if ( $reason == '' ) {
				$reason = wfMessage( 'blockednoreason' )->text();
			}
			$ip = $user->getRequest()->getIP();

			if ( is_numeric( $id ) ) {
				$name = User::whoIs( $id );
			} else {
				$name = $id;
			}

			$link = '[[' . $wgContLang->getNsText( NS_USER ) . ":{$name}|{$name}]]";
			$blockid = $block->getId();
			$blockExpiry = $block->getExpiry();
			$blockTimestamp = $wgLang->timeanddate( wfTimestamp( TS_MW, $block->mTimestamp ), true );
			if ( $blockExpiry == 'infinity' ) {
				$blockExpiry = wfMessage( 'infiniteblock' )->text();
			} else {
				$blockExpiry = $wgLang->timeanddate( wfTimestamp( TS_MW, $blockExpiry ), true );
			}

			$intended = strval( $block->getTarget() );

			$errors[] = array( ( $block->mAuto ? 'autoblockedtext' : 'blockedtext' ), $link, $reason, $ip, $name,
				$blockid, $blockExpiry, $intended, $blockTimestamp );
		}

		return $errors;
	}

	/**
	 * Check that the user is allowed to read this page.
	 *
	 * @param $action String the action to check
	 * @param $user User to check
	 * @param $errors Array list of current errors
	 * @param $doExpensiveQueries Boolean whether or not to perform expensive queries
	 * @param $short Boolean short circuit on first error
	 *
	 * @return Array list of errors
	 */
	private function checkReadPermissions( $action, $user, $errors, $doExpensiveQueries, $short ) {
		global $wgWhitelistRead, $wgGroupPermissions, $wgRevokePermissions;
		static $useShortcut = null;

		# Initialize the $useShortcut boolean, to determine if we can skip quite a bit of code below
		if ( is_null( $useShortcut ) ) {
			$useShortcut = true;
			if ( empty( $wgGroupPermissions['*']['read'] ) ) {
				# Not a public wiki, so no shortcut
				$useShortcut = false;
			} elseif ( !empty( $wgRevokePermissions ) ) {
				/**
				 * Iterate through each group with permissions being revoked (key not included since we don't care
				 * what the group name is), then check if the read permission is being revoked. If it is, then
				 * we don't use the shortcut below since the user might not be able to read, even though anon
				 * reading is allowed.
				 */
				foreach ( $wgRevokePermissions as $perms ) {
					if ( !empty( $perms['read'] ) ) {
						# We might be removing the read right from the user, so no shortcut
						$useShortcut = false;
						break;
					}
				}
			}
		}

		$whitelisted = false;
		if ( $useShortcut ) {
			# Shortcut for public wikis, allows skipping quite a bit of code
			$whitelisted = true;
		} elseif ( $user->isAllowed( 'read' ) ) {
			# If the user is allowed to read pages, he is allowed to read all pages
			$whitelisted = true;
		} elseif ( $this->isSpecial( 'Userlogin' )
			|| $this->isSpecial( 'ChangePassword' )
			|| $this->isSpecial( 'PasswordReset' )
		) {
			# Always grant access to the login page.
			# Even anons need to be able to log in.
			$whitelisted = true;
		} elseif ( is_array( $wgWhitelistRead ) && count( $wgWhitelistRead ) ) {
			# Time to check the whitelist
			# Only do these checks is there's something to check against
			$name = $this->getPrefixedText();
			$dbName = $this->getPrefixedDBKey();

			// Check for explicit whitelisting with and without underscores
			if ( in_array( $name, $wgWhitelistRead, true ) || in_array( $dbName, $wgWhitelistRead, true ) ) {
				$whitelisted = true;
			} elseif ( $this->getNamespace() == NS_MAIN ) {
				# Old settings might have the title prefixed with
				# a colon for main-namespace pages
				if ( in_array( ':' . $name, $wgWhitelistRead ) ) {
					$whitelisted = true;
				}
			} elseif ( $this->isSpecialPage() ) {
				# If it's a special page, ditch the subpage bit and check again
				$name = $this->getDBkey();
				list( $name, /* $subpage */ ) = SpecialPageFactory::resolveAlias( $name );
				if ( $name !== false ) {
					$pure = SpecialPage::getTitleFor( $name )->getPrefixedText();
					if ( in_array( $pure, $wgWhitelistRead, true ) ) {
						$whitelisted = true;
					}
				}
			}
		}

		if ( !$whitelisted ) {
			# If the title is not whitelisted, give extensions a chance to do so...
			wfRunHooks( 'TitleReadWhitelist', array( $this, $user, &$whitelisted ) );
			if ( !$whitelisted ) {
				$errors[] = $this->missingPermissionError( $action, $short );
			}
		}

		return $errors;
	}

	/**
	 * Get a description array when the user doesn't have the right to perform
	 * $action (i.e. when User::isAllowed() returns false)
	 *
	 * @param $action String the action to check
	 * @param $short Boolean short circuit on first error
	 * @return Array list of errors
	 */
	private function missingPermissionError( $action, $short ) {
		// We avoid expensive display logic for quickUserCan's and such
		if ( $short ) {
			return array( 'badaccess-group0' );
		}

		$groups = array_map( array( 'User', 'makeGroupLinkWiki' ),
			User::getGroupsWithPermission( $action ) );

		if ( count( $groups ) ) {
			global $wgLang;
			return array(
				'badaccess-groups',
				$wgLang->commaList( $groups ),
				count( $groups )
			);
		} else {
			return array( 'badaccess-group0' );
		}
	}

	/**
	 * Can $user perform $action on this page? This is an internal function,
	 * which checks ONLY that previously checked by userCan (i.e. it leaves out
	 * checks on wfReadOnly() and blocks)
	 *
	 * @param $action String action that permission needs to be checked for
	 * @param $user User to check
	 * @param $doExpensiveQueries Bool Set this to false to avoid doing unnecessary queries.
	 * @param $short Bool Set this to true to stop after the first permission error.
	 * @return Array of arrays of the arguments to wfMessage to explain permissions problems.
	 */
	protected function getUserPermissionsErrorsInternal( $action, $user, $doExpensiveQueries = true, $short = false ) {
		wfProfileIn( __METHOD__ );

		# Read has special handling
		if ( $action == 'read' ) {
			$checks = array(
				'checkPermissionHooks',
				'checkReadPermissions',
			);
		} else {
			$checks = array(
				'checkQuickPermissions',
				'checkPermissionHooks',
				'checkSpecialsAndNSPermissions',
				'checkCSSandJSPermissions',
				'checkPageRestrictions',
				'checkCascadingSourcesRestrictions',
				'checkActionPermissions',
				'checkUserBlock'
			);
		}

		$errors = array();
		while( count( $checks ) > 0 &&
				!( $short && count( $errors ) > 0 ) ) {
			$method = array_shift( $checks );
			$errors = $this->$method( $action, $user, $errors, $doExpensiveQueries, $short );
		}

		wfProfileOut( __METHOD__ );
		return $errors;
	}

	/**
	 * Protect css subpages of user pages: can $wgUser edit
	 * this page?
	 *
	 * @deprecated in 1.19; will be removed in 1.20. Use getUserPermissionsErrors() instead.
	 * @return Bool
	 */
	public function userCanEditCssSubpage() {
		global $wgUser;
		wfDeprecated( __METHOD__, '1.19' );
		return ( ( $wgUser->isAllowedAll( 'editusercssjs', 'editusercss' ) )
			|| preg_match( '/^' . preg_quote( $wgUser->getName(), '/' ) . '\//', $this->mTextform ) );
	}

	/**
	 * Protect js subpages of user pages: can $wgUser edit
	 * this page?
	 *
	 * @deprecated in 1.19; will be removed in 1.20. Use getUserPermissionsErrors() instead.
	 * @return Bool
	 */
	public function userCanEditJsSubpage() {
		global $wgUser;
		wfDeprecated( __METHOD__, '1.19' );
		return ( ( $wgUser->isAllowedAll( 'editusercssjs', 'edituserjs' ) )
			   || preg_match( '/^' . preg_quote( $wgUser->getName(), '/' ) . '\//', $this->mTextform ) );
	}

	/**
	 * Get a filtered list of all restriction types supported by this wiki.
	 * @param bool $exists True to get all restriction types that apply to
	 * titles that do exist, False for all restriction types that apply to
	 * titles that do not exist
	 * @return array
	 */
	public static function getFilteredRestrictionTypes( $exists = true ) {
		global $wgRestrictionTypes;
		$types = $wgRestrictionTypes;
		if ( $exists ) {
			# Remove the create restriction for existing titles
			$types = array_diff( $types, array( 'create' ) );
		} else {
			# Only the create and upload restrictions apply to non-existing titles
			$types = array_intersect( $types, array( 'create', 'upload' ) );
		}
		return $types;
	}

	/**
	 * Returns restriction types for the current Title
	 *
	 * @return array applicable restriction types
	 */
	public function getRestrictionTypes() {
		if ( $this->isSpecialPage() ) {
			return array();
		}

		$types = self::getFilteredRestrictionTypes( $this->exists() );

		if ( $this->getNamespace() != NS_FILE ) {
			# Remove the upload restriction for non-file titles
			$types = array_diff( $types, array( 'upload' ) );
		}

		wfRunHooks( 'TitleGetRestrictionTypes', array( $this, &$types ) );

		wfDebug( __METHOD__ . ': applicable restrictions to [[' .
			$this->getPrefixedText() . ']] are {' . implode( ',', $types ) . "}\n" );

		return $types;
	}

	/**
	 * Is this title subject to title protection?
	 * Title protection is the one applied against creation of such title.
	 *
	 * @return Mixed An associative array representing any existent title
	 *   protection, or false if there's none.
	 */
	private function getTitleProtection() {
		// Can't protect pages in special namespaces
		if ( $this->getNamespace() < 0 ) {
			return false;
		}

		// Can't protect pages that exist.
		if ( $this->exists() ) {
			return false;
		}

		if ( !isset( $this->mTitleProtection ) ) {
			$dbr = wfGetDB( DB_SLAVE );
			$res = $dbr->select( 'protected_titles', '*',
				array( 'pt_namespace' => $this->getNamespace(), 'pt_title' => $this->getDBkey() ),
				__METHOD__ );

			// fetchRow returns false if there are no rows.
			$this->mTitleProtection = $dbr->fetchRow( $res );
		}
		return $this->mTitleProtection;
	}

	/**
	 * Update the title protection status
	 *
	 * @deprecated in 1.19; will be removed in 1.20. Use WikiPage::doUpdateRestrictions() instead.
	 * @param $create_perm String Permission required for creation
	 * @param $reason String Reason for protection
	 * @param $expiry String Expiry timestamp
	 * @return boolean true
	 */
	public function updateTitleProtection( $create_perm, $reason, $expiry ) {
		wfDeprecated( __METHOD__, '1.19' );

		global $wgUser;

		$limit = array( 'create' => $create_perm );
		$expiry = array( 'create' => $expiry );

		$page = WikiPage::factory( $this );
		$status = $page->doUpdateRestrictions( $limit, $expiry, false, $reason, $wgUser );

		return $status->isOK();
	}

	/**
	 * Remove any title protection due to page existing
	 */
	public function deleteTitleProtection() {
		$dbw = wfGetDB( DB_MASTER );

		$dbw->delete(
			'protected_titles',
			array( 'pt_namespace' => $this->getNamespace(), 'pt_title' => $this->getDBkey() ),
			__METHOD__
		);
		$this->mTitleProtection = false;
	}

	/**
	 * Is this page "semi-protected" - the *only* protection is autoconfirm?
	 *
	 * @param $action String Action to check (default: edit)
	 * @return Bool
	 */
	public function isSemiProtected( $action = 'edit' ) {
		if ( $this->exists() ) {
			$restrictions = $this->getRestrictions( $action );
			if ( count( $restrictions ) > 0 ) {
				foreach ( $restrictions as $restriction ) {
					if ( strtolower( $restriction ) != 'autoconfirmed' ) {
						return false;
					}
				}
			} else {
				# Not protected
				return false;
			}
			return true;
		} else {
			# If it doesn't exist, it can't be protected
			return false;
		}
	}

	/**
	 * Does the title correspond to a protected article?
	 *
	 * @param $action String the action the page is protected from,
	 * by default checks all actions.
	 * @return Bool
	 */
	public function isProtected( $action = '' ) {
		global $wgRestrictionLevels;

		$restrictionTypes = $this->getRestrictionTypes();

		# Special pages have inherent protection
		if( $this->isSpecialPage() ) {
			return true;
		}

		# Check regular protection levels
		foreach ( $restrictionTypes as $type ) {
			if ( $action == $type || $action == '' ) {
				$r = $this->getRestrictions( $type );
				foreach ( $wgRestrictionLevels as $level ) {
					if ( in_array( $level, $r ) && $level != '' ) {
						return true;
					}
				}
			}
		}

		return false;
	}

	/**
	 * Determines if $user is unable to edit this page because it has been protected
	 * by $wgNamespaceProtection.
	 *
	 * @param $user User object to check permissions
	 * @return Bool
	 */
	public function isNamespaceProtected( User $user ) {
		global $wgNamespaceProtection;

		if ( isset( $wgNamespaceProtection[$this->mNamespace] ) ) {
			foreach ( (array)$wgNamespaceProtection[$this->mNamespace] as $right ) {
				if ( $right != '' && !$user->isAllowed( $right ) ) {
					return true;
				}
			}
		}
		return false;
	}

	/**
	 * Cascading protection: Return true if cascading restrictions apply to this page, false if not.
	 *
	 * @return Bool If the page is subject to cascading restrictions.
	 */
	public function isCascadeProtected() {
		list( $sources, /* $restrictions */ ) = $this->getCascadeProtectionSources( false );
		return ( $sources > 0 );
	}

	/**
	 * Cascading protection: Get the source of any cascading restrictions on this page.
	 *
	 * @param $getPages Bool Whether or not to retrieve the actual pages
	 *        that the restrictions have come from.
	 * @return Mixed Array of Title objects of the pages from which cascading restrictions
	 *     have come, false for none, or true if such restrictions exist, but $getPages
	 *     was not set.  The restriction array is an array of each type, each of which
	 *     contains a array of unique groups.
	 */
	public function getCascadeProtectionSources( $getPages = true ) {
		global $wgContLang;
		$pagerestrictions = array();

		if ( isset( $this->mCascadeSources ) && $getPages ) {
			return array( $this->mCascadeSources, $this->mCascadingRestrictions );
		} elseif ( isset( $this->mHasCascadingRestrictions ) && !$getPages ) {
			return array( $this->mHasCascadingRestrictions, $pagerestrictions );
		}

		wfProfileIn( __METHOD__ );

		$dbr = wfGetDB( DB_SLAVE );

		if ( $this->getNamespace() == NS_FILE ) {
			$tables = array( 'imagelinks', 'page_restrictions' );
			$where_clauses = array(
				'il_to' => $this->getDBkey(),
				'il_from=pr_page',
				'pr_cascade' => 1
			);
		} else {
			$tables = array( 'templatelinks', 'page_restrictions' );
			$where_clauses = array(
				'tl_namespace' => $this->getNamespace(),
				'tl_title' => $this->getDBkey(),
				'tl_from=pr_page',
				'pr_cascade' => 1
			);
		}

		if ( $getPages ) {
			$cols = array( 'pr_page', 'page_namespace', 'page_title',
						   'pr_expiry', 'pr_type', 'pr_level' );
			$where_clauses[] = 'page_id=pr_page';
			$tables[] = 'page';
		} else {
			$cols = array( 'pr_expiry' );
		}

		$res = $dbr->select( $tables, $cols, $where_clauses, __METHOD__ );

		$sources = $getPages ? array() : false;
		$now = wfTimestampNow();
		$purgeExpired = false;

		foreach ( $res as $row ) {
			$expiry = $wgContLang->formatExpiry( $row->pr_expiry, TS_MW );
			if ( $expiry > $now ) {
				if ( $getPages ) {
					$page_id = $row->pr_page;
					$page_ns = $row->page_namespace;
					$page_title = $row->page_title;
					$sources[$page_id] = Title::makeTitle( $page_ns, $page_title );
					# Add groups needed for each restriction type if its not already there
					# Make sure this restriction type still exists

					if ( !isset( $pagerestrictions[$row->pr_type] ) ) {
						$pagerestrictions[$row->pr_type] = array();
					}

					if ( isset( $pagerestrictions[$row->pr_type] ) &&
						 !in_array( $row->pr_level, $pagerestrictions[$row->pr_type] ) ) {
						$pagerestrictions[$row->pr_type][] = $row->pr_level;
					}
				} else {
					$sources = true;
				}
			} else {
				// Trigger lazy purge of expired restrictions from the db
				$purgeExpired = true;
			}
		}
		if ( $purgeExpired ) {
			Title::purgeExpiredRestrictions();
		}

		if ( $getPages ) {
			$this->mCascadeSources = $sources;
			$this->mCascadingRestrictions = $pagerestrictions;
		} else {
			$this->mHasCascadingRestrictions = $sources;
		}

		wfProfileOut( __METHOD__ );
		return array( $sources, $pagerestrictions );
	}

	/**
	 * Accessor/initialisation for mRestrictions
	 *
	 * @param $action String action that permission needs to be checked for
	 * @return Array of Strings the array of groups allowed to edit this article
	 */
	public function getRestrictions( $action ) {
		if ( !$this->mRestrictionsLoaded ) {
			$this->loadRestrictions();
		}
		return isset( $this->mRestrictions[$action] )
				? $this->mRestrictions[$action]
				: array();
	}

	/**
	 * Get the expiry time for the restriction against a given action
	 *
	 * @param $action
	 * @return String|Bool 14-char timestamp, or 'infinity' if the page is protected forever
	 *     or not protected at all, or false if the action is not recognised.
	 */
	public function getRestrictionExpiry( $action ) {
		if ( !$this->mRestrictionsLoaded ) {
			$this->loadRestrictions();
		}
		return isset( $this->mRestrictionsExpiry[$action] ) ? $this->mRestrictionsExpiry[$action] : false;
	}

	/**
	 * Returns cascading restrictions for the current article
	 *
	 * @return Boolean
	 */
	function areRestrictionsCascading() {
		if ( !$this->mRestrictionsLoaded ) {
			$this->loadRestrictions();
		}

		return $this->mCascadeRestriction;
	}

	/**
	 * Loads a string into mRestrictions array
	 *
	 * @param $res Resource restrictions as an SQL result.
	 * @param $oldFashionedRestrictions String comma-separated list of page
	 *        restrictions from page table (pre 1.10)
	 */
	private function loadRestrictionsFromResultWrapper( $res, $oldFashionedRestrictions = null ) {
		$rows = array();

		foreach ( $res as $row ) {
			$rows[] = $row;
		}

		$this->loadRestrictionsFromRows( $rows, $oldFashionedRestrictions );
	}

	/**
	 * Compiles list of active page restrictions from both page table (pre 1.10)
	 * and page_restrictions table for this existing page.
	 * Public for usage by LiquidThreads.
	 *
	 * @param $rows array of db result objects
	 * @param $oldFashionedRestrictions string comma-separated list of page
	 *        restrictions from page table (pre 1.10)
	 */
	public function loadRestrictionsFromRows( $rows, $oldFashionedRestrictions = null ) {
		global $wgContLang;
		$dbr = wfGetDB( DB_SLAVE );

		$restrictionTypes = $this->getRestrictionTypes();

		foreach ( $restrictionTypes as $type ) {
			$this->mRestrictions[$type] = array();
			$this->mRestrictionsExpiry[$type] = $wgContLang->formatExpiry( '', TS_MW );
		}

		$this->mCascadeRestriction = false;

		# Backwards-compatibility: also load the restrictions from the page record (old format).

		if ( $oldFashionedRestrictions === null ) {
			$oldFashionedRestrictions = $dbr->selectField( 'page', 'page_restrictions',
				array( 'page_id' => $this->getArticleID() ), __METHOD__ );
		}

		if ( $oldFashionedRestrictions != '' ) {

			foreach ( explode( ':', trim( $oldFashionedRestrictions ) ) as $restrict ) {
				$temp = explode( '=', trim( $restrict ) );
				if ( count( $temp ) == 1 ) {
					// old old format should be treated as edit/move restriction
					$this->mRestrictions['edit'] = explode( ',', trim( $temp[0] ) );
					$this->mRestrictions['move'] = explode( ',', trim( $temp[0] ) );
				} else {
					$restriction = trim( $temp[1] );
					if( $restriction != '' ) { //some old entries are empty
						$this->mRestrictions[$temp[0]] = explode( ',', $restriction );
					}
				}
			}

			$this->mOldRestrictions = true;

		}

		if ( count( $rows ) ) {
			# Current system - load second to make them override.
			$now = wfTimestampNow();
			$purgeExpired = false;

			# Cycle through all the restrictions.
			foreach ( $rows as $row ) {

				// Don't take care of restrictions types that aren't allowed
				if ( !in_array( $row->pr_type, $restrictionTypes ) )
					continue;

				// This code should be refactored, now that it's being used more generally,
				// But I don't really see any harm in leaving it in Block for now -werdna
				$expiry = $wgContLang->formatExpiry( $row->pr_expiry, TS_MW );

				// Only apply the restrictions if they haven't expired!
				if ( !$expiry || $expiry > $now ) {
					$this->mRestrictionsExpiry[$row->pr_type] = $expiry;
					$this->mRestrictions[$row->pr_type] = explode( ',', trim( $row->pr_level ) );

					$this->mCascadeRestriction |= $row->pr_cascade;
				} else {
					// Trigger a lazy purge of expired restrictions
					$purgeExpired = true;
				}
			}

			if ( $purgeExpired ) {
				Title::purgeExpiredRestrictions();
			}
		}

		$this->mRestrictionsLoaded = true;
	}

	/**
	 * Load restrictions from the page_restrictions table
	 *
	 * @param $oldFashionedRestrictions String comma-separated list of page
	 *        restrictions from page table (pre 1.10)
	 */
	public function loadRestrictions( $oldFashionedRestrictions = null ) {
		global $wgContLang;
		if ( !$this->mRestrictionsLoaded ) {
			if ( $this->exists() ) {
				$dbr = wfGetDB( DB_SLAVE );

				$res = $dbr->select(
					'page_restrictions',
					'*',
					array( 'pr_page' => $this->getArticleID() ),
					__METHOD__
				);

				$this->loadRestrictionsFromResultWrapper( $res, $oldFashionedRestrictions );
			} else {
				$title_protection = $this->getTitleProtection();

				if ( $title_protection ) {
					$now = wfTimestampNow();
					$expiry = $wgContLang->formatExpiry( $title_protection['pt_expiry'], TS_MW );

					if ( !$expiry || $expiry > $now ) {
						// Apply the restrictions
						$this->mRestrictionsExpiry['create'] = $expiry;
						$this->mRestrictions['create'] = explode( ',', trim( $title_protection['pt_create_perm'] ) );
					} else { // Get rid of the old restrictions
						Title::purgeExpiredRestrictions();
						$this->mTitleProtection = false;
					}
				} else {
					$this->mRestrictionsExpiry['create'] = $wgContLang->formatExpiry( '', TS_MW );
				}
				$this->mRestrictionsLoaded = true;
			}
		}
	}

	/**
	 * Flush the protection cache in this object and force reload from the database.
	 * This is used when updating protection from WikiPage::doUpdateRestrictions().
	 */
	public function flushRestrictions() {
		$this->mRestrictionsLoaded = false;
		$this->mTitleProtection = null;
	}

	/**
	 * Purge expired restrictions from the page_restrictions table
	 */
	static function purgeExpiredRestrictions() {
		$dbw = wfGetDB( DB_MASTER );
		$dbw->delete(
			'page_restrictions',
			array( 'pr_expiry < ' . $dbw->addQuotes( $dbw->timestamp() ) ),
			__METHOD__
		);

		$dbw->delete(
			'protected_titles',
			array( 'pt_expiry < ' . $dbw->addQuotes( $dbw->timestamp() ) ),
			__METHOD__
		);
	}

	/**
	 * Does this have subpages?  (Warning, usually requires an extra DB query.)
	 *
	 * @return Bool
	 */
	public function hasSubpages() {
		if ( !MWNamespace::hasSubpages( $this->mNamespace ) ) {
			# Duh
			return false;
		}

		# We dynamically add a member variable for the purpose of this method
		# alone to cache the result.  There's no point in having it hanging
		# around uninitialized in every Title object; therefore we only add it
		# if needed and don't declare it statically.
		if ( isset( $this->mHasSubpages ) ) {
			return $this->mHasSubpages;
		}

		$subpages = $this->getSubpages( 1 );
		if ( $subpages instanceof TitleArray ) {
			return $this->mHasSubpages = (bool)$subpages->count();
		}
		return $this->mHasSubpages = false;
	}

	/**
	 * Get all subpages of this page.
	 *
	 * @param $limit Int maximum number of subpages to fetch; -1 for no limit
	 * @return mixed TitleArray, or empty array if this page's namespace
	 *  doesn't allow subpages
	 */
	public function getSubpages( $limit = -1 ) {
		if ( !MWNamespace::hasSubpages( $this->getNamespace() ) ) {
			return array();
		}

		$dbr = wfGetDB( DB_SLAVE );
		$conds['page_namespace'] = $this->getNamespace();
		$conds[] = 'page_title ' . $dbr->buildLike( $this->getDBkey() . '/', $dbr->anyString() );
		$options = array();
		if ( $limit > -1 ) {
			$options['LIMIT'] = $limit;
		}
		return $this->mSubpages = TitleArray::newFromResult(
			$dbr->select( 'page',
				array( 'page_id', 'page_namespace', 'page_title', 'page_is_redirect' ),
				$conds,
				__METHOD__,
				$options
			)
		);
	}

	/**
	 * Is there a version of this page in the deletion archive?
	 *
	 * @return Int the number of archived revisions
	 */
	public function isDeleted() {
		if ( $this->getNamespace() < 0 ) {
			$n = 0;
		} else {
			$dbr = wfGetDB( DB_SLAVE );

			$n = $dbr->selectField( 'archive', 'COUNT(*)',
				array( 'ar_namespace' => $this->getNamespace(), 'ar_title' => $this->getDBkey() ),
				__METHOD__
			);
			if ( $this->getNamespace() == NS_FILE ) {
				$n += $dbr->selectField( 'filearchive', 'COUNT(*)',
					array( 'fa_name' => $this->getDBkey() ),
					__METHOD__
				);
			}
		}
		return (int)$n;
	}

	/**
	 * Is there a version of this page in the deletion archive?
	 *
	 * @return Boolean
	 */
	public function isDeletedQuick() {
		if ( $this->getNamespace() < 0 ) {
			return false;
		}
		$dbr = wfGetDB( DB_SLAVE );
		$deleted = (bool)$dbr->selectField( 'archive', '1',
			array( 'ar_namespace' => $this->getNamespace(), 'ar_title' => $this->getDBkey() ),
			__METHOD__
		);
		if ( !$deleted && $this->getNamespace() == NS_FILE ) {
			$deleted = (bool)$dbr->selectField( 'filearchive', '1',
				array( 'fa_name' => $this->getDBkey() ),
				__METHOD__
			);
		}
		return $deleted;
	}

	/**
	 * Get the article ID for this Title from the link cache,
	 * adding it if necessary
	 *
	 * @param $flags Int a bit field; may be Title::GAID_FOR_UPDATE to select
	 *  for update
	 * @return Int the ID
	 */
	public function getArticleID( $flags = 0 ) {
		if ( $this->getNamespace() < 0 ) {
			return $this->mArticleID = 0;
		}
		$linkCache = LinkCache::singleton();
		if ( $flags & self::GAID_FOR_UPDATE ) {
			$oldUpdate = $linkCache->forUpdate( true );
			$linkCache->clearLink( $this );
			$this->mArticleID = $linkCache->addLinkObj( $this );
			$linkCache->forUpdate( $oldUpdate );
		} else {
			if ( -1 == $this->mArticleID ) {
				$this->mArticleID = $linkCache->addLinkObj( $this );
			}
		}
		return $this->mArticleID;
	}

	/**
	 * Is this an article that is a redirect page?
	 * Uses link cache, adding it if necessary
	 *
	 * @param $flags Int a bit field; may be Title::GAID_FOR_UPDATE to select for update
	 * @return Bool
	 */
	public function isRedirect( $flags = 0 ) {
		if ( !is_null( $this->mRedirect ) ) {
			return $this->mRedirect;
		}
		# Calling getArticleID() loads the field from cache as needed
		if ( !$this->getArticleID( $flags ) ) {
			return $this->mRedirect = false;
		}

		$linkCache = LinkCache::singleton();
		$cached = $linkCache->getGoodLinkFieldObj( $this, 'redirect' );
		if ( $cached === null ) { # check the assumption that the cache actually knows about this title
			# XXX: this does apparently happen, see https://bugzilla.wikimedia.org/show_bug.cgi?id=37209
			#      as a stop gap, perhaps log this, but don't throw an exception?
			throw new MWException( "LinkCache doesn't currently know about this title: " . $this->getPrefixedDBkey() );
		}

		$this->mRedirect = (bool)$cached;

		return $this->mRedirect;
	}

	/**
	 * What is the length of this page?
	 * Uses link cache, adding it if necessary
	 *
	 * @param $flags Int a bit field; may be Title::GAID_FOR_UPDATE to select for update
	 * @return Int
	 */
	public function getLength( $flags = 0 ) {
		if ( $this->mLength != -1 ) {
			return $this->mLength;
		}
		# Calling getArticleID() loads the field from cache as needed
		if ( !$this->getArticleID( $flags ) ) {
			return $this->mLength = 0;
		}
		$linkCache = LinkCache::singleton();
		$cached = $linkCache->getGoodLinkFieldObj( $this, 'length' );
		if ( $cached === null ) { # check the assumption that the cache actually knows about this title
			# XXX: this does apparently happen, see https://bugzilla.wikimedia.org/show_bug.cgi?id=37209
			#      as a stop gap, perhaps log this, but don't throw an exception?
			throw new MWException( "LinkCache doesn't currently know about this title: " . $this->getPrefixedDBkey() );
		}

		$this->mLength = intval( $cached );

		return $this->mLength;
	}

	/**
	 * What is the page_latest field for this page?
	 *
	 * @param $flags Int a bit field; may be Title::GAID_FOR_UPDATE to select for update
	 * @return Int or 0 if the page doesn't exist
	 */
	public function getLatestRevID( $flags = 0 ) {
		if ( !( $flags & Title::GAID_FOR_UPDATE ) && $this->mLatestID !== false ) {
			return intval( $this->mLatestID );
		}
		# Calling getArticleID() loads the field from cache as needed
		if ( !$this->getArticleID( $flags ) ) {
			return $this->mLatestID = 0;
		}
		$linkCache = LinkCache::singleton();
		$cached = $linkCache->getGoodLinkFieldObj( $this, 'revision' );
		if ( $cached === null ) { # check the assumption that the cache actually knows about this title
			# XXX: this does apparently happen, see https://bugzilla.wikimedia.org/show_bug.cgi?id=37209
			#      as a stop gap, perhaps log this, but don't throw an exception?
			throw new MWException( "LinkCache doesn't currently know about this title: " . $this->getPrefixedDBkey() );
		}

		$this->mLatestID = intval( $cached );

		return $this->mLatestID;
	}

	/**
	 * This clears some fields in this object, and clears any associated
	 * keys in the "bad links" section of the link cache.
	 *
	 * - This is called from WikiPage::doEdit() and WikiPage::insertOn() to allow
	 * loading of the new page_id. It's also called from
	 * WikiPage::doDeleteArticleReal()
	 *
	 * @param $newid Int the new Article ID
	 */
	public function resetArticleID( $newid ) {
		$linkCache = LinkCache::singleton();
		$linkCache->clearLink( $this );

		if ( $newid === false ) {
			$this->mArticleID = -1;
		} else {
			$this->mArticleID = intval( $newid );
		}
		$this->mRestrictionsLoaded = false;
		$this->mRestrictions = array();
		$this->mRedirect = null;
		$this->mLength = -1;
		$this->mLatestID = false;
		$this->mContentModel = false;
		$this->mEstimateRevisions = null;
	}

	/**
	 * Capitalize a text string for a title if it belongs to a namespace that capitalizes
	 *
	 * @param $text String containing title to capitalize
	 * @param $ns int namespace index, defaults to NS_MAIN
	 * @return String containing capitalized title
	 */
	public static function capitalize( $text, $ns = NS_MAIN ) {
		global $wgContLang;

		if ( MWNamespace::isCapitalized( $ns ) ) {
			return $wgContLang->ucfirst( $text );
		} else {
			return $text;
		}
	}

	/**
	 * Secure and split - main initialisation function for this object
	 *
	 * Assumes that mDbkeyform has been set, and is urldecoded
	 * and uses underscores, but not otherwise munged.  This function
	 * removes illegal characters, splits off the interwiki and
	 * namespace prefixes, sets the other forms, and canonicalizes
	 * everything.
	 *
	 * @return Bool true on success
	 */
	private function secureAndSplit() {
		global $wgContLang, $wgLocalInterwiki;

		# Initialisation
		$this->mInterwiki = $this->mFragment = '';
		$this->mNamespace = $this->mDefaultNamespace; # Usually NS_MAIN

		$dbkey = $this->mDbkeyform;

		# Strip Unicode bidi override characters.
		# Sometimes they slip into cut-n-pasted page titles, where the
		# override chars get included in list displays.
		$dbkey = preg_replace( '/\xE2\x80[\x8E\x8F\xAA-\xAE]/S', '', $dbkey );

		# Clean up whitespace
		# Note: use of the /u option on preg_replace here will cause
		# input with invalid UTF-8 sequences to be nullified out in PHP 5.2.x,
		# conveniently disabling them.
		$dbkey = preg_replace( '/[ _\xA0\x{1680}\x{180E}\x{2000}-\x{200A}\x{2028}\x{2029}\x{202F}\x{205F}\x{3000}]+/u', '_', $dbkey );
		$dbkey = trim( $dbkey, '_' );

		if ( $dbkey == '' ) {
			return false;
		}

		if ( false !== strpos( $dbkey, UTF8_REPLACEMENT ) ) {
			# Contained illegal UTF-8 sequences or forbidden Unicode chars.
			return false;
		}

		$this->mDbkeyform = $dbkey;

		# Initial colon indicates main namespace rather than specified default
		# but should not create invalid {ns,title} pairs such as {0,Project:Foo}
		if ( ':' == $dbkey[0] ) {
			$this->mNamespace = NS_MAIN;
			$dbkey = substr( $dbkey, 1 ); # remove the colon but continue processing
			$dbkey = trim( $dbkey, '_' ); # remove any subsequent whitespace
		}

		# Namespace or interwiki prefix
		$firstPass = true;
		$prefixRegexp = "/^(.+?)_*:_*(.*)$/S";
		do {
			$m = array();
			if ( preg_match( $prefixRegexp, $dbkey, $m ) ) {
				$p = $m[1];
				if ( ( $ns = $wgContLang->getNsIndex( $p ) ) !== false ) {
					# Ordinary namespace
					$dbkey = $m[2];
					$this->mNamespace = $ns;
					# For Talk:X pages, check if X has a "namespace" prefix
					if ( $ns == NS_TALK && preg_match( $prefixRegexp, $dbkey, $x ) ) {
						if ( $wgContLang->getNsIndex( $x[1] ) ) {
							# Disallow Talk:File:x type titles...
							return false;
						} elseif ( Interwiki::isValidInterwiki( $x[1] ) ) {
							# Disallow Talk:Interwiki:x type titles...
							return false;
						}
					}
				} elseif ( Interwiki::isValidInterwiki( $p ) ) {
					if ( !$firstPass ) {
						# Can't make a local interwiki link to an interwiki link.
						# That's just crazy!
						return false;
					}

					# Interwiki link
					$dbkey = $m[2];
					$this->mInterwiki = $wgContLang->lc( $p );

					# Redundant interwiki prefix to the local wiki
					if ( $wgLocalInterwiki !== false
						&& 0 == strcasecmp( $this->mInterwiki, $wgLocalInterwiki ) )
					{
						if ( $dbkey == '' ) {
							# Can't have an empty self-link
							return false;
						}
						$this->mInterwiki = '';
						$firstPass = false;
						# Do another namespace split...
						continue;
					}

					# If there's an initial colon after the interwiki, that also
					# resets the default namespace
					if ( $dbkey !== '' && $dbkey[0] == ':' ) {
						$this->mNamespace = NS_MAIN;
						$dbkey = substr( $dbkey, 1 );
					}
				}
				# If there's no recognized interwiki or namespace,
				# then let the colon expression be part of the title.
			}
			break;
		} while ( true );

		# We already know that some pages won't be in the database!
		if ( $this->mInterwiki != '' || NS_SPECIAL == $this->mNamespace ) {
			$this->mArticleID = 0;
		}
		$fragment = strstr( $dbkey, '#' );
		if ( false !== $fragment ) {
			$this->setFragment( $fragment );
			$dbkey = substr( $dbkey, 0, strlen( $dbkey ) - strlen( $fragment ) );
			# remove whitespace again: prevents "Foo_bar_#"
			# becoming "Foo_bar_"
			$dbkey = preg_replace( '/_*$/', '', $dbkey );
		}

		# Reject illegal characters.
		$rxTc = self::getTitleInvalidRegex();
		if ( preg_match( $rxTc, $dbkey ) ) {
			return false;
		}

		# Pages with "/./" or "/../" appearing in the URLs will often be un-
		# reachable due to the way web browsers deal with 'relative' URLs.
		# Also, they conflict with subpage syntax.  Forbid them explicitly.
		if ( strpos( $dbkey, '.' ) !== false &&
			 ( $dbkey === '.' || $dbkey === '..' ||
			   strpos( $dbkey, './' ) === 0  ||
			   strpos( $dbkey, '../' ) === 0 ||
			   strpos( $dbkey, '/./' ) !== false ||
			   strpos( $dbkey, '/../' ) !== false  ||
			   substr( $dbkey, -2 ) == '/.' ||
			   substr( $dbkey, -3 ) == '/..' ) )
		{
			return false;
		}

		# Magic tilde sequences? Nu-uh!
		if ( strpos( $dbkey, '~~~' ) !== false ) {
			return false;
		}

		# Limit the size of titles to 255 bytes. This is typically the size of the
		# underlying database field. We make an exception for special pages, which
		# don't need to be stored in the database, and may edge over 255 bytes due
		# to subpage syntax for long titles, e.g. [[Special:Block/Long name]]
		if ( ( $this->mNamespace != NS_SPECIAL && strlen( $dbkey ) > 255 ) ||
		  strlen( $dbkey ) > 512 )
		{
			return false;
		}

		# Normally, all wiki links are forced to have an initial capital letter so [[foo]]
		# and [[Foo]] point to the same place.  Don't force it for interwikis, since the
		# other site might be case-sensitive.
		$this->mUserCaseDBKey = $dbkey;
		if ( $this->mInterwiki == '' ) {
			$dbkey = self::capitalize( $dbkey, $this->mNamespace );
		}

		# Can't make a link to a namespace alone... "empty" local links can only be
		# self-links with a fragment identifier.
		if ( $dbkey == '' && $this->mInterwiki == '' && $this->mNamespace != NS_MAIN ) {
			return false;
		}

		// Allow IPv6 usernames to start with '::' by canonicalizing IPv6 titles.
		// IP names are not allowed for accounts, and can only be referring to
		// edits from the IP. Given '::' abbreviations and caps/lowercaps,
		// there are numerous ways to present the same IP. Having sp:contribs scan
		// them all is silly and having some show the edits and others not is
		// inconsistent. Same for talk/userpages. Keep them normalized instead.
		$dbkey = ( $this->mNamespace == NS_USER || $this->mNamespace == NS_USER_TALK )
			? IP::sanitizeIP( $dbkey )
			: $dbkey;

		// Any remaining initial :s are illegal.
		if ( $dbkey !== '' && ':' == $dbkey[0] ) {
			return false;
		}

		# Fill fields
		$this->mDbkeyform = $dbkey;
		$this->mUrlform = wfUrlencode( $dbkey );

		$this->mTextform = str_replace( '_', ' ', $dbkey );

		return true;
	}

	/**
	 * Get an array of Title objects linking to this Title
	 * Also stores the IDs in the link cache.
	 *
	 * WARNING: do not use this function on arbitrary user-supplied titles!
	 * On heavily-used templates it will max out the memory.
	 *
	 * @param $options Array: may be FOR UPDATE
	 * @param $table String: table name
	 * @param $prefix String: fields prefix
	 * @return Array of Title objects linking here
	 */
	public function getLinksTo( $options = array(), $table = 'pagelinks', $prefix = 'pl' ) {
		if ( count( $options ) > 0 ) {
			$db = wfGetDB( DB_MASTER );
		} else {
			$db = wfGetDB( DB_SLAVE );
		}

		$res = $db->select(
			array( 'page', $table ),
			self::getSelectFields(),
			array(
				"{$prefix}_from=page_id",
				"{$prefix}_namespace" => $this->getNamespace(),
				"{$prefix}_title"     => $this->getDBkey() ),
			__METHOD__,
			$options
		);

		$retVal = array();
		if ( $res->numRows() ) {
			$linkCache = LinkCache::singleton();
			foreach ( $res as $row ) {
				$titleObj = Title::makeTitle( $row->page_namespace, $row->page_title );
				if ( $titleObj ) {
					$linkCache->addGoodLinkObjFromRow( $titleObj, $row );
					$retVal[] = $titleObj;
				}
			}
		}
		return $retVal;
	}

	/**
	 * Get an array of Title objects using this Title as a template
	 * Also stores the IDs in the link cache.
	 *
	 * WARNING: do not use this function on arbitrary user-supplied titles!
	 * On heavily-used templates it will max out the memory.
	 *
	 * @param $options Array: may be FOR UPDATE
	 * @return Array of Title the Title objects linking here
	 */
	public function getTemplateLinksTo( $options = array() ) {
		return $this->getLinksTo( $options, 'templatelinks', 'tl' );
	}

	/**
	 * Get an array of Title objects linked from this Title
	 * Also stores the IDs in the link cache.
	 *
	 * WARNING: do not use this function on arbitrary user-supplied titles!
	 * On heavily-used templates it will max out the memory.
	 *
	 * @param $options Array: may be FOR UPDATE
	 * @param $table String: table name
	 * @param $prefix String: fields prefix
	 * @return Array of Title objects linking here
	 */
	public function getLinksFrom( $options = array(), $table = 'pagelinks', $prefix = 'pl' ) {
		global $wgContentHandlerUseDB;

		$id = $this->getArticleID();

		# If the page doesn't exist; there can't be any link from this page
		if ( !$id ) {
			return array();
		}

		if ( count( $options ) > 0 ) {
			$db = wfGetDB( DB_MASTER );
		} else {
			$db = wfGetDB( DB_SLAVE );
		}

		$namespaceFiled = "{$prefix}_namespace";
		$titleField = "{$prefix}_title";

		$fields = array( $namespaceFiled, $titleField, 'page_id', 'page_len', 'page_is_redirect', 'page_latest' );
		if ( $wgContentHandlerUseDB ) $fields[] = 'page_content_model';

		$res = $db->select(
			array( $table, 'page' ),
			$fields,
			array( "{$prefix}_from" => $id ),
			__METHOD__,
			$options,
			array( 'page' => array( 'LEFT JOIN', array( "page_namespace=$namespaceFiled", "page_title=$titleField" ) ) )
		);

		$retVal = array();
		if ( $res->numRows() ) {
			$linkCache = LinkCache::singleton();
			foreach ( $res as $row ) {
				$titleObj = Title::makeTitle( $row->$namespaceFiled, $row->$titleField );
				if ( $titleObj ) {
					if ( $row->page_id ) {
						$linkCache->addGoodLinkObjFromRow( $titleObj, $row );
					} else {
						$linkCache->addBadLinkObj( $titleObj );
					}
					$retVal[] = $titleObj;
				}
			}
		}
		return $retVal;
	}

	/**
	 * Get an array of Title objects used on this Title as a template
	 * Also stores the IDs in the link cache.
	 *
	 * WARNING: do not use this function on arbitrary user-supplied titles!
	 * On heavily-used templates it will max out the memory.
	 *
	 * @param $options Array: may be FOR UPDATE
	 * @return Array of Title the Title objects used here
	 */
	public function getTemplateLinksFrom( $options = array() ) {
		return $this->getLinksFrom( $options, 'templatelinks', 'tl' );
	}

	/**
	 * Get an array of Title objects referring to non-existent articles linked from this page
	 *
	 * @todo check if needed (used only in SpecialBrokenRedirects.php, and should use redirect table in this case)
	 * @return Array of Title the Title objects
	 */
	public function getBrokenLinksFrom() {
		if ( $this->getArticleID() == 0 ) {
			# All links from article ID 0 are false positives
			return array();
		}

		$dbr = wfGetDB( DB_SLAVE );
		$res = $dbr->select(
			array( 'page', 'pagelinks' ),
			array( 'pl_namespace', 'pl_title' ),
			array(
				'pl_from' => $this->getArticleID(),
				'page_namespace IS NULL'
			),
			__METHOD__, array(),
			array(
				'page' => array(
					'LEFT JOIN',
					array( 'pl_namespace=page_namespace', 'pl_title=page_title' )
				)
			)
		);

		$retVal = array();
		foreach ( $res as $row ) {
			$retVal[] = Title::makeTitle( $row->pl_namespace, $row->pl_title );
		}
		return $retVal;
	}


	/**
	 * Get a list of URLs to purge from the Squid cache when this
	 * page changes
	 *
	 * @return Array of String the URLs
	 */
	public function getSquidURLs() {
		$urls = array(
			$this->getInternalURL(),
			$this->getInternalURL( 'action=history' )
		);

		$pageLang = $this->getPageLanguage();
		if ( $pageLang->hasVariants() ) {
			$variants = $pageLang->getVariants();
			foreach ( $variants as $vCode ) {
				$urls[] = $this->getInternalURL( '', $vCode );
			}
		}

		return $urls;
	}

	/**
	 * Purge all applicable Squid URLs
	 */
	public function purgeSquid() {
		global $wgUseSquid;
		if ( $wgUseSquid ) {
			$urls = $this->getSquidURLs();
			$u = new SquidUpdate( $urls );
			$u->doUpdate();
		}
	}

	/**
	 * Move this page without authentication
	 *
	 * @param $nt Title the new page Title
	 * @return Mixed true on success, getUserPermissionsErrors()-like array on failure
	 */
	public function moveNoAuth( &$nt ) {
		return $this->moveTo( $nt, false );
	}

	/**
	 * Check whether a given move operation would be valid.
	 * Returns true if ok, or a getUserPermissionsErrors()-like array otherwise
	 *
	 * @param $nt Title the new title
	 * @param $auth Bool indicates whether $wgUser's permissions
	 *  should be checked
	 * @param $reason String is the log summary of the move, used for spam checking
	 * @return Mixed True on success, getUserPermissionsErrors()-like array on failure
	 */
	public function isValidMoveOperation( &$nt, $auth = true, $reason = '' ) {
		global $wgUser;

		$errors = array();
		if ( !$nt ) {
			// Normally we'd add this to $errors, but we'll get
			// lots of syntax errors if $nt is not an object
			return array( array( 'badtitletext' ) );
		}
		if ( $this->equals( $nt ) ) {
			$errors[] = array( 'selfmove' );
		}
		if ( !$this->isMovable() ) {
			$errors[] = array( 'immobile-source-namespace', $this->getNsText() );
		}
		if ( $nt->getInterwiki() != '' ) {
			$errors[] = array( 'immobile-target-namespace-iw' );
		}
		if ( !$nt->isMovable() ) {
			$errors[] = array( 'immobile-target-namespace', $nt->getNsText() );
		}

		$oldid = $this->getArticleID();
		$newid = $nt->getArticleID();

		if ( strlen( $nt->getDBkey() ) < 1 ) {
			$errors[] = array( 'articleexists' );
		}
		if ( ( $this->getDBkey() == '' ) ||
			 ( !$oldid ) ||
			 ( $nt->getDBkey() == '' ) ) {
			$errors[] = array( 'badarticleerror' );
		}

		// Image-specific checks
		if ( $this->getNamespace() == NS_FILE ) {
			$errors = array_merge( $errors, $this->validateFileMoveOperation( $nt ) );
		}

		if ( $nt->getNamespace() == NS_FILE && $this->getNamespace() != NS_FILE ) {
			$errors[] = array( 'nonfile-cannot-move-to-file' );
		}

		if ( $auth ) {
			$errors = wfMergeErrorArrays( $errors,
				$this->getUserPermissionsErrors( 'move', $wgUser ),
				$this->getUserPermissionsErrors( 'edit', $wgUser ),
				$nt->getUserPermissionsErrors( 'move-target', $wgUser ),
				$nt->getUserPermissionsErrors( 'edit', $wgUser ) );
		}

		$match = EditPage::matchSummarySpamRegex( $reason );
		if ( $match !== false ) {
			// This is kind of lame, won't display nice
			$errors[] = array( 'spamprotectiontext' );
		}

		$err = null;
		if ( !wfRunHooks( 'AbortMove', array( $this, $nt, $wgUser, &$err, $reason ) ) ) {
			$errors[] = array( 'hookaborted', $err );
		}

		# The move is allowed only if (1) the target doesn't exist, or
		# (2) the target is a redirect to the source, and has no history
		# (so we can undo bad moves right after they're done).

		if ( 0 != $newid ) { # Target exists; check for validity
			if ( !$this->isValidMoveTarget( $nt ) ) {
				$errors[] = array( 'articleexists' );
			}
		} else {
			$tp = $nt->getTitleProtection();
			$right = ( $tp['pt_create_perm'] == 'sysop' ) ? 'protect' : $tp['pt_create_perm'];
			if ( $tp and !$wgUser->isAllowed( $right ) ) {
				$errors[] = array( 'cantmove-titleprotected' );
			}
		}
		if ( empty( $errors ) ) {
			return true;
		}
		return $errors;
	}

	/**
	 * Check if the requested move target is a valid file move target
	 * @param Title $nt Target title
	 * @return array List of errors
	 */
	protected function validateFileMoveOperation( $nt ) {
		global $wgUser;

		$errors = array();

		// wfFindFile( $nt ) / wfLocalFile( $nt ) is not allowed until below

		$file = wfLocalFile( $this );
		if ( $file->exists() ) {
			if ( $nt->getText() != wfStripIllegalFilenameChars( $nt->getText() ) ) {
				$errors[] = array( 'imageinvalidfilename' );
			}
			if ( !File::checkExtensionCompatibility( $file, $nt->getDBkey() ) ) {
				$errors[] = array( 'imagetypemismatch' );
			}
		}

		if ( $nt->getNamespace() != NS_FILE ) {
			$errors[] = array( 'imagenocrossnamespace' );
			// From here we want to do checks on a file object, so if we can't
			// create one, we must return.
			return $errors;
		}

		// wfFindFile( $nt ) / wfLocalFile( $nt ) is allowed below here

		$destFile = wfLocalFile( $nt );
		if ( !$wgUser->isAllowed( 'reupload-shared' ) && !$destFile->exists() && wfFindFile( $nt ) ) {
			$errors[] = array( 'file-exists-sharedrepo' );
		}

		return $errors;
	}

	/**
	 * Move a title to a new location
	 *
	 * @param $nt Title the new title
	 * @param $auth Bool indicates whether $wgUser's permissions
	 *  should be checked
	 * @param $reason String the reason for the move
	 * @param $createRedirect Bool Whether to create a redirect from the old title to the new title.
	 *  Ignored if the user doesn't have the suppressredirect right.
	 * @return Mixed true on success, getUserPermissionsErrors()-like array on failure
	 */
	public function moveTo( &$nt, $auth = true, $reason = '', $createRedirect = true ) {
		global $wgUser;
		$err = $this->isValidMoveOperation( $nt, $auth, $reason );
		if ( is_array( $err ) ) {
			// Auto-block user's IP if the account was "hard" blocked
			$wgUser->spreadAnyEditBlock();
			return $err;
		}
		// Check suppressredirect permission
		if ( $auth && !$wgUser->isAllowed( 'suppressredirect' ) ) {
			$createRedirect = true;
		}

		// If it is a file, move it first.
		// It is done before all other moving stuff is done because it's hard to revert.
		$dbw = wfGetDB( DB_MASTER );
		if ( $this->getNamespace() == NS_FILE ) {
			$file = wfLocalFile( $this );
			if ( $file->exists() ) {
				$status = $file->move( $nt );
				if ( !$status->isOk() ) {
					return $status->getErrorsArray();
				}
			}
			// Clear RepoGroup process cache
			RepoGroup::singleton()->clearCache( $this );
			RepoGroup::singleton()->clearCache( $nt ); # clear false negative cache
		}

		$dbw->begin( __METHOD__ ); # If $file was a LocalFile, its transaction would have closed our own.
		$pageid = $this->getArticleID( self::GAID_FOR_UPDATE );
		$protected = $this->isProtected();

		// Do the actual move
		$this->moveToInternal( $nt, $reason, $createRedirect );

		// Refresh the sortkey for this row.  Be careful to avoid resetting
		// cl_timestamp, which may disturb time-based lists on some sites.
		$prefixes = $dbw->select(
			'categorylinks',
			array( 'cl_sortkey_prefix', 'cl_to' ),
			array( 'cl_from' => $pageid ),
			__METHOD__
		);
		foreach ( $prefixes as $prefixRow ) {
			$prefix = $prefixRow->cl_sortkey_prefix;
			$catTo = $prefixRow->cl_to;
			$dbw->update( 'categorylinks',
				array(
					'cl_sortkey' => Collation::singleton()->getSortKey(
						$nt->getCategorySortkey( $prefix ) ),
					'cl_timestamp=cl_timestamp' ),
				array(
					'cl_from' => $pageid,
					'cl_to' => $catTo ),
				__METHOD__
			);
		}

		$redirid = $this->getArticleID();

		if ( $protected ) {
			# Protect the redirect title as the title used to be...
			$dbw->insertSelect( 'page_restrictions', 'page_restrictions',
				array(
					'pr_page'    => $redirid,
					'pr_type'    => 'pr_type',
					'pr_level'   => 'pr_level',
					'pr_cascade' => 'pr_cascade',
					'pr_user'    => 'pr_user',
					'pr_expiry'  => 'pr_expiry'
				),
				array( 'pr_page' => $pageid ),
				__METHOD__,
				array( 'IGNORE' )
			);
			# Update the protection log
			$log = new LogPage( 'protect' );
			$comment = wfMessage(
				'prot_1movedto2',
				$this->getPrefixedText(),
				$nt->getPrefixedText()
			)->inContentLanguage()->text();
			if ( $reason ) {
				$comment .= wfMessage( 'colon-separator' )->inContentLanguage()->text() . $reason;
			}
			// @todo FIXME: $params?
			$log->addEntry( 'move_prot', $nt, $comment, array( $this->getPrefixedText() ) );
		}

		# Update watchlists
		$oldnamespace = $this->getNamespace() & ~1;
		$newnamespace = $nt->getNamespace() & ~1;
		$oldtitle = $this->getDBkey();
		$newtitle = $nt->getDBkey();

		if ( $oldnamespace != $newnamespace || $oldtitle != $newtitle ) {
			WatchedItem::duplicateEntries( $this, $nt );
		}

		$dbw->commit( __METHOD__ );

		wfRunHooks( 'TitleMoveComplete', array( &$this, &$nt, &$wgUser, $pageid, $redirid ) );
		return true;
	}

	/**
	 * Move page to a title which is either a redirect to the
	 * source page or nonexistent
	 *
	 * @param $nt Title the page to move to, which should be a redirect or nonexistent
	 * @param $reason String The reason for the move
	 * @param $createRedirect Bool Whether to leave a redirect at the old title. Does not check
	 *   if the user has the suppressredirect right
	 * @throws MWException
	 */
	private function moveToInternal( &$nt, $reason = '', $createRedirect = true ) {
		global $wgUser, $wgContLang;

		if ( $nt->exists() ) {
			$moveOverRedirect = true;
			$logType = 'move_redir';
		} else {
			$moveOverRedirect = false;
			$logType = 'move';
		}

		$redirectSuppressed = !$createRedirect;

		$logEntry = new ManualLogEntry( 'move', $logType );
		$logEntry->setPerformer( $wgUser );
		$logEntry->setTarget( $this );
		$logEntry->setComment( $reason );
		$logEntry->setParameters( array(
			'4::target' => $nt->getPrefixedText(),
			'5::noredir' => $redirectSuppressed ? '1': '0',
		) );

		$formatter = LogFormatter::newFromEntry( $logEntry );
		$formatter->setContext( RequestContext::newExtraneousContext( $this ) );
		$comment = $formatter->getPlainActionText();
		if ( $reason ) {
			$comment .= wfMessage( 'colon-separator' )->inContentLanguage()->text() . $reason;
		}
		# Truncate for whole multibyte characters.
		$comment = $wgContLang->truncate( $comment, 255 );

		$oldid = $this->getArticleID();

		$dbw = wfGetDB( DB_MASTER );

		$newpage = WikiPage::factory( $nt );

		if ( $moveOverRedirect ) {
			$newid = $nt->getArticleID();

			# Delete the old redirect. We don't save it to history since
			# by definition if we've got here it's rather uninteresting.
			# We have to remove it so that the next step doesn't trigger
			# a conflict on the unique namespace+title index...
			$dbw->delete( 'page', array( 'page_id' => $newid ), __METHOD__ );

			$newpage->doDeleteUpdates( $newid );
		}

		# Save a null revision in the page's history notifying of the move
		$nullRevision = Revision::newNullRevision( $dbw, $oldid, $comment, true );
		if ( !is_object( $nullRevision ) ) {
			throw new MWException( 'No valid null revision produced in ' . __METHOD__ );
		}
		$nullRevId = $nullRevision->insertOn( $dbw );

		# Change the name of the target page:
		$dbw->update( 'page',
			/* SET */ array(
				'page_namespace' => $nt->getNamespace(),
				'page_title'     => $nt->getDBkey(),
			),
			/* WHERE */ array( 'page_id' => $oldid ),
			__METHOD__
		);

		$this->resetArticleID( 0 );
		$nt->resetArticleID( $oldid );

		$newpage->updateRevisionOn( $dbw, $nullRevision );

		wfRunHooks( 'NewRevisionFromEditComplete',
			array( $newpage, $nullRevision, $nullRevision->getParentId(), $wgUser ) );

		$newpage->doEditUpdates( $nullRevision, $wgUser, array( 'changed' => false ) );

		if ( !$moveOverRedirect ) {
			WikiPage::onArticleCreate( $nt );
		}

		# Recreate the redirect, this time in the other direction.
		if ( $redirectSuppressed ) {
			WikiPage::onArticleDelete( $this );
		} else {
			$mwRedir = MagicWord::get( 'redirect' );
			$redirectText = $mwRedir->getSynonym( 0 ) . ' [[' . $nt->getPrefixedText() . "]]\n";
			$redirectArticle = WikiPage::factory( $this );
			$newid = $redirectArticle->insertOn( $dbw );
			if ( $newid ) { // sanity
				$redirectRevision = new Revision( array(
					'page'    => $newid,
					'comment' => $comment,
					'text'    => $redirectText ) );
				$redirectRevision->insertOn( $dbw );
				$redirectArticle->updateRevisionOn( $dbw, $redirectRevision, 0 );

				wfRunHooks( 'NewRevisionFromEditComplete',
					array( $redirectArticle, $redirectRevision, false, $wgUser ) );

				$redirectArticle->doEditUpdates( $redirectRevision, $wgUser, array( 'created' => true ) );
			}
		}

		# Log the move
		$logid = $logEntry->insert();
		$logEntry->publish( $logid );
	}

	/**
	 * Move this page's subpages to be subpages of $nt
	 *
	 * @param $nt Title Move target
	 * @param $auth bool Whether $wgUser's permissions should be checked
	 * @param $reason string The reason for the move
	 * @param $createRedirect bool Whether to create redirects from the old subpages to
	 *     the new ones Ignored if the user doesn't have the 'suppressredirect' right
	 * @return mixed array with old page titles as keys, and strings (new page titles) or
	 *     arrays (errors) as values, or an error array with numeric indices if no pages
	 *     were moved
	 */
	public function moveSubpages( $nt, $auth = true, $reason = '', $createRedirect = true ) {
		global $wgMaximumMovedPages;
		// Check permissions
		if ( !$this->userCan( 'move-subpages' ) ) {
			return array( 'cant-move-subpages' );
		}
		// Do the source and target namespaces support subpages?
		if ( !MWNamespace::hasSubpages( $this->getNamespace() ) ) {
			return array( 'namespace-nosubpages',
				MWNamespace::getCanonicalName( $this->getNamespace() ) );
		}
		if ( !MWNamespace::hasSubpages( $nt->getNamespace() ) ) {
			return array( 'namespace-nosubpages',
				MWNamespace::getCanonicalName( $nt->getNamespace() ) );
		}

		$subpages = $this->getSubpages( $wgMaximumMovedPages + 1 );
		$retval = array();
		$count = 0;
		foreach ( $subpages as $oldSubpage ) {
			$count++;
			if ( $count > $wgMaximumMovedPages ) {
				$retval[$oldSubpage->getPrefixedTitle()] =
						array( 'movepage-max-pages',
							$wgMaximumMovedPages );
				break;
			}

			// We don't know whether this function was called before
			// or after moving the root page, so check both
			// $this and $nt
			if ( $oldSubpage->getArticleID() == $this->getArticleID() ||
					$oldSubpage->getArticleID() == $nt->getArticleID() )
			{
				// When moving a page to a subpage of itself,
				// don't move it twice
				continue;
			}
			$newPageName = preg_replace(
					'#^' . preg_quote( $this->getDBkey(), '#' ) . '#',
					StringUtils::escapeRegexReplacement( $nt->getDBkey() ), # bug 21234
					$oldSubpage->getDBkey() );
			if ( $oldSubpage->isTalkPage() ) {
				$newNs = $nt->getTalkPage()->getNamespace();
			} else {
				$newNs = $nt->getSubjectPage()->getNamespace();
			}
			# Bug 14385: we need makeTitleSafe because the new page names may
			# be longer than 255 characters.
			$newSubpage = Title::makeTitleSafe( $newNs, $newPageName );

			$success = $oldSubpage->moveTo( $newSubpage, $auth, $reason, $createRedirect );
			if ( $success === true ) {
				$retval[$oldSubpage->getPrefixedText()] = $newSubpage->getPrefixedText();
			} else {
				$retval[$oldSubpage->getPrefixedText()] = $success;
			}
		}
		return $retval;
	}

	/**
	 * Checks if this page is just a one-rev redirect.
	 * Adds lock, so don't use just for light purposes.
	 *
	 * @return Bool
	 */
	public function isSingleRevRedirect() {
		global $wgContentHandlerUseDB;

		$dbw = wfGetDB( DB_MASTER );

		# Is it a redirect?
		$fields = array( 'page_is_redirect', 'page_latest', 'page_id' );
		if ( $wgContentHandlerUseDB ) $fields[] = 'page_content_model';

		$row = $dbw->selectRow( 'page',
			$fields,
			$this->pageCond(),
			__METHOD__,
			array( 'FOR UPDATE' )
		);
		# Cache some fields we may want
		$this->mArticleID = $row ? intval( $row->page_id ) : 0;
		$this->mRedirect = $row ? (bool)$row->page_is_redirect : false;
		$this->mLatestID = $row ? intval( $row->page_latest ) : false;
		$this->mContentModel = $row && isset( $row->page_content_model ) ? strval( $row->page_content_model ) : false;
		if ( !$this->mRedirect ) {
			return false;
		}
		# Does the article have a history?
		$row = $dbw->selectField( array( 'page', 'revision' ),
			'rev_id',
			array( 'page_namespace' => $this->getNamespace(),
				'page_title' => $this->getDBkey(),
				'page_id=rev_page',
				'page_latest != rev_id'
			),
			__METHOD__,
			array( 'FOR UPDATE' )
		);
		# Return true if there was no history
		return ( $row === false );
	}

	/**
	 * Checks if $this can be moved to a given Title
	 * - Selects for update, so don't call it unless you mean business
	 *
	 * @param $nt Title the new title to check
	 * @return Bool
	 */
	public function isValidMoveTarget( $nt ) {
		# Is it an existing file?
		if ( $nt->getNamespace() == NS_FILE ) {
			$file = wfLocalFile( $nt );
			if ( $file->exists() ) {
				wfDebug( __METHOD__ . ": file exists\n" );
				return false;
			}
		}
		# Is it a redirect with no history?
		if ( !$nt->isSingleRevRedirect() ) {
			wfDebug( __METHOD__ . ": not a one-rev redirect\n" );
			return false;
		}
		# Get the article text
		$rev = Revision::newFromTitle( $nt, false, Revision::READ_LATEST );
		if( !is_object( $rev ) ){
			return false;
		}
		$content = $rev->getContent();
		# Does the redirect point to the source?
		# Or is it a broken self-redirect, usually caused by namespace collisions?
		$redirTitle = $content->getRedirectTarget();

		if ( $redirTitle ) {
			if ( $redirTitle->getPrefixedDBkey() != $this->getPrefixedDBkey() &&
				$redirTitle->getPrefixedDBkey() != $nt->getPrefixedDBkey() ) {
				wfDebug( __METHOD__ . ": redirect points to other page\n" );
				return false;
			} else {
				return true;
			}
		} else {
			# Fail safe (not a redirect after all. strange.)
			wfDebug( __METHOD__ . ": failsafe: database sais " . $nt->getPrefixedDBkey() .
						" is a redirect, but it doesn't contain a valid redirect.\n" );
			return false;
		}
	}

	/**
	 * Get categories to which this Title belongs and return an array of
	 * categories' names.
	 *
	 * @return Array of parents in the form:
	 *	  $parent => $currentarticle
	 */
	public function getParentCategories() {
		global $wgContLang;

		$data = array();

		$titleKey = $this->getArticleID();

		if ( $titleKey === 0 ) {
			return $data;
		}

		$dbr = wfGetDB( DB_SLAVE );

		$res = $dbr->select( 'categorylinks', '*',
			array(
				'cl_from' => $titleKey,
			),
			__METHOD__,
			array()
		);

		if ( $dbr->numRows( $res ) > 0 ) {
			foreach ( $res as $row ) {
				// $data[] = Title::newFromText($wgContLang->getNSText ( NS_CATEGORY ).':'.$row->cl_to);
				$data[$wgContLang->getNSText( NS_CATEGORY ) . ':' . $row->cl_to] = $this->getFullText();
			}
		}
		return $data;
	}

	/**
	 * Get a tree of parent categories
	 *
	 * @param $children Array with the children in the keys, to check for circular refs
	 * @return Array Tree of parent categories
	 */
	public function getParentCategoryTree( $children = array() ) {
		$stack = array();
		$parents = $this->getParentCategories();

		if ( $parents ) {
			foreach ( $parents as $parent => $current ) {
				if ( array_key_exists( $parent, $children ) ) {
					# Circular reference
					$stack[$parent] = array();
				} else {
					$nt = Title::newFromText( $parent );
					if ( $nt ) {
						$stack[$parent] = $nt->getParentCategoryTree( $children + array( $parent => 1 ) );
					}
				}
			}
		}

		return $stack;
	}

	/**
	 * Get an associative array for selecting this title from
	 * the "page" table
	 *
	 * @return Array suitable for the $where parameter of DB::select()
	 */
	public function pageCond() {
		if ( $this->mArticleID > 0 ) {
			// PK avoids secondary lookups in InnoDB, shouldn't hurt other DBs
			return array( 'page_id' => $this->mArticleID );
		} else {
			return array( 'page_namespace' => $this->mNamespace, 'page_title' => $this->mDbkeyform );
		}
	}

	/**
	 * Get the revision ID of the previous revision
	 *
	 * @param $revId Int Revision ID. Get the revision that was before this one.
	 * @param $flags Int Title::GAID_FOR_UPDATE
	 * @return Int|Bool Old revision ID, or FALSE if none exists
	 */
	public function getPreviousRevisionID( $revId, $flags = 0 ) {
		$db = ( $flags & self::GAID_FOR_UPDATE ) ? wfGetDB( DB_MASTER ) : wfGetDB( DB_SLAVE );
		$revId = $db->selectField( 'revision', 'rev_id',
			array(
				'rev_page' => $this->getArticleID( $flags ),
				'rev_id < ' . intval( $revId )
			),
			__METHOD__,
			array( 'ORDER BY' => 'rev_id DESC' )
		);

		if ( $revId === false ) {
			return false;
		} else {
			return intval( $revId );
		}
	}

	/**
	 * Get the revision ID of the next revision
	 *
	 * @param $revId Int Revision ID. Get the revision that was after this one.
	 * @param $flags Int Title::GAID_FOR_UPDATE
	 * @return Int|Bool Next revision ID, or FALSE if none exists
	 */
	public function getNextRevisionID( $revId, $flags = 0 ) {
		$db = ( $flags & self::GAID_FOR_UPDATE ) ? wfGetDB( DB_MASTER ) : wfGetDB( DB_SLAVE );
		$revId = $db->selectField( 'revision', 'rev_id',
			array(
				'rev_page' => $this->getArticleID( $flags ),
				'rev_id > ' . intval( $revId )
			),
			__METHOD__,
			array( 'ORDER BY' => 'rev_id' )
		);

		if ( $revId === false ) {
			return false;
		} else {
			return intval( $revId );
		}
	}

	/**
	 * Get the first revision of the page
	 *
	 * @param $flags Int Title::GAID_FOR_UPDATE
	 * @return Revision|Null if page doesn't exist
	 */
	public function getFirstRevision( $flags = 0 ) {
		$pageId = $this->getArticleID( $flags );
		if ( $pageId ) {
			$db = ( $flags & self::GAID_FOR_UPDATE ) ? wfGetDB( DB_MASTER ) : wfGetDB( DB_SLAVE );
			$row = $db->selectRow( 'revision', Revision::selectFields(),
				array( 'rev_page' => $pageId ),
				__METHOD__,
				array( 'ORDER BY' => 'rev_timestamp ASC', 'LIMIT' => 1 )
			);
			if ( $row ) {
				return new Revision( $row );
			}
		}
		return null;
	}

	/**
	 * Get the oldest revision timestamp of this page
	 *
	 * @param $flags Int Title::GAID_FOR_UPDATE
	 * @return String: MW timestamp
	 */
	public function getEarliestRevTime( $flags = 0 ) {
		$rev = $this->getFirstRevision( $flags );
		return $rev ? $rev->getTimestamp() : null;
	}

	/**
	 * Check if this is a new page
	 *
	 * @return bool
	 */
	public function isNewPage() {
		$dbr = wfGetDB( DB_SLAVE );
		return (bool)$dbr->selectField( 'page', 'page_is_new', $this->pageCond(), __METHOD__ );
	}

	/**
	 * Check whether the number of revisions of this page surpasses $wgDeleteRevisionsLimit
	 *
	 * @return bool
	 */
	public function isBigDeletion() {
		global $wgDeleteRevisionsLimit;

		if ( !$wgDeleteRevisionsLimit ) {
			return false;
		}

		$revCount = $this->estimateRevisionCount();
		return $revCount > $wgDeleteRevisionsLimit;
	}

	/**
	 * Get the  approximate revision count of this page.
	 *
	 * @return int
	 */
	public function estimateRevisionCount() {
		if ( !$this->exists() ) {
			return 0;
		}

		if ( $this->mEstimateRevisions === null ) {
			$dbr = wfGetDB( DB_SLAVE );
			$this->mEstimateRevisions = $dbr->estimateRowCount( 'revision', '*',
				array( 'rev_page' => $this->getArticleID() ), __METHOD__ );
		}

		return $this->mEstimateRevisions;
	}

	/**
	 * Get the number of revisions between the given revision.
	 * Used for diffs and other things that really need it.
	 *
	 * @param $old int|Revision Old revision or rev ID (first before range)
	 * @param $new int|Revision New revision or rev ID (first after range)
	 * @return Int Number of revisions between these revisions.
	 */
	public function countRevisionsBetween( $old, $new ) {
		if ( !( $old instanceof Revision ) ) {
			$old = Revision::newFromTitle( $this, (int)$old );
		}
		if ( !( $new instanceof Revision ) ) {
			$new = Revision::newFromTitle( $this, (int)$new );
		}
		if ( !$old || !$new ) {
			return 0; // nothing to compare
		}
		$dbr = wfGetDB( DB_SLAVE );
		return (int)$dbr->selectField( 'revision', 'count(*)',
			array(
				'rev_page' => $this->getArticleID(),
				'rev_timestamp > ' . $dbr->addQuotes( $dbr->timestamp( $old->getTimestamp() ) ),
				'rev_timestamp < ' . $dbr->addQuotes( $dbr->timestamp( $new->getTimestamp() ) )
			),
			__METHOD__
		);
	}

	/**
	 * Get the number of authors between the given revisions or revision IDs.
	 * Used for diffs and other things that really need it.
	 *
	 * @param $old int|Revision Old revision or rev ID (first before range by default)
	 * @param $new int|Revision New revision or rev ID (first after range by default)
	 * @param $limit int Maximum number of authors
	 * @param $options string|array (Optional): Single option, or an array of options:
	 *     'include_old' Include $old in the range; $new is excluded.
	 *     'include_new' Include $new in the range; $old is excluded.
	 *     'include_both' Include both $old and $new in the range.
	 *     Unknown option values are ignored.
	 * @return int Number of revision authors in the range; zero if not both revisions exist
	 */
	public function countAuthorsBetween( $old, $new, $limit, $options = array() ) {
		if ( !( $old instanceof Revision ) ) {
			$old = Revision::newFromTitle( $this, (int)$old );
		}
		if ( !( $new instanceof Revision ) ) {
			$new = Revision::newFromTitle( $this, (int)$new );
		}
		// XXX: what if Revision objects are passed in, but they don't refer to this title?
		// Add $old->getPage() != $new->getPage() || $old->getPage() != $this->getArticleID()
		// in the sanity check below?
		if ( !$old || !$new ) {
			return 0; // nothing to compare
		}
		$old_cmp = '>';
		$new_cmp = '<';
		$options = (array) $options;
		if ( in_array( 'include_old', $options ) ) {
			$old_cmp = '>=';
		}
		if ( in_array( 'include_new', $options ) ) {
			$new_cmp = '<=';
		}
		if ( in_array( 'include_both', $options ) ) {
			$old_cmp = '>=';
			$new_cmp = '<=';
		}
		// No DB query needed if $old and $new are the same or successive revisions:
		if ( $old->getId() === $new->getId() ) {
			return ( $old_cmp === '>' && $new_cmp === '<' ) ? 0 : 1;
		} else if ( $old->getId() === $new->getParentId() ) {
			if ( $old_cmp === '>' || $new_cmp === '<' ) {
				return ( $old_cmp === '>' && $new_cmp === '<' ) ? 0 : 1;
			}
			return ( $old->getRawUserText() === $new->getRawUserText() ) ? 1 : 2;
		}
		$dbr = wfGetDB( DB_SLAVE );
		$res = $dbr->select( 'revision', 'DISTINCT rev_user_text',
			array(
				'rev_page' => $this->getArticleID(),
				"rev_timestamp $old_cmp " . $dbr->addQuotes( $dbr->timestamp( $old->getTimestamp() ) ),
				"rev_timestamp $new_cmp " . $dbr->addQuotes( $dbr->timestamp( $new->getTimestamp() ) )
			), __METHOD__,
			array( 'LIMIT' => $limit + 1 ) // add one so caller knows it was truncated
		);
		return (int)$dbr->numRows( $res );
	}

	/**
	 * Compare with another title.
	 *
	 * @param $title Title
	 * @return Bool
	 */
	public function equals( Title $title ) {
		// Note: === is necessary for proper matching of number-like titles.
		return $this->getInterwiki() === $title->getInterwiki()
			&& $this->getNamespace() == $title->getNamespace()
			&& $this->getDBkey() === $title->getDBkey();
	}

	/**
	 * Check if this title is a subpage of another title
	 *
	 * @param $title Title
	 * @return Bool
	 */
	public function isSubpageOf( Title $title ) {
		return $this->getInterwiki() === $title->getInterwiki()
			&& $this->getNamespace() == $title->getNamespace()
			&& strpos( $this->getDBkey(), $title->getDBkey() . '/' ) === 0;
	}

	/**
	 * Check if page exists.  For historical reasons, this function simply
	 * checks for the existence of the title in the page table, and will
	 * thus return false for interwiki links, special pages and the like.
	 * If you want to know if a title can be meaningfully viewed, you should
	 * probably call the isKnown() method instead.
	 *
	 * @return Bool
	 */
	public function exists() {
		return $this->getArticleID() != 0;
	}

	/**
	 * Should links to this title be shown as potentially viewable (i.e. as
	 * "bluelinks"), even if there's no record by this title in the page
	 * table?
	 *
	 * This function is semi-deprecated for public use, as well as somewhat
	 * misleadingly named.  You probably just want to call isKnown(), which
	 * calls this function internally.
	 *
	 * (ISSUE: Most of these checks are cheap, but the file existence check
	 * can potentially be quite expensive.  Including it here fixes a lot of
	 * existing code, but we might want to add an optional parameter to skip
	 * it and any other expensive checks.)
	 *
	 * @return Bool
	 */
	public function isAlwaysKnown() {
		$isKnown = null;

		/**
		 * Allows overriding default behaviour for determining if a page exists.
		 * If $isKnown is kept as null, regular checks happen. If it's
		 * a boolean, this value is returned by the isKnown method.
		 *
		 * @since 1.20
		 *
		 * @param Title $title
		 * @param boolean|null $isKnown
		 */
		wfRunHooks( 'TitleIsAlwaysKnown', array( $this, &$isKnown ) );

		if ( !is_null( $isKnown ) ) {
			return $isKnown;
		}

		if ( $this->mInterwiki != '' ) {
			return true;  // any interwiki link might be viewable, for all we know
		}

		switch( $this->mNamespace ) {
			case NS_MEDIA:
			case NS_FILE:
				// file exists, possibly in a foreign repo
				return (bool)wfFindFile( $this );
			case NS_SPECIAL:
				// valid special page
				return SpecialPageFactory::exists( $this->getDBkey() );
			case NS_MAIN:
				// selflink, possibly with fragment
				return $this->mDbkeyform == '';
			case NS_MEDIAWIKI:
				// known system message
				return $this->hasSourceText() !== false;
			default:
				return false;
		}
	}

	/**
	 * Does this title refer to a page that can (or might) be meaningfully
	 * viewed?  In particular, this function may be used to determine if
	 * links to the title should be rendered as "bluelinks" (as opposed to
	 * "redlinks" to non-existent pages).
	 * Adding something else to this function will cause inconsistency
	 * since LinkHolderArray calls isAlwaysKnown() and does its own
	 * page existence check.
	 *
	 * @return Bool
	 */
	public function isKnown() {
		return $this->isAlwaysKnown() || $this->exists();
	}

	/**
	 * Does this page have source text?
	 *
	 * @return Boolean
	 */
	public function hasSourceText() {
		if ( $this->exists() ) {
			return true;
		}

		if ( $this->mNamespace == NS_MEDIAWIKI ) {
			// If the page doesn't exist but is a known system message, default
			// message content will be displayed, same for language subpages-
			// Use always content language to avoid loading hundreds of languages
			// to get the link color.
			global $wgContLang;
			list( $name, $lang ) = MessageCache::singleton()->figureMessage( $wgContLang->lcfirst( $this->getText() ) );
			$message = wfMessage( $name )->inLanguage( $wgContLang )->useDatabase( false );
			return $message->exists();
		}

		return false;
	}

	/**
	 * Get the default message text or false if the message doesn't exist
	 *
	 * @return String or false
	 */
	public function getDefaultMessageText() {
		global $wgContLang;

		if ( $this->getNamespace() != NS_MEDIAWIKI ) { // Just in case
			return false;
		}

		list( $name, $lang ) = MessageCache::singleton()->figureMessage( $wgContLang->lcfirst( $this->getText() ) );
		$message = wfMessage( $name )->inLanguage( $lang )->useDatabase( false );

		if ( $message->exists() ) {
			return $message->plain();
		} else {
			return false;
		}
	}

	/**
	 * Updates page_touched for this page; called from LinksUpdate.php
	 *
	 * @return Bool true if the update succeded
	 */
	public function invalidateCache() {
		if ( wfReadOnly() ) {
			return false;
		}
		$dbw = wfGetDB( DB_MASTER );
		$success = $dbw->update(
			'page',
			array( 'page_touched' => $dbw->timestamp() ),
			$this->pageCond(),
			__METHOD__
		);
		HTMLFileCache::clearFileCache( $this );
		return $success;
	}

	/**
	 * Update page_touched timestamps and send squid purge messages for
	 * pages linking to this title.	May be sent to the job queue depending
	 * on the number of links. Typically called on create and delete.
	 */
	public function touchLinks() {
		$u = new HTMLCacheUpdate( $this, 'pagelinks' );
		$u->doUpdate();

		if ( $this->getNamespace() == NS_CATEGORY ) {
			$u = new HTMLCacheUpdate( $this, 'categorylinks' );
			$u->doUpdate();
		}
	}

	/**
	 * Get the last touched timestamp
	 *
	 * @param $db DatabaseBase: optional db
	 * @return String last-touched timestamp
	 */
	public function getTouched( $db = null ) {
		$db = isset( $db ) ? $db : wfGetDB( DB_SLAVE );
		$touched = $db->selectField( 'page', 'page_touched', $this->pageCond(), __METHOD__ );
		return $touched;
	}

	/**
	 * Get the timestamp when this page was updated since the user last saw it.
	 *
	 * @param $user User
	 * @return String|Null
	 */
	public function getNotificationTimestamp( $user = null ) {
		global $wgUser, $wgShowUpdatedMarker;
		// Assume current user if none given
		if ( !$user ) {
			$user = $wgUser;
		}
		// Check cache first
		$uid = $user->getId();
		// avoid isset here, as it'll return false for null entries
		if ( array_key_exists( $uid, $this->mNotificationTimestamp ) ) {
			return $this->mNotificationTimestamp[$uid];
		}
		if ( !$uid || !$wgShowUpdatedMarker ) {
			return $this->mNotificationTimestamp[$uid] = false;
		}
		// Don't cache too much!
		if ( count( $this->mNotificationTimestamp ) >= self::CACHE_MAX ) {
			$this->mNotificationTimestamp = array();
		}
		$dbr = wfGetDB( DB_SLAVE );
		$this->mNotificationTimestamp[$uid] = $dbr->selectField( 'watchlist',
			'wl_notificationtimestamp',
			array(
				'wl_user' => $user->getId(),
				'wl_namespace' => $this->getNamespace(),
				'wl_title' => $this->getDBkey(),
			),
			__METHOD__
		);
		return $this->mNotificationTimestamp[$uid];
	}

	/**
	 * Generate strings used for xml 'id' names in monobook tabs
	 *
	 * @param $prepend string defaults to 'nstab-'
	 * @return String XML 'id' name
	 */
	public function getNamespaceKey( $prepend = 'nstab-' ) {
		global $wgContLang;
		// Gets the subject namespace if this title
		$namespace = MWNamespace::getSubject( $this->getNamespace() );
		// Checks if cononical namespace name exists for namespace
		if ( MWNamespace::exists( $this->getNamespace() ) ) {
			// Uses canonical namespace name
			$namespaceKey = MWNamespace::getCanonicalName( $namespace );
		} else {
			// Uses text of namespace
			$namespaceKey = $this->getSubjectNsText();
		}
		// Makes namespace key lowercase
		$namespaceKey = $wgContLang->lc( $namespaceKey );
		// Uses main
		if ( $namespaceKey == '' ) {
			$namespaceKey = 'main';
		}
		// Changes file to image for backwards compatibility
		if ( $namespaceKey == 'file' ) {
			$namespaceKey = 'image';
		}
		return $prepend . $namespaceKey;
	}

	/**
	 * Get all extant redirects to this Title
	 *
	 * @param $ns Int|Null Single namespace to consider; NULL to consider all namespaces
	 * @return Array of Title redirects to this title
	 */
	public function getRedirectsHere( $ns = null ) {
		$redirs = array();

		$dbr = wfGetDB( DB_SLAVE );
		$where = array(
			'rd_namespace' => $this->getNamespace(),
			'rd_title' => $this->getDBkey(),
			'rd_from = page_id'
		);
		if ( $this->isExternal() ) {
			$where['rd_interwiki'] = $this->getInterwiki();
		} else {
			$where[] = 'rd_interwiki = ' . $dbr->addQuotes( '' ) . ' OR rd_interwiki IS NULL';
		}
		if ( !is_null( $ns ) ) {
			$where['page_namespace'] = $ns;
		}

		$res = $dbr->select(
			array( 'redirect', 'page' ),
			array( 'page_namespace', 'page_title' ),
			$where,
			__METHOD__
		);

		foreach ( $res as $row ) {
			$redirs[] = self::newFromRow( $row );
		}
		return $redirs;
	}

	/**
	 * Check if this Title is a valid redirect target
	 *
	 * @return Bool
	 */
	public function isValidRedirectTarget() {
		global $wgInvalidRedirectTargets;

		// invalid redirect targets are stored in a global array, but explicity disallow Userlogout here
		if ( $this->isSpecial( 'Userlogout' ) ) {
			return false;
		}

		foreach ( $wgInvalidRedirectTargets as $target ) {
			if ( $this->isSpecial( $target ) ) {
				return false;
			}
		}

		return true;
	}

	/**
	 * Get a backlink cache object
	 *
	 * @return BacklinkCache
	 */
	public function getBacklinkCache() {
		return BacklinkCache::get( $this );
	}

	/**
	 * Whether the magic words __INDEX__ and __NOINDEX__ function for  this page.
	 *
	 * @return Boolean
	 */
	public function canUseNoindex() {
		global $wgContentNamespaces, $wgExemptFromUserRobotsControl;

		$bannedNamespaces = is_null( $wgExemptFromUserRobotsControl )
			? $wgContentNamespaces
			: $wgExemptFromUserRobotsControl;

		return !in_array( $this->mNamespace, $bannedNamespaces );

	}

	/**
	 * Returns the raw sort key to be used for categories, with the specified
	 * prefix.  This will be fed to Collation::getSortKey() to get a
	 * binary sortkey that can be used for actual sorting.
	 *
	 * @param $prefix string The prefix to be used, specified using
	 *   {{defaultsort:}} or like [[Category:Foo|prefix]].  Empty for no
	 *   prefix.
	 * @return string
	 */
	public function getCategorySortkey( $prefix = '' ) {
		$unprefixed = $this->getText();

		// Anything that uses this hook should only depend
		// on the Title object passed in, and should probably
		// tell the users to run updateCollations.php --force
		// in order to re-sort existing category relations.
		wfRunHooks( 'GetDefaultSortkey', array( $this, &$unprefixed ) );
		if ( $prefix !== '' ) {
			# Separate with a line feed, so the unprefixed part is only used as
			# a tiebreaker when two pages have the exact same prefix.
			# In UCA, tab is the only character that can sort above LF
			# so we strip both of them from the original prefix.
			$prefix = strtr( $prefix, "\n\t", '  ' );
			return "$prefix\n$unprefixed";
		}
		return $unprefixed;
	}

	/**
	 * Get the language in which the content of this page is written in
	 * wikitext. Defaults to $wgContLang, but in certain cases it can be
	 * e.g. $wgLang (such as special pages, which are in the user language).
	 *
	 * @since 1.18
	 * @return Language
	 */
	public function getPageLanguage() {
		global $wgLang;
		if ( $this->isSpecialPage() ) {
			// special pages are in the user language
			return $wgLang;
		}

		//TODO: use the LinkCache to cache this!
		//NOTE: ContentHandler::getPageLanguage() may need to load the content to determine the page language!
		$contentHandler = ContentHandler::getForTitle( $this );
		$pageLang = $contentHandler->getPageLanguage( $this );

		// Hook at the end because we don't want to override the above stuff
		wfRunHooks( 'PageContentLanguage', array( $this, &$pageLang, $wgLang ) );
		return wfGetLangObj( $pageLang );
	}

	/**
	 * Get the language in which the content of this page is written when
	 * viewed by user. Defaults to $wgContLang, but in certain cases it can be
	 * e.g. $wgLang (such as special pages, which are in the user language).
	 *
	 * @since 1.20
	 * @return Language
	 */
	public function getPageViewLanguage() {
<<<<<<< HEAD
		global $wgLang;

		if ( $this->isSpecialPage() ) {
			// If the user chooses a variant, the content is actually
			// in a language whose code is the variant code.
			$variant = $wgLang->getPreferredVariant();
			if ( $wgLang->getCode() !== $variant ) {
				return Language::factory( $variant );
			}

			return $wgLang;
		}

		//NOTE: can't be cached, depends on user settings
		//NOTE: ContentHandler::getPageViewLanguage() may need to load the content to determine the page language!
		$contentHandler = ContentHandler::getForTitle( $this );
		$pageLang = $contentHandler->getPageViewLanguage( $this );

=======
		$pageLang = $this->getPageLanguage();
		// If this is nothing special (so the content is converted when viewed)
		if ( !$this->isSpecialPage()
			&& !$this->isCssOrJsPage() && !$this->isCssJsSubpage()
			&& $this->getNamespace() !== NS_MEDIAWIKI
		) {
			// If the user chooses a variant, the content is actually
			// in a language whose code is the variant code.
			$variant = $pageLang->getPreferredVariant();
			if ( $pageLang->getCode() !== $variant ) {
				$pageLang = Language::factory( $variant );
			}
		}
>>>>>>> e40a90f0
		return $pageLang;
	}
}<|MERGE_RESOLUTION|>--- conflicted
+++ resolved
@@ -4610,7 +4610,6 @@
 	 * @return Language
 	 */
 	public function getPageViewLanguage() {
-<<<<<<< HEAD
 		global $wgLang;
 
 		if ( $this->isSpecialPage() ) {
@@ -4628,22 +4627,6 @@
 		//NOTE: ContentHandler::getPageViewLanguage() may need to load the content to determine the page language!
 		$contentHandler = ContentHandler::getForTitle( $this );
 		$pageLang = $contentHandler->getPageViewLanguage( $this );
-
-=======
-		$pageLang = $this->getPageLanguage();
-		// If this is nothing special (so the content is converted when viewed)
-		if ( !$this->isSpecialPage()
-			&& !$this->isCssOrJsPage() && !$this->isCssJsSubpage()
-			&& $this->getNamespace() !== NS_MEDIAWIKI
-		) {
-			// If the user chooses a variant, the content is actually
-			// in a language whose code is the variant code.
-			$variant = $pageLang->getPreferredVariant();
-			if ( $pageLang->getCode() !== $variant ) {
-				$pageLang = Language::factory( $variant );
-			}
-		}
->>>>>>> e40a90f0
 		return $pageLang;
 	}
 }