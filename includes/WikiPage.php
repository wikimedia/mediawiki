--- conflicted
+++ resolved
@@ -1992,11 +1992,7 @@
 
 		# Update the links tables and other secondary data
 		$updates = $editInfo->output->getSecondaryDataUpdates( $this->mTitle );
-<<<<<<< HEAD
-		SecondaryDataUpdate::runUpdates( $updates );
-=======
 		DataUpdate::runUpdates( $updates );
->>>>>>> cf11d9d9
 
 		wfRunHooks( 'ArticleEditUpdates', array( &$this, &$editInfo, $options['changed'] ) );
 
@@ -2497,14 +2493,8 @@
 		DeferredUpdates::addUpdate( new SiteStatsUpdate( 0, 1, - (int)$this->isCountable(), -1 ) );
 
 		# remove secondary indexes, etc
-<<<<<<< HEAD
-		$handler = $this->getContentHandler();
-		$updates = $handler->getDeletionUpdates( $this );
-		SecondaryDataUpdate::runUpdates( $updates );
-=======
 		$updates = $this->getDeletionUpdates( );
 		DataUpdate::runUpdates( $updates );
->>>>>>> cf11d9d9
 
 		# Clear caches
 		WikiPage::onArticleDelete( $this->mTitle );
@@ -3073,11 +3063,7 @@
 
 		if ( count( $templates_diff ) > 0 ) {
 			# Whee, link updates time.
-<<<<<<< HEAD
-			# Note: we are only interested in links here. We don't need to get other SecondaryDataUpdate items from the parser output.
-=======
 			# Note: we are only interested in links here. We don't need to get other DataUpdate items from the parser output.
->>>>>>> cf11d9d9
 			$u = new LinksUpdate( $this->mTitle, $parserOutput, false );
 			$u->doUpdate();
 		}
