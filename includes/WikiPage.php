--- conflicted
+++ resolved
@@ -257,12 +257,8 @@
 		$this->mIsRedirect = false;
 		$this->mLatest = false;
 		// Bug 57026: do not clear mPreparedEdit since prepareTextForEdit() already checks
-<<<<<<< HEAD
-		// the requested rev ID and immutable content against the cached one.
-=======
 		// the requested rev ID and content against the cached one for equality. For most
 		// content types, the output should not change during the lifetime of this cache.
->>>>>>> 3dc1e7b9
 		// Clearing it can cause extra parses on edit for no reason.
 	}
 
