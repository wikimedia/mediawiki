<?php

/**
 * Radio checkbox fields.
 */
class HTMLRadioField extends HTMLFormField {
	function validate( $value, $alldata ) {
		$p = parent::validate( $value, $alldata );

		if ( $p !== true ) {
			return $p;
		}

		if ( !is_string( $value ) && !is_int( $value ) ) {
			return false;
		}

		$validOptions = HTMLFormField::flattenOptions( $this->getOptions() );

		if ( in_array( strval( $value ), $validOptions, true ) ) {
			return true;
		} else {
			return $this->msg( 'htmlform-select-badoption' )->parse();
		}
	}

	/**
	 * This returns a block of all the radio options, in one cell.
	 * @see includes/HTMLFormField#getInputHTML()
	 *
	 * @param string $value
	 *
	 * @return string
	 */
	function getInputHTML( $value ) {
		$html = $this->formatOptions( $this->getOptions(), strval( $value ) );

		return $html;
	}

	function getInputOOUI( $value ) {
<<<<<<< HEAD
		$options = array();
		foreach ( $this->getOptions() as $label => $data ) {
			$options[] = array(
=======
		$options = [];
		foreach ( $this->getOptions() as $label => $data ) {
			$options[] = [
>>>>>>> a51acbb6
				'data' => $data,
				'label' => $this->mOptionsLabelsNotFromMessage ? new OOUI\HtmlSnippet( $label ) : $label,
			];
		}

		return new OOUI\RadioSelectInputWidget( [
			'name' => $this->mName,
			'id' => $this->mID,
			'value' => $value,
			'options' => $options,
			'classes' => 'mw-htmlform-flatlist-item',
		] + OOUI\Element::configFromHtmlAttributes(
			$this->getAttributes( [ 'disabled', 'tabindex' ] )
		) );
	}

	function formatOptions( $options, $value ) {
		$html = '';

		$attribs = $this->getAttributes( [ 'disabled', 'tabindex' ] );
		$elementFunc = [ 'Html', $this->mOptionsLabelsNotFromMessage ? 'rawElement' : 'element' ];

		# @todo Should this produce an unordered list perhaps?
		foreach ( $options as $label => $info ) {
			if ( is_array( $info ) ) {
				$html .= Html::rawElement( 'h1', [], $label ) . "\n";
				$html .= $this->formatOptions( $info, $value );
			} else {
				$id = Sanitizer::escapeId( $this->mID . "-$info" );
				$radio = Xml::radio( $this->mName, $info, $info === $value, $attribs + [ 'id' => $id ] );
				$radio .= '&#160;' . call_user_func( $elementFunc, 'label', [ 'for' => $id ], $label );

				$html .= ' ' . Html::rawElement(
					'div',
					[ 'class' => 'mw-htmlform-flatlist-item mw-ui-radio' ],
					$radio
				);
			}
		}

		return $html;
	}

	protected function needsLabel() {
		return false;
	}
}<|MERGE_RESOLUTION|>--- conflicted
+++ resolved
@@ -39,15 +39,9 @@
 	}
 
 	function getInputOOUI( $value ) {
-<<<<<<< HEAD
-		$options = array();
-		foreach ( $this->getOptions() as $label => $data ) {
-			$options[] = array(
-=======
 		$options = [];
 		foreach ( $this->getOptions() as $label => $data ) {
 			$options[] = [
->>>>>>> a51acbb6
 				'data' => $data,
 				'label' => $this->mOptionsLabelsNotFromMessage ? new OOUI\HtmlSnippet( $label ) : $label,
 			];
