<?php

/**
 * A checkbox matrix
 * Operates similarly to HTMLMultiSelectField, but instead of using an array of
 * options, uses an array of rows and an array of columns to dynamically
 * construct a matrix of options. The tags used to identify a particular cell
 * are of the form "columnName-rowName"
 *
 * Options:
 *   - columns
 *     - Required list of columns in the matrix.
 *   - rows
 *     - Required list of rows in the matrix.
 *   - force-options-on
 *     - Accepts array of column-row tags to be displayed as enabled but unavailable to change
 *   - force-options-off
 *     - Accepts array of column-row tags to be displayed as disabled but unavailable to change.
 *   - tooltips
 *     - Optional array mapping row label to tooltip content
 *   - tooltip-class
 *     - Optional CSS class used on tooltip container span. Defaults to mw-icon-question.
 */
class HTMLCheckMatrix extends HTMLFormField implements HTMLNestedFilterable {
	static private $requiredParams = array(
		// Required by underlying HTMLFormField
		'fieldname',
		// Required by HTMLCheckMatrix
		'rows',
		'columns'
	);

	public function __construct( $params ) {
		$missing = array_diff( self::$requiredParams, array_keys( $params ) );
		if ( $missing ) {
			throw new HTMLFormFieldRequiredOptionsException( $this, $missing );
		}
		parent::__construct( $params );
	}

	function validate( $value, $alldata ) {
		$rows = $this->mParams['rows'];
		$columns = $this->mParams['columns'];

		// Make sure user-defined validation callback is run
		$p = parent::validate( $value, $alldata );
		if ( $p !== true ) {
			return $p;
		}

		// Make sure submitted value is an array
		if ( !is_array( $value ) ) {
			return false;
		}

		// If all options are valid, array_intersect of the valid options
		// and the provided options will return the provided options.
		$validOptions = array();
		foreach ( $rows as $rowTag ) {
			foreach ( $columns as $columnTag ) {
				$validOptions[] = $columnTag . '-' . $rowTag;
			}
		}
		$validValues = array_intersect( $value, $validOptions );
		if ( count( $validValues ) == count( $value ) ) {
			return true;
		} else {
			return $this->msg( 'htmlform-select-badoption' )->parse();
		}
	}

	/**
	 * Build a table containing a matrix of checkbox options.
	 * The value of each option is a combination of the row tag and column tag.
	 * mParams['rows'] is an array with row labels as keys and row tags as values.
	 * mParams['columns'] is an array with column labels as keys and column tags as values.
	 *
	 * @param array $value Array of the options that should be checked
	 *
	 * @return string
	 */
	function getInputHTML( $value ) {
		$html = '';
		$tableContents = '';
		$rows = $this->mParams['rows'];
		$columns = $this->mParams['columns'];

		$mappings = array();

		if ( $this->mParent instanceof OOUIHTMLForm ) {
			$mappings['tabindex'] = 'tabIndex';
		}

		$attribs = $this->getAttributes( array( 'disabled', 'tabindex' ), $mappings );

		// Build the column headers
		$headerContents = Html::rawElement( 'td', array(), '&#160;' );
		foreach ( $columns as $columnLabel => $columnTag ) {
			$headerContents .= Html::rawElement( 'td', array(), $columnLabel );
		}
		$tableContents .= Html::rawElement( 'tr', array(), "\n$headerContents\n" );

		$tooltipClass = 'mw-icon-question';
		if ( isset( $this->mParams['tooltip-class'] ) ) {
			$tooltipClass = $this->mParams['tooltip-class'];
		}

		// Build the options matrix
		foreach ( $rows as $rowLabel => $rowTag ) {
			// Append tooltip if configured
			if ( isset( $this->mParams['tooltips'][$rowLabel] ) ) {
				$tooltipAttribs = array(
					'class' => "mw-htmlform-tooltip $tooltipClass",
					'title' => $this->mParams['tooltips'][$rowLabel],
				);
				$rowLabel .= ' ' . Html::element( 'span', $tooltipAttribs, '' );
			}
			$rowContents = Html::rawElement( 'td', array(), $rowLabel );
			foreach ( $columns as $columnTag ) {
				$thisTag = "$columnTag-$rowTag";
				// Construct the checkbox
				$thisAttribs = array(
					'id' => "{$this->mID}-$thisTag",
					'value' => $thisTag,
				);
				$checked = in_array( $thisTag, (array)$value, true );
				if ( $this->isTagForcedOff( $thisTag ) ) {
					$checked = false;
					$thisAttribs['disabled'] = 1;
				} elseif ( $this->isTagForcedOn( $thisTag ) ) {
					$checked = true;
					$thisAttribs['disabled'] = 1;
				}
<<<<<<< HEAD
				$chkBox = $this->getOneCheckbox( $checked, $attribs + $thisAttribs );

				if ( $this->mParent->getConfig()->get( 'UseMediaWikiUIEverywhere' ) ) {
					$chkBox = Html::openElement( 'div', array( 'class' => 'mw-ui-checkbox' ) ) .
						$chkBox .
						Html::element( 'label', array( 'for' => $thisId ) ) .
						Html::closeElement( 'div' );
				}
=======

				$checkbox = $this->getOneCheckbox( $checked, $attribs + $thisAttribs );

>>>>>>> 365e22ee
				$rowContents .= Html::rawElement(
					'td',
					array(),
					$checkbox
				);
			}
			$tableContents .= Html::rawElement( 'tr', array(), "\n$rowContents\n" );
		}

		// Put it all in a table
		$html .= Html::rawElement( 'table',
				array( 'class' => 'mw-htmlform-matrix' ),
				Html::rawElement( 'tbody', array(), "\n$tableContents\n" ) ) . "\n";

		return $html;
	}

	protected function getOneCheckbox( $checked, $attribs ) {
		if ( $this->mParent instanceof OOUIHTMLForm ) {
			return new OOUI\CheckboxInputWidget( array(
				'name' => "{$this->mName}[]",
				'selected' => $checked,
<<<<<<< HEAD
				'value' => '1',
			) + $attribs );
		}

		return Xml::check( "{$this->mName}[]", $checked, $attribs );
=======
				'value' => $attribs['value'],
			) + $attribs );
		} else {
			$checkbox = Xml::check( "{$this->mName}[]", $checked, $attribs );
			if ( $this->mParent->getConfig()->get( 'UseMediaWikiUIEverywhere' ) ) {
				$checkbox = Html::openElement( 'div', array( 'class' => 'mw-ui-checkbox' ) ) .
					$checkbox .
					Html::element( 'label', array( 'for' => $attribs['id'] ) ) .
					Html::closeElement( 'div' );
			}
			return $checkbox;
		}
>>>>>>> 365e22ee
	}

	protected function isTagForcedOff( $tag ) {
		return isset( $this->mParams['force-options-off'] )
			&& in_array( $tag, $this->mParams['force-options-off'] );
	}

	protected function isTagForcedOn( $tag ) {
		return isset( $this->mParams['force-options-on'] )
			&& in_array( $tag, $this->mParams['force-options-on'] );
	}

	/**
	 * Get the complete table row for the input, including help text,
	 * labels, and whatever.
	 * We override this function since the label should always be on a separate
	 * line above the options in the case of a checkbox matrix, i.e. it's always
	 * a "vertical-label".
	 *
	 * @param string $value The value to set the input to
	 *
	 * @return string Complete HTML table row
	 */
	function getTableRow( $value ) {
		list( $errors, $errorClass ) = $this->getErrorsAndErrorClass( $value );
		$inputHtml = $this->getInputHTML( $value );
		$fieldType = get_class( $this );
		$helptext = $this->getHelpTextHtmlTable( $this->getHelpText() );
		$cellAttributes = array( 'colspan' => 2 );

		$hideClass = '';
		$hideAttributes = array();
		if ( $this->mHideIf ) {
			$hideAttributes['data-hide-if'] = FormatJson::encode( $this->mHideIf );
			$hideClass = 'mw-htmlform-hide-if';
		}

		$label = $this->getLabelHtml( $cellAttributes );

		$field = Html::rawElement(
			'td',
			array( 'class' => 'mw-input' ) + $cellAttributes,
			$inputHtml . "\n$errors"
		);

		$html = Html::rawElement( 'tr',
			array( 'class' => "mw-htmlform-vertical-label $hideClass" ) + $hideAttributes,
			$label );
		$html .= Html::rawElement( 'tr',
			array( 'class' => "mw-htmlform-field-$fieldType {$this->mClass} $errorClass $hideClass" ) +
				$hideAttributes,
			$field );

		return $html . $helptext;
	}

	/**
	 * @param WebRequest $request
	 *
	 * @return array
	 */
	function loadDataFromRequest( $request ) {
		if ( $this->mParent->getMethod() == 'post' ) {
			if ( $request->wasPosted() ) {
				// Checkboxes are not added to the request arrays if they're not checked,
				// so it's perfectly possible for there not to be an entry at all
				return $request->getArray( $this->mName, array() );
			} else {
				// That's ok, the user has not yet submitted the form, so show the defaults
				return $this->getDefault();
			}
		} else {
			// This is the impossible case: if we look at $_GET and see no data for our
			// field, is it because the user has not yet submitted the form, or that they
			// have submitted it with all the options unchecked. We will have to assume the
			// latter, which basically means that you can't specify 'positive' defaults
			// for GET forms.
			return $request->getArray( $this->mName, array() );
		}
	}

	function getDefault() {
		if ( isset( $this->mDefault ) ) {
			return $this->mDefault;
		} else {
			return array();
		}
	}

	function filterDataForSubmit( $data ) {
		$columns = HTMLFormField::flattenOptions( $this->mParams['columns'] );
		$rows = HTMLFormField::flattenOptions( $this->mParams['rows'] );
		$res = array();
		foreach ( $columns as $column ) {
			foreach ( $rows as $row ) {
				// Make sure option hasn't been forced
				$thisTag = "$column-$row";
				if ( $this->isTagForcedOff( $thisTag ) ) {
					$res[$thisTag] = false;
				} elseif ( $this->isTagForcedOn( $thisTag ) ) {
					$res[$thisTag] = true;
				} else {
					$res[$thisTag] = in_array( $thisTag, $data );
				}
			}
		}

		return $res;
	}
}<|MERGE_RESOLUTION|>--- conflicted
+++ resolved
@@ -131,20 +131,9 @@
 					$checked = true;
 					$thisAttribs['disabled'] = 1;
 				}
-<<<<<<< HEAD
-				$chkBox = $this->getOneCheckbox( $checked, $attribs + $thisAttribs );
-
-				if ( $this->mParent->getConfig()->get( 'UseMediaWikiUIEverywhere' ) ) {
-					$chkBox = Html::openElement( 'div', array( 'class' => 'mw-ui-checkbox' ) ) .
-						$chkBox .
-						Html::element( 'label', array( 'for' => $thisId ) ) .
-						Html::closeElement( 'div' );
-				}
-=======
 
 				$checkbox = $this->getOneCheckbox( $checked, $attribs + $thisAttribs );
 
->>>>>>> 365e22ee
 				$rowContents .= Html::rawElement(
 					'td',
 					array(),
@@ -167,13 +156,6 @@
 			return new OOUI\CheckboxInputWidget( array(
 				'name' => "{$this->mName}[]",
 				'selected' => $checked,
-<<<<<<< HEAD
-				'value' => '1',
-			) + $attribs );
-		}
-
-		return Xml::check( "{$this->mName}[]", $checked, $attribs );
-=======
 				'value' => $attribs['value'],
 			) + $attribs );
 		} else {
@@ -186,7 +168,6 @@
 			}
 			return $checkbox;
 		}
->>>>>>> 365e22ee
 	}
 
 	protected function isTagForcedOff( $tag ) {
