--- conflicted
+++ resolved
@@ -461,17 +461,6 @@
 			foreach ( $prefixes as $collationName => $prefix ) {
 				$collation = Collation::getInstance( $collationName );
 
-<<<<<<< HEAD
-			$arr[] = array(
-				'cl_from' => $this->mId,
-				'cl_to' => $name,
-				'cl_sortkey' => $sortkey,
-				'cl_timestamp' => $this->mDb->timestamp(),
-				'cl_sortkey_prefix' => $prefix,
-				'cl_collation' => $wgCategoryCollation,
-				'cl_type' => $type,
-			);
-=======
 				# Treat custom sortkeys as a prefix, so that if multiple
 				# things are forced to sort as '*' or something, they'll
 				# sort properly in the category rather than in page_id
@@ -489,7 +478,6 @@
 					'cl_type' => $type,
 				);
 			}
->>>>>>> d7c9f52e
 		}
 		return $arr;
 	}
