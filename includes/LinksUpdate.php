<?php
/**
 * See docs/deferred.txt
 *
 * This program is free software; you can redistribute it and/or modify
 * it under the terms of the GNU General Public License as published by
 * the Free Software Foundation; either version 2 of the License, or
 * (at your option) any later version.
 *
 * This program is distributed in the hope that it will be useful,
 * but WITHOUT ANY WARRANTY; without even the implied warranty of
 * MERCHANTABILITY or FITNESS FOR A PARTICULAR PURPOSE. See the
 * GNU General Public License for more details.
 *
 * You should have received a copy of the GNU General Public License along
 * with this program; if not, write to the Free Software Foundation, Inc.,
 * 51 Franklin Street, Fifth Floor, Boston, MA 02110-1301, USA.
 * http://www.gnu.org/copyleft/gpl.html
 *
 * @todo document (e.g. one-sentence top-level class description).
 */
class LinksUpdate extends SecondaryDBDataUpdate {

	/**@{{
	 * @private
	 */
	var $mId,            //!< Page ID of the article linked from
        $mTitle,         //!< Title object of the article linked from
        $mParserOutput,  //!< Whether to queue jobs for recursive update
        $mLinks,         //!< Map of title strings to IDs for the links in the document
		$mImages,        //!< DB keys of the images used, in the array key only
		$mTemplates,     //!< Map of title strings to IDs for the template references, including broken ones
		$mExternals,     //!< URLs of external links, array key only
		$mCategories,    //!< Map of category names to sort keys
		$mInterlangs,    //!< Map of language codes to titles
		$mProperties,    //!< Map of arbitrary name to value
		$mRecursive;     //!< Whether to queue jobs for recursive updates
	/**@}}*/

	/**
	 * Constructor
	 *
	 * @param $title Title of the page we're updating
	 * @param $parserOutput ParserOutput: output from a full parse of this page
	 * @param $recursive Boolean: queue jobs for recursive updates?
	 */
	function __construct( $title, $parserOutput, $recursive = true ) {
        parent::__construct( );

        if ( !is_object( $title ) ) {
            throw new MWException( "The calling convention to LinksUpdate::LinksUpdate() has changed. " .
                "Please see Article::editUpdates() for an invocation example.\n" );
        }

<<<<<<< HEAD
        $this->mTitle = $title;
        $this->mId = $title->getArticleID();

        $this->mParserOutput = $parserOutput;
=======
		if ( !is_object( $title ) ) {
			throw new MWException( "The calling convention to LinksUpdate::__construct() has changed. " .
				"Please see WikiPage::doEditUpdates() for an invocation example.\n" );
		}
		$this->mTitle = $title;
		$this->mId = $title->getArticleID();
>>>>>>> 697c683b

		$this->mLinks = $parserOutput->getLinks();
		$this->mImages = $parserOutput->getImages();
		$this->mTemplates = $parserOutput->getTemplates();
		$this->mExternals = $parserOutput->getExternalLinks();
		$this->mCategories = $parserOutput->getCategories();
		$this->mProperties = $parserOutput->getProperties();
		$this->mInterwikis = $parserOutput->getInterwikiLinks();

		# Convert the format of the interlanguage links
		# I didn't want to change it in the ParserOutput, because that array is passed all
		# the way back to the skin, so either a skin API break would be required, or an
		# inefficient back-conversion.
		$ill = $parserOutput->getLanguageLinks();
		$this->mInterlangs = array();
		foreach ( $ill as $link ) {
			list( $key, $title ) = explode( ':', $link, 2 );
			$this->mInterlangs[$key] = $title;
		}

		foreach ( $this->mCategories as &$sortkey ) {
			# If the sortkey is longer then 255 bytes,
			# it truncated by DB, and then doesn't get
			# matched when comparing existing vs current
			# categories, causing bug 25254.
			# Also. substr behaves weird when given "".
			if ( $sortkey !== '' ) {
				$sortkey = substr( $sortkey, 0, 255 );
			}
		}

		$this->mRecursive = $recursive;

		wfRunHooks( 'LinksUpdateConstructed', array( &$this ) );
	}

	/**
	 * Update link tables with outgoing links from an updated article
	 */
	public function doUpdate() {
		global $wgUseDumbLinkUpdate;

		wfRunHooks( 'LinksUpdate', array( &$this ) );
		if ( $wgUseDumbLinkUpdate ) {
			$this->doDumbUpdate();
		} else {
			$this->doIncrementalUpdate();
		}
		wfRunHooks( 'LinksUpdateComplete', array( &$this ) );
	}

	protected function doIncrementalUpdate() {
		wfProfileIn( __METHOD__ );

		# Page links
		$existing = $this->getExistingLinks();
		$this->incrTableUpdate( 'pagelinks', 'pl', $this->getLinkDeletions( $existing ),
			$this->getLinkInsertions( $existing ) );

		# Image links
		$existing = $this->getExistingImages();

		$imageDeletes = $this->getImageDeletions( $existing );
		$this->incrTableUpdate( 'imagelinks', 'il', $imageDeletes,
			$this->getImageInsertions( $existing ) );

		# Invalidate all image description pages which had links added or removed
		$imageUpdates = $imageDeletes + array_diff_key( $this->mImages, $existing );
		$this->invalidateImageDescriptions( $imageUpdates );

		# External links
		$existing = $this->getExistingExternals();
		$this->incrTableUpdate( 'externallinks', 'el', $this->getExternalDeletions( $existing ),
			$this->getExternalInsertions( $existing ) );

		# Language links
		$existing = $this->getExistingInterlangs();
		$this->incrTableUpdate( 'langlinks', 'll', $this->getInterlangDeletions( $existing ),
			$this->getInterlangInsertions( $existing ) );

		# Inline interwiki links
		$existing = $this->getExistingInterwikis();
		$this->incrTableUpdate( 'iwlinks', 'iwl', $this->getInterwikiDeletions( $existing ),
			$this->getInterwikiInsertions( $existing ) );

		# Template links
		$existing = $this->getExistingTemplates();
		$this->incrTableUpdate( 'templatelinks', 'tl', $this->getTemplateDeletions( $existing ),
			$this->getTemplateInsertions( $existing ) );

		# Category links
		$existing = $this->getExistingCategories();

		$categoryDeletes = $this->getCategoryDeletions( $existing );

		$this->incrTableUpdate( 'categorylinks', 'cl', $categoryDeletes,
			$this->getCategoryInsertions( $existing ) );

		# Invalidate all categories which were added, deleted or changed (set symmetric difference)
		$categoryInserts = array_diff_assoc( $this->mCategories, $existing );
		$categoryUpdates = $categoryInserts + $categoryDeletes;
		$this->invalidateCategories( $categoryUpdates );
		$this->updateCategoryCounts( $categoryInserts, $categoryDeletes );

		# Page properties
		$existing = $this->getExistingProperties();

		$propertiesDeletes = $this->getPropertyDeletions( $existing );

		$this->incrTableUpdate( 'page_props', 'pp', $propertiesDeletes,
			$this->getPropertyInsertions( $existing ) );

		# Invalidate the necessary pages
		$changed = $propertiesDeletes + array_diff_assoc( $this->mProperties, $existing );
		$this->invalidateProperties( $changed );

		# Refresh links of all pages including this page
		# This will be in a separate transaction
		if ( $this->mRecursive ) {
			$this->queueRecursiveJobs();
		}

		wfProfileOut( __METHOD__ );
	}

	/**
	 * Link update which clears the previous entries and inserts new ones
	 * May be slower or faster depending on level of lock contention and write speed of DB
	 * Also useful where link table corruption needs to be repaired, e.g. in refreshLinks.php
	 */
	protected function doDumbUpdate() {
		wfProfileIn( __METHOD__ );

		# Refresh category pages and image description pages
		$existing = $this->getExistingCategories();
		$categoryInserts = array_diff_assoc( $this->mCategories, $existing );
		$categoryDeletes = array_diff_assoc( $existing, $this->mCategories );
		$categoryUpdates = $categoryInserts + $categoryDeletes;
		$existing = $this->getExistingImages();
		$imageUpdates = array_diff_key( $existing, $this->mImages ) + array_diff_key( $this->mImages, $existing );

		$this->dumbTableUpdate( 'pagelinks',     $this->getLinkInsertions(),     'pl_from' );
		$this->dumbTableUpdate( 'imagelinks',    $this->getImageInsertions(),    'il_from' );
		$this->dumbTableUpdate( 'categorylinks', $this->getCategoryInsertions(), 'cl_from' );
		$this->dumbTableUpdate( 'templatelinks', $this->getTemplateInsertions(), 'tl_from' );
		$this->dumbTableUpdate( 'externallinks', $this->getExternalInsertions(), 'el_from' );
		$this->dumbTableUpdate( 'langlinks',     $this->getInterlangInsertions(),'ll_from' );
		$this->dumbTableUpdate( 'iwlinks',       $this->getInterwikiInsertions(),'iwl_from' );
		$this->dumbTableUpdate( 'page_props',    $this->getPropertyInsertions(), 'pp_page' );

		# Update the cache of all the category pages and image description
		# pages which were changed, and fix the category table count
		$this->invalidateCategories( $categoryUpdates );
		$this->updateCategoryCounts( $categoryInserts, $categoryDeletes );
		$this->invalidateImageDescriptions( $imageUpdates );

		# Refresh links of all pages including this page
		# This will be in a separate transaction
		if ( $this->mRecursive ) {
			$this->queueRecursiveJobs();
		}

		wfProfileOut( __METHOD__ );
	}

	function queueRecursiveJobs() {
		global $wgUpdateRowsPerJob;
		wfProfileIn( __METHOD__ );

		$cache = $this->mTitle->getBacklinkCache();
		$batches = $cache->partition( 'templatelinks', $wgUpdateRowsPerJob );
		if ( !$batches ) {
			wfProfileOut( __METHOD__ );
			return;
		}
		$jobs = array();
		foreach ( $batches as $batch ) {
			list( $start, $end ) = $batch;
			$params = array(
				'table' => 'templatelinks',
				'start' => $start,
				'end' => $end,
			);
			$jobs[] = new RefreshLinksJob2( $this->mTitle, $params );
		}
		Job::batchInsert( $jobs );

		wfProfileOut( __METHOD__ );
	}

	/**
	 * @param $cats
	 */
	function invalidateCategories( $cats ) {
		$this->invalidatePages( NS_CATEGORY, array_keys( $cats ) );
	}

	/**
	 * Update all the appropriate counts in the category table.
	 * @param $added array associative array of category name => sort key
	 * @param $deleted array associative array of category name => sort key
	 */
	function updateCategoryCounts( $added, $deleted ) {
		$a = WikiPage::factory( $this->mTitle );
		$a->updateCategoryCounts(
			array_keys( $added ), array_keys( $deleted )
		);
	}

	/**
	 * @param $images
	 */
	function invalidateImageDescriptions( $images ) {
		$this->invalidatePages( NS_FILE, array_keys( $images ) );
	}

    /**
     * @param $table
     * @param $insertions
     * @param $fromField
     */
    private function dumbTableUpdate( $table, $insertions, $fromField ) {
        $this->mDb->delete( $table, array( $fromField => $this->mId ), __METHOD__ );
        if ( count( $insertions ) ) {
            # The link array was constructed without FOR UPDATE, so there may
            # be collisions.  This may cause minor link table inconsistencies,
            # which is better than crippling the site with lock contention.
            $this->mDb->insert( $table, $insertions, __METHOD__, array( 'IGNORE' ) );
        }
    }

	/**
	 * Update a table by doing a delete query then an insert query
	 * @param $table
	 * @param $prefix
	 * @param $deletions
	 * @param $insertions
	 */
	function incrTableUpdate( $table, $prefix, $deletions, $insertions ) {
		if ( $table == 'page_props' ) {
			$fromField = 'pp_page';
		} else {
			$fromField = "{$prefix}_from";
		}
		$where = array( $fromField => $this->mId );
		if ( $table == 'pagelinks' || $table == 'templatelinks' || $table == 'iwlinks' ) {
			if ( $table == 'iwlinks' ) {
				$baseKey = 'iwl_prefix';
			} else {
				$baseKey = "{$prefix}_namespace";
			}
			$clause = $this->mDb->makeWhereFrom2d( $deletions, $baseKey, "{$prefix}_title" );
			if ( $clause ) {
				$where[] = $clause;
			} else {
				$where = false;
			}
		} else {
			if ( $table == 'langlinks' ) {
				$toField = 'll_lang';
			} elseif ( $table == 'page_props' ) {
				$toField = 'pp_propname';
			} else {
				$toField = $prefix . '_to';
			}
			if ( count( $deletions ) ) {
				$where[] = "$toField IN (" . $this->mDb->makeList( array_keys( $deletions ) ) . ')';
			} else {
				$where = false;
			}
		}
		if ( $where ) {
			$this->mDb->delete( $table, $where, __METHOD__ );
		}
		if ( count( $insertions ) ) {
			$this->mDb->insert( $table, $insertions, __METHOD__, 'IGNORE' );
		}
	}

	/**
	 * Get an array of pagelinks insertions for passing to the DB
	 * Skips the titles specified by the 2-D array $existing
	 * @param $existing array
	 * @return array
	 */
	private function getLinkInsertions( $existing = array() ) {
		$arr = array();
		foreach( $this->mLinks as $ns => $dbkeys ) {
			$diffs = isset( $existing[$ns] )
				? array_diff_key( $dbkeys, $existing[$ns] )
				: $dbkeys;
			foreach ( $diffs as $dbk => $id ) {
				$arr[] = array(
					'pl_from'      => $this->mId,
					'pl_namespace' => $ns,
					'pl_title'     => $dbk
				);
			}
		}
		return $arr;
	}

	/**
	 * Get an array of template insertions. Like getLinkInsertions()
	 * @param $existing array
	 * @return array
	 */
	private function getTemplateInsertions( $existing = array() ) {
		$arr = array();
		foreach( $this->mTemplates as $ns => $dbkeys ) {
			$diffs = isset( $existing[$ns] ) ? array_diff_key( $dbkeys, $existing[$ns] ) : $dbkeys;
			foreach ( $diffs as $dbk => $id ) {
				$arr[] = array(
					'tl_from'      => $this->mId,
					'tl_namespace' => $ns,
					'tl_title'     => $dbk
				);
			}
		}
		return $arr;
	}

	/**
	 * Get an array of image insertions
	 * Skips the names specified in $existing
	 * @param $existing array
	 * @return array
	 */
	private function getImageInsertions( $existing = array() ) {
		$arr = array();
		$diffs = array_diff_key( $this->mImages, $existing );
		foreach( $diffs as $iname => $dummy ) {
			$arr[] = array(
				'il_from' => $this->mId,
				'il_to'   => $iname
			);
		}
		return $arr;
	}

	/**
	 * Get an array of externallinks insertions. Skips the names specified in $existing
	 * @param $existing array
	 * @return array
	 */
	private function getExternalInsertions( $existing = array() ) {
		$arr = array();
		$diffs = array_diff_key( $this->mExternals, $existing );
		foreach( $diffs as $url => $dummy ) {
			foreach( wfMakeUrlIndexes( $url ) as $index ) {
				$arr[] = array(
					'el_from'   => $this->mId,
					'el_to'     => $url,
					'el_index'  => $index,
				);
			}
		}
		return $arr;
	}

	/**
	 * Get an array of category insertions
	 *
	 * @param $existing array mapping existing category names to sort keys. If both
	 * match a link in $this, the link will be omitted from the output
	 *
	 * @return array
	 */
	private function getCategoryInsertions( $existing = array() ) {
		global $wgContLang, $wgCategoryCollation;
		$diffs = array_diff_assoc( $this->mCategories, $existing );
		$arr = array();
		foreach ( $diffs as $name => $prefix ) {
			$nt = Title::makeTitleSafe( NS_CATEGORY, $name );
			$wgContLang->findVariantLink( $name, $nt, true );

			if ( $this->mTitle->getNamespace() == NS_CATEGORY ) {
				$type = 'subcat';
			} elseif ( $this->mTitle->getNamespace() == NS_FILE ) {
				$type = 'file';
			} else {
				$type = 'page';
			}

			# Treat custom sortkeys as a prefix, so that if multiple
			# things are forced to sort as '*' or something, they'll
			# sort properly in the category rather than in page_id
			# order or such.
			$sortkey = Collation::singleton()->getSortKey(
				$this->mTitle->getCategorySortkey( $prefix ) );

			$arr[] = array(
				'cl_from'    => $this->mId,
				'cl_to'      => $name,
				'cl_sortkey' => $sortkey,
				'cl_timestamp' => $this->mDb->timestamp(),
				'cl_sortkey_prefix' => $prefix,
				'cl_collation' => $wgCategoryCollation,
				'cl_type' => $type,
			);
		}
		return $arr;
	}

	/**
	 * Get an array of interlanguage link insertions
	 *
	 * @param $existing Array mapping existing language codes to titles
	 *
	 * @return array
	 */
	private function getInterlangInsertions( $existing = array() ) {
		$diffs = array_diff_assoc( $this->mInterlangs, $existing );
		$arr = array();
		foreach( $diffs as $lang => $title ) {
			$arr[] = array(
				'll_from'  => $this->mId,
				'll_lang'  => $lang,
				'll_title' => $title
			);
		}
		return $arr;
	}

	/**
	 * Get an array of page property insertions
	 * @param $existing array
	 * @return array
	 */
	function getPropertyInsertions( $existing = array() ) {
		$diffs = array_diff_assoc( $this->mProperties, $existing );
		$arr = array();
		foreach ( $diffs as $name => $value ) {
			$arr[] = array(
				'pp_page'      => $this->mId,
				'pp_propname'  => $name,
				'pp_value'     => $value,
			);
		}
		return $arr;
	}

	/**
	 * Get an array of interwiki insertions for passing to the DB
	 * Skips the titles specified by the 2-D array $existing
	 * @param $existing array
	 * @return array
	 */
	private function getInterwikiInsertions( $existing = array() ) {
		$arr = array();
		foreach( $this->mInterwikis as $prefix => $dbkeys ) {
			$diffs = isset( $existing[$prefix] ) ? array_diff_key( $dbkeys, $existing[$prefix] ) : $dbkeys;
			foreach ( $diffs as $dbk => $id ) {
				$arr[] = array(
					'iwl_from'   => $this->mId,
					'iwl_prefix' => $prefix,
					'iwl_title'  => $dbk
				);
			}
		}
		return $arr;
	}

	/**
	 * Given an array of existing links, returns those links which are not in $this
	 * and thus should be deleted.
	 * @param $existing array
	 * @return array
	 */
	private function getLinkDeletions( $existing ) {
		$del = array();
		foreach ( $existing as $ns => $dbkeys ) {
			if ( isset( $this->mLinks[$ns] ) ) {
				$del[$ns] = array_diff_key( $existing[$ns], $this->mLinks[$ns] );
			} else {
				$del[$ns] = $existing[$ns];
			}
		}
		return $del;
	}

	/**
	 * Given an array of existing templates, returns those templates which are not in $this
	 * and thus should be deleted.
	 * @param $existing array
	 * @return array
	 */
	private function getTemplateDeletions( $existing ) {
		$del = array();
		foreach ( $existing as $ns => $dbkeys ) {
			if ( isset( $this->mTemplates[$ns] ) ) {
				$del[$ns] = array_diff_key( $existing[$ns], $this->mTemplates[$ns] );
			} else {
				$del[$ns] = $existing[$ns];
			}
		}
		return $del;
	}

	/**
	 * Given an array of existing images, returns those images which are not in $this
	 * and thus should be deleted.
	 * @param $existing array
	 * @return array
	 */
	private function getImageDeletions( $existing ) {
		return array_diff_key( $existing, $this->mImages );
	}

	/**
	 * Given an array of existing external links, returns those links which are not
	 * in $this and thus should be deleted.
	 * @param $existing array
	 * @return array
	 */
	private function getExternalDeletions( $existing ) {
		return array_diff_key( $existing, $this->mExternals );
	}

	/**
	 * Given an array of existing categories, returns those categories which are not in $this
	 * and thus should be deleted.
	 * @param $existing array
	 * @return array
	 */
	private function getCategoryDeletions( $existing ) {
		return array_diff_assoc( $existing, $this->mCategories );
	}

	/**
	 * Given an array of existing interlanguage links, returns those links which are not
	 * in $this and thus should be deleted.
	 * @param $existing array
	 * @return array
	 */
	private function getInterlangDeletions( $existing ) {
		return array_diff_assoc( $existing, $this->mInterlangs );
	}

	/**
	 * Get array of properties which should be deleted.
	 * @param $existing array
	 * @return array
	 */
	function getPropertyDeletions( $existing ) {
		return array_diff_assoc( $existing, $this->mProperties );
	}

	/**
	 * Given an array of existing interwiki links, returns those links which are not in $this
	 * and thus should be deleted.
	 * @param $existing array
	 * @return array
	 */
	private function getInterwikiDeletions( $existing ) {
		$del = array();
		foreach ( $existing as $prefix => $dbkeys ) {
			if ( isset( $this->mInterwikis[$prefix] ) ) {
				$del[$prefix] = array_diff_key( $existing[$prefix], $this->mInterwikis[$prefix] );
			} else {
				$del[$prefix] = $existing[$prefix];
			}
		}
		return $del;
	}

	/**
	 * Get an array of existing links, as a 2-D array
	 *
	 * @return array
	 */
	private function getExistingLinks() {
		$res = $this->mDb->select( 'pagelinks', array( 'pl_namespace', 'pl_title' ),
			array( 'pl_from' => $this->mId ), __METHOD__, $this->mOptions );
		$arr = array();
		foreach ( $res as $row ) {
			if ( !isset( $arr[$row->pl_namespace] ) ) {
				$arr[$row->pl_namespace] = array();
			}
			$arr[$row->pl_namespace][$row->pl_title] = 1;
		}
		return $arr;
	}

	/**
	 * Get an array of existing templates, as a 2-D array
	 *
	 * @return array
	 */
	private function getExistingTemplates() {
		$res = $this->mDb->select( 'templatelinks', array( 'tl_namespace', 'tl_title' ),
			array( 'tl_from' => $this->mId ), __METHOD__, $this->mOptions );
		$arr = array();
		foreach ( $res as $row ) {
			if ( !isset( $arr[$row->tl_namespace] ) ) {
				$arr[$row->tl_namespace] = array();
			}
			$arr[$row->tl_namespace][$row->tl_title] = 1;
		}
		return $arr;
	}

	/**
	 * Get an array of existing images, image names in the keys
	 *
	 * @return array
	 */
	private function getExistingImages() {
		$res = $this->mDb->select( 'imagelinks', array( 'il_to' ),
			array( 'il_from' => $this->mId ), __METHOD__, $this->mOptions );
		$arr = array();
		foreach ( $res as $row ) {
			$arr[$row->il_to] = 1;
		}
		return $arr;
	}

	/**
	 * Get an array of existing external links, URLs in the keys
	 *
	 * @return array
	 */
	private function getExistingExternals() {
		$res = $this->mDb->select( 'externallinks', array( 'el_to' ),
			array( 'el_from' => $this->mId ), __METHOD__, $this->mOptions );
		$arr = array();
		foreach ( $res as $row ) {
			$arr[$row->el_to] = 1;
		}
		return $arr;
	}

	/**
	 * Get an array of existing categories, with the name in the key and sort key in the value.
	 *
	 * @return array
	 */
	private function getExistingCategories() {
		$res = $this->mDb->select( 'categorylinks', array( 'cl_to', 'cl_sortkey_prefix' ),
			array( 'cl_from' => $this->mId ), __METHOD__, $this->mOptions );
		$arr = array();
		foreach ( $res as $row ) {
			$arr[$row->cl_to] = $row->cl_sortkey_prefix;
		}
		return $arr;
	}

	/**
	 * Get an array of existing interlanguage links, with the language code in the key and the
	 * title in the value.
	 *
	 * @return array
	 */
	private function getExistingInterlangs() {
		$res = $this->mDb->select( 'langlinks', array( 'll_lang', 'll_title' ),
			array( 'll_from' => $this->mId ), __METHOD__, $this->mOptions );
		$arr = array();
		foreach ( $res as $row ) {
			$arr[$row->ll_lang] = $row->ll_title;
		}
		return $arr;
	}

	/**
	 * Get an array of existing inline interwiki links, as a 2-D array
	 * @return array (prefix => array(dbkey => 1))
	 */
	protected function getExistingInterwikis() {
		$res = $this->mDb->select( 'iwlinks', array( 'iwl_prefix', 'iwl_title' ),
			array( 'iwl_from' => $this->mId ), __METHOD__, $this->mOptions );
		$arr = array();
		foreach ( $res as $row ) {
			if ( !isset( $arr[$row->iwl_prefix] ) ) {
				$arr[$row->iwl_prefix] = array();
			}
			$arr[$row->iwl_prefix][$row->iwl_title] = 1;
		}
		return $arr;
	}

	/**
	 * Get an array of existing categories, with the name in the key and sort key in the value.
	 *
	 * @return array
	 */
	private function getExistingProperties() {
		$res = $this->mDb->select( 'page_props', array( 'pp_propname', 'pp_value' ),
			array( 'pp_page' => $this->mId ), __METHOD__, $this->mOptions );
		$arr = array();
		foreach ( $res as $row ) {
			$arr[$row->pp_propname] = $row->pp_value;
		}
		return $arr;
	}

    /**
     * Return the title object of the page being updated
     * @return Title
     */
    public function getTitle() {
        return $this->mTitle;
    }

    /**
     * Returns parser output
     * @since 1.19
     * @return ParserOutput
     */
    public function getParserOutput() {
        return $this->mParserOutput;
    }

	/**
	 * Return the list of images used as generated by the parser
	 * @return array
	 */
	public function getImages() {
		return $this->mImages;
	}

	/**
	 * Invalidate any necessary link lists related to page property changes
	 * @param $changed
	 */
	private function invalidateProperties( $changed ) {
		global $wgPagePropLinkInvalidations;

		foreach ( $changed as $name => $value ) {
			if ( isset( $wgPagePropLinkInvalidations[$name] ) ) {
				$inv = $wgPagePropLinkInvalidations[$name];
				if ( !is_array( $inv ) ) {
					$inv = array( $inv );
				}
				foreach ( $inv as $table ) {
					$update = new HTMLCacheUpdate( $this->mTitle, $table );
					$update->doUpdate();
				}
			}
		}
	}
}<|MERGE_RESOLUTION|>--- conflicted
+++ resolved
@@ -52,19 +52,14 @@
                 "Please see Article::editUpdates() for an invocation example.\n" );
         }
 
-<<<<<<< HEAD
+       	if ( !is_object( $title ) ) {
+   			throw new MWException( "The calling convention to LinksUpdate::__construct() has changed. " .
+				"Please see WikiPage::doEditUpdates() for an invocation example.\n" );
+    		}
         $this->mTitle = $title;
         $this->mId = $title->getArticleID();
 
         $this->mParserOutput = $parserOutput;
-=======
-		if ( !is_object( $title ) ) {
-			throw new MWException( "The calling convention to LinksUpdate::__construct() has changed. " .
-				"Please see WikiPage::doEditUpdates() for an invocation example.\n" );
-		}
-		$this->mTitle = $title;
-		$this->mId = $title->getArticleID();
->>>>>>> 697c683b
 
 		$this->mLinks = $parserOutput->getLinks();
 		$this->mImages = $parserOutput->getImages();
