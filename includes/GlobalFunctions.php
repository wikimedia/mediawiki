--- conflicted
+++ resolved
@@ -1604,13 +1604,8 @@
 	if ( !isset( $frame['function'] ) ) {
 		return 'NO_FUNCTION_GIVEN';
 	}
-<<<<<<< HEAD
-	return isset( $frame['class'] ) ?
-		$frame['class'] . '::' . $frame['function'] :
-=======
 	return isset( $frame['class'] ) && isset( $frame['type'] ) ?
 		$frame['class'] . $frame['type'] . $frame['function'] :
->>>>>>> a51acbb6
 		$frame['function'];
 }
 
@@ -2466,15 +2461,6 @@
 	// accomodating, because very long commands probably include user
 	// input. See T129506.
 	if ( strlen( $cmd ) > SHELL_MAX_ARG_STRLEN ) {
-<<<<<<< HEAD
-		throw new Exception( __METHOD__ . '(): total length of $cmd must not exceed SHELL_MAX_ARG_STRLEN' );
-	}
-
-	$desc = array(
-		0 => array( 'file', 'php://stdin', 'r' ),
-		1 => array( 'pipe', 'w' ),
-		2 => array( 'file', 'php://stderr', 'w' ) );
-=======
 		throw new Exception( __METHOD__ .
 			'(): total length of $cmd must not exceed SHELL_MAX_ARG_STRLEN' );
 	}
@@ -2483,7 +2469,6 @@
 		0 => [ 'file', 'php://stdin', 'r' ],
 		1 => [ 'pipe', 'w' ],
 		2 => [ 'file', 'php://stderr', 'w' ] ];
->>>>>>> a51acbb6
 	if ( $useLogPipe ) {
 		$desc[3] = [ 'pipe', 'w' ];
 	}
