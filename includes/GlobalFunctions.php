--- conflicted
+++ resolved
@@ -3912,11 +3912,7 @@
  * Converts shorthand byte notation to integer form
  *
  * @param string $string
-<<<<<<< HEAD
- * @param int $default Return if $string is empty
-=======
  * @param int $default Returned if $string is empty
->>>>>>> 365e22ee
  * @return int
  */
 function wfShorthandToInteger( $string = '', $default = -1 ) {
