<?php
/**
 * This program is free software; you can redistribute it and/or modify
 * it under the terms of the GNU General Public License as published by
 * the Free Software Foundation; either version 2 of the License, or
 * (at your option) any later version.
 *
 * This program is distributed in the hope that it will be useful,
 * but WITHOUT ANY WARRANTY; without even the implied warranty of
 * MERCHANTABILITY or FITNESS FOR A PARTICULAR PURPOSE. See the
 * GNU General Public License for more details.
 *
 * You should have received a copy of the GNU General Public License along
 * with this program; if not, write to the Free Software Foundation, Inc.,
 * 51 Franklin Street, Fifth Floor, Boston, MA 02110-1301, USA.
 * http://www.gnu.org/copyleft/gpl.html
 *
 * @file
 * @author Niklas Laxström
 */

use MediaWiki\Logger\LoggerFactory;
use MediaWiki\MediaWikiServices;

/**
 * The Message class deals with fetching and processing of interface message
 * into a variety of formats.
 *
 * First implemented with MediaWiki 1.17, the Message class is intended to
 * replace the old wfMsg* functions that over time grew unusable.
 * @see https://www.mediawiki.org/wiki/Manual:Messages_API for equivalences
 * between old and new functions.
 *
 * You should use the wfMessage() global function which acts as a wrapper for
 * the Message class. The wrapper let you pass parameters as arguments.
 *
 * The most basic usage cases would be:
 *
 * @code
 *     // Initialize a Message object using the 'some_key' message key
 *     $message = wfMessage( 'some_key' );
 *
 *     // Using two parameters those values are strings 'value1' and 'value2':
 *     $message = wfMessage( 'some_key',
 *          'value1', 'value2'
 *     );
 * @endcode
 *
 * @section message_global_fn Global function wrapper:
 *
 * Since wfMessage() returns a Message instance, you can chain its call with
 * a method. Some of them return a Message instance too so you can chain them.
 * You will find below several examples of wfMessage() usage.
 *
 * Fetching a message text for interface message:
 *
 * @code
 *    $button = Xml::button(
 *         wfMessage( 'submit' )->text()
 *    );
 * @endcode
 *
 * A Message instance can be passed parameters after it has been constructed,
 * use the params() method to do so:
 *
 * @code
 *     wfMessage( 'welcome-to' )
 *         ->params( $wgSitename )
 *         ->text();
 * @endcode
 *
 * {{GRAMMAR}} and friends work correctly:
 *
 * @code
 *    wfMessage( 'are-friends',
 *        $user, $friend
 *    );
 *    wfMessage( 'bad-message' )
 *         ->rawParams( '<script>...</script>' )
 *         ->escaped();
 * @endcode
 *
 * @section message_language Changing language:
 *
 * Messages can be requested in a different language or in whatever current
 * content language is being used. The methods are:
 *     - Message->inContentLanguage()
 *     - Message->inLanguage()
 *
 * Sometimes the message text ends up in the database, so content language is
 * needed:
 *
 * @code
 *    wfMessage( 'file-log',
 *        $user, $filename
 *    )->inContentLanguage()->text();
 * @endcode
 *
 * Checking whether a message exists:
 *
 * @code
 *    wfMessage( 'mysterious-message' )->exists()
 *    // returns a boolean whether the 'mysterious-message' key exist.
 * @endcode
 *
 * If you want to use a different language:
 *
 * @code
 *    $userLanguage = $user->getOption( 'language' );
 *    wfMessage( 'email-header' )
 *         ->inLanguage( $userLanguage )
 *         ->plain();
 * @endcode
 *
 * @note You can parse the text only in the content or interface languages
 *
 * @section message_compare_old Comparison with old wfMsg* functions:
 *
 * Use full parsing:
 *
 * @code
 *     // old style:
 *     wfMsgExt( 'key', [ 'parseinline' ], 'apple' );
 *     // new style:
 *     wfMessage( 'key', 'apple' )->parse();
 * @endcode
 *
 * Parseinline is used because it is more useful when pre-building HTML.
 * In normal use it is better to use OutputPage::(add|wrap)WikiMsg.
 *
 * Places where HTML cannot be used. {{-transformation is done.
 * @code
 *     // old style:
 *     wfMsgExt( 'key', [ 'parsemag' ], 'apple', 'pear' );
 *     // new style:
 *     wfMessage( 'key', 'apple', 'pear' )->text();
 * @endcode
 *
 * Shortcut for escaping the message. Parameters are not replaced after escaping
 * by default.
 * @code
 *     $escaped = wfMessage( 'key' )
 *          ->rawParams( 'apple' )
 *          ->escaped();
 * @endcode
 *
 * @section message_appendix Appendix:
 *
 * @todo
 * - test, can we have tests?
 * - this documentation needs to be extended
 *
 * @see https://www.mediawiki.org/wiki/WfMessage()
 * @see https://www.mediawiki.org/wiki/New_messages_API
 * @see https://www.mediawiki.org/wiki/Localisation
 *
 * @since 1.17
<<<<<<< HEAD
=======
 * @newable
 * @ingroup Language
>>>>>>> 9b8a1684
 */
class Message implements MessageSpecifier, Serializable {
	/** Use message text as-is */
	public const FORMAT_PLAIN = 'plain';
	/** Use normal wikitext -> HTML parsing (the result will be wrapped in a block-level HTML tag) */
	public const FORMAT_BLOCK_PARSE = 'block-parse';
	/** Use normal wikitext -> HTML parsing but strip the block-level wrapper */
	public const FORMAT_PARSE = 'parse';
	/** Transform {{..}} constructs but don't transform to HTML */
	public const FORMAT_TEXT = 'text';
	/** Transform {{..}} constructs, HTML-escape the result */
	public const FORMAT_ESCAPED = 'escaped';

	/**
	 * Mapping from Message::listParam() types to Language methods.
	 * @var array
	 */
	protected static $listTypeMap = [
		'comma' => 'commaList',
		'semicolon' => 'semicolonList',
		'pipe' => 'pipeList',
		'text' => 'listToText',
	];

	/**
	 * In which language to get this message. True, which is the default,
	 * means the current user language, false content language.
	 *
	 * @var bool
	 */
	protected $interface = true;

	/**
	 * In which language to get this message. Overrides the $interface setting.
	 *
	 * @var Language|bool Explicit language object, or false for user language
	 */
	protected $language = false;

	/**
	 * @var string The message key. If $keysToTry has more than one element,
	 * this may change to one of the keys to try when fetching the message text.
	 */
	protected $key;

	/**
	 * @var string[] List of keys to try when fetching the message.
	 */
	protected $keysToTry;

	/**
	 * @var array List of parameters which will be substituted into the message.
	 */
	protected $parameters = [];

	/**
	 * @var string
	 * @deprecated
	 */
	protected $format = 'parse';

	/**
	 * @var bool Whether database can be used.
	 */
	protected $useDatabase = true;

	/**
	 * @var Title Title object to use as context.
	 */
	protected $title = null;

	/**
	 * @var Content Content object representing the message.
	 */
	protected $content = null;

	/**
	 * @var string
	 */
	protected $message;

	/**
	 * @stable to call
	 * @since 1.17
	 * @param string|string[]|MessageSpecifier $key Message key, or array of
	 * message keys to try and use the first non-empty message for, or a
	 * MessageSpecifier to copy from.
	 * @param array $params Message parameters.
	 * @param Language|null $language [optional] Language to use (defaults to current user language).
	 * @throws InvalidArgumentException
	 */
	public function __construct( $key, $params = [], Language $language = null ) {
		if ( $key instanceof MessageSpecifier ) {
			if ( $params ) {
				throw new InvalidArgumentException(
					'$params must be empty if $key is a MessageSpecifier'
				);
			}
			$params = $key->getParams();
			$key = $key->getKey();
		}

		if ( !is_string( $key ) && !is_array( $key ) ) {
			throw new InvalidArgumentException( '$key must be a string or an array' );
		}

		$this->keysToTry = (array)$key;

		if ( empty( $this->keysToTry ) ) {
			throw new InvalidArgumentException( '$key must not be an empty list' );
		}

		$this->key = reset( $this->keysToTry );

		$this->parameters = array_values( $params );
		// User language is only resolved in getLanguage(). This helps preserve the
		// semantic intent of "user language" across serialize() and unserialize().
		$this->language = $language ?: false;
	}

	/**
	 * @see Serializable::serialize()
	 * @since 1.26
	 * @return string
	 */
	public function serialize() {
		return serialize( [
			'interface' => $this->interface,
			'language' => $this->language ? $this->language->getCode() : false,
			'key' => $this->key,
			'keysToTry' => $this->keysToTry,
			'parameters' => $this->parameters,
			'format' => $this->format,
			'useDatabase' => $this->useDatabase,
			// Optimisation: Avoid cost of TitleFormatter on serialize,
			// and especially cost of TitleParser (via Title::newFromText)
			// on retrieval.
			'titlevalue' => ( $this->title
				? [ 0 => $this->title->getNamespace(), 1 => $this->title->getDBkey() ]
				: null
			),
		] );
	}

	/**
	 * @see Serializable::unserialize()
	 * @since 1.26
	 * @param string $serialized
	 */
	public function unserialize( $serialized ) {
		$data = unserialize( $serialized );
		if ( !is_array( $data ) ) {
			throw new InvalidArgumentException( __METHOD__ . ': Invalid serialized data' );
		}

		$this->interface = $data['interface'];
		$this->key = $data['key'];
		$this->keysToTry = $data['keysToTry'];
		$this->parameters = $data['parameters'];
		$this->format = $data['format'];
		$this->useDatabase = $data['useDatabase'];
		$this->language = $data['language']
			? MediaWikiServices::getInstance()->getLanguageFactory()
				->getLanguage( $data['language'] )
			: false;

		// Since 1.35, the key 'titlevalue' is set, instead of 'titlestr'.
		if ( isset( $data['titlevalue'] ) ) {
			$this->title = Title::makeTitle( $data['titlevalue'][0], $data['titlevalue'][1] );
		} elseif ( isset( $data['titlestr'] ) ) {
			$this->title = Title::newFromText( $data['titlestr'] );
		} else {
			$this->title = null; // Explicit for sanity
		}
	}

	/**
	 * @since 1.24
	 *
	 * @return bool True if this is a multi-key message, that is, if the key provided to the
	 * constructor was a fallback list of keys to try.
	 */
	public function isMultiKey() {
		return count( $this->keysToTry ) > 1;
	}

	/**
	 * @since 1.24
	 *
	 * @return string[] The list of keys to try when fetching the message text,
	 * in order of preference.
	 */
	public function getKeysToTry() {
		return $this->keysToTry;
	}

	/**
	 * Returns the message key.
	 *
	 * If a list of multiple possible keys was supplied to the constructor, this method may
	 * return any of these keys. After the message has been fetched, this method will return
	 * the key that was actually used to fetch the message.
	 *
	 * @since 1.21
	 *
	 * @return string
	 */
	public function getKey() {
		return $this->key;
	}

	/**
	 * Returns the message parameters.
	 *
	 * @since 1.21
	 *
	 * @return array
	 */
	public function getParams() {
		return $this->parameters;
	}

	/**
	 * Returns the message format.
	 *
	 * @since 1.21
	 *
	 * @return string
	 * @deprecated since 1.29 formatting is not stateful
	 */
	public function getFormat() {
		wfDeprecated( __METHOD__, '1.29' );
		return $this->format;
	}

	/**
	 * Returns the Language of the Message.
	 *
	 * @since 1.23
	 *
	 * @return Language
	 */
	public function getLanguage() {
		// Defaults to false which means current user language
		return $this->language ?: RequestContext::getMain()->getLanguage();
	}

	/**
	 * Factory function that is just wrapper for the real constructor. It is
	 * intended to be used instead of the real constructor, because it allows
	 * chaining method calls, while new objects don't.
	 *
	 * @since 1.17
	 *
	 * @param string|string[]|MessageSpecifier $key
	 * @param mixed ...$params Parameters as strings.
	 *
	 * @return Message
	 */
	public static function newFromKey( $key, ...$params ) {
		return new self( $key, $params );
	}

	/**
	 * Transform a MessageSpecifier or a primitive value used interchangeably with
	 * specifiers (a message key string, or a key + params array) into a proper Message.
	 *
	 * Also accepts a MessageSpecifier inside an array: that's not considered a valid format
	 * but is an easy error to make due to how StatusValue stores messages internally.
	 * Further array elements are ignored in that case.
	 *
	 * @param string|array|MessageSpecifier $value
	 * @return Message
	 * @throws InvalidArgumentException
	 * @since 1.27
	 */
	public static function newFromSpecifier( $value ) {
		$params = [];
		if ( is_array( $value ) ) {
			$params = $value;
			$value = array_shift( $params );
		}

		if ( $value instanceof Message ) { // Message, RawMessage, ApiMessage, etc
			$message = clone $value;
		} elseif ( $value instanceof MessageSpecifier ) {
			$message = new Message( $value );
		} elseif ( is_string( $value ) ) {
			$message = new Message( $value, $params );
		} else {
			throw new InvalidArgumentException( __METHOD__ . ': invalid argument type '
				. gettype( $value ) );
		}

		return $message;
	}

	/**
	 * Factory function accepting multiple message keys and returning a message instance
	 * for the first message which is non-empty. If all messages are empty then an
	 * instance of the first message key is returned.
	 *
	 * @since 1.18
	 *
	 * @param string|string[] ...$keys Message keys, or first argument as an array of all the
	 * message keys.
	 *
	 * @return Message
	 */
	public static function newFallbackSequence( ...$keys ) {
		if ( func_num_args() == 1 ) {
			if ( is_array( $keys[0] ) ) {
				// Allow an array to be passed as the first argument instead
				$keys = array_values( $keys[0] );
			} else {
				// Optimize a single string to not need special fallback handling
				$keys = $keys[0];
			}
		}
		return new self( $keys );
	}

	/**
	 * Get a title object for a mediawiki message, where it can be found in the mediawiki namespace.
	 * The title will be for the current language, if the message key is in
	 * $wgForceUIMsgAsContentMsg it will be append with the language code (except content
	 * language), because Message::inContentLanguage will also return in user language.
	 *
	 * @see $wgForceUIMsgAsContentMsg
	 * @return Title
	 * @since 1.26
	 */
	public function getTitle() {
		global $wgForceUIMsgAsContentMsg;

		$contLang = MediaWikiServices::getInstance()->getContentLanguage();
		$lang = $this->getLanguage();
		$title = $this->key;
		if (
			!$lang->equals( $contLang )
			&& in_array( $this->key, (array)$wgForceUIMsgAsContentMsg )
		) {
			$title .= '/' . $lang->getCode();
		}

		return Title::makeTitle(
			NS_MEDIAWIKI, $contLang->ucfirst( strtr( $title, ' ', '_' ) ) );
	}

	/**
	 * Adds parameters to the parameter list of this message.
	 *
	 * @since 1.17
	 *
	 * @param mixed ...$args Parameters as strings or arrays from
	 *  Message::numParam() and the like, or a single array of parameters.
	 *
	 * @return Message $this
	 */
	public function params( ...$args ) {
		// If $args has only one entry and it's an array, then it's either a
		// non-varargs call or it happens to be a call with just a single
		// "special" parameter. Since the "special" parameters don't have any
		// numeric keys, we'll test that to differentiate the cases.
		if ( count( $args ) === 1 && isset( $args[0] ) && is_array( $args[0] ) ) {
			if ( $args[0] === [] ) {
				$args = [];
			} else {
				foreach ( $args[0] as $key => $value ) {
					if ( is_int( $key ) ) {
						$args = $args[0];
						break;
					}
				}
			}
		}

		$this->parameters = array_merge( $this->parameters, array_values( $args ) );
		return $this;
	}

	/**
	 * Add parameters that are substituted after parsing or escaping.
	 * In other words the parsing process cannot access the contents
	 * of this type of parameter, and you need to make sure it is
	 * sanitized beforehand.  The parser will see "$n", instead.
	 *
	 * @since 1.17
	 *
	 * @param mixed ...$params Raw parameters as strings, or a single argument that is
	 * an array of raw parameters.
	 *
	 * @return Message $this
	 */
	public function rawParams( ...$params ) {
		if ( isset( $params[0] ) && is_array( $params[0] ) ) {
			$params = $params[0];
		}
		foreach ( $params as $param ) {
			$this->parameters[] = self::rawParam( $param );
		}
		return $this;
	}

	/**
	 * Add parameters that are numeric and will be passed through
	 * Language::formatNum before substitution
	 *
	 * @since 1.18
	 *
	 * @param mixed ...$params Numeric parameters, or a single argument that is
	 * an array of numeric parameters.
	 *
	 * @return Message $this
	 */
	public function numParams( ...$params ) {
		if ( isset( $params[0] ) && is_array( $params[0] ) ) {
			$params = $params[0];
		}
		foreach ( $params as $param ) {
			$this->parameters[] = self::numParam( $param );
		}
		return $this;
	}

	/**
	 * Add parameters that are durations of time and will be passed through
	 * Language::formatDuration before substitution
	 *
	 * @since 1.22
	 *
	 * @param int|int[] ...$params Duration parameters, or a single argument that is
	 * an array of duration parameters.
	 *
	 * @return Message $this
	 */
	public function durationParams( ...$params ) {
		if ( isset( $params[0] ) && is_array( $params[0] ) ) {
			$params = $params[0];
		}
		foreach ( $params as $param ) {
			$this->parameters[] = self::durationParam( $param );
		}
		return $this;
	}

	/**
	 * Add parameters that are expiration times and will be passed through
	 * Language::formatExpiry before substitution
	 *
	 * @since 1.22
	 *
	 * @param string|string[] ...$params Expiry parameters, or a single argument that is
	 * an array of expiry parameters.
	 *
	 * @return Message $this
	 */
	public function expiryParams( ...$params ) {
		if ( isset( $params[0] ) && is_array( $params[0] ) ) {
			$params = $params[0];
		}
		foreach ( $params as $param ) {
			$this->parameters[] = self::expiryParam( $param );
		}
		return $this;
	}

	/**
	 * Add parameters that are time periods and will be passed through
	 * Language::formatTimePeriod before substitution
	 *
	 * @since 1.22
	 *
	 * @param int|int[] ...$params Time period parameters, or a single argument that is
	 * an array of time period parameters.
	 *
	 * @return Message $this
	 */
	public function timeperiodParams( ...$params ) {
		if ( isset( $params[0] ) && is_array( $params[0] ) ) {
			$params = $params[0];
		}
		foreach ( $params as $param ) {
			$this->parameters[] = self::timeperiodParam( $param );
		}
		return $this;
	}

	/**
	 * Add parameters that are file sizes and will be passed through
	 * Language::formatSize before substitution
	 *
	 * @since 1.22
	 *
	 * @param int|int[] ...$params Size parameters, or a single argument that is
	 * an array of size parameters.
	 *
	 * @return Message $this
	 */
	public function sizeParams( ...$params ) {
		if ( isset( $params[0] ) && is_array( $params[0] ) ) {
			$params = $params[0];
		}
		foreach ( $params as $param ) {
			$this->parameters[] = self::sizeParam( $param );
		}
		return $this;
	}

	/**
	 * Add parameters that are bitrates and will be passed through
	 * Language::formatBitrate before substitution
	 *
	 * @since 1.22
	 *
	 * @param int|int[] ...$params Bit rate parameters, or a single argument that is
	 * an array of bit rate parameters.
	 *
	 * @return Message $this
	 */
	public function bitrateParams( ...$params ) {
		if ( isset( $params[0] ) && is_array( $params[0] ) ) {
			$params = $params[0];
		}
		foreach ( $params as $param ) {
			$this->parameters[] = self::bitrateParam( $param );
		}
		return $this;
	}

	/**
	 * Add parameters that are plaintext and will be passed through without
	 * the content being evaluated.  Plaintext parameters are not valid as
	 * arguments to parser functions. This differs from self::rawParams in
	 * that the Message class handles escaping to match the output format.
	 *
	 * @since 1.25
	 *
	 * @param string|string[] ...$params plaintext parameters, or a single argument that is
	 * an array of plaintext parameters.
	 *
	 * @return Message $this
	 */
	public function plaintextParams( ...$params ) {
		if ( isset( $params[0] ) && is_array( $params[0] ) ) {
			$params = $params[0];
		}
		foreach ( $params as $param ) {
			$this->parameters[] = self::plaintextParam( $param );
		}
		return $this;
	}

	/**
	 * Set the language and the title from a context object
	 *
	 * @since 1.19
	 *
	 * @param IContextSource $context
	 *
	 * @return Message $this
	 */
	public function setContext( IContextSource $context ) {
		$this->inLanguage( $context->getLanguage() );
		$this->title( $context->getTitle() );
		$this->interface = true;

		return $this;
	}

	/**
	 * Request the message in any language that is supported.
	 *
	 * As a side effect interface message status is unconditionally
	 * turned off.
	 *
	 * @since 1.17
	 * @param Language|StubUserLang|string $lang Language code or Language object.
	 * @return Message $this
	 * @throws MWException
	 */
	public function inLanguage( $lang ) {
		$previousLanguage = $this->language;

		if ( $lang instanceof Language ) {
			$this->language = $lang;
		} elseif ( is_string( $lang ) ) {
			if ( !$this->language instanceof Language || $this->language->getCode() != $lang ) {
				$this->language = MediaWikiServices::getInstance()->getLanguageFactory()
					->getLanguage( $lang );
			}
		} elseif ( $lang instanceof StubUserLang ) {
			$this->language = false;
		} else {
			$type = gettype( $lang );
			throw new MWException( __METHOD__ . " must be "
				. "passed a String or Language object; $type given"
			);
		}

		if ( $this->language !== $previousLanguage ) {
			// The language has changed. Clear the message cache.
			$this->message = null;
		}
		$this->interface = false;
		return $this;
	}

	/**
	 * Request the message in the wiki's content language,
	 * unless it is disabled for this message.
	 *
	 * @since 1.17
	 * @see $wgForceUIMsgAsContentMsg
	 *
	 * @return Message $this
	 */
	public function inContentLanguage() {
		global $wgForceUIMsgAsContentMsg;
		if ( in_array( $this->key, (array)$wgForceUIMsgAsContentMsg ) ) {
			return $this;
		}

		$this->inLanguage( MediaWikiServices::getInstance()->getContentLanguage() );
		return $this;
	}

	/**
	 * Allows manipulating the interface message flag directly.
	 * Can be used to restore the flag after setting a language.
	 *
	 * @since 1.20
	 *
	 * @param bool $interface
	 *
	 * @return Message $this
	 */
	public function setInterfaceMessageFlag( $interface ) {
		$this->interface = (bool)$interface;
		return $this;
	}

	/**
	 * Enable or disable database use.
	 *
	 * @since 1.17
	 *
	 * @param bool $useDatabase
	 *
	 * @return Message $this
	 */
	public function useDatabase( $useDatabase ) {
		$this->useDatabase = (bool)$useDatabase;
		$this->message = null;
		return $this;
	}

	/**
	 * Set the Title object to use as context when transforming the message
	 *
	 * @since 1.18
	 *
	 * @param Title $title
	 *
	 * @return Message $this
	 */
	public function title( $title ) {
		$this->title = $title;
		return $this;
	}

	/**
	 * Returns the message as a Content object.
	 *
	 * @return Content
	 */
	public function content() {
		if ( !$this->content ) {
			$this->content = new MessageContent( $this );
		}

		return $this->content;
	}

	/**
	 * Returns the message parsed from wikitext to HTML.
	 *
	 * @since 1.17
	 *
	 * @param string|null $format One of the FORMAT_* constants. Null means use whatever was used
	 *   the last time (this is for B/C and should be avoided).
	 *
	 * @return string HTML
	 * @suppress SecurityCheck-DoubleEscaped phan false positive
	 */
	public function toString( $format = null ) {
		if ( $format === null ) {
			$ex = new LogicException( __METHOD__ . ' using implicit format: ' . $this->format );
			LoggerFactory::getInstance( 'message-format' )->warning(
				$ex->getMessage(), [ 'exception' => $ex, 'format' => $this->format, 'key' => $this->key ] );
			$format = $this->format;
		}
		$string = $this->fetchMessage();

		if ( $string === false ) {
			// Err on the side of safety, ensure that the output
			// is always html safe in the event the message key is
			// missing, since in that case its highly likely the
			// message key is user-controlled.
			// '⧼' is used instead of '<' to side-step any
			// double-escaping issues.
			// (Keep synchronised with mw.Message#toString in JS.)
			return '⧼' . htmlspecialchars( $this->key ) . '⧽';
		}

		# Replace $* with a list of parameters for &uselang=qqx.
		if ( strpos( $string, '$*' ) !== false ) {
			$paramlist = '';
			if ( $this->parameters !== [] ) {
				$paramlist = ': $' . implode( ', $', range( 1, count( $this->parameters ) ) );
			}
			$string = str_replace( '$*', $paramlist, $string );
		}

		# Replace parameters before text parsing
		$string = $this->replaceParameters( $string, 'before', $format );

		# Maybe transform using the full parser
		if ( $format === self::FORMAT_PARSE ) {
			$string = $this->parseText( $string );
			$string = Parser::stripOuterParagraph( $string );
		} elseif ( $format === self::FORMAT_BLOCK_PARSE ) {
			$string = $this->parseText( $string );
		} elseif ( $format === self::FORMAT_TEXT ) {
			$string = $this->transformText( $string );
		} elseif ( $format === self::FORMAT_ESCAPED ) {
			$string = $this->transformText( $string );
			$string = htmlspecialchars( $string, ENT_QUOTES, 'UTF-8', false );
		}

		# Raw parameter replacement
		$string = $this->replaceParameters( $string, 'after', $format );

		return $string;
	}

	/**
	 * Magic method implementation of the above (for PHP >= 5.2.0), so we can do, eg:
	 *     $foo = new Message( $key );
	 *     $string = "<abbr>$foo</abbr>";
	 *
	 * @since 1.18
	 *
	 * @return string
	 */
	public function __toString() {
		// PHP doesn't allow __toString to throw exceptions and will
		// trigger a fatal error if it does. So, catch any exceptions.

		try {
			return $this->toString( self::FORMAT_PARSE );
		} catch ( Exception $ex ) {
			try {
				trigger_error( "Exception caught in " . __METHOD__ . " (message " . $this->key . "): "
					. $ex, E_USER_WARNING );
			} catch ( Exception $ex ) {
				// Doh! Cause a fatal error after all?
			}

			return '⧼' . htmlspecialchars( $this->key ) . '⧽';
		}
	}

	/**
	 * Fully parse the text from wikitext to HTML.
	 *
	 * @since 1.17
	 *
	 * @return string Parsed HTML.
	 */
	public function parse() {
		$this->format = self::FORMAT_PARSE;
		return $this->toString( self::FORMAT_PARSE );
	}

	/**
	 * Returns the message text. {{-transformation is done.
	 *
	 * @since 1.17
	 *
	 * @return string Unescaped message text.
	 */
	public function text() {
		$this->format = self::FORMAT_TEXT;
		return $this->toString( self::FORMAT_TEXT );
	}

	/**
	 * Returns the message text as-is, only parameters are substituted.
	 *
	 * @since 1.17
	 *
	 * @return string Unescaped untransformed message text.
	 */
	public function plain() {
		$this->format = self::FORMAT_PLAIN;
		return $this->toString( self::FORMAT_PLAIN );
	}

	/**
	 * Returns the parsed message text which is always surrounded by a block element.
	 *
	 * @since 1.17
	 *
	 * @return string HTML
	 */
	public function parseAsBlock() {
		$this->format = self::FORMAT_BLOCK_PARSE;
		return $this->toString( self::FORMAT_BLOCK_PARSE );
	}

	/**
	 * Returns the message text. {{-transformation is done and the result
	 * is escaped excluding any raw parameters.
	 *
	 * @since 1.17
	 *
	 * @return string Escaped message text.
	 */
	public function escaped() {
		$this->format = self::FORMAT_ESCAPED;
		return $this->toString( self::FORMAT_ESCAPED );
	}

	/**
	 * Check whether a message key has been defined currently.
	 *
	 * @since 1.17
	 *
	 * @return bool
	 */
	public function exists() {
		return $this->fetchMessage() !== false;
	}

	/**
	 * Check whether a message does not exist, or is an empty string
	 *
	 * @since 1.18
	 * @todo FIXME: Merge with isDisabled()?
	 *
	 * @return bool
	 */
	public function isBlank() {
		$message = $this->fetchMessage();
		return $message === false || $message === '';
	}

	/**
	 * Check whether a message does not exist, is an empty string, or is "-".
	 *
	 * @since 1.18
	 *
	 * @return bool
	 */
	public function isDisabled() {
		$message = $this->fetchMessage();
		return $message === false || $message === '' || $message === '-';
	}

	/**
	 * @since 1.17
	 *
	 * @param mixed $raw
	 *
	 * @return array Array with a single "raw" key.
	 */
	public static function rawParam( $raw ) {
		return [ 'raw' => $raw ];
	}

	/**
	 * @since 1.18
	 *
	 * @param mixed $num
	 *
	 * @return array Array with a single "num" key.
	 */
	public static function numParam( $num ) {
		return [ 'num' => $num ];
	}

	/**
	 * @since 1.22
	 *
	 * @param int $duration
	 *
	 * @return int[] Array with a single "duration" key.
	 */
	public static function durationParam( $duration ) {
		return [ 'duration' => $duration ];
	}

	/**
	 * @since 1.22
	 *
	 * @param string $expiry
	 *
	 * @return string[] Array with a single "expiry" key.
	 */
	public static function expiryParam( $expiry ) {
		return [ 'expiry' => $expiry ];
	}

	/**
	 * @since 1.22
	 *
	 * @param int $period
	 *
	 * @return int[] Array with a single "period" key.
	 */
	public static function timeperiodParam( $period ) {
		return [ 'period' => $period ];
	}

	/**
	 * @since 1.22
	 *
	 * @param int $size
	 *
	 * @return int[] Array with a single "size" key.
	 */
	public static function sizeParam( $size ) {
		return [ 'size' => $size ];
	}

	/**
	 * @since 1.22
	 *
	 * @param int $bitrate
	 *
	 * @return int[] Array with a single "bitrate" key.
	 */
	public static function bitrateParam( $bitrate ) {
		return [ 'bitrate' => $bitrate ];
	}

	/**
	 * @since 1.25
	 *
	 * @param string $plaintext
	 *
	 * @return string[] Array with a single "plaintext" key.
	 */
	public static function plaintextParam( $plaintext ) {
		return [ 'plaintext' => $plaintext ];
	}

	/**
	 * @since 1.29
	 *
	 * @param array $list
	 * @param string $type 'comma', 'semicolon', 'pipe', 'text'
	 * @return array Array with "list" and "type" keys.
	 */
	public static function listParam( array $list, $type = 'text' ) {
		if ( !isset( self::$listTypeMap[$type] ) ) {
			throw new InvalidArgumentException(
				"Invalid type '$type'. Known types are: " . implode( ', ', array_keys( self::$listTypeMap ) )
			);
		}
		return [ 'list' => $list, 'type' => $type ];
	}

	/**
	 * Substitutes any parameters into the message text.
	 *
	 * @since 1.17
	 *
	 * @param string $message The message text.
	 * @param string $type Either "before" or "after".
	 * @param string $format One of the FORMAT_* constants.
	 *
	 * @return string
	 */
	protected function replaceParameters( $message, $type, $format ) {
		// A temporary marker for $1 parameters that is only valid
		// in non-attribute contexts. However if the entire message is escaped
		// then we don't want to use it because it will be mangled in all contexts
		// and its unnessary as ->escaped() messages aren't html.
		$marker = $format === self::FORMAT_ESCAPED ? '$' : '$\'"';
		$replacementKeys = [];
		foreach ( $this->parameters as $n => $param ) {
			list( $paramType, $value ) = $this->extractParam( $param, $format );
			if ( $type === 'before' ) {
				if ( $paramType === 'before' ) {
					$replacementKeys['$' . ( $n + 1 )] = $value;
				} else /* $paramType === 'after' */ {
					// To protect against XSS from replacing parameters
					// inside html attributes, we convert $1 to $'"1.
					// In the event that one of the parameters ends up
					// in an attribute, either the ' or the " will be
					// escaped, breaking the replacement and avoiding XSS.
					$replacementKeys['$' . ( $n + 1 )] = $marker . ( $n + 1 );
				}
			} elseif ( $paramType === 'after' ) {
				$replacementKeys[$marker . ( $n + 1 )] = $value;
			}
		}
		return strtr( $message, $replacementKeys );
	}

	/**
	 * Extracts the parameter type and preprocessed the value if needed.
	 *
	 * @since 1.18
	 *
	 * @param mixed $param Parameter as defined in this class.
	 * @param string $format One of the FORMAT_* constants.
	 *
	 * @return array Array with the parameter type (either "before" or "after") and the value.
	 */
	protected function extractParam( $param, $format ) {
		if ( is_array( $param ) ) {
			if ( isset( $param['raw'] ) ) {
				return [ 'after', $param['raw'] ];
			} elseif ( isset( $param['num'] ) ) {
				// Replace number params always in before step for now.
				// No support for combined raw and num params
				return [ 'before', $this->getLanguage()->formatNum( $param['num'] ) ];
			} elseif ( isset( $param['duration'] ) ) {
				return [ 'before', $this->getLanguage()->formatDuration( $param['duration'] ) ];
			} elseif ( isset( $param['expiry'] ) ) {
				return [ 'before', $this->getLanguage()->formatExpiry( $param['expiry'] ) ];
			} elseif ( isset( $param['period'] ) ) {
				return [ 'before', $this->getLanguage()->formatTimePeriod( $param['period'] ) ];
			} elseif ( isset( $param['size'] ) ) {
				return [ 'before', $this->getLanguage()->formatSize( $param['size'] ) ];
			} elseif ( isset( $param['bitrate'] ) ) {
				return [ 'before', $this->getLanguage()->formatBitrate( $param['bitrate'] ) ];
			} elseif ( isset( $param['plaintext'] ) ) {
				return [ 'after', $this->formatPlaintext( $param['plaintext'], $format ) ];
			} elseif ( isset( $param['list'] ) ) {
				return $this->formatListParam( $param['list'], $param['type'], $format );
			} else {
				LoggerFactory::getInstance( 'Bug58676' )->warning(
					'Invalid parameter for message "{msgkey}": {param}',
					[
						'exception' => new Exception,
						'msgkey' => $this->getKey(),
						'param' => htmlspecialchars( serialize( $param ) ),
					]
				);

				return [ 'before', '[INVALID]' ];
			}
		} elseif ( $param instanceof Message ) {
			// Match language, flags, etc. to the current message.
			$msg = clone $param;
			if ( $msg->language !== $this->language || $msg->useDatabase !== $this->useDatabase ) {
				// Cache depends on these parameters
				$msg->message = null;
			}
			$msg->interface = $this->interface;
			$msg->language = $this->language;
			$msg->useDatabase = $this->useDatabase;
			$msg->title = $this->title;

			// DWIM
			if ( $format === 'block-parse' ) {
				$format = 'parse';
			}
			$msg->format = $format;

			// Message objects should not be before parameters because
			// then they'll get double escaped. If the message needs to be
			// escaped, it'll happen right here when we call toString().
			return [ 'after', $msg->toString( $format ) ];
		} else {
			return [ 'before', $param ];
		}
	}

	/**
	 * Wrapper for what ever method we use to parse wikitext.
	 *
	 * @since 1.17
	 *
	 * @param string $string Wikitext message contents.
	 *
	 * @return string Wikitext parsed into HTML.
	 */
	protected function parseText( $string ) {
		$out = MediaWikiServices::getInstance()->getMessageCache()->parse(
			$string,
			$this->title,
			/*linestart*/true,
			$this->interface,
			$this->getLanguage()
		);

		return $out instanceof ParserOutput
			? $out->getText( [
				'enableSectionEditLinks' => false,
				// Wrapping messages in an extra <div> is probably not expected. If
				// they're outside the content area they probably shouldn't be
				// targeted by CSS that's targeting the parser output, and if
				// they're inside they already are from the outer div.
				'unwrap' => true,
			] )
			: $out;
	}

	/**
	 * Wrapper for what ever method we use to {{-transform wikitext.
	 *
	 * @since 1.17
	 *
	 * @param string $string Wikitext message contents.
	 *
	 * @return string Wikitext with {{-constructs replaced with their values.
	 */
	protected function transformText( $string ) {
		return MediaWikiServices::getInstance()->getMessageCache()->transform(
			$string,
			$this->interface,
			$this->getLanguage(),
			$this->title
		);
	}

	/**
	 * Wrapper for what ever method we use to get message contents.
	 *
	 * @since 1.17
	 *
	 * @return string
	 * @throws MWException If message key array is empty.
	 */
	protected function fetchMessage() {
		if ( $this->message === null ) {
			$cache = MediaWikiServices::getInstance()->getMessageCache();

			foreach ( $this->keysToTry as $key ) {
				$message = $cache->get( $key, $this->useDatabase, $this->getLanguage() );
				if ( $message !== false && $message !== '' ) {
					break;
				}
			}

			// NOTE: The constructor makes sure keysToTry isn't empty,
			//       so we know that $key and $message are initialized.
			$this->key = $key;
			$this->message = $message;
		}
		return $this->message;
	}

	/**
	 * Formats a message parameter wrapped with 'plaintext'. Ensures that
	 * the entire string is displayed unchanged when displayed in the output
	 * format.
	 *
	 * @since 1.25
	 *
	 * @param string $plaintext String to ensure plaintext output of
	 * @param string $format One of the FORMAT_* constants.
	 *
	 * @return string Input plaintext encoded for output to $format
	 */
	protected function formatPlaintext( $plaintext, $format ) {
		switch ( $format ) {
			case self::FORMAT_TEXT:
			case self::FORMAT_PLAIN:
				return $plaintext;

			case self::FORMAT_PARSE:
			case self::FORMAT_BLOCK_PARSE:
			case self::FORMAT_ESCAPED:
			default:
				return htmlspecialchars( $plaintext, ENT_QUOTES );
		}
	}

	/**
	 * Formats a list of parameters as a concatenated string.
	 * @since 1.29
	 * @param array $params
	 * @param string $listType
	 * @param string $format One of the FORMAT_* constants.
	 * @return array Array with the parameter type (either "before" or "after") and the value.
	 */
	protected function formatListParam( array $params, $listType, $format ) {
		if ( !isset( self::$listTypeMap[$listType] ) ) {
			$warning = 'Invalid list type for message "' . $this->getKey() . '": '
				. htmlspecialchars( $listType )
				. ' (params are ' . htmlspecialchars( serialize( $params ) ) . ')';
			trigger_error( $warning, E_USER_WARNING );
			$e = new Exception;
			wfDebugLog( 'Bug58676', $warning . "\n" . $e->getTraceAsString() );
			return [ 'before', '[INVALID]' ];
		}
		$func = self::$listTypeMap[$listType];

		// Handle an empty list sensibly
		if ( !$params ) {
			return [ 'before', $this->getLanguage()->$func( [] ) ];
		}

		// First, determine what kinds of list items we have
		$types = [];
		$vars = [];
		$list = [];
		foreach ( $params as $n => $p ) {
			list( $type, $value ) = $this->extractParam( $p, $format );
			$types[$type] = true;
			$list[] = $value;
			$vars[] = '$' . ( $n + 1 );
		}

		// Easy case: all are 'before' or 'after', so just join the
		// values and use the same type.
		if ( count( $types ) === 1 ) {
			return [ key( $types ), $this->getLanguage()->$func( $list ) ];
		}

		// Hard case: We need to process each value per its type, then
		// return the concatenated values as 'after'. We handle this by turning
		// the list into a RawMessage and processing that as a parameter.
		$vars = $this->getLanguage()->$func( $vars );
		return $this->extractParam( new RawMessage( $vars, $params ), $format );
	}
}<|MERGE_RESOLUTION|>--- conflicted
+++ resolved
@@ -155,11 +155,8 @@
  * @see https://www.mediawiki.org/wiki/Localisation
  *
  * @since 1.17
-<<<<<<< HEAD
-=======
  * @newable
  * @ingroup Language
->>>>>>> 9b8a1684
  */
 class Message implements MessageSpecifier, Serializable {
 	/** Use message text as-is */
