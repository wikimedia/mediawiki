--- conflicted
+++ resolved
@@ -131,18 +131,13 @@
 	 * @inheritDoc
 	 */
 	public function isReadOnly( $location ) {
-<<<<<<< HEAD
+		if ( parent::isReadOnly( $location ) ) {
+			return true;
+		}
+
 		$lb = $this->getLoadBalancer( $location );
 		$domainId = $this->getDomainId( $lb->getServerInfo( $lb->getWriterIndex() ) );
-=======
-		if ( parent::isReadOnly( $location ) ) {
-			return true;
-		}
-
-		$lb = $this->getLoadBalancer( $location );
-		$domainId = $this->getDomainId( $lb->getServerInfo( $lb->getWriterIndex() ) );
-
->>>>>>> e2509cbd3077ef80de2d8e2a1217340b55c7039f
+
 		return ( $lb->getReadOnlyReason( $domainId ) !== false );
 	}
 
@@ -208,13 +203,8 @@
 	 * @return string|bool Database domain ID or false
 	 */
 	private function getDomainId( array $server ) {
-<<<<<<< HEAD
-		if ( isset( $this->params['wiki'] ) && $this->params['wiki'] !== false ) {
-			return $this->params['wiki']; // explicit domain
-=======
 		if ( $this->isDbDomainExplicit ) {
 			return $this->dbDomain; // explicit foreign domain
->>>>>>> e2509cbd3077ef80de2d8e2a1217340b55c7039f
 		}
 
 		if ( isset( $server['dbname'] ) ) {
