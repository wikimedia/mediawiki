<?php
/**
 * A PHP diff engine for phpwiki. (Taken from phpwiki-1.3.3)
 *
 * Copyright © 2000, 2001 Geoffrey T. Dairiki <dairiki@dairiki.org>
 * You may copy this code freely under the conditions of the GPL.
 *
 * This program is free software; you can redistribute it and/or modify
 * it under the terms of the GNU General Public License as published by
 * the Free Software Foundation; either version 2 of the License, or
 * (at your option) any later version.
 *
 * This program is distributed in the hope that it will be useful,
 * but WITHOUT ANY WARRANTY; without even the implied warranty of
 * MERCHANTABILITY or FITNESS FOR A PARTICULAR PURPOSE. See the
 * GNU General Public License for more details.
 *
 * You should have received a copy of the GNU General Public License along
 * with this program; if not, write to the Free Software Foundation, Inc.,
 * 51 Franklin Street, Fifth Floor, Boston, MA 02110-1301, USA.
 * http://www.gnu.org/copyleft/gpl.html
 *
 * @file
 * @ingroup DifferenceEngine
 * @defgroup DifferenceEngine DifferenceEngine
 */

/**
 * The base class for all other DiffOp classes.
 *
 * The classes that extend DiffOp are: DiffOpCopy, DiffOpDelete, DiffOpAdd and
 * DiffOpChange. FakeDiffOp also extends DiffOp, but it is not located in this file.
 *
 * @private
 * @ingroup DifferenceEngine
 */
abstract class DiffOp {

	/**
	 * @var string
	 */
	public $type;

	/**
	 * @var string[]
	 */
	public $orig;

	/**
	 * @var string[]
	 */
	public $closing;

	/**
	 * @return string
	 */
	public function getType() {
		return $this->type;
	}

	/**
	 * @return string[]
	 */
	public function getOrig() {
		return $this->orig;
	}

	/**
	 * @param int $i
	 * @return string|null
	 */
	public function getClosing( $i = null ) {
		if ( $i === null ) {
			return $this->closing;
		}
		if ( array_key_exists( $i, $this->closing ) ) {
			return $this->closing[$i];
		}
		return null;
	}

	abstract public function reverse();

	/**
	 * @return int
	 */
	public function norig() {
		return $this->orig ? count( $this->orig ) : 0;
	}

	/**
	 * @return int
	 */
	public function nclosing() {
		return $this->closing ? count( $this->closing ) : 0;
	}
}

/**
 * Extends DiffOp. Used to mark strings that have been
 * copied from one string array to the other.
 *
 * @private
 * @ingroup DifferenceEngine
 */
class DiffOpCopy extends DiffOp {
	public $type = 'copy';

	public function __construct( $orig, $closing = false ) {
		if ( !is_array( $closing ) ) {
			$closing = $orig;
		}
		$this->orig = $orig;
		$this->closing = $closing;
	}

	/**
	 * @return DiffOpCopy
	 */
	public function reverse() {
		return new DiffOpCopy( $this->closing, $this->orig );
	}
}

/**
 * Extends DiffOp. Used to mark strings that have been
 * deleted from the first string array.
 *
 * @private
 * @ingroup DifferenceEngine
 */
class DiffOpDelete extends DiffOp {
	public $type = 'delete';

	public function __construct( $lines ) {
		$this->orig = $lines;
		$this->closing = false;
	}

	/**
	 * @return DiffOpAdd
	 */
	public function reverse() {
		return new DiffOpAdd( $this->orig );
	}
}

/**
 * Extends DiffOp. Used to mark strings that have been
 * added from the first string array.
 *
 * @private
 * @ingroup DifferenceEngine
 */
class DiffOpAdd extends DiffOp {
	public $type = 'add';

	public function __construct( $lines ) {
		$this->closing = $lines;
		$this->orig = false;
	}

	/**
	 * @return DiffOpDelete
	 */
	public function reverse() {
		return new DiffOpDelete( $this->closing );
	}
}

/**
 * Extends DiffOp. Used to mark strings that have been
 * changed from the first string array (both added and subtracted).
 *
 * @private
 * @ingroup DifferenceEngine
 */
class DiffOpChange extends DiffOp {
	public $type = 'change';

	public function __construct( $orig, $closing ) {
		$this->orig = $orig;
		$this->closing = $closing;
	}

	/**
	 * @return DiffOpChange
	 */
	public function reverse() {
		return new DiffOpChange( $this->closing, $this->orig );
	}
}

/**
 * Class used internally by Diff to actually compute the diffs.
 *
 * The algorithm used here is mostly lifted from the perl module
 * Algorithm::Diff (version 1.06) by Ned Konz, which is available at:
 *     http://www.perl.com/CPAN/authors/id/N/NE/NEDKONZ/Algorithm-Diff-1.06.zip
 *
 * More ideas are taken from:
 *     http://www.ics.uci.edu/~eppstein/161/960229.html
 *
 * Some ideas (and a bit of code) are from analyze.c, from GNU
 * diffutils-2.7, which can be found at:
 *     ftp://gnudist.gnu.org/pub/gnu/diffutils/diffutils-2.7.tar.gz
 *
 * closingly, some ideas (subdivision by NCHUNKS > 2, and some optimizations)
 * are my own.
 *
 * Line length limits for robustness added by Tim Starling, 2005-08-31
 * Alternative implementation added by Guy Van den Broeck, 2008-07-30
 *
 * @author Geoffrey T. Dairiki, Tim Starling, Guy Van den Broeck
 * @private
 * @ingroup DifferenceEngine
 */
class DiffEngine {
	const MAX_XREF_LENGTH = 10000;

	protected $xchanged, $ychanged;

	protected $xv = [], $yv = [];
	protected $xind = [], $yind = [];

	protected $seq = [], $in_seq = [];

	protected $lcs = 0;

	/**
	 * @param string[] $from_lines
	 * @param string[] $to_lines
	 *
	 * @return DiffOp[]
	 */
	public function diff( $from_lines, $to_lines ) {

		// Diff and store locally
		$this->diffLocal( $from_lines, $to_lines );

		// Merge edits when possible
		$this->shiftBoundaries( $from_lines, $this->xchanged, $this->ychanged );
		$this->shiftBoundaries( $to_lines, $this->ychanged, $this->xchanged );

		// Compute the edit operations.
		$n_from = count( $from_lines );
		$n_to = count( $to_lines );

		$edits = [];
		$xi = $yi = 0;
		while ( $xi < $n_from || $yi < $n_to ) {
			assert( $yi < $n_to || $this->xchanged[$xi] );
			assert( $xi < $n_from || $this->ychanged[$yi] );

			// Skip matching "snake".
			$copy = [];
			while ( $xi < $n_from && $yi < $n_to
				&& !$this->xchanged[$xi] && !$this->ychanged[$yi]
			) {
				$copy[] = $from_lines[$xi++];
				++$yi;
			}
			if ( $copy ) {
				$edits[] = new DiffOpCopy( $copy );
			}

			// Find deletes & adds.
			$delete = [];
			while ( $xi < $n_from && $this->xchanged[$xi] ) {
				$delete[] = $from_lines[$xi++];
			}

			$add = [];
			while ( $yi < $n_to && $this->ychanged[$yi] ) {
				$add[] = $to_lines[$yi++];
			}

			if ( $delete && $add ) {
				$edits[] = new DiffOpChange( $delete, $add );
			} elseif ( $delete ) {
				$edits[] = new DiffOpDelete( $delete );
			} elseif ( $add ) {
				$edits[] = new DiffOpAdd( $add );
			}
		}

		return $edits;
	}

	/**
	 * @param string[] $from_lines
	 * @param string[] $to_lines
	 */
	private function diffLocal( $from_lines, $to_lines ) {
<<<<<<< HEAD
		global $wgExternalDiffEngine;

		if ( $wgExternalDiffEngine == 'wikidiff3' ) {
			// wikidiff3
			$wikidiff3 = new WikiDiff3();
			$wikidiff3->diff( $from_lines, $to_lines );
			$this->xchanged = $wikidiff3->removed;
			$this->ychanged = $wikidiff3->added;
			unset( $wikidiff3 );
		} else {
			// old diff
			$n_from = count( $from_lines );
			$n_to = count( $to_lines );
			$this->xchanged = $this->ychanged = array();
			$this->xv = $this->yv = array();
			$this->xind = $this->yind = array();
			$this->seq = array();
			$this->in_seq = array();
			$this->lcs = 0;

			// Skip leading common lines.
			for ( $skip = 0; $skip < $n_from && $skip < $n_to; $skip++ ) {
				if ( $from_lines[$skip] !== $to_lines[$skip] ) {
					break;
				}
				$this->xchanged[$skip] = $this->ychanged[$skip] = false;
			}
			// Skip trailing common lines.
			$xi = $n_from;
			$yi = $n_to;
			for ( $endskip = 0; --$xi > $skip && --$yi > $skip; $endskip++ ) {
				if ( $from_lines[$xi] !== $to_lines[$yi] ) {
					break;
				}
				$this->xchanged[$xi] = $this->ychanged[$yi] = false;
			}

			// Ignore lines which do not exist in both files.
			for ( $xi = $skip; $xi < $n_from - $endskip; $xi++ ) {
				$xhash[$this->lineHash( $from_lines[$xi] )] = 1;
			}

			for ( $yi = $skip; $yi < $n_to - $endskip; $yi++ ) {
				$line = $to_lines[$yi];
				if ( ( $this->ychanged[$yi] = empty( $xhash[$this->lineHash( $line )] ) ) ) {
					continue;
				}
				$yhash[$this->lineHash( $line )] = 1;
				$this->yv[] = $line;
				$this->yind[] = $yi;
			}
			for ( $xi = $skip; $xi < $n_from - $endskip; $xi++ ) {
				$line = $from_lines[$xi];
				if ( ( $this->xchanged[$xi] = empty( $yhash[$this->lineHash( $line )] ) ) ) {
					continue;
				}
				$this->xv[] = $line;
				$this->xind[] = $xi;
			}

			// Find the LCS.
			$this->compareSeq( 0, count( $this->xv ), 0, count( $this->yv ) );
		}
	}

	/**
	 * Returns the whole line if it's small enough, or the MD5 hash otherwise
	 *
	 * @param string $line
	 *
	 * @return string
	 */
	private function lineHash( $line ) {
		if ( strlen( $line ) > self::MAX_XREF_LENGTH ) {
			return md5( $line );
		} else {
			return $line;
		}
	}

	/**
	 * Divide the Largest Common Subsequence (LCS) of the sequences
	 * [XOFF, XLIM) and [YOFF, YLIM) into NCHUNKS approximately equally
	 * sized segments.
	 *
	 * Returns (LCS, PTS). LCS is the length of the LCS. PTS is an
	 * array of NCHUNKS+1 (X, Y) indexes giving the diving points between
	 * sub sequences.  The first sub-sequence is contained in [X0, X1),
	 * [Y0, Y1), the second in [X1, X2), [Y1, Y2) and so on.  Note
	 * that (X0, Y0) == (XOFF, YOFF) and
	 * (X[NCHUNKS], Y[NCHUNKS]) == (XLIM, YLIM).
	 *
	 * This function assumes that the first lines of the specified portions
	 * of the two files do not match, and likewise that the last lines do not
	 * match.  The caller must trim matching lines from the beginning and end
	 * of the portions it is going to specify.
	 *
	 * @param int $xoff
	 * @param int $xlim
	 * @param int $yoff
	 * @param int $ylim
	 * @param int $nchunks
	 *
	 * @return array List of two elements, integer and array[].
	 */
	private function diag( $xoff, $xlim, $yoff, $ylim, $nchunks ) {
		$flip = false;

		if ( $xlim - $xoff > $ylim - $yoff ) {
			// Things seems faster (I'm not sure I understand why)
			// when the shortest sequence in X.
			$flip = true;
			list( $xoff, $xlim, $yoff, $ylim ) = array( $yoff, $ylim, $xoff, $xlim );
		}

		if ( $flip ) {
			for ( $i = $ylim - 1; $i >= $yoff; $i-- ) {
				$ymatches[$this->xv[$i]][] = $i;
			}
		} else {
			for ( $i = $ylim - 1; $i >= $yoff; $i-- ) {
				$ymatches[$this->yv[$i]][] = $i;
			}
		}

		$this->lcs = 0;
		$this->seq[0] = $yoff - 1;
		$this->in_seq = array();
		$ymids[0] = array();

		$numer = $xlim - $xoff + $nchunks - 1;
		$x = $xoff;
		for ( $chunk = 0; $chunk < $nchunks; $chunk++ ) {
			if ( $chunk > 0 ) {
				for ( $i = 0; $i <= $this->lcs; $i++ ) {
					$ymids[$i][$chunk - 1] = $this->seq[$i];
				}
			}

			$x1 = $xoff + (int)( ( $numer + ( $xlim - $xoff ) * $chunk ) / $nchunks );
			// @codingStandardsIgnoreFile Ignore Squiz.WhiteSpace.SemicolonSpacing.Incorrect
			for ( ; $x < $x1; $x++ ) {
				// @codingStandardsIgnoreEnd
				$line = $flip ? $this->yv[$x] : $this->xv[$x];
				if ( empty( $ymatches[$line] ) ) {
					continue;
				}

				$k = 0;
				$matches = $ymatches[$line];
				reset( $matches );
				while ( list( , $y ) = each( $matches ) ) {
					if ( empty( $this->in_seq[$y] ) ) {
						$k = $this->lcsPos( $y );
						assert( $k > 0 );
						$ymids[$k] = $ymids[$k - 1];
						break;
					}
				}

				while ( list( , $y ) = each( $matches ) ) {
					if ( $y > $this->seq[$k - 1] ) {
						assert( $y < $this->seq[$k] );
						// Optimization: this is a common case:
						//	next match is just replacing previous match.
						$this->in_seq[$this->seq[$k]] = false;
						$this->seq[$k] = $y;
						$this->in_seq[$y] = 1;
					} elseif ( empty( $this->in_seq[$y] ) ) {
						$k = $this->lcsPos( $y );
						assert( $k > 0 );
						$ymids[$k] = $ymids[$k - 1];
					}
				}
			}
		}

		$seps[] = $flip ? array( $yoff, $xoff ) : array( $xoff, $yoff );
		$ymid = $ymids[$this->lcs];
		for ( $n = 0; $n < $nchunks - 1; $n++ ) {
			$x1 = $xoff + (int)( ( $numer + ( $xlim - $xoff ) * $n ) / $nchunks );
			$y1 = $ymid[$n] + 1;
			$seps[] = $flip ? array( $y1, $x1 ) : array( $x1, $y1 );
		}
		$seps[] = $flip ? array( $ylim, $xlim ) : array( $xlim, $ylim );

		return array( $this->lcs, $seps );
	}

	/**
	 * @param int $ypos
	 *
	 * @return int
	 */
	private function lcsPos( $ypos ) {
		$end = $this->lcs;
		if ( $end == 0 || $ypos > $this->seq[$end] ) {
			$this->seq[++$this->lcs] = $ypos;
			$this->in_seq[$ypos] = 1;

			return $this->lcs;
		}

		$beg = 1;
		while ( $beg < $end ) {
			$mid = (int)( ( $beg + $end ) / 2 );
			if ( $ypos > $this->seq[$mid] ) {
				$beg = $mid + 1;
			} else {
				$end = $mid;
			}
		}

		assert( $ypos != $this->seq[$end] );

		$this->in_seq[$this->seq[$end]] = false;
		$this->seq[$end] = $ypos;
		$this->in_seq[$ypos] = 1;

		return $end;
	}

	/**
	 * Find LCS of two sequences.
	 *
	 * The results are recorded in the vectors $this->{x,y}changed[], by
	 * storing a 1 in the element for each line that is an insertion
	 * or deletion (ie. is not in the LCS).
	 *
	 * The subsequence of file 0 is [XOFF, XLIM) and likewise for file 1.
	 *
	 * Note that XLIM, YLIM are exclusive bounds.
	 * All line numbers are origin-0 and discarded lines are not counted.
	 *
	 * @param int $xoff
	 * @param int $xlim
	 * @param int $yoff
	 * @param int $ylim
	 */
	private function compareSeq( $xoff, $xlim, $yoff, $ylim ) {
		// Slide down the bottom initial diagonal.
		while ( $xoff < $xlim && $yoff < $ylim && $this->xv[$xoff] == $this->yv[$yoff] ) {
			++$xoff;
			++$yoff;
		}

		// Slide up the top initial diagonal.
		while ( $xlim > $xoff && $ylim > $yoff
			&& $this->xv[$xlim - 1] == $this->yv[$ylim - 1]
		) {
			--$xlim;
			--$ylim;
		}

		if ( $xoff == $xlim || $yoff == $ylim ) {
			$lcs = 0;
		} else {
			// This is ad hoc but seems to work well.
			// $nchunks = sqrt(min($xlim - $xoff, $ylim - $yoff) / 2.5);
			// $nchunks = max(2,min(8,(int)$nchunks));
			$nchunks = min( 7, $xlim - $xoff, $ylim - $yoff ) + 1;
			list( $lcs, $seps ) = $this->diag( $xoff, $xlim, $yoff, $ylim, $nchunks );
		}

		if ( $lcs == 0 ) {
			// X and Y sequences have no common subsequence:
			// mark all changed.
			while ( $yoff < $ylim ) {
				$this->ychanged[$this->yind[$yoff++]] = 1;
			}
			while ( $xoff < $xlim ) {
				$this->xchanged[$this->xind[$xoff++]] = 1;
			}
		} else {
			// Use the partitions to split this problem into subproblems.
			reset( $seps );
			$pt1 = $seps[0];
			while ( $pt2 = next( $seps ) ) {
				$this->compareSeq( $pt1[0], $pt2[0], $pt1[1], $pt2[1] );
				$pt1 = $pt2;
			}
		}
=======
		$wikidiff3 = new WikiDiff3();
		$wikidiff3->diff( $from_lines, $to_lines );
		$this->xchanged = $wikidiff3->removed;
		$this->ychanged = $wikidiff3->added;
>>>>>>> a51acbb6
	}

	/**
	 * Adjust inserts/deletes of identical lines to join changes
	 * as much as possible.
	 *
	 * We do something when a run of changed lines include a
	 * line at one end and has an excluded, identical line at the other.
	 * We are free to choose which identical line is included.
	 * `compareseq' usually chooses the one at the beginning,
	 * but usually it is cleaner to consider the following identical line
	 * to be the "change".
	 *
	 * This is extracted verbatim from analyze.c (GNU diffutils-2.7).
	 */
	private function shiftBoundaries( $lines, &$changed, $other_changed ) {
		$i = 0;
		$j = 0;

<<<<<<< HEAD
		assert( count($lines) == count($changed) );
=======
		assert( count( $lines ) == count( $changed ) );
>>>>>>> a51acbb6
		$len = count( $lines );
		$other_len = count( $other_changed );

		while ( 1 ) {
			/*
			 * Scan forwards to find beginning of another run of changes.
			 * Also keep track of the corresponding point in the other file.
			 *
			 * Throughout this code, $i and $j are adjusted together so that
			 * the first $i elements of $changed and the first $j elements
			 * of $other_changed both contain the same number of zeros
			 * (unchanged lines).
			 * Furthermore, $j is always kept so that $j == $other_len or
			 * $other_changed[$j] == false.
			 */
			while ( $j < $other_len && $other_changed[$j] ) {
				$j++;
			}

			while ( $i < $len && !$changed[$i] ) {
				assert( $j < $other_len && ! $other_changed[$j] );
				$i++;
				$j++;
				while ( $j < $other_len && $other_changed[$j] ) {
					$j++;
				}
			}

			if ( $i == $len ) {
				break;
			}

			$start = $i;

			// Find the end of this run of changes.
			while ( ++$i < $len && $changed[$i] ) {
				continue;
			}

			do {
				/*
				 * Record the length of this run of changes, so that
				 * we can later determine whether the run has grown.
				 */
				$runlength = $i - $start;

				/*
				 * Move the changed region back, so long as the
				 * previous unchanged line matches the last changed one.
				 * This merges with previous changed regions.
				 */
				while ( $start > 0 && $lines[$start - 1] == $lines[$i - 1] ) {
					$changed[--$start] = 1;
					$changed[--$i] = false;
					while ( $start > 0 && $changed[$start - 1] ) {
						$start--;
					}
					assert( $j > 0 );
					while ( $other_changed[--$j] ) {
						continue;
					}
					assert( $j >= 0 && !$other_changed[$j] );
				}

				/*
				 * Set CORRESPONDING to the end of the changed run, at the last
				 * point where it corresponds to a changed run in the other file.
				 * CORRESPONDING == LEN means no such point has been found.
				 */
				$corresponding = $j < $other_len ? $i : $len;

				/*
				 * Move the changed region forward, so long as the
				 * first changed line matches the following unchanged one.
				 * This merges with following changed regions.
				 * Do this second, so that if there are no merges,
				 * the changed region is moved forward as far as possible.
				 */
				while ( $i < $len && $lines[$start] == $lines[$i] ) {
					$changed[$start++] = false;
					$changed[$i++] = 1;
					while ( $i < $len && $changed[$i] ) {
						$i++;
					}

					assert( $j < $other_len && ! $other_changed[$j] );
					$j++;
					if ( $j < $other_len && $other_changed[$j] ) {
						$corresponding = $i;
						while ( $j < $other_len && $other_changed[$j] ) {
							$j++;
						}
					}
				}
			} while ( $runlength != $i - $start );

			/*
			 * If possible, move the fully-merged run of changes
			 * back to a corresponding run in the other file.
			 */
			while ( $corresponding < $i ) {
				$changed[--$start] = 1;
				$changed[--$i] = 0;
				assert( $j > 0 );
				while ( $other_changed[--$j] ) {
					continue;
				}
				assert( $j >= 0 && !$other_changed[$j] );
			}
		}
	}
}

/**
 * Class representing a 'diff' between two sequences of strings.
 * @todo document
 * @private
 * @ingroup DifferenceEngine
 */
class Diff {

	/**
	 * @var DiffOp[]
	 */
	public $edits;

	/**
	 * Constructor.
	 * Computes diff between sequences of strings.
	 *
	 * @param string[] $from_lines An array of strings.
	 *   Typically these are lines from a file.
	 * @param string[] $to_lines An array of strings.
	 */
	public function __construct( $from_lines, $to_lines ) {
		$eng = new DiffEngine;
		$this->edits = $eng->diff( $from_lines, $to_lines );
	}

	/**
	 * @return DiffOp[]
	 */
	public function getEdits() {
		return $this->edits;
	}

	/**
	 * Compute reversed Diff.
	 *
	 * SYNOPSIS:
	 *
	 *    $diff = new Diff($lines1, $lines2);
	 *    $rev = $diff->reverse();
	 *
	 * @return Object A Diff object representing the inverse of the
	 *   original diff.
	 */
	public function reverse() {
		$rev = $this;
		$rev->edits = [];
		/** @var DiffOp $edit */
		foreach ( $this->edits as $edit ) {
			$rev->edits[] = $edit->reverse();
		}

		return $rev;
	}

	/**
	 * Check for empty diff.
	 *
	 * @return bool True if two sequences were identical.
	 */
	public function isEmpty() {
		foreach ( $this->edits as $edit ) {
			if ( $edit->type != 'copy' ) {
				return false;
			}
		}

		return true;
	}

	/**
	 * Compute the length of the Longest Common Subsequence (LCS).
	 *
	 * This is mostly for diagnostic purposed.
	 *
	 * @return int The length of the LCS.
	 */
	public function lcs() {
		$lcs = 0;
		foreach ( $this->edits as $edit ) {
			if ( $edit->type == 'copy' ) {
				$lcs += count( $edit->orig );
			}
		}

		return $lcs;
	}

	/**
	 * Get the original set of lines.
	 *
	 * This reconstructs the $from_lines parameter passed to the
	 * constructor.
	 *
	 * @return string[] The original sequence of strings.
	 */
	public function orig() {
		$lines = [];

		foreach ( $this->edits as $edit ) {
			if ( $edit->orig ) {
				array_splice( $lines, count( $lines ), 0, $edit->orig );
			}
		}

		return $lines;
	}

	/**
	 * Get the closing set of lines.
	 *
	 * This reconstructs the $to_lines parameter passed to the
	 * constructor.
	 *
	 * @return string[] The sequence of strings.
	 */
	public function closing() {
		$lines = [];

		foreach ( $this->edits as $edit ) {
			if ( $edit->closing ) {
				array_splice( $lines, count( $lines ), 0, $edit->closing );
			}
		}

		return $lines;
	}
}

/**
 * @todo document, bad name.
 * @private
 * @ingroup DifferenceEngine
 */
class MappedDiff extends Diff {
	/**
	 * Constructor.
	 *
	 * Computes diff between sequences of strings.
	 *
	 * This can be used to compute things like
	 * case-insensitve diffs, or diffs which ignore
	 * changes in white-space.
	 *
	 * @param string[] $from_lines An array of strings.
	 *   Typically these are lines from a file.
	 * @param string[] $to_lines An array of strings.
	 * @param string[] $mapped_from_lines This array should
	 *   have the same size number of elements as $from_lines.
	 *   The elements in $mapped_from_lines and
	 *   $mapped_to_lines are what is actually compared
	 *   when computing the diff.
	 * @param string[] $mapped_to_lines This array should
	 *   have the same number of elements as $to_lines.
	 */
	public function __construct( $from_lines, $to_lines,
		$mapped_from_lines, $mapped_to_lines ) {

		assert( count( $from_lines ) == count( $mapped_from_lines ) );
		assert( count( $to_lines ) == count( $mapped_to_lines ) );

		parent::__construct( $mapped_from_lines, $mapped_to_lines );

		$xi = $yi = 0;
		$editCount = count( $this->edits );
		for ( $i = 0; $i < $editCount; $i++ ) {
			$orig = &$this->edits[$i]->orig;
			if ( is_array( $orig ) ) {
				$orig = array_slice( $from_lines, $xi, count( $orig ) );
				$xi += count( $orig );
			}

			$closing = &$this->edits[$i]->closing;
			if ( is_array( $closing ) ) {
				$closing = array_slice( $to_lines, $yi, count( $closing ) );
				$yi += count( $closing );
			}
		}
	}
}

/**
 * Additions by Axel Boldt follow, partly taken from diff.php, phpwiki-1.3.3
 */

/**
 * @todo document
 * @private
 * @ingroup DifferenceEngine
 */
class HWLDFWordAccumulator {
	public $insClass = ' class="diffchange diffchange-inline"';
	public $delClass = ' class="diffchange diffchange-inline"';

	private $lines = [];
	private $line = '';
	private $group = '';
	private $tag = '';

	/**
	 * @param string $new_tag
	 */
	private function flushGroup( $new_tag ) {
		if ( $this->group !== '' ) {
			if ( $this->tag == 'ins' ) {
				$this->line .= "<ins{$this->insClass}>" .
					htmlspecialchars( $this->group ) . '</ins>';
			} elseif ( $this->tag == 'del' ) {
				$this->line .= "<del{$this->delClass}>" .
					htmlspecialchars( $this->group ) . '</del>';
			} else {
				$this->line .= htmlspecialchars( $this->group );
			}
		}
		$this->group = '';
		$this->tag = $new_tag;
	}

	/**
	 * @param string $new_tag
	 */
	private function flushLine( $new_tag ) {
		$this->flushGroup( $new_tag );
		if ( $this->line != '' ) {
			array_push( $this->lines, $this->line );
		} else {
			# make empty lines visible by inserting an NBSP
			array_push( $this->lines, '&#160;' );
		}
		$this->line = '';
	}

	/**
	 * @param string[] $words
	 * @param string $tag
	 */
	public function addWords( $words, $tag = '' ) {
		if ( $tag != $this->tag ) {
			$this->flushGroup( $tag );
		}

		foreach ( $words as $word ) {
			// new-line should only come as first char of word.
			if ( $word == '' ) {
				continue;
			}
			if ( $word[0] == "\n" ) {
				$this->flushLine( $tag );
				$word = substr( $word, 1 );
			}
			assert( !strstr( $word, "\n" ) );
			$this->group .= $word;
		}
	}

	/**
	 * @return string[]
	 */
	public function getLines() {
		$this->flushLine( '~done' );

		return $this->lines;
	}
}

/**
 * @todo document
 * @private
 * @ingroup DifferenceEngine
 */
class WordLevelDiff extends MappedDiff {
	const MAX_LINE_LENGTH = 10000;

	/**
	 * @param string[] $orig_lines
	 * @param string[] $closing_lines
	 */
	public function __construct( $orig_lines, $closing_lines ) {

		list( $orig_words, $orig_stripped ) = $this->split( $orig_lines );
		list( $closing_words, $closing_stripped ) = $this->split( $closing_lines );

		parent::__construct( $orig_words, $closing_words,
			$orig_stripped, $closing_stripped );
	}

	/**
	 * @param string[] $lines
	 *
	 * @return array[]
	 */
	private function split( $lines ) {

		$words = [];
		$stripped = [];
		$first = true;
		foreach ( $lines as $line ) {
			# If the line is too long, just pretend the entire line is one big word
			# This prevents resource exhaustion problems
			if ( $first ) {
				$first = false;
			} else {
				$words[] = "\n";
				$stripped[] = "\n";
			}
			if ( strlen( $line ) > self::MAX_LINE_LENGTH ) {
				$words[] = $line;
				$stripped[] = $line;
			} else {
				$m = [];
				if ( preg_match_all( '/ ( [^\S\n]+ | [0-9_A-Za-z\x80-\xff]+ | . ) (?: (?!< \n) [^\S\n])? /xs',
					$line, $m )
				) {
					foreach ( $m[0] as $word ) {
						$words[] = $word;
					}
					foreach ( $m[1] as $stripped_word ) {
						$stripped[] = $stripped_word;
					}
				}
			}
		}

		return [ $words, $stripped ];
	}

	/**
	 * @return string[]
	 */
	public function orig() {
		$orig = new HWLDFWordAccumulator;

		foreach ( $this->edits as $edit ) {
			if ( $edit->type == 'copy' ) {
				$orig->addWords( $edit->orig );
			} elseif ( $edit->orig ) {
				$orig->addWords( $edit->orig, 'del' );
			}
		}
		$lines = $orig->getLines();

		return $lines;
	}

	/**
	 * @return string[]
	 */
	public function closing() {
		$closing = new HWLDFWordAccumulator;

		foreach ( $this->edits as $edit ) {
			if ( $edit->type == 'copy' ) {
				$closing->addWords( $edit->closing );
			} elseif ( $edit->closing ) {
				$closing->addWords( $edit->closing, 'ins' );
			}
		}
		$lines = $closing->getLines();

		return $lines;
	}

}<|MERGE_RESOLUTION|>--- conflicted
+++ resolved
@@ -292,295 +292,10 @@
 	 * @param string[] $to_lines
 	 */
 	private function diffLocal( $from_lines, $to_lines ) {
-<<<<<<< HEAD
-		global $wgExternalDiffEngine;
-
-		if ( $wgExternalDiffEngine == 'wikidiff3' ) {
-			// wikidiff3
-			$wikidiff3 = new WikiDiff3();
-			$wikidiff3->diff( $from_lines, $to_lines );
-			$this->xchanged = $wikidiff3->removed;
-			$this->ychanged = $wikidiff3->added;
-			unset( $wikidiff3 );
-		} else {
-			// old diff
-			$n_from = count( $from_lines );
-			$n_to = count( $to_lines );
-			$this->xchanged = $this->ychanged = array();
-			$this->xv = $this->yv = array();
-			$this->xind = $this->yind = array();
-			$this->seq = array();
-			$this->in_seq = array();
-			$this->lcs = 0;
-
-			// Skip leading common lines.
-			for ( $skip = 0; $skip < $n_from && $skip < $n_to; $skip++ ) {
-				if ( $from_lines[$skip] !== $to_lines[$skip] ) {
-					break;
-				}
-				$this->xchanged[$skip] = $this->ychanged[$skip] = false;
-			}
-			// Skip trailing common lines.
-			$xi = $n_from;
-			$yi = $n_to;
-			for ( $endskip = 0; --$xi > $skip && --$yi > $skip; $endskip++ ) {
-				if ( $from_lines[$xi] !== $to_lines[$yi] ) {
-					break;
-				}
-				$this->xchanged[$xi] = $this->ychanged[$yi] = false;
-			}
-
-			// Ignore lines which do not exist in both files.
-			for ( $xi = $skip; $xi < $n_from - $endskip; $xi++ ) {
-				$xhash[$this->lineHash( $from_lines[$xi] )] = 1;
-			}
-
-			for ( $yi = $skip; $yi < $n_to - $endskip; $yi++ ) {
-				$line = $to_lines[$yi];
-				if ( ( $this->ychanged[$yi] = empty( $xhash[$this->lineHash( $line )] ) ) ) {
-					continue;
-				}
-				$yhash[$this->lineHash( $line )] = 1;
-				$this->yv[] = $line;
-				$this->yind[] = $yi;
-			}
-			for ( $xi = $skip; $xi < $n_from - $endskip; $xi++ ) {
-				$line = $from_lines[$xi];
-				if ( ( $this->xchanged[$xi] = empty( $yhash[$this->lineHash( $line )] ) ) ) {
-					continue;
-				}
-				$this->xv[] = $line;
-				$this->xind[] = $xi;
-			}
-
-			// Find the LCS.
-			$this->compareSeq( 0, count( $this->xv ), 0, count( $this->yv ) );
-		}
-	}
-
-	/**
-	 * Returns the whole line if it's small enough, or the MD5 hash otherwise
-	 *
-	 * @param string $line
-	 *
-	 * @return string
-	 */
-	private function lineHash( $line ) {
-		if ( strlen( $line ) > self::MAX_XREF_LENGTH ) {
-			return md5( $line );
-		} else {
-			return $line;
-		}
-	}
-
-	/**
-	 * Divide the Largest Common Subsequence (LCS) of the sequences
-	 * [XOFF, XLIM) and [YOFF, YLIM) into NCHUNKS approximately equally
-	 * sized segments.
-	 *
-	 * Returns (LCS, PTS). LCS is the length of the LCS. PTS is an
-	 * array of NCHUNKS+1 (X, Y) indexes giving the diving points between
-	 * sub sequences.  The first sub-sequence is contained in [X0, X1),
-	 * [Y0, Y1), the second in [X1, X2), [Y1, Y2) and so on.  Note
-	 * that (X0, Y0) == (XOFF, YOFF) and
-	 * (X[NCHUNKS], Y[NCHUNKS]) == (XLIM, YLIM).
-	 *
-	 * This function assumes that the first lines of the specified portions
-	 * of the two files do not match, and likewise that the last lines do not
-	 * match.  The caller must trim matching lines from the beginning and end
-	 * of the portions it is going to specify.
-	 *
-	 * @param int $xoff
-	 * @param int $xlim
-	 * @param int $yoff
-	 * @param int $ylim
-	 * @param int $nchunks
-	 *
-	 * @return array List of two elements, integer and array[].
-	 */
-	private function diag( $xoff, $xlim, $yoff, $ylim, $nchunks ) {
-		$flip = false;
-
-		if ( $xlim - $xoff > $ylim - $yoff ) {
-			// Things seems faster (I'm not sure I understand why)
-			// when the shortest sequence in X.
-			$flip = true;
-			list( $xoff, $xlim, $yoff, $ylim ) = array( $yoff, $ylim, $xoff, $xlim );
-		}
-
-		if ( $flip ) {
-			for ( $i = $ylim - 1; $i >= $yoff; $i-- ) {
-				$ymatches[$this->xv[$i]][] = $i;
-			}
-		} else {
-			for ( $i = $ylim - 1; $i >= $yoff; $i-- ) {
-				$ymatches[$this->yv[$i]][] = $i;
-			}
-		}
-
-		$this->lcs = 0;
-		$this->seq[0] = $yoff - 1;
-		$this->in_seq = array();
-		$ymids[0] = array();
-
-		$numer = $xlim - $xoff + $nchunks - 1;
-		$x = $xoff;
-		for ( $chunk = 0; $chunk < $nchunks; $chunk++ ) {
-			if ( $chunk > 0 ) {
-				for ( $i = 0; $i <= $this->lcs; $i++ ) {
-					$ymids[$i][$chunk - 1] = $this->seq[$i];
-				}
-			}
-
-			$x1 = $xoff + (int)( ( $numer + ( $xlim - $xoff ) * $chunk ) / $nchunks );
-			// @codingStandardsIgnoreFile Ignore Squiz.WhiteSpace.SemicolonSpacing.Incorrect
-			for ( ; $x < $x1; $x++ ) {
-				// @codingStandardsIgnoreEnd
-				$line = $flip ? $this->yv[$x] : $this->xv[$x];
-				if ( empty( $ymatches[$line] ) ) {
-					continue;
-				}
-
-				$k = 0;
-				$matches = $ymatches[$line];
-				reset( $matches );
-				while ( list( , $y ) = each( $matches ) ) {
-					if ( empty( $this->in_seq[$y] ) ) {
-						$k = $this->lcsPos( $y );
-						assert( $k > 0 );
-						$ymids[$k] = $ymids[$k - 1];
-						break;
-					}
-				}
-
-				while ( list( , $y ) = each( $matches ) ) {
-					if ( $y > $this->seq[$k - 1] ) {
-						assert( $y < $this->seq[$k] );
-						// Optimization: this is a common case:
-						//	next match is just replacing previous match.
-						$this->in_seq[$this->seq[$k]] = false;
-						$this->seq[$k] = $y;
-						$this->in_seq[$y] = 1;
-					} elseif ( empty( $this->in_seq[$y] ) ) {
-						$k = $this->lcsPos( $y );
-						assert( $k > 0 );
-						$ymids[$k] = $ymids[$k - 1];
-					}
-				}
-			}
-		}
-
-		$seps[] = $flip ? array( $yoff, $xoff ) : array( $xoff, $yoff );
-		$ymid = $ymids[$this->lcs];
-		for ( $n = 0; $n < $nchunks - 1; $n++ ) {
-			$x1 = $xoff + (int)( ( $numer + ( $xlim - $xoff ) * $n ) / $nchunks );
-			$y1 = $ymid[$n] + 1;
-			$seps[] = $flip ? array( $y1, $x1 ) : array( $x1, $y1 );
-		}
-		$seps[] = $flip ? array( $ylim, $xlim ) : array( $xlim, $ylim );
-
-		return array( $this->lcs, $seps );
-	}
-
-	/**
-	 * @param int $ypos
-	 *
-	 * @return int
-	 */
-	private function lcsPos( $ypos ) {
-		$end = $this->lcs;
-		if ( $end == 0 || $ypos > $this->seq[$end] ) {
-			$this->seq[++$this->lcs] = $ypos;
-			$this->in_seq[$ypos] = 1;
-
-			return $this->lcs;
-		}
-
-		$beg = 1;
-		while ( $beg < $end ) {
-			$mid = (int)( ( $beg + $end ) / 2 );
-			if ( $ypos > $this->seq[$mid] ) {
-				$beg = $mid + 1;
-			} else {
-				$end = $mid;
-			}
-		}
-
-		assert( $ypos != $this->seq[$end] );
-
-		$this->in_seq[$this->seq[$end]] = false;
-		$this->seq[$end] = $ypos;
-		$this->in_seq[$ypos] = 1;
-
-		return $end;
-	}
-
-	/**
-	 * Find LCS of two sequences.
-	 *
-	 * The results are recorded in the vectors $this->{x,y}changed[], by
-	 * storing a 1 in the element for each line that is an insertion
-	 * or deletion (ie. is not in the LCS).
-	 *
-	 * The subsequence of file 0 is [XOFF, XLIM) and likewise for file 1.
-	 *
-	 * Note that XLIM, YLIM are exclusive bounds.
-	 * All line numbers are origin-0 and discarded lines are not counted.
-	 *
-	 * @param int $xoff
-	 * @param int $xlim
-	 * @param int $yoff
-	 * @param int $ylim
-	 */
-	private function compareSeq( $xoff, $xlim, $yoff, $ylim ) {
-		// Slide down the bottom initial diagonal.
-		while ( $xoff < $xlim && $yoff < $ylim && $this->xv[$xoff] == $this->yv[$yoff] ) {
-			++$xoff;
-			++$yoff;
-		}
-
-		// Slide up the top initial diagonal.
-		while ( $xlim > $xoff && $ylim > $yoff
-			&& $this->xv[$xlim - 1] == $this->yv[$ylim - 1]
-		) {
-			--$xlim;
-			--$ylim;
-		}
-
-		if ( $xoff == $xlim || $yoff == $ylim ) {
-			$lcs = 0;
-		} else {
-			// This is ad hoc but seems to work well.
-			// $nchunks = sqrt(min($xlim - $xoff, $ylim - $yoff) / 2.5);
-			// $nchunks = max(2,min(8,(int)$nchunks));
-			$nchunks = min( 7, $xlim - $xoff, $ylim - $yoff ) + 1;
-			list( $lcs, $seps ) = $this->diag( $xoff, $xlim, $yoff, $ylim, $nchunks );
-		}
-
-		if ( $lcs == 0 ) {
-			// X and Y sequences have no common subsequence:
-			// mark all changed.
-			while ( $yoff < $ylim ) {
-				$this->ychanged[$this->yind[$yoff++]] = 1;
-			}
-			while ( $xoff < $xlim ) {
-				$this->xchanged[$this->xind[$xoff++]] = 1;
-			}
-		} else {
-			// Use the partitions to split this problem into subproblems.
-			reset( $seps );
-			$pt1 = $seps[0];
-			while ( $pt2 = next( $seps ) ) {
-				$this->compareSeq( $pt1[0], $pt2[0], $pt1[1], $pt2[1] );
-				$pt1 = $pt2;
-			}
-		}
-=======
 		$wikidiff3 = new WikiDiff3();
 		$wikidiff3->diff( $from_lines, $to_lines );
 		$this->xchanged = $wikidiff3->removed;
 		$this->ychanged = $wikidiff3->added;
->>>>>>> a51acbb6
 	}
 
 	/**
@@ -600,11 +315,7 @@
 		$i = 0;
 		$j = 0;
 
-<<<<<<< HEAD
-		assert( count($lines) == count($changed) );
-=======
 		assert( count( $lines ) == count( $changed ) );
->>>>>>> a51acbb6
 		$len = count( $lines );
 		$other_len = count( $other_changed );
 
