--- conflicted
+++ resolved
@@ -491,11 +491,7 @@
 				],
 				$context->msg( 'prefs-user-downloaddata-info' )->text()
 			 ),
-<<<<<<< HEAD
-			'help-message' => [ 'prefs-user-downloaddata-help-message', $user->getTitleKey() ],
-=======
 			'help-message' => [ 'prefs-user-downloaddata-help-message', urlencode( $user->getTitleKey() ) ],
->>>>>>> 30164539
 			'section' => 'personal/info',
 		];
 
