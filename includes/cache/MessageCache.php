<?php
/**
 * Localisation messages cache.
 *
 * This program is free software; you can redistribute it and/or modify
 * it under the terms of the GNU General Public License as published by
 * the Free Software Foundation; either version 2 of the License, or
 * (at your option) any later version.
 *
 * This program is distributed in the hope that it will be useful,
 * but WITHOUT ANY WARRANTY; without even the implied warranty of
 * MERCHANTABILITY or FITNESS FOR A PARTICULAR PURPOSE. See the
 * GNU General Public License for more details.
 *
 * You should have received a copy of the GNU General Public License along
 * with this program; if not, write to the Free Software Foundation, Inc.,
 * 51 Franklin Street, Fifth Floor, Boston, MA 02110-1301, USA.
 * http://www.gnu.org/copyleft/gpl.html
 *
 * @file
 * @ingroup Cache
 */
use MediaWiki\MediaWikiServices;
use Wikimedia\ScopedCallback;
use MediaWiki\Logger\LoggerFactory;
use Wikimedia\Rdbms\Database;

/**
 * MediaWiki message cache structure version.
 * Bump this whenever the message cache format has changed.
 */
define( 'MSG_CACHE_VERSION', 2 );

/**
 * Cache of messages that are defined by MediaWiki namespace pages or by hooks
 *
 * Performs various MediaWiki namespace-related functions
 * @ingroup Cache
 */
class MessageCache {
	const FOR_UPDATE = 1; // force message reload

	/** How long to wait for memcached locks */
	const WAIT_SEC = 15;
	/** How long memcached locks last */
	const LOCK_TTL = 30;

	/**
	 * Process cache of loaded messages that are defined in MediaWiki namespace
	 *
	 * @var MapCacheLRU Map of (language code => key => " <MESSAGE>" or "!TOO BIG" or "!ERROR")
	 */
	protected $cache;

	/**
	 * Map of (lowercase message key => index) for all software defined messages
	 *
	 * @var array
	 */
	protected $overridable;

	/**
	 * @var bool[] Map of (language code => boolean)
	 */
	protected $cacheVolatile = [];

	/**
	 * Should mean that database cannot be used, but check
	 * @var bool $mDisable
	 */
	protected $mDisable;

	/**
	 * Lifetime for cache, used by object caching.
	 * Set on construction, see __construct().
	 */
	protected $mExpiry;

	/**
	 * Message cache has its own parser which it uses to transform messages
	 * @var ParserOptions
	 */
	protected $mParserOptions;
	/** @var Parser */
	protected $mParser;

	/**
	 * @var bool $mInParser
	 */
	protected $mInParser = false;

	/** @var WANObjectCache */
	protected $wanCache;
	/** @var BagOStuff */
	protected $clusterCache;
	/** @var BagOStuff */
	protected $srvCache;
	/** @var Language */
	protected $contLang;

	/**
	 * Singleton instance
	 *
	 * @var MessageCache $instance
	 */
	private static $instance;

	/**
	 * Get the signleton instance of this class
	 *
	 * @since 1.18
	 * @return MessageCache
	 */
	public static function singleton() {
		if ( self::$instance === null ) {
			global $wgUseDatabaseMessages, $wgMsgCacheExpiry, $wgUseLocalMessageCache;
			$services = MediaWikiServices::getInstance();
			self::$instance = new self(
				$services->getMainWANObjectCache(),
				wfGetMessageCacheStorage(),
				$wgUseLocalMessageCache
					? $services->getLocalServerObjectCache()
					: new EmptyBagOStuff(),
				$wgUseDatabaseMessages,
				$wgMsgCacheExpiry,
				$services->getContentLanguage()
			);
		}

		return self::$instance;
	}

	/**
	 * Destroy the singleton instance
	 *
	 * @since 1.18
	 */
	public static function destroyInstance() {
		self::$instance = null;
	}

	/**
	 * Normalize message key input
	 *
	 * @param string $key Input message key to be normalized
	 * @return string Normalized message key
	 */
	public static function normalizeKey( $key ) {
		$lckey = strtr( $key, ' ', '_' );
		if ( ord( $lckey ) < 128 ) {
			$lckey[0] = strtolower( $lckey[0] );
		} else {
			$lckey = MediaWikiServices::getInstance()->getContentLanguage()->lcfirst( $lckey );
		}

		return $lckey;
	}

	/**
	 * @param WANObjectCache $wanCache
	 * @param BagOStuff $clusterCache
	 * @param BagOStuff $serverCache
	 * @param bool $useDB Whether to look for message overrides (e.g. MediaWiki: pages)
	 * @param int $expiry Lifetime for cache. @see $mExpiry.
	 * @param Language|null $contLang Content language of site
	 */
	public function __construct(
		WANObjectCache $wanCache,
		BagOStuff $clusterCache,
		BagOStuff $serverCache,
		$useDB,
		$expiry,
		Language $contLang = null
	) {
		$this->wanCache = $wanCache;
		$this->clusterCache = $clusterCache;
		$this->srvCache = $serverCache;

		$this->cache = new MapCacheLRU( 5 ); // limit size for sanity

		$this->mDisable = !$useDB;
		$this->mExpiry = $expiry;
		$this->contLang = $contLang ?? MediaWikiServices::getInstance()->getContentLanguage();
	}

	/**
	 * ParserOptions is lazy initialised.
	 *
	 * @return ParserOptions
	 */
	function getParserOptions() {
		global $wgUser;

		if ( !$this->mParserOptions ) {
			if ( !$wgUser->isSafeToLoad() ) {
				// $wgUser isn't unstubbable yet, so don't try to get a
				// ParserOptions for it. And don't cache this ParserOptions
				// either.
				$po = ParserOptions::newFromAnon();
				$po->setAllowUnsafeRawHtml( false );
				$po->setTidy( true );
				return $po;
			}

			$this->mParserOptions = new ParserOptions;
			// Messages may take parameters that could come
			// from malicious sources. As a precaution, disable
			// the <html> parser tag when parsing messages.
			$this->mParserOptions->setAllowUnsafeRawHtml( false );
			// For the same reason, tidy the output!
			$this->mParserOptions->setTidy( true );
		}

		return $this->mParserOptions;
	}

	/**
	 * Try to load the cache from APC.
	 *
	 * @param string $code Optional language code, see documenation of load().
	 * @return array|bool The cache array, or false if not in cache.
	 */
	protected function getLocalCache( $code ) {
		$cacheKey = $this->srvCache->makeKey( __CLASS__, $code );

		return $this->srvCache->get( $cacheKey );
	}

	/**
	 * Save the cache to APC.
	 *
	 * @param string $code
	 * @param array $cache The cache array
	 */
	protected function saveToLocalCache( $code, $cache ) {
		$cacheKey = $this->srvCache->makeKey( __CLASS__, $code );
		$this->srvCache->set( $cacheKey, $cache );
	}

	/**
	 * Loads messages from caches or from database in this order:
	 * (1) local message cache (if $wgUseLocalMessageCache is enabled)
	 * (2) memcached
	 * (3) from the database.
	 *
	 * When successfully loading from (2) or (3), all higher level caches are
	 * updated for the newest version.
	 *
	 * Nothing is loaded if member variable mDisable is true, either manually
	 * set by calling code or if message loading fails (is this possible?).
	 *
	 * Returns true if cache is already populated or it was successfully populated,
	 * or false if populating empty cache fails. Also returns true if MessageCache
	 * is disabled.
	 *
	 * @param string $code Language to which load messages
	 * @param int|null $mode Use MessageCache::FOR_UPDATE to skip process cache [optional]
	 * @throws InvalidArgumentException
	 * @return bool
	 */
	protected function load( $code, $mode = null ) {
		if ( !is_string( $code ) ) {
			throw new InvalidArgumentException( "Missing language code" );
		}

		# Don't do double loading...
		if ( $this->cache->has( $code ) && $mode != self::FOR_UPDATE ) {
			return true;
		}

		$this->overridable = array_flip( Language::getMessageKeysFor( $code ) );

		// T208897 array_flip can fail and return null
		if ( is_null( $this->overridable ) ) {
			LoggerFactory::getInstance( 'MessageCache' )->error(
				__METHOD__ . ': $this->overridable is null',
				[
					'message_keys' => Language::getMessageKeysFor( $code ),
					'code' => $code
				]
			);
		}

		# 8 lines of code just to say (once) that message cache is disabled
		if ( $this->mDisable ) {
			static $shownDisabled = false;
			if ( !$shownDisabled ) {
				wfDebug( __METHOD__ . ": disabled\n" );
				$shownDisabled = true;
			}

			return true;
		}

		# Loading code starts
		$success = false; # Keep track of success
		$staleCache = false; # a cache array with expired data, or false if none has been loaded
		$where = []; # Debug info, delayed to avoid spamming debug log too much

		# Hash of the contents is stored in memcache, to detect if data-center cache
		# or local cache goes out of date (e.g. due to replace() on some other server)
		list( $hash, $hashVolatile ) = $this->getValidationHash( $code );
		$this->cacheVolatile[$code] = $hashVolatile;

		# Try the local cache and check against the cluster hash key...
		$cache = $this->getLocalCache( $code );
		if ( !$cache ) {
			$where[] = 'local cache is empty';
		} elseif ( !isset( $cache['HASH'] ) || $cache['HASH'] !== $hash ) {
			$where[] = 'local cache has the wrong hash';
			$staleCache = $cache;
		} elseif ( $this->isCacheExpired( $cache ) ) {
			$where[] = 'local cache is expired';
			$staleCache = $cache;
		} elseif ( $hashVolatile ) {
			$where[] = 'local cache validation key is expired/volatile';
			$staleCache = $cache;
		} else {
			$where[] = 'got from local cache';
			$this->cache->set( $code, $cache );
			$success = true;
		}

		if ( !$success ) {
			$cacheKey = $this->clusterCache->makeKey( 'messages', $code );
			# Try the global cache. If it is empty, try to acquire a lock. If
			# the lock can't be acquired, wait for the other thread to finish
			# and then try the global cache a second time.
			for ( $failedAttempts = 0; $failedAttempts <= 1; $failedAttempts++ ) {
				if ( $hashVolatile && $staleCache ) {
					# Do not bother fetching the whole cache blob to avoid I/O.
					# Instead, just try to get the non-blocking $statusKey lock
					# below, and use the local stale value if it was not acquired.
					$where[] = 'global cache is presumed expired';
				} else {
					$cache = $this->clusterCache->get( $cacheKey );
					if ( !$cache ) {
						$where[] = 'global cache is empty';
					} elseif ( $this->isCacheExpired( $cache ) ) {
						$where[] = 'global cache is expired';
						$staleCache = $cache;
					} elseif ( $hashVolatile ) {
						# DB results are replica DB lag prone until the holdoff TTL passes.
						# By then, updates should be reflected in loadFromDBWithLock().
						# One thread renerates the cache while others use old values.
						$where[] = 'global cache is expired/volatile';
						$staleCache = $cache;
					} else {
						$where[] = 'got from global cache';
						$this->cache->set( $code, $cache );
						$this->saveToCaches( $cache, 'local-only', $code );
						$success = true;
					}
				}

				if ( $success ) {
					# Done, no need to retry
					break;
				}

				# We need to call loadFromDB. Limit the concurrency to one process.
				# This prevents the site from going down when the cache expires.
				# Note that the DB slam protection lock here is non-blocking.
				$loadStatus = $this->loadFromDBWithLock( $code, $where, $mode );
				if ( $loadStatus === true ) {
					$success = true;
					break;
				} elseif ( $staleCache ) {
					# Use the stale cache while some other thread constructs the new one
					$where[] = 'using stale cache';
					$this->cache->set( $code, $staleCache );
					$success = true;
					break;
				} elseif ( $failedAttempts > 0 ) {
					# Already blocked once, so avoid another lock/unlock cycle.
					# This case will typically be hit if memcached is down, or if
					# loadFromDB() takes longer than LOCK_WAIT.
					$where[] = "could not acquire status key.";
					break;
				} elseif ( $loadStatus === 'cantacquire' ) {
					# Wait for the other thread to finish, then retry. Normally,
					# the memcached get() will then yeild the other thread's result.
					$where[] = 'waited for other thread to complete';
					$this->getReentrantScopedLock( $cacheKey );
				} else {
					# Disable cache; $loadStatus is 'disabled'
					break;
				}
			}
		}

		if ( !$success ) {
			$where[] = 'loading FAILED - cache is disabled';
			$this->mDisable = true;
			$this->cache->set( $code, [] );
			wfDebugLog( 'MessageCacheError', __METHOD__ . ": Failed to load $code\n" );
			# This used to throw an exception, but that led to nasty side effects like
			# the whole wiki being instantly down if the memcached server died
		}

		if ( !$this->cache->has( $code ) ) { // sanity
			throw new LogicException( "Process cache for '$code' should be set by now." );
		}

		$info = implode( ', ', $where );
		wfDebugLog( 'MessageCache', __METHOD__ . ": Loading $code... $info\n" );

		return $success;
	}

	/**
	 * @param string $code
	 * @param array &$where List of wfDebug() comments
	 * @param int|null $mode Use MessageCache::FOR_UPDATE to use DB_MASTER
	 * @return bool|string True on success or one of ("cantacquire", "disabled")
	 */
	protected function loadFromDBWithLock( $code, array &$where, $mode = null ) {
		# If cache updates on all levels fail, give up on message overrides.
		# This is to avoid easy site outages; see $saveSuccess comments below.
		$statusKey = $this->clusterCache->makeKey( 'messages', $code, 'status' );
		$status = $this->clusterCache->get( $statusKey );
		if ( $status === 'error' ) {
			$where[] = "could not load; method is still globally disabled";
			return 'disabled';
		}

		# Now let's regenerate
		$where[] = 'loading from database';

		# Lock the cache to prevent conflicting writes.
		# This lock is non-blocking so stale cache can quickly be used.
		# Note that load() will call a blocking getReentrantScopedLock()
		# after this if it really need to wait for any current thread.
		$cacheKey = $this->clusterCache->makeKey( 'messages', $code );
		$scopedLock = $this->getReentrantScopedLock( $cacheKey, 0 );
		if ( !$scopedLock ) {
			$where[] = 'could not acquire main lock';
			return 'cantacquire';
		}

		$cache = $this->loadFromDB( $code, $mode );
		$this->cache->set( $code, $cache );
		$saveSuccess = $this->saveToCaches( $cache, 'all', $code );

		if ( !$saveSuccess ) {
			/**
			 * Cache save has failed.
			 *
			 * There are two main scenarios where this could be a problem:
			 * - The cache is more than the maximum size (typically 1MB compressed).
			 * - Memcached has no space remaining in the relevant slab class. This is
			 *   unlikely with recent versions of memcached.
			 *
			 * Either way, if there is a local cache, nothing bad will happen. If there
			 * is no local cache, disabling the message cache for all requests avoids
			 * incurring a loadFromDB() overhead on every request, and thus saves the
			 * wiki from complete downtime under moderate traffic conditions.
			 */
			if ( $this->srvCache instanceof EmptyBagOStuff ) {
				$this->clusterCache->set( $statusKey, 'error', 60 * 5 );
				$where[] = 'could not save cache, disabled globally for 5 minutes';
			} else {
				$where[] = "could not save global cache";
			}
		}

		return true;
	}

	/**
	 * Loads cacheable messages from the database. Messages bigger than
	 * $wgMaxMsgCacheEntrySize are assigned a special value, and are loaded
	 * on-demand from the database later.
	 *
	 * @param string $code Language code
	 * @param int|null $mode Use MessageCache::FOR_UPDATE to skip process cache
	 * @return array Loaded messages for storing in caches
	 */
	protected function loadFromDB( $code, $mode = null ) {
		global $wgMaxMsgCacheEntrySize, $wgLanguageCode, $wgAdaptiveMessageCache;

		// (T164666) The query here performs really poorly on WMF's
		// contributions replicas. We don't have a way to say "any group except
		// contributions", so for the moment let's specify 'api'.
		// @todo: Get rid of this hack.
		$dbr = wfGetDB( ( $mode == self::FOR_UPDATE ) ? DB_MASTER : DB_REPLICA, 'api' );

		$cache = [];

		$mostused = []; // list of "<cased message key>/<code>"
		if ( $wgAdaptiveMessageCache && $code !== $wgLanguageCode ) {
			if ( !$this->cache->has( $wgLanguageCode ) ) {
				$this->load( $wgLanguageCode );
			}
			$mostused = array_keys( $this->cache->get( $wgLanguageCode ) );
			foreach ( $mostused as $key => $value ) {
				$mostused[$key] = "$value/$code";
			}
		}

		// Get the list of software-defined messages in core/extensions
		$overridable = array_flip( Language::getMessageKeysFor( $wgLanguageCode ) );

		// Common conditions
		$conds = [
			'page_is_redirect' => 0,
			'page_namespace' => NS_MEDIAWIKI,
		];
		if ( count( $mostused ) ) {
			$conds['page_title'] = $mostused;
		} elseif ( $code !== $wgLanguageCode ) {
			$conds[] = 'page_title' . $dbr->buildLike( $dbr->anyString(), '/', $code );
		} else {
			# Effectively disallows use of '/' character in NS_MEDIAWIKI for uses
			# other than language code.
			$conds[] = 'page_title NOT' .
				$dbr->buildLike( $dbr->anyString(), '/', $dbr->anyString() );
		}

		// Set the stubs for oversized software-defined messages in the main cache map
		$res = $dbr->select(
			'page',
			[ 'page_title', 'page_latest' ],
			array_merge( $conds, [ 'page_len > ' . intval( $wgMaxMsgCacheEntrySize ) ] ),
			__METHOD__ . "($code)-big"
		);
		foreach ( $res as $row ) {
			$name = $this->contLang->lcfirst( $row->page_title );
			// Include entries/stubs for all keys in $mostused in adaptive mode
			if ( $wgAdaptiveMessageCache || $this->isMainCacheable( $name, $overridable ) ) {
				$cache[$row->page_title] = '!TOO BIG';
			}
			// At least include revision ID so page changes are reflected in the hash
			$cache['EXCESSIVE'][$row->page_title] = $row->page_latest;
		}

		// Set the text for small software-defined messages in the main cache map
		$revisionStore = MediaWikiServices::getInstance()->getRevisionStore();
		$revQuery = $revisionStore->getQueryInfo( [ 'page', 'user' ] );
		$res = $dbr->select(
			$revQuery['tables'],
			$revQuery['fields'],
			array_merge( $conds, [
				'page_len <= ' . intval( $wgMaxMsgCacheEntrySize ),
				'page_latest = rev_id' // get the latest revision only
			] ),
			__METHOD__ . "($code)-small",
			[],
			$revQuery['joins']
		);
		foreach ( $res as $row ) {
			$name = $this->contLang->lcfirst( $row->page_title );
			// Include entries/stubs for all keys in $mostused in adaptive mode
			if ( $wgAdaptiveMessageCache || $this->isMainCacheable( $name, $overridable ) ) {
<<<<<<< HEAD
				$text = Revision::getRevisionText( $row );
				if ( $text === false ) {
					// Failed to fetch data; possible ES errors?
					// Store a marker to fetch on-demand as a workaround...
					// TODO Use a differnt marker
					$entry = '!TOO BIG';
=======
				try {
					$rev = $revisionStore->newRevisionFromRow( $row );
					$content = $rev->getContent( MediaWiki\Revision\SlotRecord::MAIN );
					$text = $this->getMessageTextFromContent( $content );
				} catch ( Exception $ex ) {
					$text = false;
				}

				if ( !is_string( $text ) ) {
					$entry = '!ERROR';
>>>>>>> c733c855
					wfDebugLog(
						'MessageCache',
						__METHOD__
						. ": failed to load message page text for {$row->page_title} ($code)"
					);
				} else {
					$entry = ' ' . $text;
				}
				$cache[$row->page_title] = $entry;
			} else {
				// T193271: cache object gets too big and slow to generate.
				// At least include revision ID so page changes are reflected in the hash.
				$cache['EXCESSIVE'][$row->page_title] = $row->page_latest;
			}
		}

		$cache['VERSION'] = MSG_CACHE_VERSION;
		ksort( $cache );

		# Hash for validating local cache (APC). No need to take into account
		# messages larger than $wgMaxMsgCacheEntrySize, since those are only
		# stored and fetched from memcache.
		$cache['HASH'] = md5( serialize( $cache ) );
		$cache['EXPIRY'] = wfTimestamp( TS_MW, time() + $this->mExpiry );
		unset( $cache['EXCESSIVE'] ); // only needed for hash

		return $cache;
	}

	/**
	 * @param string $name Message name with lowercase first letter
	 * @param array $overridable Map of (key => unused) for software-defined messages
	 * @return bool
	 */
	private function isMainCacheable( $name, array $overridable ) {
		// Include common conversion table pages. This also avoids problems with
		// Installer::parse() bailing out due to disallowed DB queries (T207979).
		return ( isset( $overridable[$name] ) || strpos( $name, 'conversiontable/' ) === 0 );
	}

	/**
	 * Updates cache as necessary when message page is changed
	 *
	 * @param string $title Message cache key with initial uppercase letter
	 * @param string|bool $text New contents of the page (false if deleted)
	 */
	public function replace( $title, $text ) {
		global $wgLanguageCode;

		if ( $this->mDisable ) {
			return;
		}

		list( $msg, $code ) = $this->figureMessage( $title );
		if ( strpos( $title, '/' ) !== false && $code === $wgLanguageCode ) {
			// Content language overrides do not use the /<code> suffix
			return;
		}

		// (a) Update the process cache with the new message text
		if ( $text === false ) {
			// Page deleted
			$this->cache->setField( $code, $title, '!NONEXISTENT' );
		} else {
			// Ignore $wgMaxMsgCacheEntrySize so the process cache is up to date
			$this->cache->setField( $code, $title, ' ' . $text );
		}

		// (b) Update the shared caches in a deferred update with a fresh DB snapshot
		DeferredUpdates::addUpdate(
			new MessageCacheUpdate( $code, $title, $msg ),
			DeferredUpdates::PRESEND
		);
	}

	/**
	 * @param string $code
	 * @param array[] $replacements List of (title, message key) pairs
	 * @throws MWException
	 */
	public function refreshAndReplaceInternal( $code, array $replacements ) {
		global $wgMaxMsgCacheEntrySize;

		// Allow one caller at a time to avoid race conditions
		$scopedLock = $this->getReentrantScopedLock(
			$this->clusterCache->makeKey( 'messages', $code )
		);
		if ( !$scopedLock ) {
			foreach ( $replacements as list( $title ) ) {
				LoggerFactory::getInstance( 'MessageCache' )->error(
					__METHOD__ . ': could not acquire lock to update {title} ({code})',
					[ 'title' => $title, 'code' => $code ] );
			}

			return;
		}

		// Load the existing cache to update it in the local DC cache.
		// The other DCs will see a hash mismatch.
		if ( $this->load( $code, self::FOR_UPDATE ) ) {
			$cache = $this->cache->get( $code );
		} else {
			// Err? Fall back to loading from the database.
			$cache = $this->loadFromDB( $code, self::FOR_UPDATE );
		}
		// Check if individual cache keys should exist and update cache accordingly
		$newTextByTitle = []; // map of (title => content)
		$newBigTitles = []; // map of (title => latest revision ID), like EXCESSIVE in loadFromDB()
		foreach ( $replacements as list( $title ) ) {
			$page = WikiPage::factory( Title::makeTitle( NS_MEDIAWIKI, $title ) );
			$page->loadPageData( $page::READ_LATEST );
			$text = $this->getMessageTextFromContent( $page->getContent() );
			// Remember the text for the blob store update later on
			$newTextByTitle[$title] = $text;
			// Note that if $text is false, then $cache should have a !NONEXISTANT entry
			if ( !is_string( $text ) ) {
				$cache[$title] = '!NONEXISTENT';
			} elseif ( strlen( $text ) > $wgMaxMsgCacheEntrySize ) {
				$cache[$title] = '!TOO BIG';
				$newBigTitles[$title] = $page->getLatest();
			} else {
				$cache[$title] = ' ' . $text;
			}
		}
		// Update HASH for the new key. Incorporates various administrative keys,
		// including the old HASH (and thereby the EXCESSIVE value from loadFromDB()
		// and previous replace() calls), but that doesn't really matter since we
		// only ever compare it for equality with a copy saved by saveToCaches().
		$cache['HASH'] = md5( serialize( $cache + [ 'EXCESSIVE' => $newBigTitles ] ) );
		// Update the too-big WAN cache entries now that we have the new HASH
		foreach ( $newBigTitles as $title => $id ) {
			// Match logic of loadCachedMessagePageEntry()
			$this->wanCache->set(
				$this->bigMessageCacheKey( $cache['HASH'], $title ),
				' ' . $newTextByTitle[$title],
				$this->mExpiry
			);
		}
		// Mark this cache as definitely being "latest" (non-volatile) so
		// load() calls do not try to refresh the cache with replica DB data
		$cache['LATEST'] = time();
		// Update the process cache
		$this->cache->set( $code, $cache );
		// Pre-emptively update the local datacenter cache so things like edit filter and
		// blacklist changes are reflected immediately; these often use MediaWiki: pages.
		// The datacenter handling replace() calls should be the same one handling edits
		// as they require HTTP POST.
		$this->saveToCaches( $cache, 'all', $code );
		// Release the lock now that the cache is saved
		ScopedCallback::consume( $scopedLock );

		// Relay the purge. Touching this check key expires cache contents
		// and local cache (APC) validation hash across all datacenters.
		$this->wanCache->touchCheckKey( $this->getCheckKey( $code ) );

		// Purge the messages in the message blob store and fire any hook handlers
		$resourceloader = RequestContext::getMain()->getOutput()->getResourceLoader();
		$blobStore = $resourceloader->getMessageBlobStore();
		foreach ( $replacements as list( $title, $msg ) ) {
			$blobStore->updateMessage( $this->contLang->lcfirst( $msg ) );
			Hooks::run( 'MessageCacheReplace', [ $title, $newTextByTitle[$title] ] );
		}
	}

	/**
	 * Is the given cache array expired due to time passing or a version change?
	 *
	 * @param array $cache
	 * @return bool
	 */
	protected function isCacheExpired( $cache ) {
		if ( !isset( $cache['VERSION'] ) || !isset( $cache['EXPIRY'] ) ) {
			return true;
		}
		if ( $cache['VERSION'] != MSG_CACHE_VERSION ) {
			return true;
		}
		if ( wfTimestampNow() >= $cache['EXPIRY'] ) {
			return true;
		}

		return false;
	}

	/**
	 * Shortcut to update caches.
	 *
	 * @param array $cache Cached messages with a version.
	 * @param string $dest Either "local-only" to save to local caches only
	 *   or "all" to save to all caches.
	 * @param string|bool $code Language code (default: false)
	 * @return bool
	 */
	protected function saveToCaches( array $cache, $dest, $code = false ) {
		if ( $dest === 'all' ) {
			$cacheKey = $this->clusterCache->makeKey( 'messages', $code );
			$success = $this->clusterCache->set( $cacheKey, $cache );
			$this->setValidationHash( $code, $cache );
		} else {
			$success = true;
		}

		$this->saveToLocalCache( $code, $cache );

		return $success;
	}

	/**
	 * Get the md5 used to validate the local APC cache
	 *
	 * @param string $code
	 * @return array (hash or false, bool expiry/volatility status)
	 */
	protected function getValidationHash( $code ) {
		$curTTL = null;
		$value = $this->wanCache->get(
			$this->wanCache->makeKey( 'messages', $code, 'hash', 'v1' ),
			$curTTL,
			[ $this->getCheckKey( $code ) ]
		);

		if ( $value ) {
			$hash = $value['hash'];
			if ( ( time() - $value['latest'] ) < WANObjectCache::TTL_MINUTE ) {
				// Cache was recently updated via replace() and should be up-to-date.
				// That method is only called in the primary datacenter and uses FOR_UPDATE.
				// Also, it is unlikely that the current datacenter is *now* secondary one.
				$expired = false;
			} else {
				// See if the "check" key was bumped after the hash was generated
				$expired = ( $curTTL < 0 );
			}
		} else {
			// No hash found at all; cache must regenerate to be safe
			$hash = false;
			$expired = true;
		}

		return [ $hash, $expired ];
	}

	/**
	 * Set the md5 used to validate the local disk cache
	 *
	 * If $cache has a 'LATEST' UNIX timestamp key, then the hash will not
	 * be treated as "volatile" by getValidationHash() for the next few seconds.
	 * This is triggered when $cache is generated using FOR_UPDATE mode.
	 *
	 * @param string $code
	 * @param array $cache Cached messages with a version
	 */
	protected function setValidationHash( $code, array $cache ) {
		$this->wanCache->set(
			$this->wanCache->makeKey( 'messages', $code, 'hash', 'v1' ),
			[
				'hash' => $cache['HASH'],
				'latest' => $cache['LATEST'] ?? 0
			],
			WANObjectCache::TTL_INDEFINITE
		);
	}

	/**
	 * @param string $key A language message cache key that stores blobs
	 * @param int $timeout Wait timeout in seconds
	 * @return null|ScopedCallback
	 */
	protected function getReentrantScopedLock( $key, $timeout = self::WAIT_SEC ) {
		return $this->clusterCache->getScopedLock( $key, $timeout, self::LOCK_TTL, __METHOD__ );
	}

	/**
	 * Get a message from either the content language or the user language.
	 *
	 * First, assemble a list of languages to attempt getting the message from. This
	 * chain begins with the requested language and its fallbacks and then continues with
	 * the content language and its fallbacks. For each language in the chain, the following
	 * process will occur (in this order):
	 *  1. If a language-specific override, i.e., [[MW:msg/lang]], is available, use that.
	 *     Note: for the content language, there is no /lang subpage.
	 *  2. Fetch from the static CDB cache.
	 *  3. If available, check the database for fallback language overrides.
	 *
	 * This process provides a number of guarantees. When changing this code, make sure all
	 * of these guarantees are preserved.
	 *  * If the requested language is *not* the content language, then the CDB cache for that
	 *    specific language will take precedence over the root database page ([[MW:msg]]).
	 *  * Fallbacks will be just that: fallbacks. A fallback language will never be reached if
	 *    the message is available *anywhere* in the language for which it is a fallback.
	 *
	 * @param string $key The message key
	 * @param bool $useDB If true, look for the message in the DB, false
	 *   to use only the compiled l10n cache.
	 * @param bool|string|object $langcode Code of the language to get the message for.
	 *   - If string and a valid code, will create a standard language object
	 *   - If string but not a valid code, will create a basic language object
	 *   - If boolean and false, create object from the current users language
	 *   - If boolean and true, create object from the wikis content language
	 *   - If language object, use it as given
	 *
	 * @throws MWException When given an invalid key
	 * @return string|bool False if the message doesn't exist, otherwise the
	 *   message (which can be empty)
	 */
	function get( $key, $useDB = true, $langcode = true ) {
		if ( is_int( $key ) ) {
			// Fix numerical strings that somehow become ints
			// on their way here
			$key = (string)$key;
		} elseif ( !is_string( $key ) ) {
			throw new MWException( 'Non-string key given' );
		} elseif ( $key === '' ) {
			// Shortcut: the empty key is always missing
			return false;
		}

		// Normalise title-case input (with some inlining)
		$lckey = self::normalizeKey( $key );

		Hooks::run( 'MessageCache::get', [ &$lckey ] );

		// Loop through each language in the fallback list until we find something useful
		$message = $this->getMessageFromFallbackChain(
			wfGetLangObj( $langcode ),
			$lckey,
			!$this->mDisable && $useDB
		);

		// If we still have no message, maybe the key was in fact a full key so try that
		if ( $message === false ) {
			$parts = explode( '/', $lckey );
			// We may get calls for things that are http-urls from sidebar
			// Let's not load nonexistent languages for those
			// They usually have more than one slash.
			if ( count( $parts ) == 2 && $parts[1] !== '' ) {
				$message = Language::getMessageFor( $parts[0], $parts[1] );
				if ( $message === null ) {
					$message = false;
				}
			}
		}

		// Post-processing if the message exists
		if ( $message !== false ) {
			// Fix whitespace
			$message = str_replace(
				[
					# Fix for trailing whitespace, removed by textarea
					'&#32;',
					# Fix for NBSP, converted to space by firefox
					'&nbsp;',
					'&#160;',
					'&shy;'
				],
				[
					' ',
					"\u{00A0}",
					"\u{00A0}",
					"\u{00AD}"
				],
				$message
			);
		}

		return $message;
	}

	/**
	 * Given a language, try and fetch messages from that language.
	 *
	 * Will also consider fallbacks of that language, the site language, and fallbacks for
	 * the site language.
	 *
	 * @see MessageCache::get
	 * @param Language|StubObject $lang Preferred language
	 * @param string $lckey Lowercase key for the message (as for localisation cache)
	 * @param bool $useDB Whether to include messages from the wiki database
	 * @return string|bool The message, or false if not found
	 */
	protected function getMessageFromFallbackChain( $lang, $lckey, $useDB ) {
		$alreadyTried = [];

		// First try the requested language.
		$message = $this->getMessageForLang( $lang, $lckey, $useDB, $alreadyTried );
		if ( $message !== false ) {
			return $message;
		}

		// Now try checking the site language.
		$message = $this->getMessageForLang( $this->contLang, $lckey, $useDB, $alreadyTried );
		return $message;
	}

	/**
	 * Given a language, try and fetch messages from that language and its fallbacks.
	 *
	 * @see MessageCache::get
	 * @param Language|StubObject $lang Preferred language
	 * @param string $lckey Lowercase key for the message (as for localisation cache)
	 * @param bool $useDB Whether to include messages from the wiki database
	 * @param bool[] $alreadyTried Contains true for each language that has been tried already
	 * @return string|bool The message, or false if not found
	 */
	private function getMessageForLang( $lang, $lckey, $useDB, &$alreadyTried ) {
		$langcode = $lang->getCode();

		// Try checking the database for the requested language
		if ( $useDB ) {
			$uckey = $this->contLang->ucfirst( $lckey );

			if ( !isset( $alreadyTried[$langcode] ) ) {
				$message = $this->getMsgFromNamespace(
					$this->getMessagePageName( $langcode, $uckey ),
					$langcode
				);
				if ( $message !== false ) {
					return $message;
				}
				$alreadyTried[$langcode] = true;
			}
		} else {
			$uckey = null;
		}

		// Check the CDB cache
		$message = $lang->getMessage( $lckey );
		if ( $message !== null ) {
			return $message;
		}

		// Try checking the database for all of the fallback languages
		if ( $useDB ) {
			$fallbackChain = Language::getFallbacksFor( $langcode );

			foreach ( $fallbackChain as $code ) {
				if ( isset( $alreadyTried[$code] ) ) {
					continue;
				}

				$message = $this->getMsgFromNamespace(
					$this->getMessagePageName( $code, $uckey ), $code );

				if ( $message !== false ) {
					return $message;
				}
				$alreadyTried[$code] = true;
			}
		}

		return false;
	}

	/**
	 * Get the message page name for a given language
	 *
	 * @param string $langcode
	 * @param string $uckey Uppercase key for the message
	 * @return string The page name
	 */
	private function getMessagePageName( $langcode, $uckey ) {
		global $wgLanguageCode;

		if ( $langcode === $wgLanguageCode ) {
			// Messages created in the content language will not have the /lang extension
			return $uckey;
		} else {
			return "$uckey/$langcode";
		}
	}

	/**
	 * Get a message from the MediaWiki namespace, with caching. The key must
	 * first be converted to two-part lang/msg form if necessary.
	 *
	 * Unlike self::get(), this function doesn't resolve fallback chains, and
	 * some callers require this behavior. LanguageConverter::parseCachedTable()
	 * and self::get() are some examples in core.
	 *
	 * @param string $title Message cache key with initial uppercase letter
	 * @param string $code Code denoting the language to try
	 * @return string|bool The message, or false if it does not exist or on error
	 */
	public function getMsgFromNamespace( $title, $code ) {
		// Load all MediaWiki page definitions into cache. Note that individual keys
		// already loaded into cache during this request remain in the cache, which
		// includes the value of hook-defined messages.
		$this->load( $code );

		$entry = $this->cache->getField( $code, $title );

		if ( $entry !== null ) {
			// Message page exists as an override of a software messages
			if ( substr( $entry, 0, 1 ) === ' ' ) {
				// The message exists and is not '!TOO BIG' or '!ERROR'
				return (string)substr( $entry, 1 );
			} elseif ( $entry === '!NONEXISTENT' ) {
				// The text might be '-' or missing due to some data loss
				return false;
			}
			// Load the message page, utilizing the individual message cache.
			// If the page does not exist, there will be no hook handler fallbacks.
			$entry = $this->loadCachedMessagePageEntry(
				$title,
				$code,
				$this->cache->getField( $code, 'HASH' )
			);
		} else {
			// Message page either does not exist or does not override a software message
			$name = $this->contLang->lcfirst( $title );
			if ( !$this->isMainCacheable( $name, $this->overridable ) ) {
				// Message page does not override any software-defined message. A custom
				// message might be defined to have content or settings specific to the wiki.
				// Load the message page, utilizing the individual message cache as needed.
				$entry = $this->loadCachedMessagePageEntry(
					$title,
					$code,
					$this->cache->getField( $code, 'HASH' )
				);
			}
			if ( $entry === null || substr( $entry, 0, 1 ) !== ' ' ) {
				// Message does not have a MediaWiki page definition; try hook handlers
				$message = false;
				Hooks::run( 'MessagesPreLoad', [ $title, &$message, $code ] );
				if ( $message !== false ) {
					$this->cache->setField( $code, $title, ' ' . $message );
				} else {
					$this->cache->setField( $code, $title, '!NONEXISTENT' );
				}

				return $message;
			}
		}

		if ( $entry !== false && substr( $entry, 0, 1 ) === ' ' ) {
			if ( $this->cacheVolatile[$code] ) {
				// Make sure that individual keys respect the WAN cache holdoff period too
				LoggerFactory::getInstance( 'MessageCache' )->debug(
					__METHOD__ . ': loading volatile key \'{titleKey}\'',
					[ 'titleKey' => $title, 'code' => $code ] );
			} else {
				$this->cache->setField( $code, $title, $entry );
			}
			// The message exists, so make sure a string is returned
			return (string)substr( $entry, 1 );
		}

		$this->cache->setField( $code, $title, '!NONEXISTENT' );

		return false;
	}

	/**
	 * @param string $dbKey
	 * @param string $code
	 * @param string $hash
	 * @return string Either " <MESSAGE>" or "!NONEXISTANT"
	 */
	private function loadCachedMessagePageEntry( $dbKey, $code, $hash ) {
		$fname = __METHOD__;
		return $this->srvCache->getWithSetCallback(
			$this->srvCache->makeKey( 'messages-big', $hash, $dbKey ),
			IExpiringStore::TTL_MINUTE,
			function () use ( $code, $dbKey, $hash, $fname ) {
				return $this->wanCache->getWithSetCallback(
					$this->bigMessageCacheKey( $hash, $dbKey ),
					$this->mExpiry,
					function ( $oldValue, &$ttl, &$setOpts ) use ( $dbKey, $code, $fname ) {
						// Try loading the message from the database
						$dbr = wfGetDB( DB_REPLICA );
						$setOpts += Database::getCacheSetOptions( $dbr );
						// Use newKnownCurrent() to avoid querying revision/user tables
						$title = Title::makeTitle( NS_MEDIAWIKI, $dbKey );
						$revision = Revision::newKnownCurrent( $dbr, $title );
						if ( !$revision ) {
							// The wiki doesn't have a local override page. Cache absence with normal TTL.
							// When overrides are created, self::replace() takes care of the cache.
							return '!NONEXISTENT';
						}
						$content = $revision->getContent();
						if ( $content ) {
							$message = $this->getMessageTextFromContent( $content );
						} else {
							LoggerFactory::getInstance( 'MessageCache' )->warning(
								$fname . ': failed to load page text for \'{titleKey}\'',
								[ 'titleKey' => $dbKey, 'code' => $code ]
							);
							$message = null;
						}

						if ( !is_string( $message ) ) {
							// Revision failed to load Content, or Content is incompatible with wikitext.
							// Possibly a temporary loading failure.
							$ttl = 5;

							return '!NONEXISTENT';
						}

						return ' ' . $message;
					}
				);
			}
		);
	}

	/**
	 * @param string $message
	 * @param bool $interface
	 * @param Language|null $language
	 * @param Title|null $title
	 * @return string
	 */
	public function transform( $message, $interface = false, $language = null, $title = null ) {
		// Avoid creating parser if nothing to transform
		if ( strpos( $message, '{{' ) === false ) {
			return $message;
		}

		if ( $this->mInParser ) {
			return $message;
		}

		$parser = $this->getParser();
		if ( $parser ) {
			$popts = $this->getParserOptions();
			$popts->setInterfaceMessage( $interface );
			$popts->setTargetLanguage( $language );

			$userlang = $popts->setUserLang( $language );
			$this->mInParser = true;
			$message = $parser->transformMsg( $message, $popts, $title );
			$this->mInParser = false;
			$popts->setUserLang( $userlang );
		}

		return $message;
	}

	/**
	 * @return Parser
	 */
	public function getParser() {
		global $wgParser, $wgParserConf;

		if ( !$this->mParser && isset( $wgParser ) ) {
			# Do some initialisation so that we don't have to do it twice
			$wgParser->firstCallInit();
			# Clone it and store it
			$class = $wgParserConf['class'];
			if ( $class == ParserDiffTest::class ) {
				# Uncloneable
				$this->mParser = new $class( $wgParserConf );
			} else {
				$this->mParser = clone $wgParser;
			}
		}

		return $this->mParser;
	}

	/**
	 * @param string $text
	 * @param Title|null $title
	 * @param bool $linestart Whether or not this is at the start of a line
	 * @param bool $interface Whether this is an interface message
	 * @param Language|string|null $language Language code
	 * @return ParserOutput|string
	 */
	public function parse( $text, $title = null, $linestart = true,
		$interface = false, $language = null
	) {
		global $wgTitle;

		if ( $this->mInParser ) {
			return htmlspecialchars( $text );
		}

		$parser = $this->getParser();
		$popts = $this->getParserOptions();
		$popts->setInterfaceMessage( $interface );

		if ( is_string( $language ) ) {
			$language = Language::factory( $language );
		}
		$popts->setTargetLanguage( $language );

		if ( !$title || !$title instanceof Title ) {
			wfDebugLog( 'GlobalTitleFail', __METHOD__ . ' called by ' .
				wfGetAllCallers( 6 ) . ' with no title set.' );
			$title = $wgTitle;
		}
		// Sometimes $wgTitle isn't set either...
		if ( !$title ) {
			# It's not uncommon having a null $wgTitle in scripts. See r80898
			# Create a ghost title in such case
			$title = Title::makeTitle( NS_SPECIAL, 'Badtitle/title not set in ' . __METHOD__ );
		}

		$this->mInParser = true;
		$res = $parser->parse( $text, $title, $popts, $linestart );
		$this->mInParser = false;

		return $res;
	}

	public function disable() {
		$this->mDisable = true;
	}

	public function enable() {
		$this->mDisable = false;
	}

	/**
	 * Whether DB/cache usage is disabled for determining messages
	 *
	 * If so, this typically indicates either:
	 *   - a) load() failed to find a cached copy nor query the DB
	 *   - b) we are in a special context or error mode that cannot use the DB
	 * If the DB is ignored, any derived HTML output or cached objects may be wrong.
	 * To avoid long-term cache pollution, TTLs can be adjusted accordingly.
	 *
	 * @return bool
	 * @since 1.27
	 */
	public function isDisabled() {
		return $this->mDisable;
	}

	/**
	 * Clear all stored messages in global and local cache
	 *
	 * Mainly used after a mass rebuild
	 */
	public function clear() {
		$langs = Language::fetchLanguageNames( null, 'mw' );
		foreach ( array_keys( $langs ) as $code ) {
			$this->wanCache->touchCheckKey( $this->getCheckKey( $code ) );
		}
		$this->cache->clear();
	}

	/**
	 * @param string $key
	 * @return array
	 */
	public function figureMessage( $key ) {
		global $wgLanguageCode;

		$pieces = explode( '/', $key );
		if ( count( $pieces ) < 2 ) {
			return [ $key, $wgLanguageCode ];
		}

		$lang = array_pop( $pieces );
		if ( !Language::fetchLanguageName( $lang, null, 'mw' ) ) {
			return [ $key, $wgLanguageCode ];
		}

		$message = implode( '/', $pieces );

		return [ $message, $lang ];
	}

	/**
	 * Get all message keys stored in the message cache for a given language.
	 * If $code is the content language code, this will return all message keys
	 * for which MediaWiki:msgkey exists. If $code is another language code, this
	 * will ONLY return message keys for which MediaWiki:msgkey/$code exists.
	 * @param string $code Language code
	 * @return array Array of message keys (strings)
	 */
	public function getAllMessageKeys( $code ) {
		$this->load( $code );
		if ( !$this->cache->has( $code ) ) {
			// Apparently load() failed
			return null;
		}
		// Remove administrative keys
		$cache = $this->cache->get( $code );
		unset( $cache['VERSION'] );
		unset( $cache['EXPIRY'] );
		unset( $cache['EXCESSIVE'] );
		// Remove any !NONEXISTENT keys
		$cache = array_diff( $cache, [ '!NONEXISTENT' ] );

		// Keys may appear with a capital first letter. lcfirst them.
		return array_map( [ $this->contLang, 'lcfirst' ], array_keys( $cache ) );
	}

	/**
	 * Purge message caches when a MediaWiki: page is created, updated, or deleted
	 *
	 * @param Title $title Message page title
	 * @param Content|null $content New content for edit/create, null on deletion
	 * @since 1.29
	 */
	public function updateMessageOverride( Title $title, Content $content = null ) {
		$msgText = $this->getMessageTextFromContent( $content );
		if ( $msgText === null ) {
			$msgText = false; // treat as not existing
		}

		$this->replace( $title->getDBkey(), $msgText );

		if ( $this->contLang->hasVariants() ) {
			$this->contLang->updateConversionTable( $title );
		}
	}

	/**
	 * @param string $code Language code
	 * @return string WAN cache key usable as a "check key" against language page edits
	 */
	public function getCheckKey( $code ) {
		return $this->wanCache->makeKey( 'messages', $code );
	}

	/**
	 * @param Content|null $content Content or null if the message page does not exist
	 * @return string|bool|null Returns false if $content is null and null on error
	 */
	private function getMessageTextFromContent( Content $content = null ) {
		// @TODO: could skip pseudo-messages like js/css here, based on content model
		if ( $content ) {
			// Message page exists...
			// XXX: Is this the right way to turn a Content object into a message?
			// NOTE: $content is typically either WikitextContent, JavaScriptContent or
			//       CssContent. MessageContent is *not* used for storing messages, it's
			//       only used for wrapping them when needed.
			$msgText = $content->getWikitextForTransclusion();
			if ( $msgText === false || $msgText === null ) {
				// This might be due to some kind of misconfiguration...
				$msgText = null;
				LoggerFactory::getInstance( 'MessageCache' )->warning(
					__METHOD__ . ": message content doesn't provide wikitext "
					. "(content model: " . $content->getModel() . ")" );
			}
		} else {
			// Message page does not exist...
			$msgText = false;
		}

		return $msgText;
	}

	/**
	 * @param string $hash Hash for this version of the entire key/value overrides map
	 * @param string $title Message cache key with initial uppercase letter
	 * @return string
	 */
	private function bigMessageCacheKey( $hash, $title ) {
		return $this->wanCache->makeKey( 'messages-big', $hash, $title );
	}
}<|MERGE_RESOLUTION|>--- conflicted
+++ resolved
@@ -552,14 +552,6 @@
 			$name = $this->contLang->lcfirst( $row->page_title );
 			// Include entries/stubs for all keys in $mostused in adaptive mode
 			if ( $wgAdaptiveMessageCache || $this->isMainCacheable( $name, $overridable ) ) {
-<<<<<<< HEAD
-				$text = Revision::getRevisionText( $row );
-				if ( $text === false ) {
-					// Failed to fetch data; possible ES errors?
-					// Store a marker to fetch on-demand as a workaround...
-					// TODO Use a differnt marker
-					$entry = '!TOO BIG';
-=======
 				try {
 					$rev = $revisionStore->newRevisionFromRow( $row );
 					$content = $rev->getContent( MediaWiki\Revision\SlotRecord::MAIN );
@@ -570,7 +562,6 @@
 
 				if ( !is_string( $text ) ) {
 					$entry = '!ERROR';
->>>>>>> c733c855
 					wfDebugLog(
 						'MessageCache',
 						__METHOD__
