--- conflicted
+++ resolved
@@ -648,11 +648,6 @@
 	 * @return bool
 	 */
 	private function isMainCacheable( $name, $code = null ) {
-<<<<<<< HEAD
-		global $wgLanguageCode;
-
-=======
->>>>>>> ea72c9b6
 		// Convert first letter to lowercase, and strip /code suffix
 		$name = $this->contLang->lcfirst( $name );
 		// Include common conversion table pages. This also avoids problems with
@@ -665,14 +660,9 @@
 		if ( $code === null ) {
 			// Bulk load
 			if ( $this->systemMessageNames === null ) {
-<<<<<<< HEAD
-				$this->systemMessageNames = array_flip(
-					$this->localisationCache->getSubitemList( $wgLanguageCode, 'messages' ) );
-=======
 				$this->systemMessageNames = array_fill_keys(
 					$this->localisationCache->getSubitemList( $this->contLangCode, 'messages' ),
 					true );
->>>>>>> ea72c9b6
 			}
 			return isset( $this->systemMessageNames[$msg] );
 		} else {
