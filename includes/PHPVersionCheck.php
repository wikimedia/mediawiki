<?php
/**
 * This program is free software; you can redistribute it and/or modify
 * it under the terms of the GNU General Public License as published by
 * the Free Software Foundation; either version 2 of the License, or
 * (at your option) any later version.
 *
 * This program is distributed in the hope that it will be useful,
 * but WITHOUT ANY WARRANTY; without even the implied warranty of
 * MERCHANTABILITY or FITNESS FOR A PARTICULAR PURPOSE. See the
 * GNU General Public License for more details.
 *
 * You should have received a copy of the GNU General Public License along
 * with this program; if not, write to the Free Software Foundation, Inc.,
 * 51 Franklin Street, Fifth Floor, Boston, MA 02110-1301, USA.
 * http://www.gnu.org/copyleft/gpl.html
 *
 * @file
 */

// phpcs:disable Generic.Arrays.DisallowLongArraySyntax,PSR2.Classes.PropertyDeclaration,MediaWiki.Usage.DirUsage
// phpcs:disable Squiz.Scope.MemberVarScope.Missing,Squiz.Scope.MethodScope.Missing
// @phan-file-suppress PhanPluginDuplicateConditionalNullCoalescing
/**
 * Check PHP Version, as well as for composer dependencies in entry points,
 * and display something vaguely comprehensible in the event of a totally
 * unrecoverable error.
 *
 * @note Since we can't rely on anything external, the minimum PHP versions
 * and MW current version are hardcoded in this class.
 *
 * @note This class uses setter methods instead of a constructor so that
 * it can be compatible with PHP 4, PHP 5 and PHP 7 (without warnings).
 */
class PHPVersionCheck {
	/* @var string The number of the MediaWiki version used. */
	var $mwVersion = '1.35';

	/* @var array A mapping of PHP functions to PHP extensions. */
	var $functionsExtensionsMapping = array(
		'mb_substr'   => 'mbstring',
		'xml_parser_create' => 'xml',
		'ctype_digit' => 'ctype',
		'json_decode' => 'json',
		'iconv'       => 'iconv',
		'mime_content_type' => 'fileinfo',
	);

	/**
	 * @var string The format used for errors. One of "text" or "html"
	 */
	var $format = 'text';

	/**
	 * @var string $scriptPath
	 */
	var $scriptPath = '/';

	/**
	 * Set the format used for errors.
	 *
	 * @param string $format One of "text" or "html"
	 */
	function setFormat( $format ) {
		$this->format = $format;
	}

	/**
	 * Set the script path used for images in HTML-formatted errors.
	 *
	 * @param string $scriptPath
	 */
	function setScriptPath( $scriptPath ) {
		$this->scriptPath = $scriptPath;
	}

	/**
<<<<<<< HEAD
	 * Return the version of the installed PHP implementation.
	 *
	 * TODO: Deprecate/remove this workaround now that HHVM isn't supported.
	 *
	 * @return array An array of information about the PHP implementation, containing:
	 *  - 'version': The version of the PHP implementation (specific to the implementation, not
	 *  the version of the implemented PHP version)
	 *  - 'implementation': The name of the implementation used
	 *  - 'vendor': The development group, vendor or developer of the implementation.
	 *  - 'upstreamSupported': The minimum version of the implementation supported by the named vendor.
	 *  - 'minSupported': The minimum version supported by MediaWiki
	 *  - 'upgradeURL': The URL to the website of the implementation that contains
	 *  upgrade/installation instructions.
	 */
	function getPHPInfo() {
		return array(
			'implementation' => 'PHP',
			'version' => PHP_VERSION,
			'vendor' => 'the PHP Group',
			'upstreamSupported' => '7.2.0',
			'minSupported' => '7.2.9',
			'upgradeURL' => 'https://www.php.net/downloads.php',
		);
	}

	/**
	 * Displays an error, if the installed PHP version does not meet the minimum requirement.
	 */
	function checkRequiredPHPVersion() {
		$phpInfo = $this->getPHPInfo();
		$minimumVersion = $phpInfo['minSupported'];
		if ( version_compare( $phpInfo['version'], $minimumVersion ) < 0 ) {
			$shortText = "MediaWiki $this->mwVersion requires at least {$phpInfo['implementation']}"
				. " version $minimumVersion, you are using {$phpInfo['implementation']} "
				. "{$phpInfo['version']}.";

			$longText = "Error: You might be using an older {$phpInfo['implementation']} version "
				. "({$phpInfo['implementation']} {$phpInfo['version']}). \n"
				. "MediaWiki $this->mwVersion needs {$phpInfo['implementation']}"
				. " $minimumVersion or higher.\n\nCheck if you have a"
				. " newer PHP executable with a different name.\n\n";
=======
	 * Displays an error, if the installed PHP version does not meet the minimum requirement.
	 */
	function checkRequiredPHPVersion() {
		$minimumVersion = '7.3.19';

		if ( version_compare( PHP_VERSION, $minimumVersion ) < 0 ) {
			$cliText = "Error: You might be using an older PHP version (PHP " . PHP_VERSION . ").\n"
			. "MediaWiki $this->mwVersion needs PHP $minimumVersion or higher.\n\nCheck if you "
			. "have a newer PHP executable with a different name.\n\n";

			$web = array();
			$web['intro'] = "MediaWiki $this->mwVersion requires at least PHP version $minimumVersion; "
				. "you are using PHP " . PHP_VERSION . ".";
>>>>>>> 9b8a1684

			$web['longTitle'] = "Supported PHP versions";
			// phpcs:disable Generic.Files.LineLength
			$web['longHtml'] = <<<HTML
		<p>
			Please consider <a href="https://www.php.net/downloads.php">upgrading your copy of PHP</a>.
			PHP versions less than v7.2.0 are no longer supported by the PHP Group and will not receive
			security or bugfix updates.
		</p>
		<p>
			If for some reason you are unable to upgrade your PHP version, you will need to
			<a href="https://www.mediawiki.org/wiki/Download">download</a> an older version of
			MediaWiki from our website. See our
			<a href="https://www.mediawiki.org/wiki/Compatibility#PHP">compatibility page</a>
			for details of which versions are compatible with prior versions of PHP.
		</p>
HTML;
			// phpcs:enable Generic.Files.LineLength
			$this->triggerError(
				$web,
				$cliText
			);
		}
	}

	/**
	 * Displays an error, if the vendor/autoload.php file could not be found.
	 */
	function checkVendorExistence() {
		if ( !file_exists( dirname( __FILE__ ) . '/../vendor/autoload.php' ) ) {
			$cliText = "Error: You are missing some external dependencies. \n"
				. "MediaWiki also has some external dependencies that need to be installed\n"
				. "via composer or from a separate git repo. Please see\n"
				. "https://www.mediawiki.org/wiki/Download_from_Git#Fetch_external_libraries\n"
				. "for help on installing the required components.";

			$web = array();
			$web['intro'] = "Installing some external dependencies (e.g. via composer) is required.";
			$web['longTitle'] = 'External dependencies';
			// phpcs:disable Generic.Files.LineLength
			$web['longHtml'] = <<<HTML
		<p>
		MediaWiki also has some external dependencies that need to be installed via
		composer or from a separate git repo. Please see
		<a href="https://www.mediawiki.org/wiki/Download_from_Git#Fetch_external_libraries">mediawiki.org</a>
		for help on installing the required components.
		</p>
HTML;
			// phpcs:enable Generic.Files.LineLength

			$this->triggerError( $web, $cliText );
		}
	}

	/**
	 * Displays an error, if a PHP extension does not exist.
	 */
	function checkExtensionExistence() {
		$missingExtensions = array();
		foreach ( $this->functionsExtensionsMapping as $function => $extension ) {
			if ( !function_exists( $function ) ) {
				$missingExtensions[] = $extension;
			}
		}

		if ( $missingExtensions ) {
			$missingExtText = '';
			$missingExtHtml = '';
			$baseUrl = 'https://www.php.net';
			foreach ( $missingExtensions as $ext ) {
				$missingExtText .= " * $ext <$baseUrl/$ext>\n";
				$missingExtHtml .= "<li><b>$ext</b> "
					. "(<a href=\"$baseUrl/$ext\">more information</a>)</li>";
			}

			$cliText = "Error: Missing one or more required components of PHP.\n"
				. "You are missing a required extension to PHP that MediaWiki needs.\n"
				. "Please install:\n" . $missingExtText;

			$web = array();
			$web['intro'] = "Installing some PHP extensions is required.";
			$web['longTitle'] = 'Required components';
			$web['longHtml'] = <<<HTML
		<p>
		You are missing a required extension to PHP that MediaWiki
		requires to run. Please install:
		</p>
		<ul>
		$missingExtHtml
		</ul>
HTML;

			$this->triggerError( $web, $cliText );
		}
	}

	/**
	 * Output headers that prevents error pages to be cached.
	 */
	function outputHTMLHeader() {
		$protocol = isset( $_SERVER['SERVER_PROTOCOL'] ) ? $_SERVER['SERVER_PROTOCOL'] : 'HTTP/1.0';

		header( "$protocol 500 MediaWiki configuration Error" );
		// Don't cache error pages!  They cause no end of trouble...
		header( 'Cache-control: none' );
		header( 'Pragma: no-cache' );
	}

	/**
	 * Returns an error page, which is suitable for output to the end user via a web browser.
	 *
	 * @param string $introText
	 * @param string $longTitle
	 * @param string $longHtml
	 * @return string
	 */
	function getIndexErrorOutput( $introText, $longTitle, $longHtml ) {
		$encLogo =
			htmlspecialchars( str_replace( '//', '/', $this->scriptPath . '/' ) .
				'resources/assets/mediawiki.png' );

		$introHtml = htmlspecialchars( $introText );
		$longTitleHtml = htmlspecialchars( $longTitle );

		header( 'Content-type: text/html; charset=UTF-8' );

		$finalOutput = <<<HTML
<!DOCTYPE html>
<html lang="en" dir="ltr">
	<head>
		<meta charset="UTF-8" />
		<title>MediaWiki {$this->mwVersion}</title>
		<style media="screen">
			body {
				color: #000;
				background-color: #fff;
				font-family: sans-serif;
				padding: 2em;
				text-align: center;
			}
			p, img, h1, h2, ul {
				text-align: left;
				margin: 0.5em 0 1em;
			}
			h1 {
				font-size: 120%;
			}
			h2 {
				font-size: 110%;
			}
		</style>
	</head>
	<body>
		<img src="{$encLogo}" alt="The MediaWiki logo" />
		<h1>MediaWiki {$this->mwVersion} internal error</h1>
		<p>
			{$introHtml}
		</p>
		<h2>{$longTitleHtml}</h2>
		{$longHtml}
	</body>
</html>
HTML;

		return $finalOutput;
	}

	/**
	 * Display something vaguely comprehensible in the event of a totally unrecoverable error.
	 * Does not assume access to *anything*; no globals, no autoloader, no database, no localisation.
	 * Safe for PHP4 (and putting this here means that WebStart.php and GlobalSettings.php
	 * no longer need to be).
	 *
	 * This function immediately terminates the PHP process.
	 *
	 * @param string[] $web
	 *  - (string) intro: Short error message, displayed on top.
	 *  - (string) longTitle: Title for the longer message.
	 *  - (string) longHtml: The longer message, as raw HTML.
	 * @param string $cliText
	 */
	function triggerError( $web, $cliText ) {
		if ( $this->format === 'html' ) {
			// Used by index.php and mw-config/index.php
			$this->outputHTMLHeader();
			$finalOutput = $this->getIndexErrorOutput(
				$web['intro'],
				$web['longTitle'],
				$web['longHtml']
			);
		} else {
			// Used by Maintenance.php (CLI)
			$finalOutput = $cliText;
		}

		echo "$finalOutput\n";
		die( 1 );
	}
}

/**
 * Check PHP version and that external dependencies are installed, and
 * display an informative error if either condition is not satisfied.
 *
 * @param string $format One of "text" or "html"
 * @param string $scriptPath Used when an error is formatted as HTML.
 */
function wfEntryPointCheck( $format = 'text', $scriptPath = '/' ) {
	$phpVersionCheck = new PHPVersionCheck();
	$phpVersionCheck->setFormat( $format );
	$phpVersionCheck->setScriptPath( $scriptPath );
	$phpVersionCheck->checkRequiredPHPVersion();
	$phpVersionCheck->checkVendorExistence();
	$phpVersionCheck->checkExtensionExistence();
}<|MERGE_RESOLUTION|>--- conflicted
+++ resolved
@@ -75,49 +75,6 @@
 	}
 
 	/**
-<<<<<<< HEAD
-	 * Return the version of the installed PHP implementation.
-	 *
-	 * TODO: Deprecate/remove this workaround now that HHVM isn't supported.
-	 *
-	 * @return array An array of information about the PHP implementation, containing:
-	 *  - 'version': The version of the PHP implementation (specific to the implementation, not
-	 *  the version of the implemented PHP version)
-	 *  - 'implementation': The name of the implementation used
-	 *  - 'vendor': The development group, vendor or developer of the implementation.
-	 *  - 'upstreamSupported': The minimum version of the implementation supported by the named vendor.
-	 *  - 'minSupported': The minimum version supported by MediaWiki
-	 *  - 'upgradeURL': The URL to the website of the implementation that contains
-	 *  upgrade/installation instructions.
-	 */
-	function getPHPInfo() {
-		return array(
-			'implementation' => 'PHP',
-			'version' => PHP_VERSION,
-			'vendor' => 'the PHP Group',
-			'upstreamSupported' => '7.2.0',
-			'minSupported' => '7.2.9',
-			'upgradeURL' => 'https://www.php.net/downloads.php',
-		);
-	}
-
-	/**
-	 * Displays an error, if the installed PHP version does not meet the minimum requirement.
-	 */
-	function checkRequiredPHPVersion() {
-		$phpInfo = $this->getPHPInfo();
-		$minimumVersion = $phpInfo['minSupported'];
-		if ( version_compare( $phpInfo['version'], $minimumVersion ) < 0 ) {
-			$shortText = "MediaWiki $this->mwVersion requires at least {$phpInfo['implementation']}"
-				. " version $minimumVersion, you are using {$phpInfo['implementation']} "
-				. "{$phpInfo['version']}.";
-
-			$longText = "Error: You might be using an older {$phpInfo['implementation']} version "
-				. "({$phpInfo['implementation']} {$phpInfo['version']}). \n"
-				. "MediaWiki $this->mwVersion needs {$phpInfo['implementation']}"
-				. " $minimumVersion or higher.\n\nCheck if you have a"
-				. " newer PHP executable with a different name.\n\n";
-=======
 	 * Displays an error, if the installed PHP version does not meet the minimum requirement.
 	 */
 	function checkRequiredPHPVersion() {
@@ -131,7 +88,6 @@
 			$web = array();
 			$web['intro'] = "MediaWiki $this->mwVersion requires at least PHP version $minimumVersion; "
 				. "you are using PHP " . PHP_VERSION . ".";
->>>>>>> 9b8a1684
 
 			$web['longTitle'] = "Supported PHP versions";
 			// phpcs:disable Generic.Files.LineLength
