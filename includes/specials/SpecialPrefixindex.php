<?php
/**
 * Implements Special:Prefixindex
 *
 * This program is free software; you can redistribute it and/or modify
 * it under the terms of the GNU General Public License as published by
 * the Free Software Foundation; either version 2 of the License, or
 * (at your option) any later version.
 *
 * This program is distributed in the hope that it will be useful,
 * but WITHOUT ANY WARRANTY; without even the implied warranty of
 * MERCHANTABILITY or FITNESS FOR A PARTICULAR PURPOSE. See the
 * GNU General Public License for more details.
 *
 * You should have received a copy of the GNU General Public License along
 * with this program; if not, write to the Free Software Foundation, Inc.,
 * 51 Franklin Street, Fifth Floor, Boston, MA 02110-1301, USA.
 * http://www.gnu.org/copyleft/gpl.html
 *
 * @file
 * @ingroup SpecialPage
 */

/**
 * Implements Special:Prefixindex
 *
 * @ingroup SpecialPage
 */
class SpecialPrefixindex extends SpecialAllpages {

	/**
	 * Whether to remove the searched prefix from the displayed link. Useful
	 * for inclusion of a set of sub pages in a root page.
	 */
	protected $stripPrefix = false;

	protected $hideRedirects = false;

	// number of columns in output table
	protected $columns = 3;

	// Inherit $maxPerPage

	function __construct() {
		parent::__construct( 'Prefixindex' );
	}

	/**
	 * Entry point : initialise variables and call subfunctions.
	 * @param string $par becomes "FOO" when called like Special:Prefixindex/FOO (default null)
	 */
	function execute( $par ) {
		global $wgContLang;

		$this->setHeaders();
		$this->outputHeader();

		$out = $this->getOutput();
		$out->addModuleStyles( 'mediawiki.special' );

		# GET values
		$request = $this->getRequest();
		$from = $request->getVal( 'from', '' );
		$prefix = $request->getVal( 'prefix', '' );
		$ns = $request->getIntOrNull( 'namespace' );
		$namespace = (int)$ns; // if no namespace given, use 0 (NS_MAIN).
		$this->hideRedirects = $request->getBool( 'hideredirects', $this->hideRedirects );
		$this->stripPrefix = $request->getBool( 'stripprefix', $this->stripPrefix );
		$this->columns = $request->getInt( 'columns', $this->columns );

		$namespaces = $wgContLang->getNamespaces();
		$out->setPageTitle(
			( $namespace > 0 && array_key_exists( $namespace, $namespaces ) )
				? $this->msg( 'prefixindex-namespace', str_replace( '_', ' ', $namespaces[$namespace] ) )
				: $this->msg( 'prefixindex' )
		);

		$showme = '';
		if ( isset( $par ) ) {
			$showme = $par;
		} elseif ( $prefix != '' ) {
			$showme = $prefix;
		} elseif ( $from != '' && $ns === null ) {
			// For back-compat with Special:Allpages
			// Don't do this if namespace is passed, so paging works when doing NS views.
			$showme = $from;
		}

		// Bug 27864: if transcluded, show all pages instead of the form.
		if ( $this->including() || $showme != '' || $ns !== null ) {
			$this->showPrefixChunk( $namespace, $showme, $from );
		} else {
			$out->addHTML( $this->namespacePrefixForm( $namespace, null ) );
		}
	}

	/**
	 * HTML for the top form
	 * @param $namespace Integer: a namespace constant (default NS_MAIN).
	 * @param string $from dbKey we are starting listing at.
	 * @return string
	 */
	protected function namespacePrefixForm( $namespace = NS_MAIN, $from = '' ) {
		global $wgScript;

		$out = Xml::openElement( 'div', array( 'class' => 'namespaceoptions' ) );
		$out .= Xml::openElement( 'form', array( 'method' => 'get', 'action' => $wgScript ) );
		$out .= Html::hidden( 'title', $this->getPageTitle()->getPrefixedText() );
		$out .= Xml::openElement( 'fieldset' );
		$out .= Xml::element( 'legend', null, $this->msg( 'allpages' )->text() );
		$out .= Xml::openElement( 'table', array( 'id' => 'nsselect', 'class' => 'allpages' ) );
		$out .= "<tr>
				<td class='mw-label'>" .
			Xml::label( $this->msg( 'allpagesprefix' )->text(), 'nsfrom' ) .
			"</td>
				<td class='mw-input'>" .
			Xml::input( 'prefix', 30, str_replace( '_', ' ', $from ), array( 'id' => 'nsfrom' ) ) .
			"</td>
			</tr>
			<tr>
			<td class='mw-label'>" .
			Xml::label( $this->msg( 'namespace' )->text(), 'namespace' ) .
			"</td>
				<td class='mw-input'>" .
			Html::namespaceSelector( array(
				'selected' => $namespace,
			), array(
				'name' => 'namespace',
				'id' => 'namespace',
				'class' => 'namespaceselector',
			) ) .
			Xml::checkLabel(
				$this->msg( 'allpages-hide-redirects' )->text(),
				'hideredirects',
				'hideredirects',
				$this->hideRedirects
			) . ' ' .
			Xml::checkLabel(
				$this->msg( 'prefixindex-strip' )->text(),
				'stripprefix',
				'stripprefix',
				$this->stripPrefix
			) . ' ' .
			Xml::submitButton( $this->msg( 'allpagessubmit' )->text() ) .
			"</td>
			</tr>";
		$out .= Xml::closeElement( 'table' );
		$out .= Xml::closeElement( 'fieldset' );
		$out .= Xml::closeElement( 'form' );
		$out .= Xml::closeElement( 'div' );

		return $out;
	}

	/**
	 * @param $namespace Integer, default NS_MAIN
	 * @param $prefix String
	 * @param string $from list all pages from this name (default FALSE)
	 */
	protected function showPrefixChunk( $namespace = NS_MAIN, $prefix, $from = null ) {
		global $wgContLang;

		if ( $from === null ) {
			$from = $prefix;
		}

		$fromList = $this->getNamespaceKeyAndText( $namespace, $from );
		$prefixList = $this->getNamespaceKeyAndText( $namespace, $prefix );
		$namespaces = $wgContLang->getNamespaces();

		if ( !$prefixList || !$fromList ) {
			$out = $this->msg( 'allpagesbadtitle' )->parseAsBlock();
		} elseif ( !array_key_exists( $namespace, $namespaces ) ) {
			// Show errormessage and reset to NS_MAIN
			$out = $this->msg( 'allpages-bad-ns', $namespace )->parse();
			$namespace = NS_MAIN;
		} else {
			list( $namespace, $prefixKey, $prefix ) = $prefixList;
			list( /* $fromNS */, $fromKey, ) = $fromList;

			### @todo FIXME: Should complain if $fromNs != $namespace

			$dbr = wfGetDB( DB_SLAVE );

			$conds = array(
				'page_namespace' => $namespace,
				'page_title' . $dbr->buildLike( $prefixKey, $dbr->anyString() ),
				'page_title >= ' . $dbr->addQuotes( $fromKey ),
			);

			if ( $this->hideRedirects ) {
				$conds['page_is_redirect'] = 0;
			}

			$res = $dbr->select( 'page',
				array( 'page_namespace', 'page_title', 'page_is_redirect' ),
				$conds,
				__METHOD__,
				array(
					'ORDER BY' => 'page_title',
					'LIMIT' => $this->maxPerPage + 1,
					'USE INDEX' => 'name_title',
				)
			);

			### @todo FIXME: Side link to previous

			$n = 0;
			if ( $res->numRows() > 0 ) {
				$out = Xml::openElement( 'table', array( 'class' => 'mw-prefixindex-list-table' ) );

				$prefixLength = strlen( $prefix );
				while ( ( $n < $this->maxPerPage ) && ( $s = $res->fetchObject() ) ) {
					$t = Title::makeTitle( $s->page_namespace, $s->page_title );
					if ( $t ) {
						$displayed = $t->getText();
						// Try not to generate unclickable links
						if ( $this->stripPrefix && $prefixLength !== strlen( $displayed ) ) {
							$displayed = substr( $displayed, $prefixLength );
						}
						$link = ( $s->page_is_redirect ? '<div class="allpagesredirect">' : '' ) .
							Linker::linkKnown(
								$t,
								htmlspecialchars( $displayed ),
								$s->page_is_redirect ? array( 'class' => 'mw-redirect' ) : array()
							) .
							( $s->page_is_redirect ? '</div>' : '' );
					} else {
						$link = '[[' . htmlspecialchars( $s->page_title ) . ']]';
					}
					if ( $n % $this->columns == 0 ) {
						$out .= '<tr>';
					}
					$out .= "<td>$link</td>";
					$n++;
					if ( $n % $this->columns == 0 ) {
						$out .= '</tr>';
					}
				}

				if ( $n % $this->columns != 0 ) {
					$out .= '</tr>';
				}

				$out .= Xml::closeElement( 'table' );
			} else {
				$out = '';
			}
		}

		$footer = '';
		if ( $this->including() ) {
			$out2 = '';
		} else {
			$nsForm = $this->namespacePrefixForm( $namespace, $prefix );
			$self = $this->getPageTitle();
			$out2 = Xml::openElement( 'table', array( 'id' => 'mw-prefixindex-nav-table' ) ) .
				'<tr>
					<td>' .
				$nsForm .
				'</td>
				<td id="mw-prefixindex-nav-form" class="mw-prefixindex-nav">';

			if ( isset( $res ) && $res && ( $n == $this->maxPerPage ) &&
				( $s = $res->fetchObject() )
			) {
				$query = array(
					'from' => $s->page_title,
					'prefix' => $prefix,
					'hideredirects' => $this->hideRedirects,
					'stripprefix' => $this->stripPrefix,
<<<<<<< HEAD
=======
					'columns' => $this->columns,
>>>>>>> 3dc1e7b9
				);

				if ( $namespace || $prefix == '' ) {
					// Keep the namespace even if it's 0 for empty prefixes.
					// This tells us we're not just a holdover from old links.
					$query['namespace'] = $namespace;
				}

				$nextLink = Linker::linkKnown(
					$self,
					$this->msg( 'nextpage', str_replace( '_', ' ', $s->page_title ) )->escaped(),
					array(),
					$query
				);

				$out2 .= $nextLink;

				$footer = "\n" . Html::element( 'hr' ) .
					Html::rawElement(
						'div',
						array( 'class' => 'mw-prefixindex-nav' ),
						$nextLink
					);
			}
			$out2 .= "</td></tr>" .
				Xml::closeElement( 'table' );
		}

		$this->getOutput()->addHTML( $out2 . $out . $footer );
	}

	protected function getGroupName() {
		return 'pages';
	}
}<|MERGE_RESOLUTION|>--- conflicted
+++ resolved
@@ -269,10 +269,7 @@
 					'prefix' => $prefix,
 					'hideredirects' => $this->hideRedirects,
 					'stripprefix' => $this->stripPrefix,
-<<<<<<< HEAD
-=======
 					'columns' => $this->columns,
->>>>>>> 3dc1e7b9
 				);
 
 				if ( $namespace || $prefix == '' ) {
