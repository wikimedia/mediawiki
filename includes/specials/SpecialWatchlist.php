--- conflicted
+++ resolved
@@ -250,10 +250,6 @@
 			), LIST_OR );
 		}
 
-<<<<<<< HEAD
-		ChangeTags::modifyDisplayQuery( $tables, $fields, $conds, $join_conds, $options, '' );
-		wfRunHooks( 'SpecialWatchlistQuery', array( &$conds, &$tables, &$join_conds, &$fields, $values ) );
-=======
 		ChangeTags::modifyDisplayQuery(
 			$tables,
 			$fields,
@@ -379,7 +375,6 @@
 	 */
 	public function doHeader( $opts, $numRows ) {
 		$user = $this->getUser();
->>>>>>> f3d821de
 
 		$this->getOutput()->addSubtitle(
 			$this->msg( 'watchlistfor2', $user->getName() )
