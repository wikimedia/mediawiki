<?php
/**
 * This program is free software; you can redistribute it and/or modify
 * it under the terms of the GNU General Public License as published by
 * the Free Software Foundation; either version 2 of the License, or
 * (at your option) any later version.
 *
 * This program is distributed in the hope that it will be useful,
 * but WITHOUT ANY WARRANTY; without even the implied warranty of
 * MERCHANTABILITY or FITNESS FOR A PARTICULAR PURPOSE. See the
 * GNU General Public License for more details.
 *
 * You should have received a copy of the GNU General Public License along
 * with this program; if not, write to the Free Software Foundation, Inc.,
 * 51 Franklin Street, Fifth Floor, Boston, MA 02110-1301, USA.
 * http://www.gnu.org/copyleft/gpl.html
 *
 * @file
 * @ingroup Pager
 */

use MediaWiki\Linker\LinkRenderer;
use Wikimedia\Rdbms\FakeResultWrapper;
use Wikimedia\Rdbms\ILoadBalancer;
use Wikimedia\Rdbms\IResultWrapper;

/**
 * @ingroup Pager
 */
class ImageListPager extends TablePager {

	protected $mFieldNames = null;

	// Subclasses should override buildQueryConds instead of using $mQueryConds variable.
	protected $mQueryConds = [];

	protected $mUserName = null;

	/**
	 * The relevant user
	 *
	 * @var User|null
	 */
	protected $mUser = null;

	protected $mSearch = '';

	protected $mIncluding = false;

	protected $mShowAll = false;

	protected $mTableName = 'image';

<<<<<<< HEAD
=======
	/** @var LocalRepo */
	private $localRepo;

	/** @var CommentStore */
	private $commentStore;

	/** @var ActorMigration */
	private $actorMigration;

	/** @var UserCache */
	private $userCache;

>>>>>>> 30164539
	/**
	 * The unique sort fields for the sort options for unique pagniate
	 */
	private const INDEX_FIELDS = [
		'img_timestamp' => [ 'img_timestamp', 'img_name' ],
		'img_name' => [ 'img_name' ],
		'img_size' => [ 'img_size', 'img_name' ],
	];

<<<<<<< HEAD
	public function __construct( IContextSource $context, $userName, $search,
		$including, $showAll, LinkRenderer $linkRenderer
=======
	/**
	 * @param IContextSource $context
	 * @param string $userName
	 * @param string $search
	 * @param bool $including
	 * @param bool $showAll
	 * @param LinkRenderer $linkRenderer
	 * @param RepoGroup $repoGroup
	 * @param ILoadBalancer $loadBalancer
	 * @param CommentStore $commentStore
	 * @param ActorMigration $actorMigration
	 * @param UserCache $userCache
	 */
	public function __construct(
		IContextSource $context,
		$userName,
		$search,
		$including,
		$showAll,
		LinkRenderer $linkRenderer,
		RepoGroup $repoGroup,
		ILoadBalancer $loadBalancer,
		CommentStore $commentStore,
		ActorMigration $actorMigration,
		UserCache $userCache
>>>>>>> 30164539
	) {
		$this->setContext( $context );

		$this->mIncluding = $including;
		$this->mShowAll = $showAll;
		$dbr = $loadBalancer->getConnectionRef( ILoadBalancer::DB_REPLICA );

		if ( $userName !== null && $userName !== '' ) {
			$nt = Title::makeTitleSafe( NS_USER, $userName );
			if ( $nt === null ) {
				$this->outputUserDoesNotExist( $userName );
			} else {
				$this->mUserName = $nt->getText();
				$user = User::newFromName( $this->mUserName, false );
				if ( $user ) {
					$this->mUser = $user;
				}
				if ( !$user || ( $user->isAnon() && !User::isIP( $user->getName() ) ) ) {
					$this->outputUserDoesNotExist( $userName );
				}
			}
		}

		if ( $search !== '' && !$this->getConfig()->get( 'MiserMode' ) ) {
			$this->mSearch = $search;
			$nt = Title::newFromText( $this->mSearch );

			if ( $nt ) {
				$this->mQueryConds[] = 'LOWER(img_name)' .
					$dbr->buildLike( $dbr->anyString(),
						strtolower( $nt->getDBkey() ), $dbr->anyString() );
			}
		}

		if ( !$including ) {
			if ( $this->getRequest()->getText( 'sort', 'img_date' ) == 'img_date' ) {
				$this->mDefaultDirection = IndexPager::DIR_DESCENDING;
			} else {
				$this->mDefaultDirection = IndexPager::DIR_ASCENDING;
			}
		} else {
			$this->mDefaultDirection = IndexPager::DIR_DESCENDING;
		}
		// Set database before parent constructor to avoid setting it there with wfGetDB
		$this->mDb = $dbr;

		parent::__construct( $context, $linkRenderer );
		$this->localRepo = $repoGroup->getLocalRepo();
		$this->commentStore = $commentStore;
		$this->actorMigration = $actorMigration;
		$this->userCache = $userCache;
	}

	/**
	 * Get the user relevant to the ImageList
	 *
	 * @return User|null
	 */
	public function getRelevantUser() {
		return $this->mUser;
	}

	/**
	 * Add a message to the output stating that the user doesn't exist
	 *
	 * @param string $userName Unescaped user name
	 */
	protected function outputUserDoesNotExist( $userName ) {
		$this->getOutput()->wrapWikiMsg(
			"<div class=\"mw-userpage-userdoesnotexist error\">\n$1\n</div>",
			[
				'listfiles-userdoesnotexist',
				wfEscapeWikiText( $userName ),
			]
		);
	}

	/**
	 * Build the where clause of the query.
	 *
	 * Replaces the older mQueryConds member variable.
	 * @param string $table Either "image" or "oldimage"
	 * @return array The query conditions.
	 */
	protected function buildQueryConds( $table ) {
		$prefix = $table === 'image' ? 'img' : 'oi';
		$conds = [];

		if ( $this->mUserName !== null ) {
			// getQueryInfoReal() should have handled the tables and joins.
			$dbr = $this->getDatabase();
			$actorWhere = $this->actorMigration->getWhere(
				$dbr,
				$prefix . '_user',
				User::newFromName( $this->mUserName, false ),
				// oldimage doesn't have an index on oi_user, while image does. Set $useId accordingly.
				$prefix === 'img'
			);
			$conds[] = $actorWhere['conds'];
		}

		if ( $this->mSearch !== '' ) {
			$nt = Title::newFromText( $this->mSearch );
			if ( $nt ) {
				$dbr = $this->getDatabase();
				$conds[] = 'LOWER(' . $prefix . '_name)' .
					$dbr->buildLike( $dbr->anyString(),
						strtolower( $nt->getDBkey() ), $dbr->anyString() );
			}
		}

		if ( $table === 'oldimage' ) {
			// Don't want to deal with revdel.
			// Future fixme: Show partial information as appropriate.
			// Would have to be careful about filtering by username when username is deleted.
			$conds['oi_deleted'] = 0;
		}

		// Add mQueryConds in case anyone was subclassing and using the old variable.
		return $conds + $this->mQueryConds;
	}

	/**
	 * The array keys (but not the array values) are used in sql. Phan
	 * gets confused by this, so mark this method as being ok for sql in general.
	 * @return-taint onlysafefor_sql
	 * @return array
	 */
	protected function getFieldNames() {
		if ( !$this->mFieldNames ) {
			$this->mFieldNames = [
				'img_timestamp' => $this->msg( 'listfiles_date' )->text(),
				'img_name' => $this->msg( 'listfiles_name' )->text(),
				'thumb' => $this->msg( 'listfiles_thumb' )->text(),
				'img_size' => $this->msg( 'listfiles_size' )->text(),
			];
			if ( $this->mUserName === null ) {
				// Do not show username if filtering by username
				$this->mFieldNames['img_user_text'] = $this->msg( 'listfiles_user' )->text();
			}
			// img_description down here, in order so that its still after the username field.
			$this->mFieldNames['img_description'] = $this->msg( 'listfiles_description' )->text();

			if ( !$this->getConfig()->get( 'MiserMode' ) && !$this->mShowAll ) {
				$this->mFieldNames['count'] = $this->msg( 'listfiles_count' )->text();
			}
			if ( $this->mShowAll ) {
				$this->mFieldNames['top'] = $this->msg( 'listfiles-latestversion' )->text();
			}
		}

		return $this->mFieldNames;
	}

	protected function isFieldSortable( $field ) {
		if ( $this->mIncluding ) {
			return false;
		}
		$sortable = array_keys( self::INDEX_FIELDS );
		/* For reference, the indicies we can use for sorting are:
		 * On the image table: img_user_timestamp/img_usertext_timestamp/img_actor_timestamp,
		 * img_size, img_timestamp
		 * On oldimage: oi_usertext_timestamp/oi_actor_timestamp, oi_name_timestamp
		 *
		 * In particular that means we cannot sort by timestamp when not filtering
		 * by user and including old images in the results. Which is sad.
		 */
		if ( $this->getConfig()->get( 'MiserMode' ) && $this->mUserName !== null ) {
			// If we're sorting by user, the index only supports sorting by time.
			if ( $field === 'img_timestamp' ) {
				return true;
			} else {
				return false;
			}
		} elseif ( $this->getConfig()->get( 'MiserMode' )
			&& $this->mShowAll /* && mUserName === null */
		) {
			// no oi_timestamp index, so only alphabetical sorting in this case.
			if ( $field === 'img_name' ) {
				return true;
			} else {
				return false;
			}
		}

		return in_array( $field, $sortable );
	}

	public function getQueryInfo() {
		// Hacky Hacky Hacky - I want to get query info
		// for two different tables, without reimplementing
		// the pager class.
		$qi = $this->getQueryInfoReal( $this->mTableName );

		return $qi;
	}

	/**
	 * Actually get the query info.
	 *
	 * This is to allow displaying both stuff from image and oldimage table.
	 *
	 * This is a bit hacky.
	 *
	 * @param string $table Either 'image' or 'oldimage'
	 * @return array Query info
	 */
	protected function getQueryInfoReal( $table ) {
		$dbr = $this->getDatabase();
		$prefix = $table === 'oldimage' ? 'oi' : 'img';

		$tables = [ $table ];
		$fields = array_keys( $this->getFieldNames() );
		$fields = array_combine( $fields, $fields );
		unset( $fields['img_description'] );
		unset( $fields['img_user_text'] );

		if ( $table === 'oldimage' ) {
			foreach ( $fields as $id => $field ) {
				if ( substr( $id, 0, 4 ) === 'img_' ) {
					$fields[$id] = $prefix . substr( $field, 3 );
				}
			}
			$fields['top'] = $dbr->addQuotes( 'no' );
		} elseif ( $this->mShowAll ) {
			$fields['top'] = $dbr->addQuotes( 'yes' );
		}
		$fields['thumb'] = $prefix . '_name';

		$options = $join_conds = [];

		# Description field
		$commentQuery = $this->commentStore->getJoin( $prefix . '_description' );
		$tables += $commentQuery['tables'];
		$fields += $commentQuery['fields'];
		$join_conds += $commentQuery['joins'];
		$fields['description_field'] = $dbr->addQuotes( "{$prefix}_description" );

		# User fields
		$actorQuery = $this->actorMigration->getJoin( $prefix . '_user' );
		$tables += $actorQuery['tables'];
		$join_conds += $actorQuery['joins'];
		$fields['img_user'] = $actorQuery['fields'][$prefix . '_user'];
		$fields['img_user_text'] = $actorQuery['fields'][$prefix . '_user_text'];
		$fields['img_actor'] = $actorQuery['fields'][$prefix . '_actor'];

		# Depends on $wgMiserMode
		# Will also not happen if mShowAll is true.
		if ( isset( $fields['count'] ) ) {
			$fields['count'] = $dbr->buildSelectSubquery(
				'oldimage',
				'COUNT(oi_archive_name)',
				'oi_name = img_name',
				__METHOD__
			);
		}

		return [
			'tables' => $tables,
			'fields' => $fields,
			'conds' => $this->buildQueryConds( $table ),
			'options' => $options,
			'join_conds' => $join_conds
		];
	}

	/**
	 * Override reallyDoQuery to mix together two queries.
	 *
<<<<<<< HEAD
	 * @note $asc is named $descending in IndexPager base class. However
	 *   it is true when the order is ascending, and false when the order
	 *   is descending, so I renamed it to $asc here.
=======
>>>>>>> 30164539
	 * @param string $offset
	 * @param int $limit
	 * @param bool $order IndexPager::QUERY_ASCENDING or IndexPager::QUERY_DESCENDING
	 * @return IResultWrapper
	 * @throws MWException
	 */
	public function reallyDoQuery( $offset, $limit, $order ) {
		$dbr = $this->getDatabase();
		$prevTableName = $this->mTableName;
		$this->mTableName = 'image';
		list( $tables, $fields, $conds, $fname, $options, $join_conds ) =
			$this->buildQueryInfo( $offset, $limit, $order );
		$imageRes = $dbr->select( $tables, $fields, $conds, $fname, $options, $join_conds );
		$this->mTableName = $prevTableName;

		if ( !$this->mShowAll ) {
			return $imageRes;
		}

		$this->mTableName = 'oldimage';

		# Hacky...
		$oldIndex = $this->mIndexField;
		foreach ( $this->mIndexField as &$index ) {
			if ( substr( $index, 0, 4 ) !== 'img_' ) {
				throw new MWException( "Expected to be sorting on an image table field" );
			}
			$index = 'oi_' . substr( $index, 4 );
		}

		list( $tables, $fields, $conds, $fname, $options, $join_conds ) =
			$this->buildQueryInfo( $offset, $limit, $order );
		$oldimageRes = $dbr->select( $tables, $fields, $conds, $fname, $options, $join_conds );

		$this->mTableName = $prevTableName;
		$this->mIndexField = $oldIndex;

		return $this->combineResult( $imageRes, $oldimageRes, $limit, $order );
	}

	/**
	 * Combine results from 2 tables.
	 *
	 * Note: This will throw away some results
	 *
	 * @param IResultWrapper $res1
	 * @param IResultWrapper $res2
	 * @param int $limit
	 * @param bool $order IndexPager::QUERY_ASCENDING or IndexPager::QUERY_DESCENDING
	 * @return IResultWrapper $res1 and $res2 combined
	 */
	protected function combineResult( $res1, $res2, $limit, $order ) {
		$res1->rewind();
		$res2->rewind();
		$topRes1 = $res1->next();
		$topRes2 = $res2->next();
		$resultArray = [];
		for ( $i = 0; $i < $limit && $topRes1 && $topRes2; $i++ ) {
			if ( strcmp( $topRes1->{$this->mIndexField[0]}, $topRes2->{$this->mIndexField[0]} ) > 0 ) {
<<<<<<< HEAD
				if ( !$ascending ) {
=======
				if ( $order !== IndexPager::QUERY_ASCENDING ) {
>>>>>>> 30164539
					$resultArray[] = $topRes1;
					$topRes1 = $res1->next();
				} else {
					$resultArray[] = $topRes2;
					$topRes2 = $res2->next();
				}
			} elseif ( $order !== IndexPager::QUERY_ASCENDING ) {
				$resultArray[] = $topRes2;
				$topRes2 = $res2->next();
			} else {
				$resultArray[] = $topRes1;
				$topRes1 = $res1->next();
			}
		}

		for ( ; $i < $limit && $topRes1; $i++ ) {
			$resultArray[] = $topRes1;
			$topRes1 = $res1->next();
		}

		for ( ; $i < $limit && $topRes2; $i++ ) {
			$resultArray[] = $topRes2;
			$topRes2 = $res2->next();
		}

		return new FakeResultWrapper( $resultArray );
	}

	public function getIndexField() {
		return [ self::INDEX_FIELDS[$this->mSort] ];
	}

	public function getDefaultSort() {
		if ( $this->mShowAll && $this->getConfig()->get( 'MiserMode' ) && $this->mUserName === null ) {
			// Unfortunately no index on oi_timestamp.
			return 'img_name';
		} else {
			return 'img_timestamp';
		}
	}

	protected function doBatchLookups() {
		$userIds = [];
		$this->mResult->seek( 0 );
		foreach ( $this->mResult as $row ) {
			$userIds[] = $row->img_user;
		}
		# Do a link batch query for names and userpages
		$this->userCache->doQuery( $userIds, [ 'userpage' ], __METHOD__ );
	}

	/**
	 * @param string $field
	 * @param string $value
	 * @return Message|string|int The return type depends on the value of $field:
	 *   - thumb: string
	 *   - img_timestamp: string
	 *   - img_name: string
	 *   - img_user_text: string
	 *   - img_size: string
	 *   - img_description: string
	 *   - count: int
	 *   - top: Message
	 * @throws MWException
	 */
	public function formatValue( $field, $value ) {
		$linkRenderer = $this->getLinkRenderer();
		switch ( $field ) {
			case 'thumb':
				$opt = [ 'time' => wfTimestamp( TS_MW, $this->mCurrentRow->img_timestamp ) ];
				$file = $this->localRepo->findFile( $value, $opt );
				// If statement for paranoia
				if ( $file ) {
					$thumb = $file->transform( [ 'width' => 180, 'height' => 360 ] );
					if ( $thumb ) {
						return $thumb->toHtml( [ 'desc-link' => true ] );
					} else {
						return $this->msg( 'thumbnail_error', '' )->escaped();
					}
				} else {
					return htmlspecialchars( $value );
				}
			case 'img_timestamp':
				// We may want to make this a link to the "old" version when displaying old files
				return htmlspecialchars( $this->getLanguage()->userTimeAndDate( $value, $this->getUser() ) );
			case 'img_name':
				static $imgfile = null;
				if ( $imgfile === null ) {
					$imgfile = $this->msg( 'imgfile' )->text();
				}

				// Weird files can maybe exist? T24227
				$filePage = Title::makeTitleSafe( NS_FILE, $value );
				if ( $filePage ) {
					$link = $linkRenderer->makeKnownLink(
						$filePage,
						$filePage->getText()
					);
					$download = Xml::element(
						'a',
						[ 'href' => $this->localRepo->newFile( $filePage )->getUrl() ],
						$imgfile
					);
					$download = $this->msg( 'parentheses' )->rawParams( $download )->escaped();

					// Add delete links if allowed
					// From https://github.com/Wikia/app/pull/3859
					if ( $this->getAuthority()->probablyCan( 'delete', $filePage ) ) {
						$deleteMsg = $this->msg( 'listfiles-delete' )->text();

						$delete = $linkRenderer->makeKnownLink(
							$filePage, $deleteMsg, [], [ 'action' => 'delete' ]
						);
						$delete = $this->msg( 'parentheses' )->rawParams( $delete )->escaped();

						return "$link $download $delete";
					}

					return "$link $download";
				} else {
					return htmlspecialchars( $value );
				}
			case 'img_user_text':
				if ( $this->mCurrentRow->img_user ) {
					$name = $this->userCache->getProp( $this->mCurrentRow->img_user, 'name' );
					$link = $linkRenderer->makeLink(
						Title::makeTitle( NS_USER, $name ),
						$name
					);
				} else {
					$link = htmlspecialchars( $value );
				}

				return $link;
			case 'img_size':
				return htmlspecialchars( $this->getLanguage()->formatSize( $value ) );
			case 'img_description':
				$field = $this->mCurrentRow->description_field;
				$value = $this->commentStore->getComment( $field, $this->mCurrentRow )->text;
				return Linker::formatComment( $value );
			case 'count':
				return $this->getLanguage()->formatNum( intval( $value ) + 1 );
			case 'top':
				// Messages: listfiles-latestversion-yes, listfiles-latestversion-no
				return $this->msg( 'listfiles-latestversion-' . $value )->escaped();
			default:
				throw new MWException( "Unknown field '$field'" );
		}
	}

	public function getForm() {
		$formDescriptor = [];
		$formDescriptor['limit'] = [
			'type' => 'select',
			'name' => 'limit',
			'label-message' => 'table_pager_limit_label',
			'options' => $this->getLimitSelectList(),
			'default' => $this->mLimit,
		];

		if ( !$this->getConfig()->get( 'MiserMode' ) ) {
			$formDescriptor['ilsearch'] = [
				'type' => 'text',
				'name' => 'ilsearch',
				'id' => 'mw-ilsearch',
				'label-message' => 'listfiles_search_for',
				'default' => $this->mSearch,
				'size' => '40',
				'maxlength' => '255',
			];
		}

		$formDescriptor['user'] = [
			'type' => 'user',
			'name' => 'user',
			'id' => 'mw-listfiles-user',
			'label-message' => 'username',
			'default' => $this->mUserName,
			'size' => '40',
			'maxlength' => '255',
		];

		$formDescriptor['ilshowall'] = [
			'type' => 'check',
			'name' => 'ilshowall',
			'id' => 'mw-listfiles-show-all',
			'label-message' => 'listfiles-show-all',
			'default' => $this->mShowAll,
		];

		$query = $this->getRequest()->getQueryValues();
		unset( $query['title'] );
		unset( $query['limit'] );
		unset( $query['ilsearch'] );
		unset( $query['ilshowall'] );
		unset( $query['user'] );

		HTMLForm::factory( 'ooui', $formDescriptor, $this->getContext() )
			->setMethod( 'get' )
			->setId( 'mw-listfiles-form' )
			->setTitle( $this->getTitle() )
			->setSubmitTextMsg( 'table_pager_limit_submit' )
			->setWrapperLegendMsg( 'listfiles' )
			->addHiddenFields( $query )
			->prepareForm()
			->displayForm( '' );
	}

	protected function getTableClass() {
		return parent::getTableClass() . ' listfiles';
	}

	protected function getNavClass() {
		return parent::getNavClass() . ' listfiles_nav';
	}

	protected function getSortHeaderClass() {
		return parent::getSortHeaderClass() . ' listfiles_sort';
	}

	public function getPagingQueries() {
		$queries = parent::getPagingQueries();
		if ( $this->mUserName !== null ) {
			# Append the username to the query string
			foreach ( $queries as &$query ) {
				if ( $query !== false ) {
					$query['user'] = $this->mUserName;
				}
			}
		}

		return $queries;
	}

	public function getDefaultQuery() {
		$queries = parent::getDefaultQuery();
		if ( !isset( $queries['user'] ) && $this->mUserName !== null ) {
			$queries['user'] = $this->mUserName;
		}

		return $queries;
	}

	public function getTitle() {
		return SpecialPage::getTitleFor( 'Listfiles' );
	}
}<|MERGE_RESOLUTION|>--- conflicted
+++ resolved
@@ -51,8 +51,6 @@
 
 	protected $mTableName = 'image';
 
-<<<<<<< HEAD
-=======
 	/** @var LocalRepo */
 	private $localRepo;
 
@@ -65,7 +63,6 @@
 	/** @var UserCache */
 	private $userCache;
 
->>>>>>> 30164539
 	/**
 	 * The unique sort fields for the sort options for unique pagniate
 	 */
@@ -75,10 +72,6 @@
 		'img_size' => [ 'img_size', 'img_name' ],
 	];
 
-<<<<<<< HEAD
-	public function __construct( IContextSource $context, $userName, $search,
-		$including, $showAll, LinkRenderer $linkRenderer
-=======
 	/**
 	 * @param IContextSource $context
 	 * @param string $userName
@@ -104,7 +97,6 @@
 		CommentStore $commentStore,
 		ActorMigration $actorMigration,
 		UserCache $userCache
->>>>>>> 30164539
 	) {
 		$this->setContext( $context );
 
@@ -374,12 +366,6 @@
 	/**
 	 * Override reallyDoQuery to mix together two queries.
 	 *
-<<<<<<< HEAD
-	 * @note $asc is named $descending in IndexPager base class. However
-	 *   it is true when the order is ascending, and false when the order
-	 *   is descending, so I renamed it to $asc here.
-=======
->>>>>>> 30164539
 	 * @param string $offset
 	 * @param int $limit
 	 * @param bool $order IndexPager::QUERY_ASCENDING or IndexPager::QUERY_DESCENDING
@@ -439,11 +425,7 @@
 		$resultArray = [];
 		for ( $i = 0; $i < $limit && $topRes1 && $topRes2; $i++ ) {
 			if ( strcmp( $topRes1->{$this->mIndexField[0]}, $topRes2->{$this->mIndexField[0]} ) > 0 ) {
-<<<<<<< HEAD
-				if ( !$ascending ) {
-=======
 				if ( $order !== IndexPager::QUERY_ASCENDING ) {
->>>>>>> 30164539
 					$resultArray[] = $topRes1;
 					$topRes1 = $res1->next();
 				} else {
