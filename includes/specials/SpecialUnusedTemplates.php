<?php
/**
 * Implements Special:Unusedtemplates
 *
 * Copyright © 2006 Rob Church
 *
 * This program is free software; you can redistribute it and/or modify
 * it under the terms of the GNU General Public License as published by
 * the Free Software Foundation; either version 2 of the License, or
 * (at your option) any later version.
 *
 * This program is distributed in the hope that it will be useful,
 * but WITHOUT ANY WARRANTY; without even the implied warranty of
 * MERCHANTABILITY or FITNESS FOR A PARTICULAR PURPOSE. See the
 * GNU General Public License for more details.
 *
 * You should have received a copy of the GNU General Public License along
 * with this program; if not, write to the Free Software Foundation, Inc.,
 * 51 Franklin Street, Fifth Floor, Boston, MA 02110-1301, USA.
 * http://www.gnu.org/copyleft/gpl.html
 *
 * @file
 * @ingroup SpecialPage
 * @author Rob Church <robchur@gmail.com>
 */

/**
 * A special page that lists unused templates
 *
 * @ingroup SpecialPage
 */
class SpecialUnusedTemplates extends QueryPage {
	public function __construct( $name = 'Unusedtemplates' ) {
		parent::__construct( $name );
	}

	public function isExpensive() {
		return true;
	}

	public function isSyndicated() {
		return false;
	}

	protected function sortDescending() {
		return false;
	}

<<<<<<< HEAD
	function getOrderFields() {
=======
	protected function getOrderFields() {
>>>>>>> 9b8a1684
		return [ 'title' ];
	}

	public function getQueryInfo() {
		return [
			'tables' => [ 'page', 'templatelinks' ],
			'fields' => [
				'namespace' => 'page_namespace',
				'title' => 'page_title',
			],
			'conds' => [
				'page_namespace' => NS_TEMPLATE,
				'tl_from IS NULL',
				'page_is_redirect' => 0
			],
			'join_conds' => [ 'templatelinks' => [
				'LEFT JOIN', [ 'tl_title = page_title',
					'tl_namespace = page_namespace' ] ] ]
		];
	}

	/**
	 * @param Skin $skin
	 * @param object $result Result row
	 * @return string
	 */
	public function formatResult( $skin, $result ) {
		$linkRenderer = $this->getLinkRenderer();
		$title = Title::makeTitle( NS_TEMPLATE, $result->title );
		$pageLink = $linkRenderer->makeKnownLink(
			$title,
			null,
			[],
			[ 'redirect' => 'no' ]
		);
		$wlhLink = $linkRenderer->makeKnownLink(
			SpecialPage::getTitleFor( 'Whatlinkshere', $title->getPrefixedText() ),
			$this->msg( 'unusedtemplateswlh' )->text()
		);

		return $this->getLanguage()->specialList( $pageLink, $wlhLink );
	}

	protected function getPageHeader() {
		return $this->msg( 'unusedtemplatestext' )->parseAsBlock();
	}

	protected function getGroupName() {
		return 'maintenance';
	}
}<|MERGE_RESOLUTION|>--- conflicted
+++ resolved
@@ -46,11 +46,7 @@
 		return false;
 	}
 
-<<<<<<< HEAD
-	function getOrderFields() {
-=======
 	protected function getOrderFields() {
->>>>>>> 9b8a1684
 		return [ 'title' ];
 	}
 
