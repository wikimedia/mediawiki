<?php
/**
 * This program is free software; you can redistribute it and/or modify
 * it under the terms of the GNU General Public License as published by
 * the Free Software Foundation; either version 2 of the License, or
 * (at your option) any later version.
 *
 * This program is distributed in the hope that it will be useful,
 * but WITHOUT ANY WARRANTY; without even the implied warranty of
 * MERCHANTABILITY or FITNESS FOR A PARTICULAR PURPOSE. See the
 * GNU General Public License for more details.
 *
 * You should have received a copy of the GNU General Public License along
 * with this program; if not, write to the Free Software Foundation, Inc.,
 * 51 Franklin Street, Fifth Floor, Boston, MA 02110-1301, USA.
 * http://www.gnu.org/copyleft/gpl.html
 *
 * @file
 */

use MediaWiki\Logger\LoggerFactory;
use MediaWiki\MediaWikiServices;
use Psr\Log\LogLevel;
use Wikimedia\NormalizedException\INormalizedException;
use Wikimedia\Rdbms\DBError;
use Wikimedia\Rdbms\DBQueryError;

/**
 * Handler class for MWExceptions
 * @ingroup Exception
 */
class MWExceptionHandler {
	/** @var string Error caught and reported by this exception handler */
	public const CAUGHT_BY_HANDLER = 'mwe_handler';
	/** @var string Error caught and reported by a script entry point */
	public const CAUGHT_BY_ENTRYPOINT = 'entrypoint';
	/** @var string Error reported by direct logException() call */
	public const CAUGHT_BY_OTHER = 'other';

	/** @var string|null */
	protected static $reservedMemory;

	/**
	 * Error types that, if unhandled, are fatal to the request.
	 * These error types may be thrown as Error objects, which implement Throwable (but not Exception).
	 *
	 * The user will be shown an HTTP 500 Internal Server Error.
	 * As such, these should be sent to MediaWiki's "exception" channel.
	 * Normally, the error handler logs them to the "error" channel.
	 *
	 * @var array
	 */
	protected static $fatalErrorTypes = [
		E_ERROR,
		E_PARSE,
		E_CORE_ERROR,
		E_COMPILE_ERROR,
		E_USER_ERROR,

		// E.g. "Catchable fatal error: Argument X must be Y, null given"
		E_RECOVERABLE_ERROR,
	];

	/**
	 * Whether exception data should include a backtrace.
	 *
	 * @var bool
	 */
	private static $logExceptionBacktrace = true;

	/**
	 * Whether to propagate errors to PHP's built-in handler.
	 *
	 * @var bool
	 */
	private static $propagateErrors;

	/**
	 * Install handlers with PHP.
	 * @internal
	 * @param bool $logExceptionBacktrace Whether error handlers should include a backtrace
	 *        in the log.
	 * @param bool $propagateErrors Whether errors should be propagated to PHP's built-in handler.
	 */
	public static function installHandler(
		bool $logExceptionBacktrace = true,
		bool $propagateErrors = true
	) {
		self::$logExceptionBacktrace = $logExceptionBacktrace;
		self::$propagateErrors = $propagateErrors;

		// This catches:
		// * Exception objects that were explicitly thrown but not
		//   caught anywhere in the application. This is rare given those
		//   would normally be caught at a high-level like MediaWiki::run (index.php),
		//   api.php, or ResourceLoader::respond (load.php). These high-level
		//   catch clauses would then call MWExceptionHandler::logException
		//   or MWExceptionHandler::handleException.
		//   If they are not caught, then they are handled here.
		// * Error objects for issues that would historically
		//   cause fatal errors but may now be caught as Throwable (not Exception).
		//   Same as previous case, but more common to bubble to here instead of
		//   caught locally because they tend to not be safe to recover from.
		//   (e.g. argument TypeError, division by zero, etc.)
		set_exception_handler( 'MWExceptionHandler::handleUncaughtException' );

		// This catches recoverable errors (e.g. PHP Notice, PHP Warning, PHP Error) that do not
		// interrupt execution in any way. We log these in the background and then continue execution.
		set_error_handler( 'MWExceptionHandler::handleError' );

		// This catches fatal errors for which no Throwable is thrown,
		// including Out-Of-Memory and Timeout fatals.
		// Reserve 16k of memory so we can report OOM fatals.
		self::$reservedMemory = str_repeat( ' ', 16384 );
		register_shutdown_function( 'MWExceptionHandler::handleFatalError' );
	}

	/**
	 * Report a throwable to the user
	 * @param Throwable $e
	 */
	protected static function report( Throwable $e ) {
		try {
			// Try and show the exception prettily, with the normal skin infrastructure
			if ( $e instanceof MWException ) {
				// Delegate to MWException until all subclasses are handled by
				// MWExceptionRenderer and MWException::report() has been
				// removed.
				$e->report();
			} else {
				MWExceptionRenderer::output( $e, MWExceptionRenderer::AS_PRETTY );
			}
		} catch ( Throwable $e2 ) {
			// Exception occurred from within exception handler
			// Show a simpler message for the original exception,
			// don't try to invoke report()
			MWExceptionRenderer::output( $e, MWExceptionRenderer::AS_RAW, $e2 );
		}
	}

	/**
	 * Roll back any open database transactions and log the stack trace of the throwable
	 *
	 * This method is used to attempt to recover from exceptions
	 *
	 * @since 1.37
	 * @param Throwable $e
	 * @param string $catcher CAUGHT_BY_* class constant indicating what caught the error
	 */
	public static function rollbackPrimaryChangesAndLog(
		Throwable $e,
		$catcher = self::CAUGHT_BY_OTHER
	) {
		$services = MediaWikiServices::getInstance();
		if ( !$services->isServiceDisabled( 'DBLoadBalancerFactory' ) ) {
			// Rollback DBs to avoid transaction notices. This might fail
			// to rollback some databases due to connection issues or exceptions.
			// However, any sensible DB driver will rollback implicitly anyway.
			try {
				$services->getDBLoadBalancerFactory()->rollbackPrimaryChanges( __METHOD__ );
			} catch ( DBError $e2 ) {
				// If the DB is unreachable, rollback() will throw an error
				// and the error report() method might need messages from the DB,
				// which would result in an exception loop. PHP may escalate such
				// errors to "Exception thrown without a stack frame" fatals, but
				// it's better to be explicit here.
				self::logException( $e2, $catcher );
			}
		}

		self::logException( $e, $catcher );
	}

	/**
	 * @deprecated since 1.37; please use rollbackPrimaryChangesAndLog() instead.
	 * @param Throwable $e
	 * @param string $catcher CAUGHT_BY_* class constant indicating what caught the error
	 */
	public static function rollbackMasterChangesAndLog(
		Throwable $e,
		$catcher = self::CAUGHT_BY_OTHER
	) {
		wfDeprecated( __METHOD__, '1.37' );
		self::rollbackPrimaryChangesAndLog( $e, $catcher );
	}

	/**
	 * Callback to use with PHP's set_exception_handler.
	 *
	 * @since 1.31
	 * @param Throwable $e
	 */
	public static function handleUncaughtException( Throwable $e ) {
		self::handleException( $e, self::CAUGHT_BY_HANDLER );

		// Make sure we don't claim success on exit for CLI scripts (T177414)
		if ( wfIsCLI() ) {
			register_shutdown_function(
				/**
				 * @return never
				 */
				static function () {
					exit( 255 );
				}
			);
		}
	}

	/**
	 * Exception handler which simulates the appropriate catch() handling:
	 *
	 *   try {
	 *       ...
	 *   } catch ( Exception $e ) {
	 *       $e->report();
	 *   } catch ( Exception $e ) {
	 *       echo $e->__toString();
	 *   }
	 *
	 * @since 1.25
	 * @param Throwable $e
	 * @param string $catcher CAUGHT_BY_* class constant indicating what caught the error
	 */
	public static function handleException( Throwable $e, $catcher = self::CAUGHT_BY_OTHER ) {
		self::rollbackPrimaryChangesAndLog( $e, $catcher );
		self::report( $e );
	}

	/**
	 * Handler for set_error_handler() callback notifications.
	 *
	 * Receive a callback from the interpreter for a raised error, create an
	 * ErrorException, and log the exception to the 'error' logging
	 * channel(s).
	 *
	 * @since 1.25
	 * @param int $level Error level raised
	 * @param string $message
	 * @param string|null $file
	 * @param int|null $line
	 * @return bool
	 */
	public static function handleError(
		$level,
		$message,
		$file = null,
		$line = null
	) {
		// Map PHP error constant to a PSR-3 severity level.
		// Avoid use of "DEBUG" or "INFO" levels, unless the
		// error should evade error monitoring and alerts.
		//
		// To decide the log level, ask yourself: "Has the
		// program's behaviour diverged from what the written
		// code expected?"
		//
		// For example, use of a deprecated method or violating a strict standard
		// has no impact on functional behaviour (Warning). On the other hand,
		// accessing an undefined variable makes behaviour diverge from what the
		// author intended/expected. PHP recovers from an undefined variables by
		// yielding null and continuing execution, but it remains a change in
		// behaviour given the null was not part of the code and is likely not
		// accounted for.
		switch ( $level ) {
			case E_WARNING:
			case E_CORE_WARNING:
			case E_COMPILE_WARNING:
				$prefix = 'PHP Warning: ';
				$severity = LogLevel::ERROR;
				break;
			case E_NOTICE:
				$prefix = 'PHP Notice: ';
				$severity = LogLevel::ERROR;
				break;
			case E_USER_NOTICE:
				// Used by wfWarn(), MWDebug::warning()
				$prefix = 'PHP Notice: ';
				$severity = LogLevel::WARNING;
				break;
			case E_USER_WARNING:
				// Used by wfWarn(), MWDebug::warning()
				$prefix = 'PHP Warning: ';
				$severity = LogLevel::WARNING;
				break;
			case E_STRICT:
				$prefix = 'PHP Strict Standards: ';
				$severity = LogLevel::WARNING;
				break;
			case E_DEPRECATED:
				$prefix = 'PHP Deprecated: ';
				$severity = LogLevel::WARNING;
				break;
			case E_USER_DEPRECATED:
				$prefix = 'PHP Deprecated: ';
				$severity = LogLevel::WARNING;
				$real = MWDebug::parseCallerDescription( $message );
				if ( $real ) {
					// Used by wfDeprecated(), MWDebug::deprecated()
					// Apply caller offset from wfDeprecated() to the native error.
					// This makes errors easier to aggregate and find in e.g. Kibana.
					$file = $real['file'];
					$line = $real['line'];
					$message = $real['message'];
				}
				break;
			default:
				$prefix = 'PHP Unknown error: ';
				$severity = LogLevel::ERROR;
				break;
		}

		// @phan-suppress-next-line PhanTypeMismatchArgumentNullableInternal False positive
		$e = new ErrorException( $prefix . $message, 0, $level, $file, $line );
		self::logError( $e, 'error', $severity, self::CAUGHT_BY_HANDLER );

		// If $propagateErrors is true return false so PHP shows/logs the error normally.
		// Ignore $propagateErrors if track_errors is set
		// (which means someone is counting on regular PHP error handling behavior).
		return !( self::$propagateErrors || ini_get( 'track_errors' ) );
	}

	/**
	 * Callback used as a registered shutdown function.
	 *
	 * This is used as callback from the interpreter at system shutdown.
	 * If the last error was not a recoverable error that we already reported,
	 * and log as fatal exception.
	 *
	 * Special handling is included for missing class errors as they may
	 * indicate that the user needs to install 3rd-party libraries via
	 * Composer or other means.
	 *
	 * @since 1.25
	 * @return bool Always returns false
	 */
	public static function handleFatalError() {
		// Free reserved memory so that we have space to process OOM
		// errors
		self::$reservedMemory = null;

		$lastError = error_get_last();
		if ( $lastError === null ) {
			return false;
		}

		$level = $lastError['type'];
		$message = $lastError['message'];
		$file = $lastError['file'];
		$line = $lastError['line'];

		if ( !in_array( $level, self::$fatalErrorTypes ) ) {
			// Only interested in fatal errors, others should have been
			// handled by MWExceptionHandler::handleError
			return false;
		}

		$msgParts = [
			'[{reqId}] {exception_url}   PHP Fatal Error',
			( $line || $file ) ? ' from' : '',
			$line ? " line $line" : '',
			( $line && $file ) ? ' of' : '',
			$file ? " $file" : '',
			": $message",
		];
		$msg = implode( '', $msgParts );

		// Look at message to see if this is a class not found failure (Class 'foo' not found)
		if ( preg_match( "/Class '\w+' not found/", $message ) ) {
			// phpcs:disable Generic.Files.LineLength
			$msg = <<<TXT
{$msg}

MediaWiki or an installed extension requires this class but it is not embedded directly in MediaWiki's git repository and must be installed separately by the end user.

Please see <a href="https://www.mediawiki.org/wiki/Download_from_Git#Fetch_external_libraries">mediawiki.org</a> for help on installing the required components.
TXT;
			// phpcs:enable
		}

		$e = new ErrorException( "PHP Fatal Error: {$message}", 0, $level, $file, $line );
		$logger = LoggerFactory::getInstance( 'exception' );
		$logger->error( $msg, self::getLogContext( $e, self::CAUGHT_BY_HANDLER ) );

		return false;
	}

	/**
	 * Generate a string representation of a throwable's stack trace
	 *
	 * Like Throwable::getTraceAsString, but replaces argument values with
	 * their type or class name, and prepends the start line of the throwable.
	 *
	 * @param Throwable $e
	 * @return string
	 * @see prettyPrintTrace()
	 */
	public static function getRedactedTraceAsString( Throwable $e ) {
		$from = 'from ' . $e->getFile() . '(' . $e->getLine() . ')' . "\n";
		return $from . self::prettyPrintTrace( self::getRedactedTrace( $e ) );
	}

	/**
	 * Generate a string representation of a stacktrace.
	 *
	 * @since 1.26
	 * @param array $trace
	 * @param string $pad Constant padding to add to each line of trace
	 * @return string
	 */
	public static function prettyPrintTrace( array $trace, $pad = '' ) {
		$text = '';

		$level = 0;
		foreach ( $trace as $level => $frame ) {
			if ( isset( $frame['file'] ) && isset( $frame['line'] ) ) {
				$text .= "{$pad}#{$level} {$frame['file']}({$frame['line']}): ";
			} else {
				// 'file' and 'line' are unset for calls from C code
				// (T57634) This matches behaviour of
				// Throwable::getTraceAsString to instead display "[internal
				// function]".
				$text .= "{$pad}#{$level} [internal function]: ";
			}

			if ( isset( $frame['class'] ) && isset( $frame['type'] ) && isset( $frame['function'] ) ) {
				$text .= $frame['class'] . $frame['type'] . $frame['function'];
			} else {
				$text .= $frame['function'] ?? 'NO_FUNCTION_GIVEN';
			}

			if ( isset( $frame['args'] ) ) {
				$text .= '(' . implode( ', ', $frame['args'] ) . ")\n";
			} else {
				$text .= "()\n";
			}
		}

		$level++;
		$text .= "{$pad}#{$level} {main}";

		return $text;
	}

	/**
	 * Return a copy of a throwable's backtrace as an array.
	 *
	 * Like Throwable::getTrace, but replaces each element in each frame's
	 * argument array with the name of its class (if the element is an object)
	 * or its type (if the element is a PHP primitive).
	 *
	 * @since 1.22
	 * @param Throwable $e
	 * @return array
	 */
	public static function getRedactedTrace( Throwable $e ) {
		return static::redactTrace( $e->getTrace() );
	}

	/**
	 * Redact a stacktrace generated by Throwable::getTrace(),
	 * debug_backtrace() or similar means. Replaces each element in each
	 * frame's argument array with the name of its class (if the element is an
	 * object) or its type (if the element is a PHP primitive).
	 *
	 * @since 1.26
	 * @param array $trace Stacktrace
	 * @return array Stacktrace with argument values converted to data types
	 */
	public static function redactTrace( array $trace ) {
		return array_map( static function ( $frame ) {
			if ( isset( $frame['args'] ) ) {
				$frame['args'] = array_map( static function ( $arg ) {
					return is_object( $arg ) ? get_class( $arg ) : gettype( $arg );
				}, $frame['args'] );
			}
			return $frame;
		}, $trace );
	}

	/**
	 * If the exception occurred in the course of responding to a request,
	 * returns the requested URL. Otherwise, returns false.
	 *
	 * @since 1.23
	 * @return string|false
	 */
	public static function getURL() {
		global $wgRequest;
		if ( !isset( $wgRequest ) || $wgRequest instanceof FauxRequest ) {
			return false;
		}
		return $wgRequest->getRequestURL();
	}

	/**
	 * Get a message formatting the throwable message and its origin.
	 *
	 * Despite the method name, this is not used for logging.
	 * It is only used for HTML or CLI output, by MWExceptionRenderer
	 * and MWException::getText, respectively.
	 *
	 * @since 1.22
	 * @param Throwable $e
	 * @return string
	 */
	public static function getLogMessage( Throwable $e ) {
		$id = WebRequest::getRequestId();
		$type = get_class( $e );
		$message = $e->getMessage();
		$url = self::getURL() ?: '[no req]';

		if ( $e instanceof DBQueryError ) {
			$message = "A database query error has occurred. Did you forget to run"
				. " your application's database schema updater after upgrading"
				. " or after adding a new extension?\n\nPlease see"
				. " https://www.mediawiki.org/wiki/Special:MyLanguage/Manual:Upgrading and"
				. " https://www.mediawiki.org/wiki/Special:MyLanguage/Manual:How_to_debug"
				. " for more information.\n\n"
				. $message;
		}

		return "[$id] $url   $type: $message";
	}

	/**
	 * Get a normalised message for formatting with PSR-3 log event context.
	 *
	 * Must be used together with `getLogContext()` to be useful.
	 *
	 * @since 1.30
	 * @param Throwable $e
	 * @return string
	 */
	public static function getLogNormalMessage( Throwable $e ) {
		if ( $e instanceof INormalizedException ) {
			$message = $e->getNormalizedMessage();
		} else {
			$message = $e->getMessage();
		}
		if ( !$e instanceof ErrorException ) {
			// ErrorException is something we use internally to represent
			// PHP errors (runtime warnings that aren't thrown or caught),
			// don't bother putting it in the logs. Let the log message
			// lead with "PHP Warning: " instead (see ::handleError).
			$message = get_class( $e ) . ": $message";
		}

		return "[{reqId}] {exception_url}   $message";
	}

	/**
	 * @param Throwable $e
	 * @return string
	 */
	public static function getPublicLogMessage( Throwable $e ) {
		$reqId = WebRequest::getRequestId();
		$type = get_class( $e );
		return '[' . $reqId . '] '
			. gmdate( 'Y-m-d H:i:s' ) . ': '
			. 'Fatal exception of type "' . $type . '"';
	}

	/**
	 * Get a PSR-3 log event context from a Throwable.
	 *
	 * Creates a structured array containing information about the provided
	 * throwable that can be used to augment a log message sent to a PSR-3
	 * logger.
	 *
	 * @since 1.26
	 * @param Throwable $e
	 * @param string $catcher CAUGHT_BY_* class constant indicating what caught the error
	 * @return array
	 */
	public static function getLogContext( Throwable $e, $catcher = self::CAUGHT_BY_OTHER ) {
		$context = [
			'exception' => $e,
			'exception_url' => self::getURL() ?: '[no req]',
			// The reqId context key use the same familiar name and value as the top-level field
			// provided by LogstashFormatter. However, formatters are configurable at run-time,
			// and their top-level fields are logically separate from context keys and cannot be,
			// substituted in a message, hence set explicitly here. For WMF users, these may feel,
			// like the same thing due to Monolog V0 handling, which transmits "fields" and "context",
			// in the same JSON object (after message formatting).
			'reqId' => WebRequest::getRequestId(),
			'caught_by' => $catcher
		];
		if ( $e instanceof INormalizedException ) {
			$context += $e->getMessageContext();
		}
		return $context;
	}

	/**
	 * Get a structured representation of a Throwable.
	 *
	 * Returns an array of structured data (class, message, code, file,
	 * backtrace) derived from the given throwable. The backtrace information
	 * will be redacted as per getRedactedTraceAsArray().
	 *
	 * @param Throwable $e
	 * @param string $catcher CAUGHT_BY_* class constant indicating what caught the error
	 * @param bool|null $includeBacktrace Whether to include a backtrace. If null,
	 *        the value of $wgLogExceptionBacktrace will be used.
	 * @return array
	 * @since 1.26
	 */
	public static function getStructuredExceptionData(
		Throwable $e,
		$catcher = self::CAUGHT_BY_OTHER,
		?bool $includeBacktrace = null
	) {
<<<<<<< HEAD
		global $wgLogExceptionBacktrace;
		if ( $includeBacktrace === null ) {
			$includeBacktrace = $wgLogExceptionBacktrace;
		}

=======
>>>>>>> 3d0ae94b
		$data = [
			'id' => WebRequest::getRequestId(),
			'type' => get_class( $e ),
			'file' => $e->getFile(),
			'line' => $e->getLine(),
			'message' => $e->getMessage(),
			'code' => $e->getCode(),
			'url' => self::getURL() ?: null,
			'caught_by' => $catcher
		];

		if ( $e instanceof ErrorException &&
			( error_reporting() & $e->getSeverity() ) === 0
		) {
			// Flag suppressed errors
			$data['suppressed'] = true;
		}

<<<<<<< HEAD
		if ( $includeBacktrace ) {
=======
		if ( self::$logExceptionBacktrace ) {
>>>>>>> 3d0ae94b
			$data['backtrace'] = self::getRedactedTrace( $e );
		}

		$previous = $e->getPrevious();
		if ( $previous !== null ) {
			$data['previous'] = self::getStructuredExceptionData( $previous, $catcher );
		}

		return $data;
	}

	/**
	 * Serialize a Throwable object to JSON.
	 *
	 * The JSON object will have keys 'id', 'file', 'line', 'message', and
	 * 'url'. These keys map to string values, with the exception of 'line',
	 * which is a number, and 'url', which may be either a string URL or
	 * null if the throwable did not occur in the context of serving a web
	 * request.
	 *
	 * If $wgLogExceptionBacktrace is true, it will also have a 'backtrace'
	 * key, mapped to the array return value of Throwable::getTrace, but with
	 * each element in each frame's "args" array (if set) replaced with the
	 * argument's class name (if the argument is an object) or type name (if
	 * the argument is a PHP primitive).
	 *
	 * @par Sample JSON record ($wgLogExceptionBacktrace = false):
	 * @code
	 *  {
	 *    "id": "c41fb419",
	 *    "type": "Exception",
	 *    "file": "/var/www/mediawiki/includes/cache/MessageCache.php",
	 *    "line": 704,
	 *    "message": "Example message",
	 *    "url": "/wiki/Main_Page"
	 *  }
	 * @endcode
	 *
	 * @par Sample JSON record ($wgLogExceptionBacktrace = true):
	 * @code
	 *  {
	 *    "id": "dc457938",
	 *    "type": "Exception",
	 *    "file": "/var/www/mediawiki/includes/cache/MessageCache.php",
	 *    "line": 704,
	 *    "message": "Example message",
	 *    "url": "/wiki/Main_Page",
	 *    "backtrace": [{
	 *      "file": "/var/www/mediawiki/includes/OutputPage.php",
	 *      "line": 80,
	 *      "function": "get",
	 *      "class": "MessageCache",
	 *      "type": "->",
	 *      "args": ["array"]
	 *    }]
	 *  }
	 * @endcode
	 *
	 * @since 1.23
	 * @param Throwable $e
	 * @param bool $pretty Add non-significant whitespace to improve readability (default: false).
	 * @param int $escaping Bitfield consisting of FormatJson::.*_OK class constants.
	 * @param string $catcher CAUGHT_BY_* class constant indicating what caught the error
	 * @return string|false JSON string if successful; false upon failure
	 */
	public static function jsonSerializeException(
		Throwable $e,
		$pretty = false,
		$escaping = 0,
		$catcher = self::CAUGHT_BY_OTHER
	) {
		return FormatJson::encode(
			self::getStructuredExceptionData( $e, $catcher ),
			$pretty,
			$escaping
		);
	}

	/**
	 * Log a throwable to the exception log (if enabled).
	 *
	 * This method must not assume the throwable is an MWException,
	 * it is also used to handle PHP exceptions or exceptions from other libraries.
	 *
	 * @since 1.22
	 * @param Throwable $e
	 * @param string $catcher CAUGHT_BY_* class constant indicating what caught the error
	 * @param array $extraData (since 1.34) Additional data to log
	 */
	public static function logException(
		Throwable $e,
		$catcher = self::CAUGHT_BY_OTHER,
		$extraData = []
	) {
		if ( !( $e instanceof MWException ) || $e->isLoggable() ) {
			$logger = LoggerFactory::getInstance( 'exception' );
			$context = self::getLogContext( $e, $catcher );
			if ( $extraData ) {
				$context['extraData'] = $extraData;
			}
			$logger->error(
				self::getLogNormalMessage( $e ),
				$context
			);

			$json = self::jsonSerializeException( $e, false, FormatJson::ALL_OK, $catcher );
			if ( $json !== false ) {
				$logger = LoggerFactory::getInstance( 'exception-json' );
				$logger->error( $json, [ 'private' => true ] );
			}

			Hooks::runner()->onLogException( $e, false );
		}
	}

	/**
	 * Log an exception that wasn't thrown but made to wrap an error.
	 *
	 * @param ErrorException $e
	 * @param string $channel
	 * @param string $level
	 * @param string $catcher CAUGHT_BY_* class constant indicating what caught the error
	 */
	private static function logError(
		ErrorException $e,
		$channel,
		$level,
		$catcher
	) {
		// The set_error_handler callback is independent from error_reporting.
		// Filter out unwanted errors manually (e.g. when
		// AtEase::suppressWarnings is active).
		$suppressed = ( error_reporting() & $e->getSeverity() ) === 0;
		if ( !$suppressed ) {
			$logger = LoggerFactory::getInstance( $channel );
			$logger->log(
				$level,
				self::getLogNormalMessage( $e ),
				self::getLogContext( $e, $catcher )
			);
		}

		// Include all errors in the json log (suppressed errors will be flagged)
		$json = self::jsonSerializeException( $e, false, FormatJson::ALL_OK, $catcher );
		if ( $json !== false ) {
			$logger = LoggerFactory::getInstance( "{$channel}-json" );
			// Unlike the 'error' channel, the 'error-json' channel is unfiltered,
			// and emits messages even if wikimedia/at-ease was used to suppress the
			// error. To avoid clobbering Logstash dashboards with these, make sure
			// those have their level casted to DEBUG so that they are excluded by
			// level-based filters automatically instead of requiring a dedicated filter
			// for this channel. To be improved: T193472.
			$unfilteredLevel = $suppressed ? LogLevel::DEBUG : $level;
			$logger->log( $unfilteredLevel, $json, [ 'private' => true ] );
		}

		Hooks::runner()->onLogException( $e, $suppressed );
	}
}<|MERGE_RESOLUTION|>--- conflicted
+++ resolved
@@ -157,7 +157,9 @@
 			// to rollback some databases due to connection issues or exceptions.
 			// However, any sensible DB driver will rollback implicitly anyway.
 			try {
-				$services->getDBLoadBalancerFactory()->rollbackPrimaryChanges( __METHOD__ );
+				$lbFactory = $services->getDBLoadBalancerFactory();
+				$lbFactory->rollbackPrimaryChanges( __METHOD__ );
+				$lbFactory->flushPrimarySessions( __METHOD__ );
 			} catch ( DBError $e2 ) {
 				// If the DB is unreachable, rollback() will throw an error
 				// and the error report() method might need messages from the DB,
@@ -600,24 +602,13 @@
 	 *
 	 * @param Throwable $e
 	 * @param string $catcher CAUGHT_BY_* class constant indicating what caught the error
-	 * @param bool|null $includeBacktrace Whether to include a backtrace. If null,
-	 *        the value of $wgLogExceptionBacktrace will be used.
 	 * @return array
 	 * @since 1.26
 	 */
 	public static function getStructuredExceptionData(
 		Throwable $e,
-		$catcher = self::CAUGHT_BY_OTHER,
-		?bool $includeBacktrace = null
+		$catcher = self::CAUGHT_BY_OTHER
 	) {
-<<<<<<< HEAD
-		global $wgLogExceptionBacktrace;
-		if ( $includeBacktrace === null ) {
-			$includeBacktrace = $wgLogExceptionBacktrace;
-		}
-
-=======
->>>>>>> 3d0ae94b
 		$data = [
 			'id' => WebRequest::getRequestId(),
 			'type' => get_class( $e ),
@@ -636,11 +627,7 @@
 			$data['suppressed'] = true;
 		}
 
-<<<<<<< HEAD
-		if ( $includeBacktrace ) {
-=======
 		if ( self::$logExceptionBacktrace ) {
->>>>>>> 3d0ae94b
 			$data['backtrace'] = self::getRedactedTrace( $e );
 		}
 
