--- conflicted
+++ resolved
@@ -38,18 +38,12 @@
 	 */
 	public static function handle( $s, $phase ) {
 		global $wgDisableOutputCompression, $wgMangleFlashPolicy;
-<<<<<<< HEAD
-=======
-
->>>>>>> ea72c9b6
+
 		if ( $phase | PHP_OUTPUT_HANDLER_CLEAN ) {
 			// Don't send headers if output is being discarded (T278579)
 			return $s;
 		}
-<<<<<<< HEAD
-=======
-
->>>>>>> ea72c9b6
+
 		if ( $wgMangleFlashPolicy ) {
 			$s = self::mangleFlashPolicy( $s );
 		}
