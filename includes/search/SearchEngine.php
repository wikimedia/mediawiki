--- conflicted
+++ resolved
@@ -35,796 +35,6 @@
  * @ingroup Search
  */
 abstract class SearchEngine {
-<<<<<<< HEAD
-    const DEFAULT_SORT = 'relevance';
-
-    /** @var string */
-    public $prefix = '';
-
-    /** @var int[]|null */
-    public $namespaces = [ NS_MAIN ];
-
-    /** @var int */
-    protected $limit = 10;
-
-    /** @var int */
-    protected $offset = 0;
-
-    /**
-     * @var string[]
-     * @deprecated since 1.34
-     */
-    protected $searchTerms = [];
-
-    /** @var bool */
-    protected $showSuggestion = true;
-    private $sort = self::DEFAULT_SORT;
-
-    /** @var array Feature values */
-    protected $features = [];
-
-    /** Profile type for completionSearch */
-    const COMPLETION_PROFILE_TYPE = 'completionSearchProfile';
-
-    /** Profile type for query independent ranking features */
-    const FT_QUERY_INDEP_PROFILE_TYPE = 'fulltextQueryIndepProfile';
-
-    /** Integer flag for legalSearchChars: includes all chars allowed in a search query */
-    const CHARS_ALL = 1;
-
-    /** Integer flag for legalSearchChars: includes all chars allowed in a search term */
-    const CHARS_NO_SYNTAX = 2;
-
-    /**
-     * Perform a full text search query and return a result set.
-     * If full text searches are not supported or disabled, return null.
-     *
-     * As of 1.32 overriding this function is deprecated. It will
-     * be converted to final in 1.34. Override self::doSearchText().
-     *
-     * @param string $term Raw search term
-     * @return ISearchResultSet|Status|null
-     */
-    public function searchText( $term ) {
-        return $this->maybePaginate( function () use ( $term ) {
-            return $this->doSearchText( $term );
-        } );
-    }
-
-    /**
-     * Perform a full text search query and return a result set.
-     *
-     * @param string $term Raw search term
-     * @return ISearchResultSet|Status|null
-     * @since 1.32
-     */
-    protected function doSearchText( $term ) {
-        return null;
-    }
-
-    /**
-     * Perform a title search in the article archive.
-     * NOTE: these results still should be filtered by
-     * matching against PageArchive, permissions checks etc
-     * The results returned by this methods are only sugegstions and
-     * may not end up being shown to the user.
-     *
-     * As of 1.32 overriding this function is deprecated. It will
-     * be converted to final in 1.34. Override self::doSearchArchiveTitle().
-     *
-     * @param string $term Raw search term
-     * @return Status
-     * @since 1.29
-     */
-    public function searchArchiveTitle( $term ) {
-        return $this->doSearchArchiveTitle( $term );
-    }
-
-    /**
-     * Perform a title search in the article archive.
-     *
-     * @param string $term Raw search term
-     * @return Status
-     * @since 1.32
-     */
-    protected function doSearchArchiveTitle( $term ) {
-        return Status::newGood( [] );
-    }
-
-    /**
-     * Perform a title-only search query and return a result set.
-     * If title searches are not supported or disabled, return null.
-     * STUB
-     *
-     * As of 1.32 overriding this function is deprecated. It will
-     * be converted to final in 1.34. Override self::doSearchTitle().
-     *
-     * @param string $term Raw search term
-     * @return ISearchResultSet|null
-     */
-    public function searchTitle( $term ) {
-        return $this->maybePaginate( function () use ( $term ) {
-            return $this->doSearchTitle( $term );
-        } );
-    }
-
-    /**
-     * Perform a title-only search query and return a result set.
-     *
-     * @param string $term Raw search term
-     * @return ISearchResultSet|null
-     * @since 1.32
-     */
-    protected function doSearchTitle( $term ) {
-        return null;
-    }
-
-    /**
-     * Performs an overfetch and shrink operation to determine if
-     * the next page is available for search engines that do not
-     * explicitly implement their own pagination.
-     *
-     * @param Closure $fn Takes no arguments
-     * @return ISearchResultSet|Status<ISearchResultSet>|null Result of calling $fn
-     */
-    private function maybePaginate( Closure $fn ) {
-        if ( $this instanceof PaginatingSearchEngine ) {
-            return $fn();
-        }
-        $this->limit++;
-        try {
-            $resultSetOrStatus = $fn();
-        } finally {
-            $this->limit--;
-        }
-
-        $resultSet = null;
-        if ( $resultSetOrStatus instanceof ISearchResultSet ) {
-            $resultSet = $resultSetOrStatus;
-        } elseif ( $resultSetOrStatus instanceof Status &&
-            $resultSetOrStatus->getValue() instanceof ISearchResultSet
-        ) {
-            $resultSet = $resultSetOrStatus->getValue();
-        }
-        if ( $resultSet ) {
-            $resultSet->shrink( $this->limit );
-        }
-
-        return $resultSetOrStatus;
-    }
-
-    /**
-     * @since 1.18
-     * @param string $feature
-     * @return bool
-     */
-    public function supports( $feature ) {
-        switch ( $feature ) {
-            case 'search-update':
-                return true;
-            case 'title-suffix-filter':
-            default:
-                return false;
-        }
-    }
-
-    /**
-     * Way to pass custom data for engines
-     * @since 1.18
-     * @param string $feature
-     * @param mixed $data
-     */
-    public function setFeatureData( $feature, $data ) {
-        $this->features[$feature] = $data;
-    }
-
-    /**
-     * Way to retrieve custom data set by setFeatureData
-     * or by the engine itself.
-     * @since 1.29
-     * @param string $feature feature name
-     * @return mixed the feature value or null if unset
-     */
-    public function getFeatureData( $feature ) {
-        return $this->features[$feature] ?? null;
-    }
-
-    /**
-     * When overridden in derived class, performs database-specific conversions
-     * on text to be used for searching or updating search index.
-     * Default implementation does nothing (simply returns $string).
-     *
-     * @param string $string String to process
-     * @return string
-     */
-    public function normalizeText( $string ) {
-        // Some languages such as Chinese require word segmentation
-        return MediaWikiServices::getInstance()->getContentLanguage()->segmentByWord( $string );
-    }
-
-    /**
-     * Get service class to finding near matches.
-     * @param Config $config Configuration to use for the matcher.
-     * @return SearchNearMatcher
-     */
-    public function getNearMatcher( Config $config ) {
-        return new SearchNearMatcher( $config,
-            MediaWikiServices::getInstance()->getContentLanguage() );
-    }
-
-    /**
-     * Get near matcher for default SearchEngine.
-     * @return SearchNearMatcher
-     */
-    protected static function defaultNearMatcher() {
-        $services = MediaWikiServices::getInstance();
-        $config = $services->getMainConfig();
-        return $services->newSearchEngine()->getNearMatcher( $config );
-    }
-
-    /**
-     * Get chars legal for search
-     * @param int $type type of search chars (see self::CHARS_ALL
-     * and self::CHARS_NO_SYNTAX). Defaults to CHARS_ALL
-     * @return string
-     */
-    public function legalSearchChars( $type = self::CHARS_ALL ) {
-        return "A-Za-z_'.0-9\\x80-\\xFF\\-";
-    }
-
-    /**
-     * Set the maximum number of results to return
-     * and how many to skip before returning the first.
-     *
-     * @param int $limit
-     * @param int $offset
-     */
-    function setLimitOffset( $limit, $offset = 0 ) {
-        $this->limit = intval( $limit );
-        $this->offset = intval( $offset );
-    }
-
-    /**
-     * Set which namespaces the search should include.
-     * Give an array of namespace index numbers.
-     *
-     * @param int[]|null $namespaces
-     */
-    function setNamespaces( $namespaces ) {
-        if ( $namespaces ) {
-            // Filter namespaces to only keep valid ones
-            $validNs = MediaWikiServices::getInstance()->getSearchEngineConfig()->searchableNamespaces();
-            $namespaces = array_filter( $namespaces, function ( $ns ) use( $validNs ) {
-                return $ns < 0 || isset( $validNs[$ns] );
-            } );
-        } else {
-            $namespaces = [];
-        }
-        $this->namespaces = $namespaces;
-    }
-
-    /**
-     * Set whether the searcher should try to build a suggestion.  Note: some searchers
-     * don't support building a suggestion in the first place and others don't respect
-     * this flag.
-     *
-     * @param bool $showSuggestion Should the searcher try to build suggestions
-     */
-    function setShowSuggestion( $showSuggestion ) {
-        $this->showSuggestion = $showSuggestion;
-    }
-
-    /**
-     * Get the valid sort directions.  All search engines support 'relevance' but others
-     * might support more. The default in all implementations must be 'relevance.'
-     *
-     * @since 1.25
-     * @return string[] the valid sort directions for setSort
-     */
-    public function getValidSorts() {
-        return [ self::DEFAULT_SORT ];
-    }
-
-    /**
-     * Set the sort direction of the search results. Must be one returned by
-     * SearchEngine::getValidSorts()
-     *
-     * @since 1.25
-     * @throws InvalidArgumentException
-     * @param string $sort sort direction for query result
-     */
-    public function setSort( $sort ) {
-        if ( !in_array( $sort, $this->getValidSorts() ) ) {
-            throw new InvalidArgumentException( "Invalid sort: $sort. " .
-                "Must be one of: " . implode( ', ', $this->getValidSorts() ) );
-        }
-        $this->sort = $sort;
-    }
-
-    /**
-     * Get the sort direction of the search results
-     *
-     * @since 1.25
-     * @return string
-     */
-    public function getSort() {
-        return $this->sort;
-    }
-
-    /**
-     * Parse some common prefixes: all (search everything)
-     * or namespace names and set the list of namespaces
-     * of this class accordingly.
-     *
-     * @deprecated since 1.32; should be handled internally by the search engine
-     * @param string $query
-     * @return string
-     */
-    function replacePrefixes( $query ) {
-        return $query;
-    }
-
-    /**
-     * Parse some common prefixes: all (search everything)
-     * or namespace names
-     *
-     * @param string $query
-     * @param bool $withAllKeyword activate support of the "all:" keyword and its
-     * translations to activate searching on all namespaces.
-     * @param bool $withPrefixSearchExtractNamespaceHook call the PrefixSearchExtractNamespace hook
-     *  if classic namespace identification did not match.
-     * @return false|array false if no namespace was extracted, an array
-     * with the parsed query at index 0 and an array of namespaces at index
-     * 1 (or null for all namespaces).
-     * @throws FatalError
-     * @throws MWException
-     */
-    public static function parseNamespacePrefixes(
-        $query,
-        $withAllKeyword = true,
-        $withPrefixSearchExtractNamespaceHook = false
-    ) {
-        $parsed = $query;
-        if ( strpos( $query, ':' ) === false ) { // nothing to do
-            return false;
-        }
-        $extractedNamespace = null;
-
-        $allQuery = false;
-        if ( $withAllKeyword ) {
-            $allkeywords = [];
-
-            $allkeywords[] = wfMessage( 'searchall' )->inContentLanguage()->text() . ":";
-            // force all: so that we have a common syntax for all the wikis
-            if ( !in_array( 'all:', $allkeywords ) ) {
-                $allkeywords[] = 'all:';
-            }
-
-            foreach ( $allkeywords as $kw ) {
-                if ( strncmp( $query, $kw, strlen( $kw ) ) == 0 ) {
-                    $extractedNamespace = null;
-                    $parsed = substr( $query, strlen( $kw ) );
-                    $allQuery = true;
-                    break;
-                }
-            }
-        }
-
-        if ( !$allQuery && strpos( $query, ':' ) !== false ) {
-            $prefix = str_replace( ' ', '_', substr( $query, 0, strpos( $query, ':' ) ) );
-            $index = MediaWikiServices::getInstance()->getContentLanguage()->getNsIndex( $prefix );
-            if ( $index !== false ) {
-                $extractedNamespace = [ $index ];
-                $parsed = substr( $query, strlen( $prefix ) + 1 );
-            } elseif ( $withPrefixSearchExtractNamespaceHook ) {
-                $hookNamespaces = [ NS_MAIN ];
-                $hookQuery = $query;
-                Hooks::run( 'PrefixSearchExtractNamespace', [ &$hookNamespaces, &$hookQuery ] );
-                if ( $hookQuery !== $query ) {
-                    $parsed = $hookQuery;
-                    $extractedNamespace = $hookNamespaces;
-                } else {
-                    return false;
-                }
-            } else {
-                return false;
-            }
-        }
-
-        return [ $parsed, $extractedNamespace ];
-    }
-
-    /**
-     * Find snippet highlight settings for all users
-     * @return array Contextlines, contextchars
-     * @deprecated in 1.34 use the SearchHighlighter constants directly
-     * @see SearchHighlighter::DEFAULT_CONTEXT_CHARS
-     * @see SearchHighlighter::DEFAULT_CONTEXT_LINES
-     */
-    public static function userHighlightPrefs() {
-        $contextlines = SearchHighlighter::DEFAULT_CONTEXT_LINES;
-        $contextchars = SearchHighlighter::DEFAULT_CONTEXT_CHARS;
-        return [ $contextlines, $contextchars ];
-    }
-
-    /**
-     * Create or update the search index record for the given page.
-     * Title and text should be pre-processed.
-     * STUB
-     *
-     * @param int $id
-     * @param string $title
-     * @param string $text
-     */
-    function update( $id, $title, $text ) {
-        // no-op
-    }
-
-    /**
-     * Update a search index record's title only.
-     * Title should be pre-processed.
-     * STUB
-     *
-     * @param int $id
-     * @param string $title
-     */
-    function updateTitle( $id, $title ) {
-        // no-op
-    }
-
-    /**
-     * Delete an indexed page
-     * Title should be pre-processed.
-     * STUB
-     *
-     * @param int $id Page id that was deleted
-     * @param string $title Title of page that was deleted
-     */
-    function delete( $id, $title ) {
-        // no-op
-    }
-
-    /**
-     * Get the raw text for updating the index from a content object
-     * Nicer search backends could possibly do something cooler than
-     * just returning raw text
-     *
-     * @todo This isn't ideal, we'd really like to have content-specific handling here
-     * @param Title $t Title we're indexing
-     * @param Content|null $c Content of the page to index
-     * @return string
-     * @deprecated since 1.34 use Content::getTextForSearchIndex directly
-     */
-    public function getTextFromContent( Title $t, Content $c = null ) {
-        return $c ? $c->getTextForSearchIndex() : '';
-    }
-
-    /**
-     * If an implementation of SearchEngine handles all of its own text processing
-     * in getTextFromContent() and doesn't require SearchUpdate::updateText()'s
-     * rather silly handling, it should return true here instead.
-     *
-     * @return bool
-     * @deprecated since 1.34 no longer needed since getTextFromContent is being deprecated
-     */
-    public function textAlreadyUpdatedForIndex() {
-        return false;
-    }
-
-    /**
-     * Makes search simple string if it was namespaced.
-     * Sets namespaces of the search to namespaces extracted from string.
-     * @param string $search
-     * @return string Simplified search string
-     */
-    protected function normalizeNamespaces( $search ) {
-        $queryAndNs = self::parseNamespacePrefixes( $search, false, true );
-        if ( $queryAndNs !== false ) {
-            $this->setNamespaces( $queryAndNs[1] );
-            return $queryAndNs[0];
-        }
-        return $search;
-    }
-
-    /**
-     * Perform an overfetch of completion search results. This allows
-     * determining if another page of results is available.
-     *
-     * @param string $search
-     * @return SearchSuggestionSet
-     */
-    protected function completionSearchBackendOverfetch( $search ) {
-        $this->limit++;
-        try {
-            return $this->completionSearchBackend( $search );
-        } finally {
-            $this->limit--;
-        }
-    }
-
-    /**
-     * Perform a completion search.
-     * Does not resolve namespaces and does not check variants.
-     * Search engine implementations may want to override this function.
-     * @param string $search
-     * @return SearchSuggestionSet
-     */
-    protected function completionSearchBackend( $search ) {
-        $results = [];
-
-        $search = trim( $search );
-
-        if ( !in_array( NS_SPECIAL, $this->namespaces ) && // We do not run hook on Special: search
-             !Hooks::run( 'PrefixSearchBackend',
-                [ $this->namespaces, $search, $this->limit, &$results, $this->offset ]
-        ) ) {
-            // False means hook worked.
-            // FIXME: Yes, the API is weird. That's why it is going to be deprecated.
-
-            return SearchSuggestionSet::fromStrings( $results );
-        } else {
-            // Hook did not do the job, use default simple search
-            $results = $this->simplePrefixSearch( $search );
-            return SearchSuggestionSet::fromTitles( $results );
-        }
-    }
-
-    /**
-     * Perform a completion search.
-     * @param string $search
-     * @return SearchSuggestionSet
-     */
-    public function completionSearch( $search ) {
-        if ( trim( $search ) === '' ) {
-            return SearchSuggestionSet::emptySuggestionSet(); // Return empty result
-        }
-        $search = $this->normalizeNamespaces( $search );
-        $suggestions = $this->completionSearchBackendOverfetch( $search );
-        return $this->processCompletionResults( $search, $suggestions );
-    }
-
-    /**
-     * Perform a completion search with variants.
-     * @param string $search
-     * @return SearchSuggestionSet
-     */
-    public function completionSearchWithVariants( $search ) {
-        if ( trim( $search ) === '' ) {
-            return SearchSuggestionSet::emptySuggestionSet(); // Return empty result
-        }
-        $search = $this->normalizeNamespaces( $search );
-
-        $results = $this->completionSearchBackendOverfetch( $search );
-        $fallbackLimit = 1 + $this->limit - $results->getSize();
-        if ( $fallbackLimit > 0 ) {
-            $fallbackSearches = MediaWikiServices::getInstance()->getContentLanguage()->
-                autoConvertToAllVariants( $search );
-            $fallbackSearches = array_diff( array_unique( $fallbackSearches ), [ $search ] );
-
-            foreach ( $fallbackSearches as $fbs ) {
-                $this->setLimitOffset( $fallbackLimit );
-                $fallbackSearchResult = $this->completionSearch( $fbs );
-                $results->appendAll( $fallbackSearchResult );
-                $fallbackLimit -= $fallbackSearchResult->getSize();
-                if ( $fallbackLimit <= 0 ) {
-                    break;
-                }
-            }
-        }
-        return $this->processCompletionResults( $search, $results );
-    }
-
-    /**
-     * Extract titles from completion results
-     * @param SearchSuggestionSet $completionResults
-     * @return Title[]
-     */
-    public function extractTitles( SearchSuggestionSet $completionResults ) {
-        return $completionResults->map( function ( SearchSuggestion $sugg ) {
-            return $sugg->getSuggestedTitle();
-        } );
-    }
-
-    /**
-     * Process completion search results.
-     * Resolves the titles and rescores.
-     * @param string $search
-     * @param SearchSuggestionSet $suggestions
-     * @return SearchSuggestionSet
-     */
-    protected function processCompletionResults( $search, SearchSuggestionSet $suggestions ) {
-        // We over-fetched to determine pagination. Shrink back down if we have extra results
-        // and mark if pagination is possible
-        $suggestions->shrink( $this->limit );
-
-        $search = trim( $search );
-        // preload the titles with LinkBatch
-        $lb = new LinkBatch( $suggestions->map( function ( SearchSuggestion $sugg ) {
-            return $sugg->getSuggestedTitle();
-        } ) );
-        $lb->setCaller( __METHOD__ );
-        $lb->execute();
-
-        $diff = $suggestions->filter( function ( SearchSuggestion $sugg ) {
-            return $sugg->getSuggestedTitle()->isKnown();
-        } );
-        if ( $diff > 0 ) {
-            MediaWikiServices::getInstance()->getStatsdDataFactory()
-                ->updateCount( 'search.completion.missing', $diff );
-        }
-
-        $results = $suggestions->map( function ( SearchSuggestion $sugg ) {
-            return $sugg->getSuggestedTitle()->getPrefixedText();
-        } );
-
-        if ( $this->offset === 0 ) {
-            // Rescore results with an exact title match
-            // NOTE: in some cases like cross-namespace redirects
-            // (frequently used as shortcuts e.g. WP:WP on huwiki) some
-            // backends like Cirrus will return no results. We should still
-            // try an exact title match to workaround this limitation
-            $rescorer = new SearchExactMatchRescorer();
-            $rescoredResults = $rescorer->rescore( $search, $this->namespaces, $results, $this->limit );
-        } else {
-            // No need to rescore if offset is not 0
-            // The exact match must have been returned at position 0
-            // if it existed.
-            $rescoredResults = $results;
-        }
-
-        if ( count( $rescoredResults ) > 0 ) {
-            $found = array_search( $rescoredResults[0], $results );
-            if ( $found === false ) {
-                // If the first result is not in the previous array it
-                // means that we found a new exact match
-                $exactMatch = SearchSuggestion::fromTitle( 0, Title::newFromText( $rescoredResults[0] ) );
-                $suggestions->prepend( $exactMatch );
-                $suggestions->shrink( $this->limit );
-            } else {
-                // if the first result is not the same we need to rescore
-                if ( $found > 0 ) {
-                    $suggestions->rescore( $found );
-                }
-            }
-        }
-
-        return $suggestions;
-    }
-
-    /**
-     * Simple prefix search for subpages.
-     * @param string $search
-     * @return Title[]
-     */
-    public function defaultPrefixSearch( $search ) {
-        if ( trim( $search ) === '' ) {
-            return [];
-        }
-
-        $search = $this->normalizeNamespaces( $search );
-        return $this->simplePrefixSearch( $search );
-    }
-
-    /**
-     * Call out to simple search backend.
-     * Defaults to TitlePrefixSearch.
-     * @param string $search
-     * @return Title[]
-     */
-    protected function simplePrefixSearch( $search ) {
-        // Use default database prefix search
-        $backend = new TitlePrefixSearch;
-        return $backend->defaultSearchBackend( $this->namespaces, $search, $this->limit, $this->offset );
-    }
-
-    /**
-     * Get a list of supported profiles.
-     * Some search engine implementations may expose specific profiles to fine-tune
-     * its behaviors.
-     * The profile can be passed as a feature data with setFeatureData( $profileType, $profileName )
-     * The array returned by this function contains the following keys:
-     * - name: the profile name to use with setFeatureData
-     * - desc-message: the i18n description
-     * - default: set to true if this profile is the default
-     *
-     * @since 1.28
-     * @param string $profileType the type of profiles
-     * @param User|null $user the user requesting the list of profiles
-     * @return array|null the list of profiles or null if none available
-     * @phan-return null|array{name:string,desc-message:string,default?:bool}
-     */
-    public function getProfiles( $profileType, User $user = null ) {
-        return null;
-    }
-
-    /**
-     * Create a search field definition.
-     * Specific search engines should override this method to create search fields.
-     * @param string $name
-     * @param string $type One of the types in SearchIndexField::INDEX_TYPE_*
-     * @return SearchIndexField
-     * @since 1.28
-     */
-    public function makeSearchFieldMapping( $name, $type ) {
-        return new NullIndexField();
-    }
-
-    /**
-     * Get fields for search index
-     * @since 1.28
-     * @return SearchIndexField[] Index field definitions for all content handlers
-     */
-    public function getSearchIndexFields() {
-        $models = ContentHandler::getContentModels();
-        $fields = [];
-        $seenHandlers = new SplObjectStorage();
-        foreach ( $models as $model ) {
-            try {
-                $handler = ContentHandler::getForModelID( $model );
-            }
-            catch ( MWUnknownContentModelException $e ) {
-                // If we can find no handler, ignore it
-                continue;
-            }
-            // Several models can have the same handler, so avoid processing it repeatedly
-            if ( $seenHandlers->contains( $handler ) ) {
-                // We already did this one
-                continue;
-            }
-            $seenHandlers->attach( $handler );
-            $handlerFields = $handler->getFieldsForSearchIndex( $this );
-            foreach ( $handlerFields as $fieldName => $fieldData ) {
-                if ( empty( $fields[$fieldName] ) ) {
-                    $fields[$fieldName] = $fieldData;
-                } else {
-                    // TODO: do we allow some clashes with the same type or reject all of them?
-                    $mergeDef = $fields[$fieldName]->merge( $fieldData );
-                    if ( !$mergeDef ) {
-                        throw new InvalidArgumentException( "Duplicate field $fieldName for model $model" );
-                    }
-                    $fields[$fieldName] = $mergeDef;
-                }
-            }
-        }
-        // Hook to allow extensions to produce search mapping fields
-        Hooks::run( 'SearchIndexFields', [ &$fields, $this ] );
-        return $fields;
-    }
-
-    /**
-     * Augment search results with extra data.
-     *
-     * @param ISearchResultSet $resultSet
-     */
-    public function augmentSearchResults( ISearchResultSet $resultSet ) {
-        $setAugmentors = [];
-        $rowAugmentors = [];
-        Hooks::run( "SearchResultsAugment", [ &$setAugmentors, &$rowAugmentors ] );
-        if ( !$setAugmentors && !$rowAugmentors ) {
-            // We're done here
-            return;
-        }
-
-        // Convert row augmentors to set augmentor
-        foreach ( $rowAugmentors as $name => $row ) {
-            if ( isset( $setAugmentors[$name] ) ) {
-                throw new InvalidArgumentException( "Both row and set augmentors are defined for $name" );
-            }
-            $setAugmentors[$name] = new PerRowAugmentor( $row );
-        }
-
-        /**
-         * @var string $name
-         * @var ResultSetAugmentor $augmentor
-         */
-        foreach ( $setAugmentors as $name => $augmentor ) {
-            $data = $augmentor->augmentAll( $resultSet );
-            if ( $data ) {
-                $resultSet->setAugmentedData( $name, $data );
-            }
-        }
-    }
-=======
 	public const DEFAULT_SORT = 'relevance';
 
 	/** @var string */
@@ -1681,5 +891,4 @@
 		return $this->hookRunner;
 	}
 
->>>>>>> 9b8a1684
 }