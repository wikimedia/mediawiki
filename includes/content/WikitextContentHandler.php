<?php
/**
 * Content handler for wiki text pages.
 *
 * This program is free software; you can redistribute it and/or modify
 * it under the terms of the GNU General Public License as published by
 * the Free Software Foundation; either version 2 of the License, or
 * (at your option) any later version.
 *
 * This program is distributed in the hope that it will be useful,
 * but WITHOUT ANY WARRANTY; without even the implied warranty of
 * MERCHANTABILITY or FITNESS FOR A PARTICULAR PURPOSE. See the
 * GNU General Public License for more details.
 *
 * You should have received a copy of the GNU General Public License along
 * with this program; if not, write to the Free Software Foundation, Inc.,
 * 51 Franklin Street, Fifth Floor, Boston, MA 02110-1301, USA.
 * http://www.gnu.org/copyleft/gpl.html
 *
 * @since 1.21
 *
 * @file
 * @ingroup Content
 */

use MediaWiki\Languages\LanguageNameUtils;
use MediaWiki\MediaWikiServices;

/**
 * Content handler for wiki text pages.
 *
 * @ingroup Content
 */
class WikitextContentHandler extends TextContentHandler {

	public function __construct( $modelId = CONTENT_MODEL_WIKITEXT ) {
		parent::__construct( $modelId, [ CONTENT_FORMAT_WIKITEXT ] );
	}

	protected function getContentClass() {
		return WikitextContent::class;
	}

	/**
	 * Returns a WikitextContent object representing a redirect to the given destination page.
	 *
	 * @param Title $destination The page to redirect to.
	 * @param string $text Text to include in the redirect, if possible.
	 *
	 * @return Content
	 *
	 * @see ContentHandler::makeRedirectContent
	 */
	public function makeRedirectContent( Title $destination, $text = '' ) {
		$optionalColon = '';

		$services = MediaWikiServices::getInstance();
		if ( $destination->getNamespace() === NS_CATEGORY ) {
			$optionalColon = ':';
		} else {
			$iw = $destination->getInterwiki();
			if ( $iw && $services
					->getLanguageNameUtils()
					->getLanguageName( $iw,
						LanguageNameUtils::AUTONYMS,
						LanguageNameUtils::DEFINED )
			) {
				$optionalColon = ':';
			}
		}

		$mwRedir = $services->getMagicWordFactory()->get( 'redirect' );
		$redirectText = $mwRedir->getSynonym( 0 ) .
			' [[' . $optionalColon . $destination->getFullText() . ']]';

		if ( $text != '' ) {
			$redirectText .= "\n" . $text;
		}

		$class = $this->getContentClass();
		return new $class( $redirectText );
	}

	/**
	 * Returns true because wikitext supports redirects.
	 *
	 * @return bool Always true.
	 *
	 * @see ContentHandler::supportsRedirects
	 */
	public function supportsRedirects() {
		return true;
	}

	/**
	 * Returns true because wikitext supports sections.
	 *
	 * @return bool Always true.
	 *
	 * @see ContentHandler::supportsSections
	 */
	public function supportsSections() {
		return true;
	}

	/**
	 * Returns true, because wikitext supports caching using the
	 * ParserCache mechanism.
	 *
	 * @since 1.21
	 *
	 * @return bool Always true.
	 *
	 * @see ContentHandler::isParserCacheSupported
	 */
	public function isParserCacheSupported() {
		return true;
	}

	/**
	 * @return FileContentHandler
	 */
	protected function getFileHandler() {
		return new FileContentHandler();
	}

	public function getFieldsForSearchIndex( SearchEngine $engine ) {
		$fields = parent::getFieldsForSearchIndex( $engine );

		$fields['heading'] =
			$engine->makeSearchFieldMapping( 'heading', SearchIndexField::INDEX_TYPE_TEXT );
		$fields['heading']->setFlag( SearchIndexField::FLAG_SCORING );

		$fields['auxiliary_text'] =
			$engine->makeSearchFieldMapping( 'auxiliary_text', SearchIndexField::INDEX_TYPE_TEXT );

		$fields['opening_text'] =
			$engine->makeSearchFieldMapping( 'opening_text', SearchIndexField::INDEX_TYPE_TEXT );
		$fields['opening_text']->setFlag(
			SearchIndexField::FLAG_SCORING | SearchIndexField::FLAG_NO_HIGHLIGHT
		);
		// Until we have full first-class content handler for files, we invoke it explicitly here
		$fields = array_merge( $fields, $this->getFileHandler()->getFieldsForSearchIndex( $engine ) );

		return $fields;
	}

	public function getDataForSearchIndex(
		WikiPage $page,
		ParserOutput $parserOutput,
		SearchEngine $engine
	) {
		$fields = parent::getDataForSearchIndex( $page, $parserOutput, $engine );

		$structure = new WikiTextStructure( $parserOutput );
		$fields['heading'] = $structure->headings();
		// text fields
		$fields['opening_text'] = $structure->getOpeningText();
		$fields['text'] = $structure->getMainText(); // overwrites one from ContentHandler
		$fields['auxiliary_text'] = $structure->getAuxiliaryText();
		$fields['defaultsort'] = $structure->getDefaultSort();

		// Until we have full first-class content handler for files, we invoke it explicitly here
<<<<<<< HEAD
		if ( $page->getTitle()->getNamespace() == NS_FILE ) {
=======
		if ( $page->getTitle()->getNamespace() === NS_FILE ) {
>>>>>>> 30164539
			$fields = array_merge( $fields,
					$this->getFileHandler()->getDataForSearchIndex( $page, $parserOutput, $engine ) );
		}
		return $fields;
	}

	/**
	 * Returns the content's text as-is.
	 *
	 * @param Content $content
	 * @param string|null $format The serialization format to check
	 *
	 * @return mixed
	 */
	public function serializeContent( Content $content, $format = null ) {
		$this->checkFormat( $format );

		// NOTE: MessageContent also uses CONTENT_MODEL_WIKITEXT, but it's not a TextContent!
		// Perhaps MessageContent should use a separate ContentHandler instead.
		if ( $content instanceof MessageContent ) {
			return $content->getMessage()->plain();
		}

		return parent::serializeContent( $content, $format );
	}

}<|MERGE_RESOLUTION|>--- conflicted
+++ resolved
@@ -161,11 +161,7 @@
 		$fields['defaultsort'] = $structure->getDefaultSort();
 
 		// Until we have full first-class content handler for files, we invoke it explicitly here
-<<<<<<< HEAD
-		if ( $page->getTitle()->getNamespace() == NS_FILE ) {
-=======
 		if ( $page->getTitle()->getNamespace() === NS_FILE ) {
->>>>>>> 30164539
 			$fields = array_merge( $fields,
 					$this->getFileHandler()->getDataForSearchIndex( $page, $parserOutput, $engine ) );
 		}
