<?php
/**
 * This program is free software; you can redistribute it and/or modify
 * it under the terms of the GNU General Public License as published by
 * the Free Software Foundation; either version 2 of the License, or
 * (at your option) any later version.
 *
 * This program is distributed in the hope that it will be useful,
 * but WITHOUT ANY WARRANTY; without even the implied warranty of
 * MERCHANTABILITY or FITNESS FOR A PARTICULAR PURPOSE. See the
 * GNU General Public License for more details.
 *
 * You should have received a copy of the GNU General Public License along
 * with this program; if not, write to the Free Software Foundation, Inc.,
 * 51 Franklin Street, Fifth Floor, Boston, MA 02110-1301, USA.
 * http://www.gnu.org/copyleft/gpl.html
 *
 * @file
 */
namespace Wikimedia\Rdbms;

use Exception;
use stdClass;
use Wikimedia\Rdbms\Database\DbQuoter;
use Wikimedia\Rdbms\Platform\ISQLPlatform;
use Wikimedia\ScopedCallback;

/**
 * @defgroup Database Database
 * This group deals with database interface functions
 * and query specifics/optimisations.
 */

/**
 * Basic database interface for live and lazy-loaded relation database handles
 *
 * @ingroup Database
 */
interface IDatabase extends ISQLPlatform, DbQuoter {
	/** @var int Callback triggered immediately due to no active transaction */
	public const TRIGGER_IDLE = 1;
	/** @var int Callback triggered by COMMIT */
	public const TRIGGER_COMMIT = 2;
	/** @var int Callback triggered by ROLLBACK */
	public const TRIGGER_ROLLBACK = 3;
	/** @var int Callback triggered by atomic section cancel (ROLLBACK TO SAVEPOINT) */
	public const TRIGGER_CANCEL = 4;

	/** @var string Transaction is requested by regular caller outside of the DB layer */
	public const TRANSACTION_EXPLICIT = '';
	/** @var string Transaction is requested internally via DBO_TRX/startAtomic() */
	public const TRANSACTION_INTERNAL = 'implicit';

	/** @var string Atomic section is not cancelable */
	public const ATOMIC_NOT_CANCELABLE = '';
	/** @var string Atomic section is cancelable */
	public const ATOMIC_CANCELABLE = 'cancelable';

	/** @var string Commit/rollback is from outside the IDatabase handle and connection manager */
	public const FLUSHING_ONE = '';
	/** @var string Commit/rollback is from the connection manager for the IDatabase handle */
	public const FLUSHING_ALL_PEERS = 'flush';
	/** @var string Commit/rollback is from the IDatabase handle internally */
	public const FLUSHING_INTERNAL = 'flush-internal';

	/** @var string Do not remember the prior flags */
	public const REMEMBER_NOTHING = '';
	/** @var string Remember the prior flags */
	public const REMEMBER_PRIOR = 'remember';
	/** @var string Restore to the prior flag state */
	public const RESTORE_PRIOR = 'prior';
	/** @var string Restore to the initial flag state */
	public const RESTORE_INITIAL = 'initial';

	/** @var string Estimate total time (RTT, scanning, waiting on locks, applying) */
	public const ESTIMATE_TOTAL = 'total';
	/** @var string Estimate time to apply (scanning, applying) */
	public const ESTIMATE_DB_APPLY = 'apply';

	/** @var int Enable debug logging of all SQL queries */
	public const DBO_DEBUG = 1;
	/** @var int Unused since 1.34 */
	public const DBO_NOBUFFER = 2;
	/** @var int Unused since 1.31 */
	public const DBO_IGNORE = 4;
	/** @var int Automatically start a transaction before running a query if none is active */
	public const DBO_TRX = 8;
	/** @var int Join load balancer transaction rounds (which control DBO_TRX) in non-CLI mode */
	public const DBO_DEFAULT = 16;
	/** @var int Use DB persistent connections if possible */
	public const DBO_PERSISTENT = 32;
	/** @var int DBA session mode; was used by Oracle */
	public const DBO_SYSDBA = 64;
	/** @var int Schema file mode; was used by Oracle */
	public const DBO_DDLMODE = 128;
	/**
	 * @var int Enable SSL/TLS in connection protocol
	 * @deprecated since 1.39 use 'ssl' parameter
	 */
	public const DBO_SSL = 256;
	/** @var int Enable compression in connection protocol */
	public const DBO_COMPRESS = 512;

	/** Flag to return the lock acquisition timestamp (null if not acquired) */
	public const LOCK_TIMESTAMP = 1;

	/** @var bool Parameter to unionQueries() for UNION ALL */
	public const UNION_ALL = true;
	/** @var bool Parameter to unionQueries() for UNION DISTINCT */
	public const UNION_DISTINCT = false;

	/** @var string Field for getLBInfo()/setLBInfo() */
	public const LB_TRX_ROUND_ID = 'trxRoundId';
	/** @var string Field for getLBInfo()/setLBInfo() */
	public const LB_READ_ONLY_REASON = 'readOnlyReason';

	/** @var string Primary server than can stream writes to replica servers */
	public const ROLE_STREAMING_MASTER = 'streaming-master';
	/** @var string Replica server that receives writes from a primary server */
	public const ROLE_STREAMING_REPLICA = 'streaming-replica';
	/** @var string Replica server within a static dataset */
	public const ROLE_STATIC_CLONE = 'static-clone';
	/** @var string Server with unknown topology role */
	public const ROLE_UNKNOWN = 'unknown';

	/**
	 * Get a human-readable string describing the current software version
	 *
	 * Use getServerVersion() to get machine-friendly information.
	 *
	 * @return string Version information from the database server
	 */
	public function getServerInfo();

	/**
	 * Get a non-recycled ID that uniquely identifies this server within the replication topology
	 *
	 * A replication topology defines which servers can originate changes to a given dataset
	 * and how those changes propagate among database servers. It is assumed that the server
	 * only participates in the replication of a single relevant dataset.
	 *
	 * @return string|null 32, 64, or 128 bit integer ID; null if not applicable or unknown
	 * @throws DBQueryError
	 * @since 1.37
	 */
	public function getTopologyBasedServerId();

	/**
	 * Get the replication topology role of this server
	 *
	 * A replication topology defines which servers can originate changes to a given dataset
	 * and how those changes propagate among database servers. It is assumed that the server
	 * only participates in the replication of a single relevant dataset.
	 *
	 * @return string One of the class ROLE_* constants
	 * @throws DBQueryError
	 * @since 1.34
	 */
	public function getTopologyRole();

	/**
	 * Gets the current transaction level.
	 *
	 * Historically, transactions were allowed to be "nested". This is no
	 * longer supported, so this function really only returns a boolean.
	 *
	 * @return int The previous value
	 */
	public function trxLevel();

	/**
	 * Get the UNIX timestamp of the time that the transaction was established
	 *
	 * This can be used to reason about the staleness of SELECT data in REPEATABLE-READ
	 * transaction isolation level. Callers can assume that if a view-snapshot isolation
	 * is used, then the data read by SQL queries is *at least* up to date to that point
	 * (possibly more up-to-date since the first SELECT defines the snapshot).
	 *
	 * @return float|null Returns null if there is not active transaction
	 * @since 1.25
	 */
	public function trxTimestamp();

	/**
	 * Check whether there is a transaction open at the specific request of a caller
	 *
	 * Explicit transactions are spawned by begin(), startAtomic(), and doAtomicSection().
	 * Note that explicit transactions should not be confused with explicit transaction rounds.
	 *
	 * @return bool
	 * @since 1.28
	 */
	public function explicitTrxActive();

	/**
	 * Get/set the table prefix
	 *
	 * @param string|null $prefix The table prefix to set, or omitted to leave it unchanged
	 * @return string The previous table prefix
	 */
	public function tablePrefix( $prefix = null );

	/**
	 * Get/set the db schema
	 *
	 * @param string|null $schema The database schema to set, or omitted to leave it unchanged
	 * @return string The previous db schema
	 */
	public function dbSchema( $schema = null );

	/**
	 * Get properties passed down from the server info array of the load balancer
	 *
	 * @param string|null $name The entry of the info array to get, or null to get the whole array
	 * @return array|mixed|null
	 */
	public function getLBInfo( $name = null );

	/**
	 * Set the entire array or a particular key of the managing load balancer info array
	 *
	 * Keys matching the IDatabase::LB_* constants are also used internally by subclasses
	 *
	 * @param array|string $nameOrArray The new array or the name of a key to set
	 * @param array|mixed|null $value If $nameOrArray is a string, the new key value (null to unset)
	 */
	public function setLBInfo( $nameOrArray, $value = null );

	/**
	 * Get the last query that sent on account of IDatabase::query()
	 *
	 * @return string SQL text or empty string if there was no such query
	 */
	public function lastQuery();

	/**
	 * Get the last time the connection may have been used for a write query
	 *
	 * @return int|float|false UNIX timestamp or false
	 * @since 1.24
	 */
	public function lastDoneWrites();

	/**
	 * @return bool Whether there is a transaction open with possible write queries
	 * @since 1.27
	 */
	public function writesPending();

	/**
	 * Whether there is a transaction open with either possible write queries
	 * or unresolved pre-commit/commit/resolution callbacks pending
	 *
	 * This does *not* count recurring callbacks, e.g. from setTransactionListener().
	 *
	 * @return bool
	 */
	public function writesOrCallbacksPending();

	/**
	 * Get the time spend running write queries for this transaction
	 *
	 * High values could be due to scanning, updates, locking, and such.
	 *
	 * @param string $type IDatabase::ESTIMATE_* constant [default: ESTIMATE_ALL]
	 * @return float|false Returns false if not transaction is active
	 * @since 1.26
	 */
	public function pendingWriteQueryDuration( $type = self::ESTIMATE_TOTAL );

	/**
	 * Get the list of method names that did write queries for this transaction
	 *
	 * @return array
	 * @since 1.27
	 */
	public function pendingWriteCallers();

	/**
	 * @return bool Whether a connection to the database open
	 */
	public function isOpen();

	/**
	 * Set a flag for this connection
	 *
	 * @param int $flag One of (IDatabase::DBO_DEBUG, IDatabase::DBO_TRX)
	 * @param string $remember IDatabase::REMEMBER_* constant [default: REMEMBER_NOTHING]
	 */
	public function setFlag( $flag, $remember = self::REMEMBER_NOTHING );

	/**
	 * Clear a flag for this connection
	 *
	 * @param int $flag One of (IDatabase::DBO_DEBUG, IDatabase::DBO_TRX)
	 * @param string $remember IDatabase::REMEMBER_* constant [default: REMEMBER_NOTHING]
	 */
	public function clearFlag( $flag, $remember = self::REMEMBER_NOTHING );

	/**
	 * Restore the flags to their prior state before the last setFlag/clearFlag call
	 *
	 * @param string $state IDatabase::RESTORE_* constant. [default: RESTORE_PRIOR]
	 * @since 1.28
	 */
	public function restoreFlags( $state = self::RESTORE_PRIOR );

	/**
	 * Returns a boolean whether the flag $flag is set for this connection
	 *
	 * @param int $flag One of the class IDatabase::DBO_* constants
	 * @return bool
	 */
	public function getFlag( $flag );

	/**
	 * Return the currently selected domain ID
	 *
	 * Null components (database/schema) might change once a connection is established
	 *
	 * @return string
	 */
	public function getDomainID();

	/**
	 * Get the RDBMS type of the server (e.g. "mysql", "sqlite")
	 *
	 * @return string
	 */
	public function getType();

	/**
	 * Get the inserted value of an auto-increment row
	 *
	 * This should only be called after an insert that used an auto-incremented
	 * value. If no such insert was previously done in the current database
	 * session, the return value is undefined.
	 *
	 * @return int
	 */
	public function insertId();

	/**
	 * Get the RDBMS-specific error code from the last query statement
	 *
	 * @return int|string Error code (integer or hexadecimal depending on RDBMS type)
	 */
	public function lastErrno();

	/**
	 * Get the RDBMS-specific error description from the last query statement
	 *
	 * @return string
	 */
	public function lastError();

	/**
	 * Get the number of rows affected by the last write query.
	 * Similar to https://www.php.net/mysql_affected_rows but includes rows matched
	 * but not changed (ie. an UPDATE which sets all fields to the same value they already have).
	 * To get the old mysql_affected_rows behavior, include non-equality of the fields in WHERE.
	 *
	 * @return int
	 */
	public function affectedRows();

	/**
	 * Returns a wikitext style link to the DB's website (e.g. "[https://www.mysql.com/ MySQL]")
	 *
	 * Should at least contain plain text, if for some reason your database has no website.
	 *
	 * @return string Wikitext of a link to the server software's web site
	 */
	public function getSoftwareLink();

	/**
	 * A string describing the current software version, like from mysql_get_server_info()
	 *
	 * @return string Version information from the database server.
	 */
	public function getServerVersion();

	/**
	 * Close the database connection
	 *
	 * This should only be called after any transactions have been resolved,
	 * aside from read-only automatic transactions (assuming no callbacks are registered).
	 * If a transaction is still open anyway, it will be rolled back.
	 *
	 * @internal Only for use by LoadBalancer
	 *
	 * @param string $fname Caller name
	 * @return bool Success
	 * @throws DBError
	 */
	public function close( $fname = __METHOD__ );

	/**
	 * Run an SQL query statement and return the result
	 *
	 * If a connection loss is detected, then an attempt to reconnect will be made.
	 * For queries that involve no larger transactions or locks, they will be re-issued
	 * for convenience, provided the connection was re-established.
	 *
	 * In new code, the query wrappers select(), insert(), update(), delete(),
	 * etc. should be used where possible, since they give much better DBMS
	 * independence and automatically quote or validate user input in a variety
	 * of contexts. This function is generally only useful for queries which are
	 * explicitly DBMS-dependent and are unsupported by the query wrappers, such
	 * as CREATE TABLE.
	 *
	 * However, the query wrappers themselves should call this function.
	 *
	 * @param string $sql Single-statement SQL query
	 * @param string $fname Caller name; used for profiling/SHOW PROCESSLIST comments
	 * @param int $flags Bit field of IDatabase::QUERY_* constants.
	 * @return bool|IResultWrapper True for a successful write query, IResultWrapper object
	 *     for a successful read query, or false on failure if QUERY_SILENCE_ERRORS is set.
	 * @throws DBQueryError If the query is issued, fails, and QUERY_SILENCE_ERRORS is not set.
	 * @throws DBExpectedError If the query is not, and cannot, be issued yet (non-DBQueryError)
	 * @throws DBError If the query is inherently not allowed (non-DBExpectedError)
	 */
	public function query( $sql, $fname = __METHOD__, $flags = 0 );

	/**
	 * Run a batch of SQL query statements and return the results.
	 *
	 * @see IDatabase::query()
	 *
	 * @param string[] $sqls Map of (statement ID => SQL statement)
	 * @param string $fname Name of the calling function
	 * @param int $flags Bit field of IDatabase::QUERY_* constants
	 * @param string|null $summarySql Virtual SQL for profiling (e.g. "UPSERT INTO TABLE 'x'")
	 * @return array<string,QueryStatus> Ordered map of (statement ID => QueryStatus)
	 * @since 1.39
	 */
	public function queryMulti(
		array $sqls, string $fname = __METHOD__, int $flags = 0, ?string $summarySql = null
	);

	/**
	 * Create an empty SelectQueryBuilder which can be used to run queries
	 * against this connection.
	 *
	 * @note A new query builder must be created per query. Query builders
	 *   should not be reused since this uses a fluent interface and the state of
	 *   the builder changes during the query which may cause unexpected results.
	 *
	 * @return SelectQueryBuilder
	 */
	public function newSelectQueryBuilder(): SelectQueryBuilder;

	/**
	 * A SELECT wrapper which returns a single field from a single result row
	 *
	 * If no result rows are returned from the query, false is returned.
	 *
	 * New callers should use {@link newSelectQueryBuilder} with {@link SelectQueryBuilder::fetchField}
	 * instead, which is more readable and less error-prone.
	 *
	 * @param string|array $table Table name. {@see select} for details.
	 * @param string|array $var The field name to select. This must be a valid SQL fragment: do not
	 *  use unvalidated user input. Can be an array, but must contain exactly 1 element then.
	 *  {@see select} for details.
	 * @param string|array $cond The condition array. {@see select} for details.
	 * @param string $fname The function name of the caller.
	 * @param string|array $options The query options. {@see select} for details.
	 * @param string|array $join_conds The query join conditions. {@see select} for details.
	 * @return mixed|false The value from the field, or false if nothing was found
	 * @throws DBError If an error occurs, {@see query}
	 */
	public function selectField(
		$table, $var, $cond = '', $fname = __METHOD__, $options = [], $join_conds = []
	);

	/**
	 * A SELECT wrapper which returns a list of single field values from result rows
	 *
	 * If no result rows are returned from the query, an empty array is returned.
	 *
	 * New callers should use {@link newSelectQueryBuilder} with {@link SelectQueryBuilder::fetchFieldValues}
	 * instead, which is more readable and less error-prone.
	 *
	 * @param string|array $table Table name. {@see select} for details.
	 * @param string $var The field name to select. This must be a valid SQL
	 *   fragment: do not use unvalidated user input.
	 * @param string|array $cond The condition array. {@see select} for details.
	 * @param string $fname The function name of the caller.
	 * @param string|array $options The query options. {@see select} for details.
	 * @param string|array $join_conds The query join conditions. {@see select} for details.
	 *
	 * @return array The values from the field in the order they were returned from the DB
	 * @throws DBError If an error occurs, {@see query}
	 * @since 1.25
	 */
	public function selectFieldValues(
		$table, $var, $cond = '', $fname = __METHOD__, $options = [], $join_conds = []
	): array;

	/**
	 * Execute a SELECT query constructed using the various parameters provided
	 *
	 * New callers should use {@link newSelectQueryBuilder} with {@link SelectQueryBuilder::fetchResultSet}
	 * instead, which is more readable and less error-prone.
	 *
	 * @param string|array $table Table name(s)
	 *
	 * May be either an array of table names, or a single string holding a table
	 * name. If an array is given, table aliases can be specified, for example:
	 *
	 *    [ 'a' => 'user' ]
	 *
	 * This includes the user table in the query, with the alias "a" available
	 * for use in field names (e.g. a.user_name).
	 *
	 * A derived table, defined by the result of selectSQLText(), requires an alias
	 * key and a Subquery instance value which wraps the SQL query, for example:
	 *
	 *    [ 'c' => new Subquery( 'SELECT ...' ) ]
	 *
	 * Joins using parentheses for grouping (since MediaWiki 1.31) may be
	 * constructed using nested arrays. For example,
	 *
	 *    [ 'tableA', 'nestedB' => [ 'tableB', 'b2' => 'tableB2' ] ]
	 *
	 * along with `$join_conds` like
	 *
	 *    [ 'b2' => [ 'JOIN', 'b_id = b2_id' ], 'nestedB' => [ 'LEFT JOIN', 'b_a = a_id' ] ]
	 *
	 * will produce SQL something like
	 *
	 *    FROM tableA LEFT JOIN (tableB JOIN tableB2 AS b2 ON (b_id = b2_id)) ON (b_a = a_id)
	 *
	 * All of the table names given here are automatically run through
	 * Database::tableName(), which causes the table prefix (if any) to be
	 * added, and various other table name mappings to be performed.
	 *
	 * Do not use untrusted user input as a table name. Alias names should
	 * not have characters outside of the Basic multilingual plane.
	 *
	 * @param string|array $vars Field name(s)
	 *
	 * May be either a field name or an array of field names. The field names
	 * can be complete fragments of SQL, for direct inclusion into the SELECT
	 * query. If an array is given, field aliases can be specified, for example:
	 *
	 *   [ 'maxrev' => 'MAX(rev_id)' ]
	 *
	 * This includes an expression with the alias "maxrev" in the query.
	 *
	 * If an expression is given, care must be taken to ensure that it is
	 * DBMS-independent.
	 *
	 * Untrusted user input must not be passed to this parameter.
	 *
	 * @param string|array $conds
	 *
	 * May be either a string containing a single condition, or an array of
	 * conditions. If an array is given, the conditions constructed from each
	 * element are combined with AND.
	 *
	 * Array elements may take one of two forms:
	 *
	 *   - Elements with a numeric key are interpreted as raw SQL fragments.
	 *   - Elements with a string key are interpreted as equality conditions,
	 *     where the key is the field name.
	 *     - If the value of such an array element is a scalar (such as a
	 *       string), it will be treated as data and thus quoted appropriately.
	 *       If it is null, an IS NULL clause will be added.
	 *     - If the value is an array, an IN (...) clause will be constructed
	 *       from its non-null elements, and an IS NULL clause will be added
	 *       if null is present, such that the field may match any of the
	 *       elements in the array. The non-null elements will be quoted.
	 *
	 * Note that expressions are often DBMS-dependent in their syntax.
	 * DBMS-independent wrappers are provided for constructing several types of
	 * expression commonly used in condition queries. See:
	 *    - IDatabase::buildLike()
	 *    - IDatabase::conditional()
	 *
	 * Untrusted user input is safe in the values of string keys, however untrusted
	 * input must not be used in the array key names or in the values of numeric keys.
	 * Escaping of untrusted input used in values of numeric keys should be done via
	 * IDatabase::addQuotes()
	 *
	 * Use an empty array, string, or IDatabase::ALL_ROWS to select all rows.
	 *
	 * You *can* put simple join conditions here, but this is strongly discouraged.
	 * Instead of
	 *
	 *     // $conds...
	 *     'rev_actor = actor_id',
	 *
	 * use (see below for $join_conds):
	 *
	 *     // $join_conds...
	 *     'actor' => [ 'JOIN', 'rev_actor = actor_id' ],
	 *
	 * @param string $fname Caller function name
	 *
	 * @param string|array $options Query options
	 *
	 * Optional: Array of query options. Boolean options are specified by
	 * including them in the array as a string value with a numeric key, for
	 * example:
	 *
	 *    [ 'FOR UPDATE' ]
	 *
	 * The supported options are:
	 *
	 *   - OFFSET: Skip this many rows at the start of the result set. OFFSET
	 *     with LIMIT can theoretically be used for paging through a result set,
	 *     but this is discouraged for performance reasons.
	 *
	 *   - LIMIT: Integer: return at most this many rows. The rows are sorted
	 *     and then the first rows are taken until the limit is reached. LIMIT
	 *     is applied to a result set after OFFSET.
	 *
	 *   - LOCK IN SHARE MODE: Boolean: lock the returned rows so that they can't be
	 *     changed until the next COMMIT. Cannot be used with aggregate functions
	 *     (COUNT, MAX, etc., but also DISTINCT).
	 *
	 *   - FOR UPDATE: Boolean: lock the returned rows so that they can't be
	 *     changed nor read with LOCK IN SHARE MODE until the next COMMIT.
	 *     Cannot be used with aggregate functions (COUNT, MAX, etc., but also DISTINCT).
	 *
	 *   - DISTINCT: Boolean: return only unique result rows.
	 *
	 *   - GROUP BY: May be either an SQL fragment string naming a field or
	 *     expression to group by, or an array of such SQL fragments.
	 *
	 *   - HAVING: May be either an string containing a HAVING clause or an array of
	 *     conditions building the HAVING clause. If an array is given, the conditions
	 *     constructed from each element are combined with AND.
	 *
	 *   - ORDER BY: May be either an SQL fragment giving a field name or
	 *     expression to order by, or an array of such SQL fragments.
	 *
	 *   - USE INDEX: This may be either a string giving the index name to use
	 *     for the query, or an array. If it is an associative array, each key
	 *     gives the table name (or alias), each value gives the index name to
	 *     use for that table. All strings are SQL fragments and so should be
	 *     validated by the caller.
	 *
	 *   - IGNORE INDEX: This may be either be a string giving an index name to
	 *     ignore for the query, or an array. If it is an associative array,
	 *     each key gives the table name (or alias), each value gives the index
	 *     name to ignore for that table. All strings are SQL fragments and so
	 *     should be validated by the caller.
	 *
	 *   - EXPLAIN: In MySQL, this causes an EXPLAIN SELECT query to be run,
	 *     instead of SELECT.
	 *
	 *   - MAX_EXECUTION_TIME: (only in MySQL/MariaDB) maximum allowed time to
	 *     run the query in milliseconds (if database supports it).
	 *
	 * And also the following boolean MySQL extensions, see the MySQL manual
	 * for documentation:
	 *
	 *    - STRAIGHT_JOIN
	 *    - SQL_BIG_RESULT
	 *    - SQL_BUFFER_RESULT
	 *    - SQL_SMALL_RESULT
	 *    - SQL_CALC_FOUND_ROWS
	 *
	 * @param string|array $join_conds Join conditions
	 *
	 * Optional associative array of table-specific join conditions.
	 * Simple conditions can also be specified in the regular $conds,
	 * but this is strongly discouraged in favor of the more explicit syntax here.
	 *
	 * The key of the array contains the table name or alias. The value is an
	 * array with two elements, numbered 0 and 1. The first gives the type of
	 * join, the second is the same as the $conds parameter. Thus it can be
	 * an SQL fragment, or an array where the string keys are equality and the
	 * numeric keys are SQL fragments all AND'd together. For example:
	 *
	 *    [ 'page' => [ 'LEFT JOIN', 'page_latest=rev_id' ] ]
	 *
	 * @return IResultWrapper Resulting rows
	 * @throws DBError If an error occurs, {@see query}
	 */
	public function select(
		$table,
		$vars,
		$conds = '',
		$fname = __METHOD__,
		$options = [],
		$join_conds = []
	);

	/**
	 * Wrapper to IDatabase::select() that only fetches one row (via LIMIT)
	 *
	 * If the query returns no rows, false is returned.
	 *
	 * This method is convenient for fetching a row based on a unique key condition.
	 *
	 * New callers should use {@link newSelectQueryBuilder} with {@link SelectQueryBuilder::fetchRow}
	 * instead, which is more readable and less error-prone.
	 *
	 * @param string|array $table Table name
	 * @param string|array $vars Field names
	 * @param string|array $conds Conditions
	 * @param string $fname Caller function name
	 * @param string|array $options Query options
	 * @param array|string $join_conds Join conditions
	 * @return stdClass|bool
	 * @throws DBError If an error occurs, {@see query}
	 */
	public function selectRow(
		$table,
		$vars,
		$conds,
		$fname = __METHOD__,
		$options = [],
		$join_conds = []
	);

	/**
	 * Estimate the number of rows in dataset
	 *
	 * MySQL allows you to estimate the number of rows that would be returned
	 * by a SELECT query, using EXPLAIN SELECT. The estimate is provided using
	 * index cardinality statistics, and is notoriously inaccurate, especially
	 * when large numbers of rows have recently been added or deleted.
	 *
	 * For DBMSs that don't support fast result size estimation, this function
	 * will actually perform the SELECT COUNT(*).
	 *
	 * Takes the same arguments as IDatabase::select().
	 *
	 * New callers should use {@link newSelectQueryBuilder} with {@link SelectQueryBuilder::estimateRowCount}
	 * instead, which is more readable and less error-prone.
	 *
	 * @param string|string[] $tables Table name(s)
	 * @param string $var Column for which NULL values are not counted [default "*"]
	 * @param array|string $conds Filters on the table
	 * @param string $fname Function name for profiling
	 * @param array $options Options for select
	 * @param array|string $join_conds Join conditions
	 * @return int Row count
	 * @throws DBError If an error occurs, {@see query}
	 */
	public function estimateRowCount(
		$tables, $var = '*', $conds = '', $fname = __METHOD__, $options = [], $join_conds = []
	);

	/**
	 * Get the number of rows in dataset
	 *
	 * This is useful when trying to do COUNT(*) but with a LIMIT for performance.
	 *
	 * Takes the same arguments as IDatabase::select().
	 *
	 * New callers should use {@link newSelectQueryBuilder} with {@link SelectQueryBuilder::fetchRowCount}
	 * instead, which is more readable and less error-prone.
	 *
	 * @since 1.27 Added $join_conds parameter
	 *
	 * @param string|string[] $tables Table name(s)
	 * @param string $var Column for which NULL values are not counted [default "*"]
	 * @param array|string $conds Filters on the table
	 * @param string $fname Function name for profiling
	 * @param array $options Options for select
	 * @param array $join_conds Join conditions (since 1.27)
	 * @return int Row count
	 * @throws DBError If an error occurs, {@see query}
	 */
	public function selectRowCount(
		$tables, $var = '*', $conds = '', $fname = __METHOD__, $options = [], $join_conds = []
	);

	/**
	 * Lock all rows meeting the given conditions/options FOR UPDATE
	 *
	 * @param string|string[] $table Table name(s)
	 * @param array|string $conds Filters on the table
	 * @param string $fname Function name for profiling
	 * @param array $options Options for select ("FOR UPDATE" is added automatically)
	 * @param array $join_conds Join conditions
	 * @return int Number of matching rows found (and locked)
	 * @throws DBError If an error occurs, {@see query}
	 * @since 1.32
	 */
	public function lockForUpdate(
		$table, $conds = '', $fname = __METHOD__, $options = [], $join_conds = []
	);

	/**
	 * Insert row(s) into a table, in the provided order
	 *
	 * @param string $table Table name
	 * @param array|array[] $rows Row(s) to insert, as either:
	 *   - A string-keyed map of (column name => value) defining a new row. Values are
	 *     treated as literals and quoted appropriately; null is interpreted as NULL.
	 *   - An integer-keyed list of such string-keyed maps, defining a list of new rows.
	 *     The keys in each map must be identical to each other and in the same order.
	 *     The rows must not collide with each other.
	 * @param string $fname Calling function name (use __METHOD__) for logs/profiling
	 * @param string|array $options Combination map/list where each string-keyed entry maps
	 *   a non-boolean option to the option parameters and each integer-keyed value is the
	 *   name of a boolean option. Supported options are:
	 *     - IGNORE: Boolean: skip insertion of rows that would cause unique key conflicts.
	 *       IDatabase::affectedRows() can be used to determine how many rows were inserted.
	 * @return bool Return true if no exception was thrown (deprecated since 1.33)
	 * @throws DBError If an error occurs, {@see query}
	 */
	public function insert( $table, $rows, $fname = __METHOD__, $options = [] );

	/**
	 * Update all rows in a table that match a given condition
	 *
	 * @param string $table Table name
	 * @param array $set Combination map/list where each string-keyed entry maps a column
	 *   to a literal assigned value and each integer-keyed value is a SQL expression in the
	 *   format of a column assignment within UPDATE...SET. The (column => value) entries are
	 *   convenient due to automatic value quoting and conversion of null to NULL. The SQL
	 *   assignment format is useful for updates like "column = column + X". All assignments
	 *   have no defined execution order, so they should not depend on each other. Do not
	 *   modify AUTOINCREMENT or UUID columns in assignments.
	 * @param array|string $conds Condition in the format of IDatabase::select() conditions.
	 *   In order to prevent possible performance or replication issues or damaging a data
	 *   accidentally, an empty condition for 'update' queries isn't allowed.
	 *   IDatabase::ALL_ROWS should be passed explicitly in order to update all rows.
	 * @param string $fname Calling function name (use __METHOD__) for logs/profiling
	 * @param string|array $options Combination map/list where each string-keyed entry maps
	 *   a non-boolean option to the option parameters and each integer-keyed value is the
	 *   name of a boolean option. Supported options are:
	 *     - IGNORE: Boolean: skip update of rows that would cause unique key conflicts.
	 *       IDatabase::affectedRows() can be used to determine how many rows were updated.
	 * @return bool Return true if no exception was thrown (deprecated since 1.33)
	 * @throws DBError If an error occurs, {@see query}
	 */
	public function update( $table, $set, $conds, $fname = __METHOD__, $options = [] );

	/**
	 * Returns true if DBs are assumed to be on potentially different servers
	 *
	 * In systems like mysql/mariadb, different databases can easily be referenced on a single
	 * connection merely by name, even in a single query via JOIN. On the other hand, Postgres
	 * treats databases as logically separate, with different database users, requiring special
	 * mechanisms like postgres_fdw to "mount" foreign DBs. This is true even among DBs on the
	 * same server. Changing the selected database via selectDomain() requires a new connection.
	 *
	 * @return bool
	 * @since 1.29
	 */
	public function databasesAreIndependent();

	/**
	 * Change the current database
	 *
	 * This should only be called by a load balancer or if the handle is not attached to one
	 *
	 * @param string $db
	 * @return bool True unless an exception was thrown
	 * @throws DBConnectionError If databasesAreIndependent() is true and connection change fails
	 * @throws DBError On query error or if database changes are disallowed
	 * @deprecated Since 1.32 Use selectDomain() instead
	 */
	public function selectDB( $db );

	/**
	 * Set the current domain (database, schema, and table prefix)
	 *
	 * This will throw an error for some database types if the database is unspecified
	 *
	 * This should only be called by a load balancer or if the handle is not attached to one
	 *
	 * @param string|DatabaseDomain $domain
	 * @throws DBConnectionError If databasesAreIndependent() is true and connection change fails
	 * @throws DBError On query error, if domain changes are disallowed, or the domain is invalid
	 * @since 1.32
	 */
	public function selectDomain( $domain );

	/**
	 * Get the current database name; null if there isn't one
	 *
	 * @return string|null
	 */
	public function getDBname();

	/**
	 * Get the hostname or IP address of the server
	 *
	 * @return string|null
	 */
	public function getServer();

	/**
	 * Get the readable name for the server
	 *
	 * @return string Readable server name, falling back to the hostname or IP address
	 * @since 1.36
	 */
	public function getServerName();

	/**
	 * Deprecated method, calls should be removed
	 *
	 * This was formerly used for PostgreSQL to handle
	 * self::insertId() auto-incrementing fields. It is no longer necessary
	 * since DatabasePostgres::insertId() has been reimplemented using
	 * `lastval()`
	 *
	 * Implementations should return null if inserting `NULL` into an
	 * auto-incrementing field works, otherwise it should return an instance of
	 * NextSequenceValue and filter it on calls to relevant methods.
	 *
	 * @deprecated since 1.30, no longer needed
	 * @param string $seqName
	 * @return null|NextSequenceValue
	 */
	public function nextSequenceValue( $seqName );

	/**
	 * Insert row(s) into a table, in the provided order, while deleting conflicting rows
	 *
	 * Conflicts are determined by the provided unique indexes. Note that it is possible
	 * for the provided rows to conflict even among themselves; it is preferable for the
	 * caller to de-duplicate such input beforehand.
	 *
	 * Note some important implications of the deletion semantics:
	 *   - If the table has an AUTOINCREMENT column and $rows omit that column, then any
	 *     conflicting existing rows will be replaced with newer having higher values for
	 *     that column, even if nothing else changed.
	 *   - There might be worse contention than upsert() due to the use of gap-locking.
	 *     This does not apply to RDBMS types that use predicate locking nor those that
	 *     just lock the whole table or databases anyway.
	 *
	 * @param string $table The table name
	 * @param string|string[]|string[][] $uniqueKeys Column name or non-empty list of column
	 *   name lists that define all applicable unique keys on the table. There must only be
	 *   one such key. Each unique key on the table is "applicable" unless either:
	 *     - It involves an AUTOINCREMENT column for which no values are assigned in $rows
	 *     - It involves a UUID column for which newly generated UUIDs are assigned in $rows
	 * @param array|array[] $rows Row(s) to insert, in the form of either:
	 *   - A string-keyed map of (column name => value) defining a new row. Values are
	 *     treated as literals and quoted appropriately; null is interpreted as NULL.
	 *     Columns belonging to a key in $uniqueKeys must be defined here and non-null.
	 *   - An integer-keyed list of such string-keyed maps, defining a list of new rows.
	 *     The keys in each map must be identical to each other and in the same order.
	 *     The rows must not collide with each other.
	 * @param string $fname Calling function name (use __METHOD__) for logs/profiling
	 * @throws DBError If an error occurs, {@see query}
	 */
	public function replace( $table, $uniqueKeys, $rows, $fname = __METHOD__ );

	/**
	 * Upsert row(s) into a table, in the provided order, while updating conflicting rows
	 *
	 * Conflicts are determined by the provided unique indexes. Note that it is possible
	 * for the provided rows to conflict even among themselves; it is preferable for the
	 * caller to de-duplicate such input beforehand.
	 *
	 * @see IDatabase::buildExcludedValue()
	 *
	 * @see IDatabase::buildExcludedValue()
	 *
	 * @param string $table Table name
	 * @param array|array[] $rows Row(s) to insert, in the form of either:
	 *   - A string-keyed map of (column name => value) defining a new row. Values are
	 *     treated as literals and quoted appropriately; null is interpreted as NULL.
	 *     Columns belonging to a key in $uniqueKeys must be defined here and non-null.
	 *   - An integer-keyed list of such string-keyed maps, defining a list of new rows.
	 *     The keys in each map must be identical to each other and in the same order.
	 *     The rows must not collide with each other.
	 * @param string|string[]|string[][] $uniqueKeys Column name or non-empty list of column
	 *   name lists that define all applicable unique keys on the table. There must only be
	 *   one such key. Each unique key on the table is "applicable" unless either:
	 *     - It involves an AUTOINCREMENT column for which no values are assigned in $rows
	 *     - It involves a UUID column for which newly generated UUIDs are assigned in $rows
	 * @param array $set Combination map/list where each string-keyed entry maps a column
	 *   to a literal assigned value and each integer-keyed value is a SQL assignment expression
	 *   of the form "<unquoted alphanumeric column> = <SQL expression>". The (column => value)
	 *   entries are convenient due to automatic value quoting and conversion of null to NULL.
	 *   The SQL assignment entries are useful for updates like "column = column + X". All of
	 *   the assignments have no defined execution order, so callers should make sure that they
	 *   not depend on each other. Do not modify AUTOINCREMENT or UUID columns in assignments,
	 *   even if they are just "secondary" unique keys. For multi-row upserts, use
	 *   buildExcludedValue() to reference the value of a column from the corresponding row
	 *   in $rows that conflicts with the current row.
	 * @param string $fname Calling function name (use __METHOD__) for logs/profiling
	 * @return bool Return true if no exception was thrown (deprecated since 1.33)
	 * @throws DBError If an error occurs, {@see query}
	 * @since 1.22
	 */
	public function upsert(
		$table, array $rows, $uniqueKeys, array $set, $fname = __METHOD__
	);

	/**
	 * Delete all rows in a table that match a condition which includes a join.
	 *
	 * For safety, an empty $conds will not delete everything. If you want to
	 * delete all rows where the join condition matches, set $conds=IDatabase::ALL_ROWS.
	 *
	 * DO NOT put the join condition in $conds.
	 *
	 * @param string $delTable The table to delete from.
	 * @param string $joinTable The other table.
	 * @param string $delVar The variable to join on, in the first table.
	 * @param string $joinVar The variable to join on, in the second table.
	 * @param array|string $conds Condition array of field names mapped to variables,
	 *   ANDed together in the WHERE clause
	 * @param string $fname Calling function name (use __METHOD__) for logs/profiling
	 * @throws DBError If an error occurs, {@see query}
	 */
	public function deleteJoin(
		$delTable,
		$joinTable,
		$delVar,
		$joinVar,
		$conds,
		$fname = __METHOD__
	);

	/**
	 * Delete all rows in a table that match a condition
	 *
	 * @param string $table Table name
	 * @param string|array $conds Array of conditions. See $conds in IDatabase::select()
	 *   In order to prevent possible performance or replication issues or damaging a data
	 *   accidentally, an empty condition for 'delete' queries isn't allowed.
	 *   IDatabase::ALL_ROWS should be passed explicitly in order to delete all rows.
	 * @param string $fname Name of the calling function
	 * @return bool Return true if no exception was thrown (deprecated since 1.33)
	 * @throws DBError If an error occurs, {@see query}
	 */
	public function delete( $table, $conds, $fname = __METHOD__ );

	/**
	 * INSERT SELECT wrapper
	 *
	 * @warning If the insert will use an auto-increment or sequence to
	 *  determine the value of a column, this may break replication on
	 *  databases using statement-based replication if the SELECT is not
	 *  deterministically ordered.
	 *
	 * @param string $destTable The table name to insert into
	 * @param string|array $srcTable May be either a table name, or an array of table names
	 *    to include in a join.
	 * @param array $varMap Must be an associative array of the form
	 *    [ 'dest1' => 'source1', ... ]. Source items may be literals
	 *    rather than field names, but strings should be quoted with
	 *    IDatabase::addQuotes()
	 * @param array $conds Condition array. See $conds in IDatabase::select() for
	 *    the details of the format of condition arrays. May be "*" to copy the
	 *    whole table.
	 * @param string $fname The function name of the caller, from __METHOD__
	 * @param array $insertOptions Options for the INSERT part of the query, see
	 *    IDatabase::insert() for details. Also, one additional option is
	 *    available: pass 'NO_AUTO_COLUMNS' to hint that the query does not use
	 *    an auto-increment or sequence to determine any column values.
	 * @param array $selectOptions Options for the SELECT part of the query, see
	 *    IDatabase::select() for details.
	 * @param array $selectJoinConds Join conditions for the SELECT part of the query, see
	 *    IDatabase::select() for details.
	 * @return bool Return true if no exception was thrown (deprecated since 1.33)
	 * @throws DBError If an error occurs, {@see query}
	 */
	public function insertSelect(
		$destTable,
		$srcTable,
		$varMap,
		$conds,
		$fname = __METHOD__,
		$insertOptions = [],
		$selectOptions = [],
		$selectJoinConds = []
	);

	/**
	 * Determines if the last failure was due to a deadlock
	 *
	 * Note that during a deadlock, the prior transaction will have been lost
	 *
	 * @return bool
	 */
	public function wasDeadlock();

	/**
	 * Determines if the last failure was due to a lock timeout
	 *
	 * Note that during a lock wait timeout, the prior transaction will have been lost
	 *
	 * @return bool
	 */
	public function wasLockTimeout();

	/**
	 * Determines if the last query error was due to a dropped connection
	 *
	 * Note that during a connection loss, the prior transaction will have been lost
	 *
	 * @return bool
	 * @since 1.31
	 */
	public function wasConnectionLoss();

	/**
	 * Determines if the last failure was due to the database being read-only
	 *
	 * @return bool
	 */
	public function wasReadOnlyError();

	/**
	 * Determines if the last query error was due to something outside of the query itself
	 *
	 * Note that the transaction may have been lost, discarding prior writes and results
	 *
	 * @return bool
	 */
	public function wasErrorReissuable();

	/**
	 * Wait for the replica DB to catch up to a given primary DB position
	 *
	 * Note that this does not start any new transactions. If any existing transaction
	 * is flushed, and this is called, then queries will reflect the point the DB was synced
	 * up to (on success) without interference from REPEATABLE-READ snapshots.
	 *
	 * @param DBPrimaryPos $pos
	 * @param int $timeout The maximum number of seconds to wait for synchronisation
	 * @return int|null Zero if the replica DB was past that position already,
	 *   greater than zero if we waited for some period of time, less than
	 *   zero if it timed out, and null on error
	 * @throws DBError If an error occurs, {@see query}
	 * @since 1.37
	 */
	public function primaryPosWait( DBPrimaryPos $pos, $timeout );

	/**
	 * Get the replication position of this replica DB
	 *
	 * @return DBPrimaryPos|false False if this is not a replica DB
	 * @throws DBError If an error occurs, {@see query}
	 */
	public function getReplicaPos();

	/**
	 * Get the position of this primary DB
	 *
	 * @return DBPrimaryPos|false False if this is not a primary DB
	 * @throws DBError If an error occurs, {@see query}
	 * @since 1.37
	 */
	public function getPrimaryPos();

	/**
	 * @return bool Whether the DB is marked as read-only server-side
	 * @throws DBError If an error occurs, {@see query}
	 * @since 1.28
	 */
	public function serverIsReadOnly();

	/**
	 * Run a callback when the current transaction commits or rolls back
	 *
	 * An error is thrown if no transaction is pending.
	 *
	 * When transaction round mode (DBO_TRX) is set, the callback will run at the end
	 * of the round, just after all peer transactions COMMIT/ROLLBACK.
	 *
	 * This IDatabase instance will start off in auto-commit mode when the callback starts.
	 * The use of other IDatabase handles from the callback should be avoided unless they are
	 * known to be in auto-commit mode. Callbacks that create transactions via begin() or
	 * startAtomic() must have matching calls to commit()/endAtomic().
	 *
	 * Use this method only for the following purposes:
	 *   - (a) Release of cooperative locks on resources
	 *   - (b) Cancellation of in-process deferred tasks
	 *
	 * The callback takes the following arguments:
	 *   - How the current atomic section (if any) or overall transaction (otherwise) ended
	 *     (IDatabase::TRIGGER_COMMIT or IDatabase::TRIGGER_ROLLBACK)
	 *   - This IDatabase instance (since 1.32)
	 *
	 * Callbacks will execute in the order they were enqueued.
	 *
	 * @note Use onAtomicSectionCancel() to take action as soon as an atomic section is cancelled
	 *
	 * @param callable $callback
	 * @param string $fname Caller name
	 * @throws DBError If an error occurs, {@see query}
	 * @throws Exception If the callback runs immediately and an error occurs in it
	 * @since 1.28
	 */
	public function onTransactionResolution( callable $callback, $fname = __METHOD__ );

	/**
	 * Run a callback when the current transaction commits or now if there is none
	 *
	 * If there is a transaction and it is rolled back, then the callback is cancelled.
	 *
	 * When transaction round mode (DBO_TRX) is set, the callback will run at the end
	 * of the round, just after all peer transactions COMMIT. If the transaction round
	 * is rolled back, then the callback is cancelled.
	 *
	 * This IDatabase instance will start off in auto-commit mode when the callback starts.
	 * The use of other IDatabase handles from the callback should be avoided unless they are
	 * known to be in auto-commit mode. Callbacks that create transactions via begin() or
	 * startAtomic() must have matching calls to commit()/endAtomic().
	 *
	 * Use this method only for the following purposes:
	 *   - (a) RDBMS updates, prone to lock timeouts/deadlocks, that do not require
	 *         atomicity with respect to the updates in the current transaction (if any)
	 *   - (b) Purges to lightweight cache services due to RDBMS updates
	 *   - (c) Updates to secondary DBs/stores that must only commit once the updates in
	 *         the current transaction (if any) are committed (e.g. insert user account row
	 *         to DB1, then, initialize corresponding LDAP account)
	 *
	 * The callback takes the following arguments:
	 *   - How the transaction ended (IDatabase::TRIGGER_COMMIT or IDatabase::TRIGGER_IDLE)
	 *   - This IDatabase instance (since 1.32)
	 *
	 * Callbacks will execute in the order they were enqueued.
	 *
	 * @param callable $callback
	 * @param string $fname Caller name
	 * @throws DBError If an error occurs, {@see query}
	 * @throws Exception If the callback runs immediately and an error occurs in it
	 * @since 1.32
	 */
	public function onTransactionCommitOrIdle( callable $callback, $fname = __METHOD__ );

	/**
	 * Run a callback before the current transaction commits or now if there is none
	 *
	 * If there is a transaction and it is rolled back, then the callback is cancelled.
	 *
	 * When transaction round mode (DBO_TRX) is set, the callback will run at the end
	 * of the round, just after all peer transactions COMMIT. If the transaction round
	 * is rolled back, then the callback is cancelled.
	 *
	 * If there is no current transaction, one will be created to wrap the callback.
	 * Callbacks cannot use begin()/commit() to manage transactions. The use of other
	 * IDatabase handles from the callback should be avoided.
	 *
	 * Use this method only for the following purposes:
	 *   - a) RDBMS updates, prone to lock timeouts/deadlocks, that require atomicity
	 *        with respect to the updates in the current transaction (if any)
	 *   - b) Purges to lightweight cache services due to RDBMS updates
	 *
	 * The callback takes the one argument:
	 *   - This IDatabase instance (since 1.32)
	 *
	 * Callbacks will execute in the order they were enqueued.
	 *
	 * @param callable $callback
	 * @param string $fname Caller name
	 * @throws DBError If an error occurs, {@see query}
	 * @throws Exception If the callback runs immediately and an error occurs in it
	 * @since 1.22
	 */
	public function onTransactionPreCommitOrIdle( callable $callback, $fname = __METHOD__ );

	/**
	 * Run a callback when the atomic section is cancelled
	 *
	 * The callback is run just after the current atomic section, any outer
	 * atomic section, or the whole transaction is rolled back.
	 *
	 * An error is thrown if no atomic section is pending. The atomic section
	 * need not have been created with the ATOMIC_CANCELABLE flag.
	 *
	 * Queries in the function may be running in the context of an outer
	 * transaction or may be running in AUTOCOMMIT mode. The callback should
	 * use atomic sections if necessary.
	 *
	 * @note do not assume that *other* IDatabase instances will be AUTOCOMMIT mode
	 *
	 * The callback takes the following arguments:
	 *   - IDatabase::TRIGGER_CANCEL or IDatabase::TRIGGER_ROLLBACK
	 *   - This IDatabase instance
	 *
	 * @param callable $callback
	 * @param string $fname Caller name
	 * @since 1.34
	 */
	public function onAtomicSectionCancel( callable $callback, $fname = __METHOD__ );

	/**
	 * Run a callback after each time any transaction commits or rolls back
	 *
	 * The callback takes two arguments:
	 *   - IDatabase::TRIGGER_COMMIT or IDatabase::TRIGGER_ROLLBACK
	 *   - This IDatabase object
	 * Callbacks must commit any transactions that they begin.
	 *
	 * Registering a callback here will not affect writesOrCallbacks() pending.
	 *
	 * Since callbacks from this or onTransactionCommitOrIdle() can start and end transactions,
	 * a single call to IDatabase::commit might trigger multiple runs of the listener callbacks.
	 *
	 * @param string $name Callback name
	 * @param callable|null $callback Use null to unset a listener
	 * @since 1.28
	 */
	public function setTransactionListener( $name, callable $callback = null );

	/**
	 * Begin an atomic section of SQL statements
	 *
	 * Start an implicit transaction if no transaction is already active, set a savepoint
	 * (if $cancelable is ATOMIC_CANCELABLE), and track the given section name to enforce
	 * that the transaction is not committed prematurely. The end of the section must be
	 * signified exactly once, either by endAtomic() or cancelAtomic(). Sections can have
	 * have layers of inner sections (sub-sections), but all sections must be ended in order
	 * of innermost to outermost. Transactions cannot be started or committed until all
	 * atomic sections are closed.
	 *
	 * ATOMIC_CANCELABLE is useful when the caller needs to handle specific failure cases
	 * by discarding the section's writes.  This should not be used for failures when:
	 *   - upsert() could easily be used instead
	 *   - insert() with IGNORE could easily be used instead
	 *   - select() with FOR UPDATE could be checked before issuing writes instead
	 *   - The failure is from code that runs after the first write but doesn't need to
	 *   - The failures are from contention solvable via onTransactionPreCommitOrIdle()
	 *   - The failures are deadlocks; the RDBMs usually discard the whole transaction
	 *
	 * @note callers must use additional measures for situations involving two or more
	 *   (peer) transactions (e.g. updating two database servers at once). The transaction
	 *   and savepoint logic of this method only applies to this specific IDatabase instance.
	 *
	 * Example usage:
	 * @code
	 *     // Start a transaction if there isn't one already
	 *     $dbw->startAtomic( __METHOD__ );
	 *     // Serialize these thread table updates
	 *     $dbw->select( 'thread', '1', [ 'td_id' => $tid ], __METHOD__, 'FOR UPDATE' );
	 *     // Add a new comment for the thread
	 *     $dbw->insert( 'comment', $row, __METHOD__ );
	 *     $cid = $db->insertId();
	 *     // Update thread reference to last comment
	 *     $dbw->update( 'thread', [ 'td_latest' => $cid ], [ 'td_id' => $tid ], __METHOD__ );
	 *     // Demark the end of this conceptual unit of updates
	 *     $dbw->endAtomic( __METHOD__ );
	 * @endcode
	 *
	 * Example usage (atomic changes that might have to be discarded):
	 * @code
	 *     // Start a transaction if there isn't one already
	 *     $sectionId = $dbw->startAtomic( __METHOD__, $dbw::ATOMIC_CANCELABLE );
	 *     // Create new record metadata row
	 *     $dbw->insert( 'records', $row, __METHOD__ );
	 *     // Figure out where to store the data based on the new row's ID
	 *     $path = $recordDirectory . '/' . $dbw->insertId();
	 *     // Write the record data to the storage system
	 *     $status = $fileBackend->create( [ 'dst' => $path, 'content' => $data ] );
	 *     if ( $status->isOK() ) {
	 *         // Try to cleanup files orphaned by transaction rollback
	 *         $dbw->onTransactionResolution(
	 *             function ( $type ) use ( $fileBackend, $path ) {
	 *                 if ( $type === IDatabase::TRIGGER_ROLLBACK ) {
	 *                     $fileBackend->delete( [ 'src' => $path ] );
	 *                 }
	 *             },
	 *             __METHOD__
	 *         );
	 *         // Demark the end of this conceptual unit of updates
	 *         $dbw->endAtomic( __METHOD__ );
	 *     } else {
	 *         // Discard these writes from the transaction (preserving prior writes)
	 *         $dbw->cancelAtomic( __METHOD__, $sectionId );
	 *     }
	 * @endcode
	 *
	 * @since 1.23
	 * @param string $fname
	 * @param string $cancelable Pass self::ATOMIC_CANCELABLE to use a
	 *  savepoint and enable self::cancelAtomic() for this section.
	 * @return AtomicSectionIdentifier section ID token
	 * @throws DBError If an error occurs, {@see query}
	 */
	public function startAtomic( $fname = __METHOD__, $cancelable = self::ATOMIC_NOT_CANCELABLE );

	/**
	 * Ends an atomic section of SQL statements
	 *
	 * Ends the next section of atomic SQL statements and commits the transaction
	 * if necessary.
	 *
	 * @since 1.23
	 * @see IDatabase::startAtomic
	 * @param string $fname
	 * @throws DBError If an error occurs, {@see query}
	 */
	public function endAtomic( $fname = __METHOD__ );

	/**
	 * Cancel an atomic section of SQL statements
	 *
	 * This will roll back only the statements executed since the start of the
	 * most recent atomic section, and close that section. If a transaction was
	 * open before the corresponding startAtomic() call, any statements before
	 * that call are *not* rolled back and the transaction remains open. If the
	 * corresponding startAtomic() implicitly started a transaction, that
	 * transaction is rolled back.
	 *
	 * @note callers must use additional measures for situations involving two or more
	 *   (peer) transactions (e.g. updating two database servers at once). The transaction
	 *   and savepoint logic of startAtomic() are bound to specific IDatabase instances.
	 *
	 * Note that a call to IDatabase::rollback() will also roll back any open atomic sections.
	 *
	 * @note As a micro-optimization to save a few DB calls, this method may only
	 *  be called when startAtomic() was called with the ATOMIC_CANCELABLE flag.
	 * @since 1.31
	 * @see IDatabase::startAtomic
	 * @param string $fname
	 * @param AtomicSectionIdentifier|null $sectionId Section ID from startAtomic();
	 *   passing this enables cancellation of unclosed nested sections [optional]
	 * @throws DBError If an error occurs, {@see query}
	 */
	public function cancelAtomic( $fname = __METHOD__, AtomicSectionIdentifier $sectionId = null );

	/**
	 * Perform an atomic section of reversible SQL statements from a callback
	 *
	 * The $callback takes the following arguments:
	 *   - This database object
	 *   - The value of $fname
	 *
	 * This will execute the callback inside a pair of startAtomic()/endAtomic() calls.
	 * If any exception occurs during execution of the callback, it will be handled as follows:
	 *   - If $cancelable is ATOMIC_CANCELABLE, cancelAtomic() will be called to back out any
	 *     (and only) statements executed during the atomic section. If that succeeds, then the
	 *     exception will be re-thrown; if it fails, then a different exception will be thrown
	 *     and any further query attempts will fail until rollback() is called.
	 *   - If $cancelable is ATOMIC_NOT_CANCELABLE, cancelAtomic() will be called to mark the
	 *     end of the section and the error will be re-thrown. Any further query attempts will
	 *     fail until rollback() is called.
	 *
	 * This method is convenient for letting calls to the caller of this method be wrapped
	 * in a try/catch blocks for exception types that imply that the caller failed but was
	 * able to properly discard the changes it made in the transaction. This method can be
	 * an alternative to explicit calls to startAtomic()/endAtomic()/cancelAtomic().
	 *
	 * Example usage, "RecordStore::save" method:
	 * @code
	 *     $dbw->doAtomicSection( __METHOD__, function ( $dbw ) use ( $record ) {
	 *         // Create new record metadata row
	 *         $dbw->insert( 'records', $record->toArray(), __METHOD__ );
	 *         // Figure out where to store the data based on the new row's ID
	 *         $path = $this->recordDirectory . '/' . $dbw->insertId();
	 *         // Write the record data to the storage system;
	 *         // blob store throws StoreFailureException on failure
	 *         $this->blobStore->create( $path, $record->getJSON() );
	 *         // Try to cleanup files orphaned by transaction rollback
	 *         $dbw->onTransactionResolution(
	 *             function ( $type ) use ( $path ) {
	 *                 if ( $type === IDatabase::TRIGGER_ROLLBACK ) {
	 *                     $this->blobStore->delete( $path );
	 *                 }
	 *             },
	 *             __METHOD__
	 *          );
	 *     }, $dbw::ATOMIC_CANCELABLE );
	 * @endcode
	 *
	 * Example usage, caller of the "RecordStore::save" method:
	 * @code
	 *     $dbw->startAtomic( __METHOD__ );
	 *     // ...various SQL writes happen...
	 *     try {
	 *         $recordStore->save( $record );
	 *     } catch ( StoreFailureException $e ) {
	 *         // ...various SQL writes happen...
	 *     }
	 *     // ...various SQL writes happen...
	 *     $dbw->endAtomic( __METHOD__ );
	 * @endcode
	 *
	 * @see Database::startAtomic
	 * @see Database::endAtomic
	 * @see Database::cancelAtomic
	 *
	 * @param string $fname Caller name (usually __METHOD__)
	 * @param callable $callback Callback that issues DB updates
	 * @param string $cancelable Pass self::ATOMIC_CANCELABLE to use a
	 *  savepoint and enable self::cancelAtomic() for this section.
	 * @return mixed Result of the callback (since 1.28)
	 * @throws DBError If an error occurs, {@see query}
	 * @throws Exception If an error occurs in the callback
	 * @since 1.27; prior to 1.31 this did a rollback() instead of
	 *  cancelAtomic(), and assumed no callers up the stack would ever try to
	 *  catch the exception.
	 */
	public function doAtomicSection(
		$fname, callable $callback, $cancelable = self::ATOMIC_NOT_CANCELABLE
	);

	/**
	 * Begin a transaction
	 *
	 * Only call this from code with outer transaction scope.
	 * See https://www.mediawiki.org/wiki/Database_transactions for details.
	 * Nesting of transactions is not supported.
	 *
	 * Note that when the DBO_TRX flag is set (which is usually the case for web
	 * requests, but not for maintenance scripts), any previous database query
	 * will have started a transaction automatically.
	 *
	 * Nesting of transactions is not supported. Attempts to nest transactions
	 * will cause a warning, unless the current transaction was started
	 * automatically because of the DBO_TRX flag.
	 *
	 * @param string $fname Calling function name
	 * @param string $mode A situationally valid IDatabase::TRANSACTION_* constant [optional]
	 * @throws DBError If an error occurs, {@see query}
	 */
	public function begin( $fname = __METHOD__, $mode = self::TRANSACTION_EXPLICIT );

	/**
	 * Commits a transaction previously started using begin()
	 *
	 * If no transaction is in progress, a warning is issued.
	 *
	 * Only call this from code with outer transaction scope.
	 * See https://www.mediawiki.org/wiki/Database_transactions for details.
	 * Nesting of transactions is not supported.
	 *
	 * @param string $fname
	 * @param string $flush Flush flag, set to situationally valid IDatabase::FLUSHING_*
	 *   constant to disable warnings about explicitly committing implicit transactions,
	 *   or calling commit when no transaction is in progress.
	 *   This will trigger an exception if there is an ongoing explicit transaction.
	 *   Only set the flush flag if you are sure that these warnings are not applicable,
	 *   and no explicit transactions are open.
	 * @throws DBError If an error occurs, {@see query}
	 */
	public function commit( $fname = __METHOD__, $flush = self::FLUSHING_ONE );

	/**
	 * Rollback a transaction previously started using begin()
	 *
	 * Only call this from code with outer transaction scope.
	 * See https://www.mediawiki.org/wiki/Database_transactions for details.
	 * Nesting of transactions is not supported. If a serious unexpected error occurs,
	 * throwing an Exception is preferable, using a pre-installed error handler to trigger
	 * rollback (in any case, failure to issue COMMIT will cause rollback server-side).
	 *
	 * Query, connection, and onTransaction* callback errors will be suppressed and logged.
	 *
	 * @param string $fname Calling function name
	 * @param string $flush Flush flag, set to a situationally valid IDatabase::FLUSHING_*
	 *   constant to disable warnings about calling rollback when no transaction is in
	 *   progress. This will silently break any ongoing explicit transaction. Only set the
	 *   flush flag if you are sure that it is safe to ignore these warnings in your context.
	 * @throws DBError If an error occurs, {@see query}
	 * @since 1.23 Added $flush parameter
	 */
	public function rollback( $fname = __METHOD__, $flush = self::FLUSHING_ONE );

	/**
<<<<<<< HEAD
=======
	 * Release important session-level state (named lock, table locks) as post-rollback cleanup
	 *
	 * This should only be called by a load balancer or if the handle is not attached to one.
	 * Also, there must be no chance that a future caller will still be expecting some of the
	 * lost session state.
	 *
	 * Connection and query errors will be suppressed and logged
	 *
	 * @param string $fname Calling function name
	 * @param string $flush Flush flag, set to a situationally valid IDatabase::FLUSHING_*
	 *   constant to disable warnings about explicitly rolling back implicit transactions.
	 *   This will silently break any ongoing explicit transaction. Only set the flush flag
	 *   if you are sure that it is safe to ignore these warnings in your context.
	 * @throws DBError If an error occurs, {@see query}
	 * @since 1.38
	 */
	public function flushSession( $fname = __METHOD__, $flush = self::FLUSHING_ONE );

	/**
>>>>>>> 3d0ae94b
	 * Commit any transaction but error out if writes or callbacks are pending
	 *
	 * This is intended for clearing out REPEATABLE-READ snapshots so that callers can
	 * see a new point-in-time of the database. This is useful when one of many transaction
	 * rounds finished and significant time will pass in the script's lifetime. It is also
	 * useful to call on a replica DB after waiting on replication to catch up to the primary DB.
	 *
	 * @param string $fname Calling function name
	 * @param string $flush Flush flag, set to situationally valid IDatabase::FLUSHING_*
	 *   constant to disable warnings about explicitly committing implicit transactions,
	 *   or calling commit when no transaction is in progress.
	 *   This will trigger an exception if there is an ongoing explicit transaction.
	 *   Only set the flush flag if you are sure that these warnings are not applicable,
	 *   and no explicit transactions are open.
	 * @throws DBError If an error occurs, {@see query}
	 * @since 1.28
	 * @since 1.34 Added $flush parameter
	 */
	public function flushSnapshot( $fname = __METHOD__, $flush = self::FLUSHING_ONE );

	/**
	 * Ping the server and try to reconnect if it there is no connection
	 *
	 * @param float|null &$rtt Value to store the estimated RTT [optional]
	 * @return bool Success or failure
	 */
	public function ping( &$rtt = null );

	/**
	 * Get the amount of replication lag for this database server
	 *
	 * Callers should avoid using this method while a transaction is active
	 *
	 * @return float|int|false Database replication lag in seconds or false on error
	 * @throws DBError If an error occurs, {@see query}
	 */
	public function getLag();

	/**
	 * Get the replica DB lag when the current transaction started
	 * or a general lag estimate if not transaction is active
	 *
	 * This is useful when transactions might use snapshot isolation
	 * (e.g. REPEATABLE-READ in innodb), so the "real" lag of that data
	 * is this lag plus transaction duration. If they don't, it is still
	 * safe to be pessimistic. In AUTOCOMMIT mode, this still gives an
	 * indication of the staleness of subsequent reads.
	 *
	 * @return array ('lag': seconds or false on error, 'since': UNIX timestamp of BEGIN)
	 * @throws DBError If an error occurs, {@see query}
	 * @since 1.27
	 */
	public function getSessionLagStatus();

	/**
	 * Some DBMSs have a special format for inserting into blob fields, they
	 * don't allow simple quoted strings to be inserted. To insert into such
	 * a field, pass the data through this function before passing it to
	 * IDatabase::insert().
	 *
	 * @param string $b
	 * @return string|Blob
	 * @throws DBError
	 */
	public function encodeBlob( $b );

	/**
	 * Some DBMSs return a special placeholder object representing blob fields
	 * in result objects. Pass the object through this function to return the
	 * original string.
	 *
	 * @param string|Blob $b
	 * @return string
	 * @throws DBError
	 */
	public function decodeBlob( $b );

	/**
	 * Override database's default behavior. $options include:
	 *     'connTimeout' : Set the connection timeout value in seconds.
	 *                     May be useful for very long batch queries such as
	 *                     full-wiki dumps, where a single query reads out over
	 *                     hours or days.
	 *
	 * @param array $options
	 * @return void
	 * @throws DBError If an error occurs, {@see query}
	 */
	public function setSessionOptions( array $options );

	/**
	 * Check to see if a named lock is not locked by any thread (non-blocking)
	 *
	 * @param string $lockName Name of lock to poll
	 * @param string $method Name of method calling us
	 * @return bool
	 * @throws DBError If an error occurs, {@see query}
	 * @since 1.20
	 */
	public function lockIsFree( $lockName, $method );

	/**
	 * Acquire a named lock
	 *
	 * Named locks are not related to transactions
	 *
	 * @param string $lockName Name of lock to acquire
	 * @param string $method Name of the calling method
	 * @param int $timeout Acquisition timeout in seconds (0 means non-blocking)
	 * @param int $flags Bit field of IDatabase::LOCK_* constants
	 * @return bool|float|null Success (bool); acquisition time (float/null) if LOCK_TIMESTAMP
	 * @throws DBError If an error occurs, {@see query}
	 */
	public function lock( $lockName, $method, $timeout = 5, $flags = 0 );

	/**
	 * Release a lock
	 *
	 * Named locks are not related to transactions
	 *
	 * @param string $lockName Name of lock to release
	 * @param string $method Name of the calling method
	 * @return bool Success
	 * @throws DBError If an error occurs, {@see query}
	 */
	public function unlock( $lockName, $method );

	/**
	 * Acquire a named lock, flush any transaction, and return an RAII style unlocker object
	 *
	 * Only call this from outer transaction scope and when only one DB will be affected.
	 * See https://www.mediawiki.org/wiki/Database_transactions for details.
	 *
	 * This is suitable for transactions that need to be serialized using cooperative locks,
	 * where each transaction can see each others' changes. Any transaction is flushed to clear
	 * out stale REPEATABLE-READ snapshot data. Once the returned object falls out of PHP scope,
	 * the lock will be released unless a transaction is active. If one is active, then the lock
	 * will be released when it either commits or rolls back.
	 *
	 * If the lock acquisition failed, then no transaction flush happens, and null is returned.
	 *
	 * @param string $lockKey Name of lock to release
	 * @param string $fname Name of the calling method
	 * @param int $timeout Acquisition timeout in seconds
	 * @return ScopedCallback|null
	 * @throws DBError If an error occurs, {@see query}
	 * @since 1.27
	 */
	public function getScopedLockAndFlush( $lockKey, $fname, $timeout );

	/**
	 * Check to see if a named lock used by lock() use blocking queues
	 *
	 * @return bool
	 * @since 1.26
	 */
	public function namedLocksEnqueue();

	/**
	 * Allow or deny "big selects" for this session only. This is done by setting
	 * the sql_big_selects session variable.
	 *
	 * This is a MySQL-specific feature.
	 *
	 * @param bool|string $value True for allow, false for deny, or "default" to
	 *   restore the initial value
	 */
	public function setBigSelects( $value = true );

	/**
	 * @return bool Whether this DB is read-only
	 * @since 1.27
	 */
	public function isReadOnly();

	/**
	 * Get a debugging string that mentions the database type, the ID of this instance,
	 * and the ID of any underlying connection resource or driver object if one is present
	 *
	 * @return string "<db type> object #<X>" or "<db type> object #<X> (resource/handle id #<Y>)"
	 * @since 1.34
	 */
	public function __toString();
}

/**
 * @deprecated since 1.29
 */
class_alias( IDatabase::class, 'IDatabase' );<|MERGE_RESOLUTION|>--- conflicted
+++ resolved
@@ -1548,17 +1548,15 @@
 	 *
 	 * @param string $fname Calling function name
 	 * @param string $flush Flush flag, set to a situationally valid IDatabase::FLUSHING_*
-	 *   constant to disable warnings about calling rollback when no transaction is in
-	 *   progress. This will silently break any ongoing explicit transaction. Only set the
-	 *   flush flag if you are sure that it is safe to ignore these warnings in your context.
+	 *   constant to disable warnings about explicitly rolling back implicit transactions.
+	 *   This will silently break any ongoing explicit transaction. Only set the flush flag
+	 *   if you are sure that it is safe to ignore these warnings in your context.
 	 * @throws DBError If an error occurs, {@see query}
 	 * @since 1.23 Added $flush parameter
 	 */
 	public function rollback( $fname = __METHOD__, $flush = self::FLUSHING_ONE );
 
 	/**
-<<<<<<< HEAD
-=======
 	 * Release important session-level state (named lock, table locks) as post-rollback cleanup
 	 *
 	 * This should only be called by a load balancer or if the handle is not attached to one.
@@ -1578,7 +1576,6 @@
 	public function flushSession( $fname = __METHOD__, $flush = self::FLUSHING_ONE );
 
 	/**
->>>>>>> 3d0ae94b
 	 * Commit any transaction but error out if writes or callbacks are pending
 	 *
 	 * This is intended for clearing out REPEATABLE-READ snapshots so that callers can
