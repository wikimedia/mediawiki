<?php
/**
 * This program is free software; you can redistribute it and/or modify
 * it under the terms of the GNU General Public License as published by
 * the Free Software Foundation; either version 2 of the License, or
 * (at your option) any later version.
 *
 * This program is distributed in the hope that it will be useful,
 * but WITHOUT ANY WARRANTY; without even the implied warranty of
 * MERCHANTABILITY or FITNESS FOR A PARTICULAR PURPOSE. See the
 * GNU General Public License for more details.
 *
 * You should have received a copy of the GNU General Public License along
 * with this program; if not, write to the Free Software Foundation, Inc.,
 * 51 Franklin Street, Fifth Floor, Boston, MA 02110-1301, USA.
 * http://www.gnu.org/copyleft/gpl.html
 *
 * @file
 */
namespace Wikimedia\Rdbms;

use BagOStuff;
use InvalidArgumentException;
use LogicException;
use Psr\Log\LoggerAwareInterface;
use Psr\Log\LoggerInterface;
use Psr\Log\NullLogger;
use RuntimeException;
use Throwable;
use Wikimedia\AtEase\AtEase;
use Wikimedia\Rdbms\Platform\SQLPlatform;
use Wikimedia\RequestTimeout\CriticalSectionProvider;
use Wikimedia\RequestTimeout\CriticalSectionScope;
use Wikimedia\ScopedCallback;

/**
 * Relational database abstraction object
 *
 * @stable to extend
 * @ingroup Database
 * @since 1.28
 */
abstract class Database implements IDatabase, IMaintainableDatabase, LoggerAwareInterface {
	/** @var BagOStuff APC cache */
	protected $srvCache;
	/** @var CriticalSectionProvider|null */
	protected $csProvider;
	/** @var LoggerInterface */
	protected $connLogger;
	/** @var LoggerInterface */
	protected $queryLogger;
	/** @var LoggerInterface */
	protected $replLogger;
	/** @var callable Error logging callback */
	protected $errorLogger;
	/** @var callable Deprecation logging callback */
	protected $deprecationLogger;
	/** @var callable|null */
	protected $profiler;
	/** @var TransactionManager */
	private $transactionManager;

	/** @var DatabaseDomain */
	protected $currentDomain;

	// phpcs:ignore MediaWiki.Commenting.PropertyDocumentation.ObjectTypeHintVar
	/** @var object|resource|null Database connection */
	protected $conn;

	/** @var ?IDatabase Lazy handle to the most authoritative primary server for the dataset */
	protected $topologicalPrimaryConnRef;

	/** @var string|null Server that this instance is currently connected to */
	protected $server;
	/** @var string|null User that this instance is currently connected under the name of */
	protected $user;
	/** @var string|null Password used to establish the current connection */
	protected $password;
	/** @var string|null Readable name or host/IP of the database server */
	protected $serverName;
	/** @var bool Whether this PHP instance is for a CLI script */
	protected $cliMode;
	/** @var string Agent name for query profiling */
	protected $agent;
	/** @var string Replication topology role of the server; one of the class ROLE_* constants */
	protected $topologyRole;
	/** @var array<string,mixed> Connection parameters used by initConnection() and open() */
	protected $connectionParams;
	/** @var string[]|int[]|float[] SQL variables values to use for all new connections */
	protected $connectionVariables;
	/** @var int Row batch size to use for emulated INSERT SELECT queries */
	protected $nonNativeInsertSelectBatchSize;

	/** @var int Current bit field of class DBO_* constants */
	protected $flags;
	/** @var bool Whether to use SSL connections */
	protected $ssl;
	/** @var array Current LoadBalancer tracking information */
	protected $lbInfo = [];
	/** @var string|false Current SQL query delimiter */
	protected $delimiter = ';';

	/** @var string|bool|null Stashed value of html_errors INI setting */
	private $htmlErrors;
	/** @var int[] Prior flags member variable values */
	private $priorFlags = [];

	/** @var array<string,float> Map of (name => UNIX timestamp) for locks obtained via lock() */
	protected $sessionNamedLocks = [];
	/** @var array Map of (table name => 1) for current TEMPORARY tables */
	protected $sessionTempTables = [];
	/** @var array Map of (table name => 1) for current TEMPORARY tables */
	protected $sessionDirtyTempTables = [];

	/** @var array|null Replication lag estimate at the time of BEGIN for the last transaction */
	private $trxReplicaLagStatus = null;

	/** @var int|null Rows affected by the last query to query() or its CRUD wrappers */
	protected $affectedRowCount;

	/** @var float UNIX timestamp */
	private $lastPing = 0.0;
	/** @var string The last SQL query attempted */
	private $lastQuery = '';
	/** @var float|false UNIX timestamp of last write query */
	private $lastWriteTime = false;
	/** @var string|false */
	private $lastPhpError = false;
	/** @var float Query round trip time estimate */
	private $lastRoundTripEstimate = 0.0;

	/** @var int|null Current critical section numeric ID */
	private $csmId;
	/** @var string|null Last critical section caller name */
	private $csmFname;
	/** @var DBUnexpectedError|null Last unresolved critical section error */
	private $csmError;

	/** @var string Whether the database is a file on disk */
	public const ATTR_DB_IS_FILE = 'db-is-file';
	/** @var string Lock granularity is on the level of the entire database */
	public const ATTR_DB_LEVEL_LOCKING = 'db-level-locking';
	/** @var string The SCHEMA keyword refers to a grouping of tables in a database */
	public const ATTR_SCHEMAS_AS_TABLE_GROUPS = 'supports-schemas';

	/** @var int New Database instance will not be connected yet when returned */
	public const NEW_UNCONNECTED = 0;
	/** @var int New Database instance will already be connected when returned */
	public const NEW_CONNECTED = 1;

	/** @var string Idiom used when a cancelable atomic section started the transaction */
	private const NOT_APPLICABLE = 'n/a';

	/** @var int Writes to this temporary table do not affect lastDoneWrites() */
	private const TEMP_NORMAL = 1;
	/** @var int Writes to this temporary table effect lastDoneWrites() */
	private const TEMP_PSEUDO_PERMANENT = 2;

	/** @var int Number of times to re-try an operation in case of deadlock */
	private const DEADLOCK_TRIES = 4;
	/** @var int Minimum time to wait before retry, in microseconds */
	private const DEADLOCK_DELAY_MIN = 500000;
	/** @var int Maximum time to wait before retry */
	private const DEADLOCK_DELAY_MAX = 1500000;

	/** @var float How long before it is worth doing a dummy query to test the connection */
	private const PING_TTL = 1.0;
	/** @var string Dummy SQL query */
	private const PING_QUERY = 'SELECT 1 AS ping';

	/** @var string[] List of DBO_* flags that can be changed after connection */
	protected const MUTABLE_FLAGS = [
		'DBO_DEBUG',
		'DBO_NOBUFFER',
		'DBO_TRX',
		'DBO_DDLMODE',
	];
	/** @var int Bit field of all DBO_* flags that can be changed after connection */
	protected const DBO_MUTABLE = (
		self::DBO_DEBUG | self::DBO_NOBUFFER | self::DBO_TRX | self::DBO_DDLMODE
	);

	/** Hostname or IP address to use on all connections */
	protected const CONN_HOST = 'host';
	/** Database server username to use on all connections */
	protected const CONN_USER = 'user';
	/** Database server password to use on all connections */
	protected const CONN_PASSWORD = 'password';
	/** Database name to use on initial connection */
	protected const CONN_INITIAL_DB = 'dbname';
	/** Schema name to use on initial connection */
	protected const CONN_INITIAL_SCHEMA = 'schema';
	/** Table prefix to use on initial connection */
	protected const CONN_INITIAL_TABLE_PREFIX = 'tablePrefix';

	/** @var SQLPlatform */
	protected $platform;

	/**
	 * @note exceptions for missing libraries/drivers should be thrown in initConnection()
	 * @stable to call
	 * @param array $params Parameters passed from Database::factory()
	 */
	public function __construct( array $params ) {
		$this->transactionManager = new TransactionManager(
			$params['queryLogger'],
			$params['trxProfiler']
		);
		$this->connectionParams = [
			self::CONN_HOST => ( isset( $params['host'] ) && $params['host'] !== '' )
				? $params['host']
				: null,
			self::CONN_USER => ( isset( $params['user'] ) && $params['user'] !== '' )
				? $params['user']
				: null,
			self::CONN_INITIAL_DB => ( isset( $params['dbname'] ) && $params['dbname'] !== '' )
				? $params['dbname']
				: null,
			self::CONN_INITIAL_SCHEMA => ( isset( $params['schema'] ) && $params['schema'] !== '' )
				? $params['schema']
				: null,
			self::CONN_PASSWORD => is_string( $params['password'] ) ? $params['password'] : null,
			self::CONN_INITIAL_TABLE_PREFIX => (string)$params['tablePrefix']
		];

		$this->lbInfo = $params['lbInfo'] ?? [];
		$this->topologicalPrimaryConnRef = $params['topologicalPrimaryConnRef'] ?? null;
		$this->connectionVariables = $params['variables'] ?? [];
		// Set SQL mode, default is turning them all off, can be overridden or skipped with null
		if ( is_string( $params['sqlMode'] ?? null ) ) {
			$this->connectionVariables['sql_mode'] = $params['sqlMode'];
		}

		$this->flags = (int)$params['flags'];
		$this->ssl = $params['ssl'] ?? (bool)( $this->flags & self::DBO_SSL );
		$this->cliMode = (bool)$params['cliMode'];
		$this->agent = (string)$params['agent'];
		$this->serverName = $params['serverName'];
		$this->topologyRole = $params['topologyRole'];
		$this->nonNativeInsertSelectBatchSize = $params['nonNativeInsertSelectBatchSize'] ?? 10000;

		$this->srvCache = $params['srvCache'];
		$this->profiler = is_callable( $params['profiler'] ) ? $params['profiler'] : null;
		$this->connLogger = $params['connLogger'];
		$this->queryLogger = $params['queryLogger'];
		$this->replLogger = $params['replLogger'];
		$this->errorLogger = $params['errorLogger'];
		$this->deprecationLogger = $params['deprecationLogger'];

		$this->csProvider = $params['criticalSectionProvider'] ?? null;

		// Set initial dummy domain until open() sets the final DB/prefix
		$this->currentDomain = new DatabaseDomain(
			$params['dbname'] != '' ? $params['dbname'] : null,
			$params['schema'] != '' ? $params['schema'] : null,
			$params['tablePrefix']
		);
		$this->platform = new SQLPlatform(
			$this,
			$params['queryLogger'],
			$this->currentDomain,
			$this->errorLogger
		);
	}

	/**
	 * Initialize the connection to the database over the wire (or to local files)
	 *
	 * @throws LogicException
	 * @throws InvalidArgumentException
	 * @throws DBConnectionError
	 * @since 1.31
	 */
	final public function initConnection() {
		if ( $this->isOpen() ) {
			throw new LogicException( __METHOD__ . ': already connected' );
		}
		// Establish the connection
		$this->doInitConnection();
	}

	/**
	 * Actually connect to the database over the wire (or to local files)
	 *
	 * @throws DBConnectionError
	 * @since 1.31
	 */
	protected function doInitConnection() {
		$this->open(
			$this->connectionParams[self::CONN_HOST],
			$this->connectionParams[self::CONN_USER],
			$this->connectionParams[self::CONN_PASSWORD],
			$this->connectionParams[self::CONN_INITIAL_DB],
			$this->connectionParams[self::CONN_INITIAL_SCHEMA],
			$this->connectionParams[self::CONN_INITIAL_TABLE_PREFIX]
		);
	}

	/**
	 * Open a new connection to the database (closing any existing one)
	 *
	 * @param string|null $server Server host/address and optional port {@see connectionParams}
	 * @param string|null $user User name {@see connectionParams}
	 * @param string|null $password User password {@see connectionParams}
	 * @param string|null $db Database name
	 * @param string|null $schema Database schema name
	 * @param string $tablePrefix
	 * @throws DBConnectionError
	 */
	abstract protected function open( $server, $user, $password, $db, $schema, $tablePrefix );

	/**
	 * Construct a Database subclass instance given a database type and parameters
	 *
	 * This also connects to the database immediately upon object construction
	 *
	 * @param string $type A possible DB type (sqlite, mysql, postgres,...)
	 * @param array $params Parameter map with keys:
	 *   - host : The hostname or IP address of the database server
	 *   - user : The name of the database user the client operates under
	 *   - password : The password for the database user
	 *   - dbname : The name of the database to use where queries do not specify one.
	 *      The database must exist or an error might be thrown. Setting this to an empty string
	 *      will avoid any such errors and make the handle have no implicit database scope. This is
	 *      useful for queries like SHOW STATUS, CREATE DATABASE, or DROP DATABASE. Note that a
	 *      "database" in Postgres is roughly equivalent to an entire MySQL server. This the domain
	 *      in which user names and such are defined, e.g. users are database-specific in Postgres.
	 *   - schema : The database schema to use (if supported). A "schema" in Postgres is roughly
	 *      equivalent to a "database" in MySQL. Note that MySQL and SQLite do not use schemas.
	 *   - tablePrefix : Optional table prefix that is implicitly added on to all table names
	 *      recognized in queries. This can be used in place of schemas for handle site farms.
	 *   - flags : Optional bit field of DBO_* constants that define connection, protocol,
	 *      buffering, and transaction behavior. It is STRONGLY advised to leave the DBO_DEFAULT
	 *      flag in place UNLESS this database simply acts as a key/value store.
	 *   - driver: Optional name of a specific DB client driver. For MySQL, there is only the
	 *      'mysqli' driver; the old one 'mysql' has been removed.
	 *   - variables: Optional map of session variables to set after connecting. This can be
	 *      used to adjust lock timeouts or encoding modes and the like.
	 *   - serverName : Optional readable name for the database server.
	 *   - topologyRole: Optional IDatabase::ROLE_* constant for the database server.
	 *   - lbInfo: Optional map of field/values for the managing load balancer instance.
	 *      The "master" and "replica" fields are used to flag the replication role of this
	 *      database server and whether methods like getLag() should actually issue queries.
	 *   - topologicalPrimaryConnRef: lazy-connecting IDatabase handle to the most authoritative
	 *      primary database server for the cluster that this database belongs to. This handle is
	 *      used for replication status purposes. This is generally managed by LoadBalancer.
	 *   - connLogger: Optional PSR-3 logger interface instance.
	 *   - queryLogger: Optional PSR-3 logger interface instance.
	 *   - profiler : Optional callback that takes a section name argument and returns
	 *      a ScopedCallback instance that ends the profile section in its destructor.
	 *      These will be called in query(), using a simplified version of the SQL that
	 *      also includes the agent as a SQL comment.
	 *   - trxProfiler: Optional TransactionProfiler instance.
	 *   - errorLogger: Optional callback that takes an Exception and logs it.
	 *   - deprecationLogger: Optional callback that takes a string and logs it.
	 *   - cliMode: Whether to consider the execution context that of a CLI script.
	 *   - agent: Optional name used to identify the end-user in query profiling/logging.
	 *   - srvCache: Optional BagOStuff instance to an APC-style cache.
	 *   - nonNativeInsertSelectBatchSize: Optional batch size for non-native INSERT SELECT.
	 *   - criticalSectionProvider: Optional CriticalSectionProvider instance.
	 * @param int $connect One of the class constants (NEW_CONNECTED, NEW_UNCONNECTED) [optional]
	 * @return Database|null If the database driver or extension cannot be found
	 * @throws InvalidArgumentException If the database driver or extension cannot be found
	 * @deprecated since 1.39, use DatabaseFactory::create instead
	 * @since 1.18
	 */
	final public static function factory( $type, $params = [], $connect = self::NEW_CONNECTED ) {
		return ( new DatabaseFactory() )->create( $type, $params, $connect );
	}

	/**
	 * @param string $dbType A possible DB type (sqlite, mysql, postgres,...)
	 * @param string|null $driver Optional name of a specific DB client driver
	 * @return array Map of (Database::ATTR_* constant => value) for all such constants
	 * @throws DBUnexpectedError
	 * @deprecated since 1.39, use DatabaseFactory::attributesFromType instead
	 * @since 1.31
	 */
	final public static function attributesFromType( $dbType, $driver = null ) {
		return ( new DatabaseFactory() )->attributesFromType( $dbType, $driver );
	}

	/**
	 * @stable to override
	 * @return array Map of (Database::ATTR_* constant => value)
	 * @since 1.31
	 */
	public static function getAttributes() {
		return [];
	}

	/**
	 * Set the PSR-3 logger interface to use for query logging. (The logger
	 * interfaces for connection logging and error logging can be set with the
	 * constructor.)
	 *
	 * @param LoggerInterface $logger
	 */
	public function setLogger( LoggerInterface $logger ) {
		$this->queryLogger = $logger;
	}

	public function getServerInfo() {
		return $this->getServerVersion();
	}

	public function getTopologyBasedServerId() {
		return null;
	}

	public function getTopologyRole() {
		return $this->topologyRole;
	}

<<<<<<< HEAD
	public function getTopologyRootPrimary() {
		return $this->topologyRootMaster;
	}

	final public function trxLevel() {
		// FIXME: A lot of tests disable constructor leading to trx manager being
		// null and breaking, this is unacceptable but hopefully this should
		// happen less by moving these functions to the transaction manager class.
		if ( !$this->transactionManager ) {
			$this->transactionManager = new TransactionManager( new NullLogger() );
		}
		return $this->transactionManager->trxLevel();
	}

	public function trxTimestamp() {
		return $this->transactionManager->trxTimestamp();
	}

	/**
	 * @return int One of the STATUS_TRX_* class constants
	 * @since 1.31
	 */
	public function trxStatus() {
		return $this->transactionManager->trxStatus();
=======
	/**
	 * Get important session state that cannot be recovered upon connection loss
	 *
	 * @return CriticalSessionInfo
	 */
	private function getCriticalSessionInfo(): CriticalSessionInfo {
		return new CriticalSessionInfo(
			$this->transactionManager->getTrxId(),
			$this->transactionManager->explicitTrxActive(),
			$this->transactionManager->pendingWriteCallers(),
			$this->transactionManager->pendingPreCommitCallbackCallers(),
			$this->sessionNamedLocks,
			$this->sessionTempTables
		);
>>>>>>> 3d0ae94b
	}

	public function tablePrefix( $prefix = null ) {
		$old = $this->currentDomain->getTablePrefix();

		if ( $prefix !== null ) {
			$this->currentDomain = new DatabaseDomain(
				$this->currentDomain->getDatabase(),
				$this->currentDomain->getSchema(),
				$prefix
			);
			$this->platform->setCurrentDomain( $this->currentDomain );
		}

		return $old;
	}

	public function dbSchema( $schema = null ) {
		$old = $this->currentDomain->getSchema();

		if ( $schema !== null ) {
			if ( $schema !== '' && $this->getDBname() === null ) {
				throw new DBUnexpectedError(
					$this,
					"Cannot set schema to '$schema'; no database set"
				);
			}

			$this->currentDomain = new DatabaseDomain(
				$this->currentDomain->getDatabase(),
				// DatabaseDomain uses null for unspecified schemas
				( $schema !== '' ) ? $schema : null,
				$this->currentDomain->getTablePrefix()
			);
			$this->platform->setCurrentDomain( $this->currentDomain );
		}

		return (string)$old;
	}

	public function getLBInfo( $name = null ) {
		if ( $name === null ) {
			return $this->lbInfo;
		}

		if ( array_key_exists( $name, $this->lbInfo ) ) {
			return $this->lbInfo[$name];
		}

		return null;
	}

	public function setLBInfo( $nameOrArray, $value = null ) {
		if ( is_array( $nameOrArray ) ) {
			$this->lbInfo = $nameOrArray;
		} elseif ( is_string( $nameOrArray ) ) {
			if ( $value !== null ) {
				$this->lbInfo[$nameOrArray] = $value;
			} else {
				unset( $this->lbInfo[$nameOrArray] );
			}
		} else {
			throw new InvalidArgumentException( "Got non-string key" );
		}
	}

	public function lastQuery() {
		return $this->lastQuery;
	}

	public function lastDoneWrites() {
		return $this->lastWriteTime ?: false;
	}

	/**
	 * @return bool
	 * @since 1.39
	 * @internal For use by Database/LoadBalancer only
	 */
	public function sessionLocksPending() {
		return (bool)$this->sessionNamedLocks;
	}

	/**
	 * @return string|null ID of the active explicit transaction round being participating in
	 */
	final protected function getTransactionRoundId() {
		if ( $this->getFlag( self::DBO_TRX ) ) {
			// LoadBalancer transaction round participation is enabled for this DB handle;
			// get the ID of the active explicit transaction round (if any)
			$id = $this->getLBInfo( self::LB_TRX_ROUND_ID );

			return is_string( $id ) ? $id : null;
		}

		return null;
	}

	public function isOpen() {
		return (bool)$this->conn;
	}

	public function setFlag( $flag, $remember = self::REMEMBER_NOTHING ) {
		if ( $flag & ~static::DBO_MUTABLE ) {
			throw new DBUnexpectedError(
				$this,
				"Got $flag (allowed: " . implode( ', ', static::MUTABLE_FLAGS ) . ')'
			);
		}

		if ( $remember === self::REMEMBER_PRIOR ) {
			$this->priorFlags[] = $this->flags;
		}

		$this->flags |= $flag;
	}

	public function clearFlag( $flag, $remember = self::REMEMBER_NOTHING ) {
		if ( $flag & ~static::DBO_MUTABLE ) {
			throw new DBUnexpectedError(
				$this,
				"Got $flag (allowed: " . implode( ', ', static::MUTABLE_FLAGS ) . ')'
			);
		}

		if ( $remember === self::REMEMBER_PRIOR ) {
			$this->priorFlags[] = $this->flags;
		}

		$this->flags &= ~$flag;
	}

	public function restoreFlags( $state = self::RESTORE_PRIOR ) {
		if ( !$this->priorFlags ) {
			return;
		}

		if ( $state === self::RESTORE_INITIAL ) {
			$this->flags = reset( $this->priorFlags );
			$this->priorFlags = [];
		} else {
			$this->flags = array_pop( $this->priorFlags );
		}
	}

	public function getFlag( $flag ) {
		return ( ( $this->flags & $flag ) === $flag );
	}

	public function getDomainID() {
		return $this->currentDomain->getId();
	}

	/**
	 * Get information about an index into an object
	 *
	 * @stable to override
	 * @param string $table Table name
	 * @param string $index Index name
	 * @param string $fname Calling function name
	 * @return mixed Database-specific index description class or false if the index does not exist
	 */
	abstract public function indexInfo( $table, $index, $fname = __METHOD__ );

	/**
	 * Wrapper for addslashes()
	 *
	 * @stable to override
	 * @param string $s String to be slashed.
	 * @return string Slashed string.
	 */
	abstract public function strencode( $s );

	/**
	 * Set a custom error handler for logging errors during database connection
	 */
	protected function installErrorHandler() {
		$this->lastPhpError = false;
		$this->htmlErrors = ini_set( 'html_errors', '0' );
		set_error_handler( [ $this, 'connectionErrorLogger' ] );
	}

	/**
	 * Restore the previous error handler and return the last PHP error for this DB
	 *
	 * @return string|false
	 */
	protected function restoreErrorHandler() {
		restore_error_handler();
		if ( $this->htmlErrors !== false ) {
			ini_set( 'html_errors', $this->htmlErrors );
		}

		return $this->getLastPHPError();
	}

	/**
	 * @return string|false Last PHP error for this DB (typically connection errors)
	 */
	protected function getLastPHPError() {
		if ( $this->lastPhpError ) {
			$error = preg_replace( '!\[<a.*</a>\]!', '', $this->lastPhpError );
			$error = preg_replace( '!^.*?:\s?(.*)$!', '$1', $error );

			return $error;
		}

		return false;
	}

	/**
	 * Error handler for logging errors during database connection
	 *
	 * @internal This method should not be used outside of Database classes
	 *
	 * @param int|string $errno
	 * @param string $errstr
	 */
	public function connectionErrorLogger( $errno, $errstr ) {
		$this->lastPhpError = $errstr;
	}

	/**
	 * Create a log context to pass to PSR-3 logger functions.
	 *
	 * @param array $extras Additional data to add to context
	 * @return array
	 */
	protected function getLogContext( array $extras = [] ) {
		return array_merge(
			[
				'db_server' => $this->getServerName(),
				'db_name' => $this->getDBname(),
				'db_user' => $this->connectionParams[self::CONN_USER],
			],
			$extras
		);
	}

	final public function close( $fname = __METHOD__ ) {
		$error = null; // error to throw after disconnecting

		$wasOpen = (bool)$this->conn;
		// This should mostly do nothing if the connection is already closed
		if ( $this->conn ) {
			// Roll back any dangling transaction first
			if ( $this->trxLevel() ) {
				$error = $this->transactionManager->trxCheckBeforeClose( $this, $fname );
				// Rollback the changes and run any callbacks as needed
				$this->rollback( __METHOD__, self::FLUSHING_INTERNAL );
				$this->runTransactionPostRollbackCallbacks();
			}

			// Close the actual connection in the binding handle
			$closed = $this->closeConnection();
		} else {
			$closed = true; // already closed; nothing to do
		}

		$this->conn = null;

		// Log any unexpected errors after having disconnected
		if ( $error !== null ) {
			// T217819, T231443: this is probably just LoadBalancer trying to recover from
			// errors and shutdown. Log any problems and move on since the request has to
			// end one way or another. Throwing errors is not very useful at some point.
			$this->queryLogger->error( $error, [ 'db_log_category' => 'query' ] );
		}

		// Note that various subclasses call close() at the start of open(), which itself is
		// called by replaceLostConnection(). In that case, just because onTransactionResolution()
		// callbacks are pending does not mean that an exception should be thrown. Rather, they
		// will be executed after the reconnection step.
		if ( $wasOpen ) {
			// Double check that no callbacks are dangling
			$fnames = $this->pendingWriteAndCallbackCallers();
			if ( $fnames ) {
				throw new RuntimeException(
					"Transaction callbacks are still pending: " . implode( ', ', $fnames )
				);
			}
		}

		return $closed;
	}

	/**
	 * Make sure there is an open connection handle (alive or not)
	 *
	 * This guards against fatal errors to the binding handle not being defined in cases
	 * where open() was never called or close() was already called.
	 *
	 * @throws DBUnexpectedError
	 */
	final protected function assertHasConnectionHandle() {
		if ( !$this->isOpen() ) {
			throw new DBUnexpectedError( $this, "DB connection was already closed" );
		}
	}

	/**
	 * Make sure that this server is not marked as a replica nor read-only
	 *
	 * @throws DBReadOnlyError
	 * @since 1.37
	 */
	protected function assertIsWritablePrimary() {
		$info = $this->getReadOnlyReason();
		if ( $info ) {
			list( $reason, $source ) = $info;
			if ( $source === 'role' ) {
				throw new DBReadOnlyRoleError( $this, "Database is read-only: $reason" );
			} else {
				throw new DBReadOnlyError( $this, "Database is read-only: $reason" );
			}
		}
	}

	/**
	 * Closes underlying database connection
	 * @return bool Whether connection was closed successfully
	 * @since 1.20
	 */
	abstract protected function closeConnection();

	/**
	 * Run a query and return a QueryStatus instance with the query result information
	 *
	 * This is meant to handle the basic command of actually sending a query to the
	 * server via the driver. No implicit transaction, reconnection, nor retry logic
	 * should happen here. The higher level query() method is designed to handle those
	 * sorts of concerns. This method should not trigger such higher level methods.
	 *
	 * The lastError() and lastErrno() methods should meaningfully reflect what error,
	 * if any, occurred during the last call to this method. Methods like executeQuery(),
	 * query(), select(), insert(), update(), delete(), and upsert() implement their calls
	 * to doQuery() such that an immediately subsequent call to lastError()/lastErrno()
	 * meaningfully reflects any error that occurred during that public query method call.
	 *
	 * For SELECT queries, the result field contains either:
	 *   - a) A driver-specific IResultWrapper describing the query results
	 *   - b) False, on any query failure
	 *
	 * For non-SELECT queries, the result field contains either:
	 *   - a) A driver-specific IResultWrapper, only on success
	 *   - b) True, only on success (e.g. no meaningful result other than "OK")
	 *   - c) False, on any query failure
	 *
	 * @param string $sql Single-statement SQL query
	 * @return QueryStatus
	 * @since 1.39
	 */
	abstract protected function doSingleStatementQuery( string $sql ): QueryStatus;

	/**
	 * Execute a batch of query statements, aborting remaining statements if one fails
	 *
	 * @see Database::doQuery()
	 *
<<<<<<< HEAD
	 * - Reject write queries to replica DBs, in query().
	 *
	 * @param string $sql
	 * @param int $flags Query flags to query()
	 * @return bool
=======
	 * @stable to override
	 * @param string[] $sqls Non-empty map of (statement ID => SQL statement)
	 * @return array<string,QueryStatus> Map of (statement ID => QueryStatus)
	 * @since 1.39
>>>>>>> 3d0ae94b
	 */
	protected function doMultiStatementQuery( array $sqls ): array {
		$qsByStatementId = [];

<<<<<<< HEAD
	/**
	 * @param string $sql
	 * @return string|null
	 */
	protected function getQueryVerb( $sql ) {
		return preg_match( '/^\s*([a-z]+)/i', $sql, $m ) ? strtoupper( $m[1] ) : null;
	}

	/**
	 * Determine whether a SQL statement is sensitive to isolation level.
	 *
	 * A SQL statement is considered transactable if its result could vary
	 * depending on the transaction isolation level. Operational commands
	 * such as 'SET' and 'SHOW' are not considered to be transactable.
	 *
	 * Main purpose: Used by query() to decide whether to begin a transaction
	 * before the current query (in DBO_TRX mode, on by default).
	 *
	 * @stable to override
	 * @param string $sql
	 * @return bool
	 */
	protected function isTransactableQuery( $sql ) {
		return !in_array(
			$this->getQueryVerb( $sql ),
			[ 'BEGIN', 'ROLLBACK', 'COMMIT', 'SET', 'SHOW', 'CREATE', 'ALTER', 'USE', 'SHOW' ],
			true
		);
=======
		$aborted = false;
		foreach ( $sqls as $statementId => $sql ) {
			$qs = $aborted
				? new QueryStatus( false, 0, 'Query aborted', 0 )
				: $this->doSingleStatementQuery( $sql );
			$qsByStatementId[$statementId] = $qs;
			$aborted = ( $qs->res === false );
		}

		return $qsByStatementId;
>>>>>>> 3d0ae94b
	}

	/**
	 * @param string $sql SQL query
	 * @param bool $pseudoPermanent Treat any table from CREATE TEMPORARY as pseudo-permanent
	 * @return array[] List of change n-tuples with:
	 *   - int: self::TEMP_* constant for temp table operations
	 *   - string: SQL query verb from $sql
	 *   - string: Name of the temp table changed in $sql
	 */
	protected function getTempTableWrites( $sql, $pseudoPermanent ) {
		// Regexes for basic queries that can create/change/drop temporary tables.
		// For simplicity, this only looks for tables with sensible, alphanumeric, names;
		// temporary tables only need simple programming names anyway.
		static $regexes = null;
		if ( $regexes === null ) {
			// Regex with a group for quoted table 0 and a group for quoted tables 1..N
			$qts = '((?:\w+|`\w+`|\'\w+\'|"\w+")(?:\s*,\s*(?:\w+|`\w+`|\'\w+\'|"\w+"))*)';
			// Regex to get query verb, table 0, and tables 1..N
			$regexes = [
				// DML write queries
				"/^(INSERT|REPLACE)\s+(?:\w+\s+)*?INTO\s+$qts/i",
				"/^(UPDATE)(?:\s+OR\s+\w+|\s+IGNORE|\s+ONLY)?\s+$qts/i",
				"/^(DELETE)\s+(?:\w+\s+)*?FROM(?:\s+ONLY)?\s+$qts/i",
				// DDL write queries
				"/^(CREATE)\s+TEMPORARY\s+TABLE(?:\s+IF\s+NOT\s+EXISTS)?\s+$qts/i",
				"/^(DROP)\s+(?:TEMPORARY\s+)?TABLE(?:\s+IF\s+EXISTS)?\s+$qts/i",
				"/^(TRUNCATE)\s+(?:TEMPORARY\s+)?TABLE\s+$qts/i",
				"/^(ALTER)\s+TABLE\s+$qts/i"
			];
		}

		$queryVerb = null;
		$queryTables = [];
		foreach ( $regexes as $regex ) {
			if ( preg_match( $regex, $sql, $m, PREG_UNMATCHED_AS_NULL ) ) {
				$queryVerb = $m[1];
				$allTables = preg_split( '/\s*,\s*/', $m[2] );
				foreach ( $allTables as $quotedTable ) {
					$queryTables[] = trim( $quotedTable, "\"'`" );
				}
				break;
			}
		}

		$tempTableChanges = [];
		foreach ( $queryTables as $table ) {
			if ( $queryVerb === 'CREATE' ) {
				// Record the type of temporary table being created
				$tableType = $pseudoPermanent ? self::TEMP_PSEUDO_PERMANENT : self::TEMP_NORMAL;
			} else {
				$tableType = $this->sessionTempTables[$table] ?? null;
			}

			if ( $tableType !== null ) {
				$tempTableChanges[] = [ $tableType, $queryVerb, $table ];
			}
		}

		return $tempTableChanges;
	}

	/**
	 * @param IResultWrapper|bool $ret
	 * @param array[] $changes List of change n-tuples with from getTempWrites()
	 */
	protected function registerTempWrites( $ret, array $changes ) {
		if ( $ret === false ) {
			return;
		}

		foreach ( $changes as list( $tmpTableType, $verb, $table ) ) {
			switch ( $verb ) {
				case 'CREATE':
					$this->sessionTempTables[$table] = $tmpTableType;
					break;
				case 'DROP':
					unset( $this->sessionTempTables[$table] );
					unset( $this->sessionDirtyTempTables[$table] );
					break;
				case 'TRUNCATE':
					unset( $this->sessionDirtyTempTables[$table] );
					break;
				default:
					$this->sessionDirtyTempTables[$table] = 1;
					break;
			}
		}
	}

	/**
	 * Check if the table is both a TEMPORARY table and has not yet received CRUD operations
	 *
	 * @param string $table
	 * @return bool
	 * @since 1.35
	 */
	protected function isPristineTemporaryTable( $table ) {
		$rawTable = $this->tableName( $table, 'raw' );

		return (
			isset( $this->sessionTempTables[$rawTable] ) &&
			!isset( $this->sessionDirtyTempTables[$rawTable] )
		);
	}

	public function query( $sql, $fname = __METHOD__, $flags = 0 ) {
		$flags = (int)$flags; // b/c; this field used to be a bool
<<<<<<< HEAD
		// Double check that the SQL query is appropriate in the current context and is
		// allowed for an outside caller (e.g. does not break transaction/session tracking).
		$this->assertQueryIsCurrentlyAllowed( $sql, $fname );

		// Send the query to the server and fetch any corresponding errors
		list( $ret, $err, $errno, $unignorable ) = $this->executeQuery( $sql, $fname, $flags );
		if ( $ret === false ) {
			$ignoreErrors = $this->fieldHasBit( $flags, self::QUERY_SILENCE_ERRORS );
			// Throw an error unless both the ignore flag was set and a rollback is not needed
			$this->reportQueryError( $err, $errno, $sql, $fname, $ignoreErrors && !$unignorable );
=======

		// Make sure that this caller is allowed to issue this query statement
		$this->assertQueryIsCurrentlyAllowed( $sql, $fname );

		// Send the query to the server and fetch any corresponding errors
		/** @var QueryStatus $qs */
		$qs = $this->executeQuery( $sql, $fname, $flags, $sql );

		// Handle any errors that occurred
		if ( $qs->res === false ) {
			// An error occurred; log and report it as needed. Errors that corrupt the state of
			// the transaction/session cannot be silenced from the client.
			$ignore = (
				$this->fieldHasBit( $flags, self::QUERY_SILENCE_ERRORS ) &&
				!$this->fieldHasBit( $qs->flags, self::ERR_ABORT_SESSION ) &&
				!$this->fieldHasBit( $qs->flags, self::ERR_ABORT_TRX )
			);
			// Throw an error unless both the ignore flag was set and a rollback is not needed
			$this->reportQueryError( $qs->message, $qs->code, $sql, $fname, $ignore );
		}

		return $qs->res;
	}

	/**
	 * Run a batch of SQL query statements and return the results.
	 *
	 * @see Database::query()
	 *
	 * @param string[] $sqls Map of (statement ID => SQL statement)
	 * @param string $fname Name of the calling function
	 * @param int $flags Bit field of IDatabase::QUERY_* constants
	 * @param string|null $summarySql Virtual SQL for profiling (e.g. "UPSERT INTO TABLE 'x'")
	 * @return array<string,QueryStatus> Ordered map of (statement ID => QueryStatus)
	 * @since 1.39
	 */
	public function queryMulti(
		array $sqls, string $fname = __METHOD__, int $flags = 0, ?string $summarySql = null
	) {
		if ( !$sqls ) {
			return [];
		}
		if ( $summarySql === null ) {
			$summarySql = reset( $sqls );
		}
		// Make sure that this caller is allowed to issue these query statements
		foreach ( $sqls as $sql ) {
			$this->assertQueryIsCurrentlyAllowed( $sql, $fname );
		}

		// Send the query statements to the server and fetch the results
		$statusByStatementId = $this->executeQuery( $sqls, $fname, $flags, $summarySql );
		// @phan-suppress-next-line PhanTypeSuspiciousNonTraversableForeach
		foreach ( $statusByStatementId as $statementId => $qs ) {
			if ( $qs->res === false ) {
				// An error occurred; log and report it as needed. Errors that corrupt the state of
				// the transaction/session cannot be silenced from the client.
				$ignore = (
					$this->fieldHasBit( $flags, self::QUERY_SILENCE_ERRORS ) &&
					!$this->fieldHasBit( $qs->flags, self::ERR_ABORT_SESSION ) &&
					!$this->fieldHasBit( $qs->flags, self::ERR_ABORT_TRX )
				);
				$this->reportQueryError(
					$qs->message,
					$qs->code,
					$sqls[$statementId],
					$fname,
					$ignore
				);
			}
>>>>>>> 3d0ae94b
		}

		return $statusByStatementId;
	}

	/**
	 * Execute a set of queries without enforcing public (non-Database) caller restrictions.
	 *
	 * Retry it if there is a recoverable connection loss (e.g. no important state lost).
	 *
	 * This does not precheck for transaction/session state errors or critical section errors.
	 *
	 * @see Database::query()
	 * @see Database::querMulti()
	 *
<<<<<<< HEAD
	 * @param string $sql Original SQL query
	 * @param string $fname Name of the calling function
	 * @param int $flags Bit field of class QUERY_* constants
	 * @return array An n-tuple of:
	 *   - mixed|bool: An object, resource, or true on success; false on failure
	 *   - string: The result of calling lastError()
	 *   - int: The result of calling lastErrno()
	 *   - bool: Whether a rollback is needed to allow future non-rollback queries
=======
	 * @param string|string[] $sqls SQL statment or (statement ID => SQL statement) map
	 * @param string $fname Name of the calling function
	 * @param int $flags Bit field of class QUERY_* constants
	 * @param string $summarySql Actual/simplified SQL for profiling
	 * @return QueryStatus|array<string,QueryStatus> QueryStatus (when given a string statement)
	 *   or ordered map of (statement ID => QueryStatus) (when given an array of statements)
>>>>>>> 3d0ae94b
	 * @throws DBUnexpectedError
	 * @since 1.34
	 */
	final protected function executeQuery( $sqls, $fname, $flags, $summarySql ) {
		if ( is_array( $sqls ) ) {
			// Query consists of an atomic batch of statements
			$multiMode = true;
			$statementsById = $sqls;
		} else {
			// Query consists of a single statement
			$multiMode = false;
			$statementsById = [ '*' => $sqls ];
		}

		$this->assertHasConnectionHandle();

<<<<<<< HEAD
		$priorTransaction = $this->trxLevel();

		if ( $this->isWriteQuery( $sql, $flags ) ) {
			// Do not treat temporary table writes as "meaningful writes" since they are only
			// visible to one session and are not permanent. Profile them as reads. Integration
			// tests can override this behavior via $flags.
			$pseudoPermanent = $this->fieldHasBit( $flags, self::QUERY_PSEUDO_PERMANENT );
			$tempTableChanges = $this->getTempTableWrites( $sql, $pseudoPermanent );
			$isPermWrite = !$tempTableChanges;
			foreach ( $tempTableChanges as list( $tmpType ) ) {
				$isPermWrite = $isPermWrite || ( $tmpType !== self::TEMP_NORMAL );
			}

			// Permit temporary table writes on replica DB connections
			// but require a writable primary DB connection for any persistent writes.
			if ( $isPermWrite ) {
				$this->assertIsWritablePrimary();

				// DBConnRef uses QUERY_REPLICA_ROLE to enforce the replica role for raw SQL queries
				if ( $this->fieldHasBit( $flags, self::QUERY_REPLICA_ROLE ) ) {
					throw new DBReadOnlyRoleError( $this, "Cannot write; target role is DB_REPLICA" );
=======
		$hasPermWrite = false;
		$cStatementsById = [];
		$tempTableChangesByStatementId = [];
		foreach ( $statementsById as $statementId => $sql ) {
			if ( $this->platform->isWriteQuery( $sql, $flags ) ) {
				$verb = $this->platform->getQueryVerb( $sql );
				// Temporary table writes are not "meaningful" writes, since they are only
				// visible to one (ephemeral) session, so treat them as reads instead. This
				// can be overridden during integration testing via $flags. For simplicity,
				// disallow CREATE/DROP statements during multi queries, avoiding the need
				// to speculatively track whether a table will be temporary at query time.
				if ( $multiMode && in_array( $verb, [ 'CREATE', 'DROP' ] ) ) {
					throw new DBUnexpectedError(
						$this,
						"Cannot issue CREATE/DROP as part of multi-queries"
					);
>>>>>>> 3d0ae94b
				}
				$pseudoPermanent = $this->fieldHasBit( $flags, self::QUERY_PSEUDO_PERMANENT );
				$tempTableChanges = $this->getTempTableWrites( $sql, $pseudoPermanent );
				$isPermWrite = !$tempTableChanges;
				foreach ( $tempTableChanges as list( $tmpType ) ) {
					$isPermWrite = $isPermWrite || ( $tmpType !== self::TEMP_NORMAL );
				}
				// Permit temporary table writes on replica connections, but require a writable
				// master connection for writes to persistent tables.
				if ( $isPermWrite ) {
					$this->assertIsWritablePrimary();
					// DBConnRef uses QUERY_REPLICA_ROLE to enforce replica roles during query()
					if ( $this->fieldHasBit( $flags, self::QUERY_REPLICA_ROLE ) ) {
						throw new DBReadOnlyRoleError(
							$this,
							"Cannot write; target role is DB_REPLICA"
						);
					}
				}
				$hasPermWrite = $hasPermWrite || $isPermWrite;
			} else {
				// No temporary tables written to either
				$tempTableChanges = [];
			}
			$tempTableChangesByStatementId[$statementId] = $tempTableChanges;
			// Add agent and calling method comments to the SQL
			$cStatementsById[$statementId] = $this->makeCommentedSql( $sql, $fname );
		}

<<<<<<< HEAD
		// Add trace comment to the begin of the sql string, right after the operator.
		// Or, for one-word queries (like "BEGIN" or COMMIT") add it to the end (T44598).
		// NOTE: Don't add varying ids such as request id or session id to the comment.
		// It would break aggregation of similar queries in analysis tools (see T193050#7512149)
		$encName = preg_replace( '/[\x00-\x1F\/]/', '-', "$fname {$this->agent}" );
		$commentedSql = preg_replace( '/\s|$/', " /* $encName */ ", $sql, 1 );

		$corruptedTrx = false;

		$cs = $this->commenceCriticalSection( __METHOD__ );

		// Send the query to the server and fetch any corresponding errors.
		// This also doubles as a "ping" to see if the connection was dropped.
		list( $ret, $err, $errno, $recoverableSR, $recoverableCL, $reconnected ) =
			$this->executeQueryAttempt( $sql, $commentedSql, $isPermWrite, $fname, $flags );

		// Check if the query failed due to a recoverable connection loss
		$allowRetry = !$this->fieldHasBit( $flags, self::QUERY_NO_RETRY );
		if ( $ret === false && $recoverableCL && $reconnected && $allowRetry ) {
			// Silently resend the query to the server since it is safe and possible
			list( $ret, $err, $errno, $recoverableSR, $recoverableCL ) =
				$this->executeQueryAttempt( $sql, $commentedSql, $isPermWrite, $fname, $flags );
		}
=======
		// Whether a silent retry attempt is left for recoverable connection loss errors
		$retryLeft = !$this->fieldHasBit( $flags, self::QUERY_NO_RETRY );
		$firstStatement = reset( $statementsById );

		$cs = $this->commenceCriticalSection( __METHOD__ );

		do {
			// Start a DBO_TRX wrapper transaction as needed (throw an error on failure)
			if ( $this->beginIfImplied( $firstStatement, $fname, $flags ) ) {
				// Since begin() was called, any connection loss was already handled
				$retryLeft = false;
			}
			// Send the query statements to the server and fetch any results. Retry all the
			// statements if the error was a recoverable connection loss on the first statement.
			// To reduce the risk of running queries twice, do not retry the statements if there
			// is a connection error during any of the subsequent statements.
			$statusByStatementId = $this->attemptQuery(
				$statementsById,
				$cStatementsById,
				$fname,
				$summarySql,
				$hasPermWrite,
				$multiMode
			);
		} while (
			// Query had at least one statement
			( $firstQs = reset( $statusByStatementId ) ) &&
			// An error occurred that can be recovered from via query retry
			$this->fieldHasBit( $firstQs->flags, self::ERR_RETRY_QUERY ) &&
			// The retry has not been exhausted (consume it now)
			$retryLeft && !( $retryLeft = false )
		);
>>>>>>> 3d0ae94b

		foreach ( $statusByStatementId as $statementId => $qs ) {
			// Register creation and dropping of temporary tables
			$this->registerTempWrites( $qs->res, $tempTableChangesByStatementId[$statementId] );
		}

		if ( $ret === false && $priorTransaction ) {
			if ( $recoverableSR ) {
				# We're ignoring an error that caused just the current query to be aborted.
				# But log the cause so we can log a deprecation notice if a caller actually
				# does ignore it.
				$this->transactionManager->setTrxStatusIgnoredCause( [ $err, $errno, $fname ] );
			} elseif ( !$recoverableCL ) {
				# Either the query was aborted or all queries after BEGIN where aborted.
				# In the first case, the only options going forward are (a) ROLLBACK, or
				# (b) ROLLBACK TO SAVEPOINT (if one was set). If the later case, the only
				# option is ROLLBACK, since the snapshots would have been released.
				$corruptedTrx = true; // cannot recover
				$trxError = $this->getQueryException( $err, $errno, $sql, $fname );
				$this->transactionManager->setTransactionError( $trxError );
			}
		}

		$this->completeCriticalSection( __METHOD__, $cs );

<<<<<<< HEAD
		return [ $ret, $err, $errno, $corruptedTrx ];
	}

	/**
	 * Wrapper for doQuery() that handles DBO_TRX, profiling, logging, affected row count
	 * tracking, and reconnects (without retry) on query failure due to connection loss
	 *
	 * @param string $sql Original SQL query
	 * @param string $commentedSql SQL query with debugging/trace comment
	 * @param bool $isPermWrite Whether the query is a (non-temporary table) write
	 * @param string $fname Name of the calling function
	 * @param int $flags Bit field of class QUERY_* constants
	 * @return array An n-tuple of:
	 *   - mixed|bool: An object, resource, or true on success; false on failure
	 *   - string: The result of calling lastError()
	 *   - int: The result of calling lastErrno()
	 * 	 - bool: Whether a statement rollback error occurred
	 *   - bool: Whether a disconnect *both* happened *and* was recoverable
	 *   - bool: Whether a reconnection attempt was *both* made *and* succeeded
	 * @throws DBUnexpectedError
	 */
	private function executeQueryAttempt( $sql, $commentedSql, $isPermWrite, $fname, $flags ) {
		$priorWritesPending = $this->writesOrCallbacksPending();

		if ( ( $flags & self::QUERY_IGNORE_DBO_TRX ) == 0 ) {
			$this->beginIfImplied( $sql, $fname );
		}
=======
		return $multiMode ? $statusByStatementId : $statusByStatementId['*'];
	}

	/**
	 * Query method wrapper handling profiling, logging, affected row count tracking, and
	 * automatic reconnections (without retry) on query failure due to connection loss
	 *
	 * Note that this does not handle DBO_TRX logic.
	 *
	 * This method handles profiling, debug logging, reconnection and the tracking of:
	 *   - write callers
	 *   - last write time
	 *   - affected row count of the last write
	 *   - whether writes occurred in a transaction
	 *   - last successful query time (confirming that the connection was not dropped)
	 *
	 * @see doSingleStatementQuery()
	 * @see doMultiStatementQuery()
	 *
	 * @param string[] $statementsById Map of (statement ID => SQL statement)
	 * @param string[] $cStatementsById Map of (statement ID => commented SQL statement)
	 * @param string $fname Name of the calling function
	 * @param string $summarySql Actual/simplified SQL for profiling
	 * @param bool $hasPermWrite Whether any of the queries write to permanent tables
	 * @param bool $multiMode Whether this is for an anomic statement batch
	 * @return array<string,QueryStatus> Map of (statement ID => statement result)
	 * @throws DBUnexpectedError
	 */
	private function attemptQuery(
		array $statementsById,
		array $cStatementsById,
		string $fname,
		string $summarySql,
		bool $hasPermWrite,
		bool $multiMode
	) {
		// Treat empty multi-statement query lists as no query at all
		if ( !$statementsById ) {
			return [];
		}

		// Transaction attributes before issuing this query
		$priorSessInfo = $this->getCriticalSessionInfo();

		// Get the transaction-aware SQL string used for profiling
		$prefix = ( $this->topologyRole === self::ROLE_STREAMING_MASTER ) ? 'role-primary: ' : '';
		$generalizedSql = new GeneralizedSql( $summarySql, $prefix );
>>>>>>> 3d0ae94b

		$startTime = microtime( true );
		$ps = $this->profiler ? ( $this->profiler )( $generalizedSql->stringify() ) : null;
		$this->lastQuery = $summarySql;
		$this->affectedRowCount = null;
		if ( $hasPermWrite ) {
			$this->lastWriteTime = microtime( true );
			$this->transactionManager->transactionWritingIn(
				$this->getServerName(),
				$this->getDomainID()
			);
		}

<<<<<<< HEAD
		$prefix = $this->topologyRole === IDatabase::ROLE_STREAMING_MASTER ? 'query-m: ' : 'query: ';
		$generalizedSql = new GeneralizedSql( $commentedSql, $prefix );

		$startTime = microtime( true );
		$ps = $this->profiler
			? ( $this->profiler )( $generalizedSql->stringify() )
			: null;
		$this->affectedRowCount = null;
		$this->lastQuery = $sql;
		$ret = $this->doQuery( $commentedSql );
		$lastError = $this->lastError();
		$lastErrno = $this->lastErrno();

		$this->affectedRowCount = $this->affectedRows();
		unset( $ps ); // profile out (if set)
		$queryRuntime = max( microtime( true ) - $startTime, 0.0 );

		$recoverableSR = false; // recoverable statement rollback?
		$recoverableCL = false; // recoverable connection loss?
		$reconnected = false; // reconnection both attempted and succeeded?
=======
		if ( $multiMode ) {
			$qsByStatementId = $this->doMultiStatementQuery( $cStatementsById );
		} else {
			$qsByStatementId = [ '*' => $this->doSingleStatementQuery( $cStatementsById['*'] ) ];
		}

		unset( $ps ); // profile out (if set)
		$queryRuntime = max( microtime( true ) - $startTime, 0.0 );

		$lastStatus = end( $qsByStatementId );
		// Use the last affected row count for consistency with lastErrno()/lastError()
		$this->affectedRowCount = $lastStatus->rowsAffected;
		// Compute the total number of rows affected by all statements in the query
		$totalAffectedRowCount = 0;
		foreach ( $qsByStatementId as $qs ) {
			$totalAffectedRowCount += $qs->rowsAffected;
		}
>>>>>>> 3d0ae94b

		if ( $lastStatus->res !== false ) {
			$this->lastPing = $startTime;
<<<<<<< HEAD
			if ( $isPermWrite && $this->trxLevel() ) {
=======
			if ( $hasPermWrite && $this->trxLevel() ) {
>>>>>>> 3d0ae94b
				$this->transactionManager->updateTrxWriteQueryReport(
					$summarySql,
					$queryRuntime,
					$totalAffectedRowCount,
					$fname
				);
			}
<<<<<<< HEAD
		} elseif ( $this->isConnectionError( $lastErrno ) ) {
			# Check if no meaningful session state was lost
			$recoverableCL = $this->canRecoverFromDisconnect( $sql, $priorWritesPending );
			# Update session state tracking and try to restore the connection
			$reconnected = $this->replaceLostConnection( $lastErrno, __METHOD__ );
		} else {
			# Check if only the last query was rolled back
			$recoverableSR = $this->wasKnownStatementRollbackError();
=======
		}

		$errflags = 0;
		$numRowsReturned = 0;
		$numRowsAffected = 0;
		if ( !$multiMode && $lastStatus->res === false ) {
			$lastSql = end( $statementsById );
			$lastError = $lastStatus->message;
			$lastErrno = $lastStatus->code;
			if ( $this->isConnectionError( $lastErrno ) ) {
				// Connection lost before or during the query...
				// Determine how to proceed given the lost session state
				$connLossFlag = $this->assessConnectionLoss(
					$lastSql,
					$queryRuntime,
					$priorSessInfo
				);
				// Update session state tracking and try to reestablish a connection
				$reconnected = $this->replaceLostConnection( $lastErrno, __METHOD__ );
				// Check if important server-side session-level state was lost
				if ( $connLossFlag >= self::ERR_ABORT_SESSION ) {
					$ex = $this->getQueryException( $lastError, $lastErrno, $lastSql, $fname );
					$this->transactionManager->setSessionError( $ex );
				}
				// Check if important server-side transaction-level state was lost
				if ( $connLossFlag >= self::ERR_ABORT_TRX ) {
					$ex = $this->getQueryException( $lastError, $lastErrno, $lastSql, $fname );
					$this->transactionManager->setTransactionError( $ex );
				}
				// Check if the query should be retried (having made the reconnection attempt)
				if ( $connLossFlag === self::ERR_RETRY_QUERY ) {
					$errflags |= ( $reconnected ? self::ERR_RETRY_QUERY : self::ERR_ABORT_QUERY );
				} else {
					$errflags |= $connLossFlag;
				}
			} elseif ( $this->isKnownStatementRollbackError( $lastErrno ) ) {
				// Query error triggered a server-side statement-only rollback...
				$errflags |= self::ERR_ABORT_QUERY;
				if ( $this->trxLevel() ) {
					// Allow legacy callers to ignore such errors via QUERY_IGNORE_DBO_TRX and
					// try/catch. However, a deprecation notice will be logged on the next query.
					$cause = [ $lastError, $lastErrno, $fname ];
					$this->transactionManager->setTrxStatusIgnoredCause( $cause );
				}
			} elseif ( $this->trxLevel() ) {
				// Some other error occurred during the query, within a transaction...
				// Server-side handling of errors during transactions varies widely depending on
				// the RDBMS type and configuration. There are several possible results: (a) the
				// whole transaction is rolled back, (b) only the queries after BEGIN are rolled
				// back, (c) the transaction is marked as "aborted" and a ROLLBACK is required
				// before other queries are permitted. For compatibility reasons, pessimistically
				// require a ROLLBACK query (not using SAVEPOINT) before allowing other queries.
				$ex = $this->getQueryException( $lastError, $lastErrno, $lastSql, $fname );
				$this->transactionManager->setTransactionError( $ex );
				$errflags |= self::ERR_ABORT_TRX;
			} else {
				// Some other error occurred during the query, without a transaction...
				$errflags |= self::ERR_ABORT_QUERY;
			}
>>>>>>> 3d0ae94b
		}
		foreach ( $qsByStatementId as $qs ) {
			$qs->flags = $errflags;
			$numRowsReturned += $qs->rowsReturned;
			$numRowsAffected += $qs->rowsAffected;
		}

		if ( !$multiMode && $statementsById['*'] === self::PING_QUERY ) {
			$this->lastRoundTripEstimate = $queryRuntime;
		}

		$this->transactionManager->recordQueryCompletion(
			$generalizedSql,
			$startTime,
			$hasPermWrite,
			$hasPermWrite ? $numRowsAffected : $numRowsReturned,
			$this->getServerName()
		);

		// Avoid the overhead of logging calls unless debug mode is enabled
		if ( $this->getFlag( self::DBO_DEBUG ) ) {
			$this->queryLogger->debug(
				"{method} [{runtime}s] {db_server}: {sql}",
				$this->getLogContext( [
					'method' => $fname,
					'sql' => implode( "; ", $statementsById ),
					'domain' => $this->getDomainID(),
					'runtime' => round( $queryRuntime, 3 ),
					'db_log_category' => 'query'
				] )
			);
		}

<<<<<<< HEAD
		if ( !is_bool( $ret ) && $ret !== null && !( $ret instanceof IResultWrapper ) ) {
			throw new DBUnexpectedError( $this,
				static::class . '::doQuery() should return an IResultWrapper' );
		}

		return [ $ret, $lastError, $lastErrno, $recoverableSR, $recoverableCL, $reconnected ];
=======
		return $qsByStatementId;
	}

	/**
	 * @param string $sql
	 * @param string $fname
	 * @return string
	 */
	private function makeCommentedSql( $sql, $fname ): string {
		// Add trace comment to the begin of the sql string, right after the operator.
		// Or, for one-word queries (like "BEGIN" or COMMIT") add it to the end (T44598).
		// NOTE: Don't add varying ids such as request id or session id to the comment.
		// It would break aggregation of similar queries in analysis tools (see T193050#7512149)
		$encName = preg_replace( '/[\x00-\x1F\/]/', '-', "$fname {$this->agent}" );

		return preg_replace( '/\s|$/', " /* $encName */ ", $sql, 1 );
>>>>>>> 3d0ae94b
	}

	/**
	 * Start an implicit transaction if DBO_TRX is enabled and no transaction is active
	 *
	 * @param string $sql
	 * @param string $fname
	 */
	private function beginIfImplied( $sql, $fname ) {
		if (
			!$this->trxLevel() &&
			$this->getFlag( self::DBO_TRX ) &&
			$this->platform->isTransactableQuery( $sql )
		) {
			$this->begin( __METHOD__ . " ($fname)", self::TRANSACTION_INTERNAL );
			$this->transactionManager->turnOnAutomatic();
		}
	}

	/**
	 * Check if the given query is appropriate to run in a public context
	 *
	 * The caller is assumed to come from outside Database.
	 * In order to keep the DB handle's session state tracking in sync, certain queries
	 * like "USE", "BEGIN", "COMMIT", and "ROLLBACK" must not be issued directly from
	 * outside callers. Such commands should only be issued through dedicated methods
	 * like selectDomain(), begin(), commit(), and rollback(), respectively.
	 *
	 * This also checks if the session state tracking was corrupted by a prior exception.
	 *
	 * @param string $sql
	 * @param string $fname
	 * @throws DBUnexpectedError
	 * @throws DBTransactionStateError
	 */
<<<<<<< HEAD
	private function assertQueryIsCurrentlyAllowed( $sql, $fname ) {
		$verb = $this->getQueryVerb( $sql );
=======
	private function assertQueryIsCurrentlyAllowed( string $sql, string $fname ) {
		$verb = $this->platform->getQueryVerb( $sql );

>>>>>>> 3d0ae94b
		if ( $verb === 'USE' ) {
			throw new DBUnexpectedError( $this, "Got USE query; use selectDomain() instead" );
		}

<<<<<<< HEAD
		if ( $verb === 'ROLLBACK' ) { // transaction/savepoint
=======
		if ( $verb === 'ROLLBACK' ) {
			// Whole transaction rollback is used for recovery
			// @TODO: T269161; prevent "BEGIN"/"COMMIT"/"ROLLBACK" from outside callers
>>>>>>> 3d0ae94b
			return;
		}

		if ( $this->csmError ) {
			throw new DBTransactionStateError(
				$this,
				"Cannot execute query from $fname while session state is out of sync.\n\n" .
					$this->csmError->getMessage() . "\n" .
					$this->csmError->getTraceAsString()
			);
		}

		$this->transactionManager->assertTransactionStatus( $this, $this->deprecationLogger, $fname );
	}

	/**
	 * Determine whether it is safe to retry queries after a database connection is lost
	 *
<<<<<<< HEAD
	 * @param string $sql SQL query
	 * @param bool $priorWritesPending Whether there is a transaction open with
	 *     possible write queries or transaction pre-commit/idle callbacks
	 *     waiting on it to finish.
	 * @return bool True if it is safe to retry the query, false otherwise
	 */
	private function canRecoverFromDisconnect( $sql, $priorWritesPending ) {
		$blockers = [];
		if ( $this->sessionNamedLocks ) {
			// Named locks were automatically released, breaking the expectations
			// of callers relying on those locks for critical section enforcement
			$blockers[] = 'named locks';
		}
		if ( $this->sessionTempTables ) {
			// Temp tables were automatically dropped, breaking the expectations
			// of callers relying on those tables having been created/populated
			$blockers[] = 'temp tables';
		}
		if ( $priorWritesPending && $sql !== 'ROLLBACK' ) {
			// Transaction was automatically rolled back, breaking the expectations
			// of callers and DBO_TRX semantics relying on that transaction to provide
			// atomic writes (point-in-time snapshot loss is acceptable for DBO_TRX)
			$blockers[] = 'transaction writes';
		}
		if ( $this->transactionManager->explicitTrxActive() && $sql !== 'ROLLBACK' && $sql !== 'COMMIT' ) {
			// Transaction was automatically rolled back, breaking the expectations of
			// callers relying on that transaction to provide atomic writes, serializability,
			// or read results consistent with a single point-in-time snapshot. Disconnection
			// on ROLLBACK is not an issue, since the intended result of rolling back the
			// transaction was in fact achieved. Disconnection on COMMIT of an empty transaction
			// is also not an issue, for similar reasons (T127428).
=======
	 * @param string $sql SQL query statement that encountered or caused the connection loss
	 * @param float $walltime How many seconds passes while attempting the query
	 * @param CriticalSessionInfo $priorSessInfo Session state just before the query
	 * @return int Recovery approach. One of the following ERR_* class constants:
	 *   - Database::ERR_RETRY_QUERY: reconnect silently, retry query
	 *   - Database::ERR_ABORT_QUERY: reconnect silently, do not retry query
	 *   - Database::ERR_ABORT_TRX: reconnect, throw error, enforce transaction rollback
	 *   - Database::ERR_ABORT_SESSION: reconnect, throw error, enforce session rollback
	 */
	private function assessConnectionLoss(
		string $sql,
		float $walltime,
		CriticalSessionInfo $priorSessInfo
	) {
		$verb = $this->platform->getQueryVerb( $sql );

		if ( $walltime < self::DROPPED_CONN_BLAME_THRESHOLD_SEC ) {
			// Query failed quickly; the connection was probably lost before the query was sent
			$res = self::ERR_RETRY_QUERY;
		} else {
			// Query took a long time; the connection was probably lost during query execution
			$res = self::ERR_ABORT_QUERY;
		}

		// List of problems causing session/transaction state corruption
		$blockers = [];
		// Loss of named locks breaks future callers relying on those locks for critical sections
		foreach ( $priorSessInfo->namedLocks as $lockName => $lockInfo ) {
			if ( $lockInfo['trxId'] && $lockInfo['trxId'] === $priorSessInfo->trxId ) {
				// Treat lost locks acquired during the lost transaction as a transaction state
				// problem. Connection loss on ROLLBACK (non-SAVEPOINT) is tolerable since
				// rollback automatically triggered server-side.
				if ( $verb !== 'ROLLBACK' ) {
					$res = max( $res, self::ERR_ABORT_TRX );
					$blockers[] = "named lock '$lockName'";
				}
			} else {
				// Treat lost locks acquired either during prior transactions or during no
				// transaction as a session state problem.
				$res = max( $res, self::ERR_ABORT_SESSION );
				$blockers[] = "named lock '$lockName'";
			}
		}
		// Loss of temp tables breaks future callers relying on those tables for queries
		foreach ( $priorSessInfo->tempTables as $tableName => $tableInfo ) {
			if ( $tableInfo['trxId'] && $tableInfo['trxId'] === $priorSessInfo->trxId ) {
				// Treat lost temp tables created during the lost transaction as a transaction
				// state problem. Connection loss on ROLLBACK (non-SAVEPOINT) is tolerable since
				// rollback automatically triggered server-side.
				if ( $verb !== 'ROLLBACK' ) {
					$res = max( $res, self::ERR_ABORT_TRX );
					$blockers[] = "temp table '$tableName'";
				}
			} else {
				// Treat lost temp tables created either during prior transactions or during
				// no transaction as a session state problem.
				$res = max( $res, self::ERR_ABORT_SESSION );
				$blockers[] = "temp table '$tableName'";
			}
		}
		// Loss of transaction writes breaks future callers and DBO_TRX logic relying on those
		// writes to be atomic and still pending. Connection loss on ROLLBACK (non-SAVEPOINT) is
		// tolerable since rollback automatically triggered server-side.
		if ( $priorSessInfo->trxWriteCallers && $verb !== 'ROLLBACK' ) {
			$res = max( $res, self::ERR_ABORT_TRX );
			$blockers[] = 'uncommitted writes';
		}
		if ( $priorSessInfo->trxPreCommitCbCallers && $verb !== 'ROLLBACK' ) {
			$res = max( $res, self::ERR_ABORT_TRX );
			$blockers[] = 'pre-commit callbacks';
		}
		if ( $priorSessInfo->trxExplicit && $verb !== 'ROLLBACK' && $sql !== 'COMMIT' ) {
			// Transaction automatically rolled back, breaking the expectations of callers
			// relying on that transaction to provide atomic writes, serializability, or use
			// one  point-in-time snapshot for all reads. Assume that connection loss is OK
			// with ROLLBACK (non-SAVEPOINT). Likewise for COMMIT (T127428).
			$res = max( $res, self::ERR_ABORT_TRX );
>>>>>>> 3d0ae94b
			$blockers[] = 'explicit transaction';
		}

		if ( $blockers ) {
			$this->connLogger->warning(
				"Silent reconnection to {db_server} could not be attempted: {error}",
				$this->getLogContext( [
					'error' => 'session state loss (' . implode( ', ', $blockers ) . ')',
					'exception' => new RuntimeException(),
					'db_log_category' => 'connection'
				] )
			);

			return false;
		}

		return true;
	}

	/**
	 * Clean things up after session (and thus transaction) loss before reconnect
	 */
	private function handleSessionLossPreconnect() {
		// Clean up tracking of session-level things...
		// https://dev.mysql.com/doc/refman/5.7/en/implicit-commit.html
		// https://www.postgresql.org/docs/9.2/static/sql-createtable.html (ignoring ON COMMIT)
		$this->sessionTempTables = [];
		$this->sessionDirtyTempTables = [];
		// https://dev.mysql.com/doc/refman/5.7/en/miscellaneous-functions.html#function_get-lock
		// https://www.postgresql.org/docs/9.4/static/functions-admin.html#FUNCTIONS-ADVISORY-LOCKS
		$this->sessionNamedLocks = [];
		// Session loss implies transaction loss (T67263)
		$this->transactionManager->clearPreEndCallbacks();
		// Clear additional subclass fields
		$oldTrxId = $this->transactionManager->consumeTrxId();
		$this->doHandleSessionLossPreconnect();
		$this->transactionManager->transactionWritingOut( $this, (string)$oldTrxId );
	}

	/**
	 * Reset any additional subclass trx* and session* fields
	 * @stable to override
	 */
	protected function doHandleSessionLossPreconnect() {
		// no-op
	}

	/**
	 * Clean things up after session (and thus transaction) loss after reconnect
	 */
	private function handleSessionLossPostconnect() {
		// Handle callbacks in trxEndCallbacks, e.g. onTransactionResolution().
		// If callback suppression is set then the array will remain unhandled.
		$this->runOnTransactionIdleCallbacks( self::TRIGGER_ROLLBACK );
		// Handle callbacks in trxRecurringCallbacks, e.g. setTransactionListener()
		$this->runTransactionListenerCallbacks( self::TRIGGER_ROLLBACK );
	}

	/**
	 * Checks whether the cause of the error is detected to be a timeout.
<<<<<<< HEAD
	 *
	 * It returns false by default, and not all engines support detecting this yet.
	 * If this returns false, it will be treated as a generic query error.
	 *
	 * @stable to override
	 * @param string $error Error text
	 * @param int $errno Error number
	 * @return bool
	 */
	protected function wasQueryTimeout( $error, $errno ) {
		return false;
	}

	/**
	 * Report a query error. Log the error, and if neither the object ignore
	 * flag nor the $ignoreErrors flag is set, throw a DBQueryError.
=======
>>>>>>> 3d0ae94b
	 *
	 * It returns false by default, and not all engines support detecting this yet.
	 * If this returns false, it will be treated as a generic query error.
	 *
	 * @stable to override
	 * @param int|string $errno Error number
	 * @return bool
	 * @since 1.39
	 */
	protected function isQueryTimeoutError( $errno ) {
		return false;
	}

	/**
	 * Report a query error
	 *
	 * If $ignore is set, emit a DEBUG level log entry and continue,
	 * otherwise, emit an ERROR level log entry and throw an exception.
	 *
	 * @param string $error
	 * @param int|string $errno
	 * @param string $sql
	 * @param string $fname
	 * @param bool $ignore Whether to just log an error rather than throw an exception
	 * @throws DBQueryError
	 */
	public function reportQueryError( $error, $errno, $sql, $fname, $ignore = false ) {
		if ( $ignore ) {
			$this->queryLogger->debug(
				"SQL ERROR (ignored): $error",
				[ 'db_log_category' => 'query' ]
			);
		} else {
			throw $this->getQueryExceptionAndLog( $error, $errno, $sql, $fname );
		}
	}

	/**
	 * @param string $error
	 * @param string|int $errno
	 * @param string $sql
	 * @param string $fname
	 * @return DBError
	 */
	private function getQueryExceptionAndLog( $error, $errno, $sql, $fname ) {
		// Information that instances of the same problem have in common should
		// not be normalized (T255202).
		$this->queryLogger->error(
			"Error $errno from $fname, {error} {sql1line} {db_server}",
			$this->getLogContext( [
				'method' => __METHOD__,
				'errno' => $errno,
				'error' => $error,
				'sql1line' => mb_substr( str_replace( "\n", "\\n", $sql ), 0, 5 * 1024 ),
				'fname' => $fname,
				'db_log_category' => 'query',
				'exception' => new RuntimeException()
			] )
		);
		return $this->getQueryException( $error, $errno, $sql, $fname );
	}

	/**
	 * @param string $error
	 * @param string|int $errno
	 * @param string $sql
	 * @param string $fname
	 * @return DBError
	 */
	private function getQueryException( $error, $errno, $sql, $fname ) {
		if ( $this->wasQueryTimeout( $error, $errno ) ) {
			return new DBQueryTimeoutError( $this, $error, $errno, $sql, $fname );
		} elseif ( $this->isConnectionError( $errno ) ) {
			return new DBQueryDisconnectedError( $this, $error, $errno, $sql, $fname );
		} else {
			return new DBQueryError( $this, $error, $errno, $sql, $fname );
		}
	}

	/**
	 * @param string $error
	 * @return DBConnectionError
	 */
	final protected function newExceptionAfterConnectError( $error ) {
		// Connection was not fully initialized and is not safe for use
		$this->conn = null;

		$this->connLogger->error(
			"Error connecting to {db_server} as user {db_user}: {error}",
			$this->getLogContext( [
				'error' => $error,
				'exception' => new RuntimeException(),
				'db_log_category' => 'connection',
			] )
		);

		return new DBConnectionError( $this, $error );
	}

	/**
	 * @inheritDoc
	 */
	public function newSelectQueryBuilder(): SelectQueryBuilder {
		return new SelectQueryBuilder( $this );
	}

	public function selectField(
		$table, $var, $cond = '', $fname = __METHOD__, $options = [], $join_conds = []
	) {
		if ( $var === '*' ) {
			throw new DBUnexpectedError( $this, "Cannot use a * field" );
		} elseif ( is_array( $var ) && count( $var ) !== 1 ) {
			throw new DBUnexpectedError( $this, 'Cannot use more than one field' );
		}

		$options = $this->platform->normalizeOptions( $options );
		$options['LIMIT'] = 1;

		$res = $this->select( $table, $var, $cond, $fname, $options, $join_conds );
		if ( $res === false ) {
			throw new DBUnexpectedError( $this, "Got false from select()" );
		}

		$row = $res->fetchRow();
		if ( $row === false ) {
			return false;
		}

		return reset( $row );
	}

	public function selectFieldValues(
		$table, $var, $cond = '', $fname = __METHOD__, $options = [], $join_conds = []
	): array {
		if ( $var === '*' ) {
			throw new DBUnexpectedError( $this, "Cannot use a * field" );
		} elseif ( !is_string( $var ) ) {
			throw new DBUnexpectedError( $this, "Cannot use an array of fields" );
		}

		$options = $this->platform->normalizeOptions( $options );
		$res = $this->select( $table, [ 'value' => $var ], $cond, $fname, $options, $join_conds );
		if ( $res === false ) {
			throw new DBUnexpectedError( $this, "Got false from select()" );
		}

		$values = [];
		foreach ( $res as $row ) {
			$values[] = $row->value;
		}

		return $values;
	}

	public function select(
		$table, $vars, $conds = '', $fname = __METHOD__, $options = [], $join_conds = []
	) {
		$options = (array)$options;
		$sql = $this->selectSQLText( $table, $vars, $conds, $fname, $options, $join_conds );
		// Treat SELECT queries with FOR UPDATE as writes. This matches
		// how MySQL enforces read_only (FOR SHARE and LOCK IN SHADE MODE are allowed).
		$flags = in_array( 'FOR UPDATE', $options, true )
			? self::QUERY_CHANGE_ROWS
			: self::QUERY_CHANGE_NONE;

		return $this->query( $sql, $fname, $flags );
	}

	public function selectRow( $table, $vars, $conds, $fname = __METHOD__,
		$options = [], $join_conds = []
	) {
		$options = (array)$options;
		$options['LIMIT'] = 1;

		$res = $this->select( $table, $vars, $conds, $fname, $options, $join_conds );
		if ( $res === false ) {
			throw new DBUnexpectedError( $this, "Got false from select()" );
		}

		if ( !$res->numRows() ) {
			return false;
		}

		return $res->fetchObject();
	}

	/**
	 * @inheritDoc
	 * @stable to override
	 */
	public function estimateRowCount(
		$tables, $var = '*', $conds = '', $fname = __METHOD__, $options = [], $join_conds = []
	) {
		$conds = $this->platform->normalizeConditions( $conds, $fname );
		$column = $this->platform->extractSingleFieldFromList( $var );
		if ( is_string( $column ) && !in_array( $column, [ '*', '1' ] ) ) {
			$conds[] = "$column IS NOT NULL";
		}

		$res = $this->select(
			$tables, [ 'rowcount' => 'COUNT(*)' ], $conds, $fname, $options, $join_conds
		);
		$row = $res ? $res->fetchRow() : [];

		return isset( $row['rowcount'] ) ? (int)$row['rowcount'] : 0;
	}

	public function selectRowCount(
		$tables, $var = '*', $conds = '', $fname = __METHOD__, $options = [], $join_conds = []
	) {
		$conds = $this->platform->normalizeConditions( $conds, $fname );
		$column = $this->platform->extractSingleFieldFromList( $var );
		if ( is_string( $column ) && !in_array( $column, [ '*', '1' ] ) ) {
			$conds[] = "$column IS NOT NULL";
		}

		$res = $this->select(
			[
				'tmp_count' => $this->buildSelectSubquery(
					$tables,
					'1',
					$conds,
					$fname,
					$options,
					$join_conds
				)
			],
			[ 'rowcount' => 'COUNT(*)' ],
			[],
			$fname
		);
		$row = $res ? $res->fetchRow() : [];

		return isset( $row['rowcount'] ) ? (int)$row['rowcount'] : 0;
	}

	public function lockForUpdate(
		$table, $conds = '', $fname = __METHOD__, $options = [], $join_conds = []
	) {
		if ( !$this->trxLevel() && !$this->getFlag( self::DBO_TRX ) ) {
			throw new DBUnexpectedError(
				$this,
				__METHOD__ . ': no transaction is active nor is DBO_TRX set'
			);
		}

		$options = (array)$options;
		$options[] = 'FOR UPDATE';

		return $this->selectRowCount( $table, '*', $conds, $fname, $options, $join_conds );
	}

	public function fieldExists( $table, $field, $fname = __METHOD__ ) {
		$info = $this->fieldInfo( $table, $field );

		return (bool)$info;
	}

	public function indexExists( $table, $index, $fname = __METHOD__ ) {
		if ( !$this->tableExists( $table, $fname ) ) {
			return null;
		}

		$info = $this->indexInfo( $table, $index, $fname );
		if ( $info === null ) {
			return null;
		} else {
			return $info !== false;
		}
	}

	abstract public function tableExists( $table, $fname = __METHOD__ );

	/**
	 * @inheritDoc
	 * @stable to override
	 */
	public function indexUnique( $table, $index, $fname = __METHOD__ ) {
		$indexInfo = $this->indexInfo( $table, $index, $fname );

		if ( !$indexInfo ) {
			return false;
		}

		return !$indexInfo[0]->Non_unique;
	}

	public function insert( $table, $rows, $fname = __METHOD__, $options = [] ) {
		$sql = $this->platform->dispatchingInsertSqlText( $table, $rows, $options );
		if ( !$sql ) {
			return true;
		}
		$this->query( $sql, $fname, self::QUERY_CHANGE_ROWS );

		return true;
	}

	public function update( $table, $set, $conds, $fname = __METHOD__, $options = [] ) {
		$sql = $this->platform->updateSqlText( $table, $set, $conds, $options );
		$this->query( $sql, $fname, self::QUERY_CHANGE_ROWS );

		return true;
	}

	/**
	 * @inheritDoc
	 * @stable to override
	 */
	public function databasesAreIndependent() {
		return false;
	}

	final public function selectDB( $db ) {
		$this->selectDomain( new DatabaseDomain(
			$db,
			$this->currentDomain->getSchema(),
			$this->currentDomain->getTablePrefix()
		) );

		return true;
	}

	final public function selectDomain( $domain ) {
		$cs = $this->commenceCriticalSection( __METHOD__ );

		try {
			$this->doSelectDomain( DatabaseDomain::newFromId( $domain ) );
		} catch ( DBError $e ) {
			$this->completeCriticalSection( __METHOD__, $cs );
			throw $e;
		}

		$this->completeCriticalSection( __METHOD__, $cs );
	}

	/**
	 * @stable to override
	 * @param DatabaseDomain $domain
	 * @throws DBConnectionError
	 * @throws DBError
	 * @since 1.32
	 */
	protected function doSelectDomain( DatabaseDomain $domain ) {
		$this->currentDomain = $domain;
		$this->platform->setCurrentDomain( $this->currentDomain );
	}

	public function getDBname() {
		return $this->currentDomain->getDatabase();
	}

	public function getServer() {
		return $this->connectionParams[self::CONN_HOST] ?? null;
	}

	public function getServerName() {
		return $this->serverName ?? $this->getServer() ?? 'unknown';
	}

	/**
	 * @inheritDoc
	 * @stable to override
	 */
	public function addQuotes( $s ) {
		if ( $s instanceof Blob ) {
			$s = $s->fetch();
		}
		if ( $s === null ) {
			return 'NULL';
		} elseif ( is_bool( $s ) ) {
			return (string)(int)$s;
		} elseif ( is_int( $s ) ) {
			return (string)$s;
		} else {
			return "'" . $this->strencode( $s ) . "'";
		}
	}

	public function nextSequenceValue( $seqName ) {
		return null;
	}

	public function replace( $table, $uniqueKeys, $rows, $fname = __METHOD__ ) {
		$identityKey = $this->platform->normalizeUpsertParams( $uniqueKeys, $rows );
		if ( !$rows ) {
			return;
		}
		if ( $identityKey ) {
			$this->doReplace( $table, $identityKey, $rows, $fname );
		} else {
			$sql = $this->platform->insertSqlText( $table, $rows );
			$this->query( $sql, $fname, self::QUERY_CHANGE_ROWS );
		}
	}

	/**
	 * @param string $table
	 * @param string[] $identityKey List of columns defining a unique key
	 * @param array $rows Non-empty list of rows
	 * @param string $fname
	 * @see Database::replace()
	 * @stable to override
	 * @since 1.35
	 */
	protected function doReplace( $table, array $identityKey, array $rows, $fname ) {
		$affectedRowCount = 0;
		$this->startAtomic( $fname, self::ATOMIC_CANCELABLE );
		try {
			foreach ( $rows as $row ) {
				// Delete any conflicting rows (including ones inserted from $rows)
				$sqlCondition = $this->platform->makeKeyCollisionCondition( [ $row ], $identityKey );
				$this->delete( $table, [ $sqlCondition ], $fname );
				$affectedRowCount += $this->affectedRows();
				// Insert the new row
				$this->insert( $table, $row, $fname );
				$affectedRowCount += $this->affectedRows();
			}
			$this->endAtomic( $fname );
		} catch ( DBError $e ) {
			$this->cancelAtomic( $fname );
			throw $e;
		}
		$this->affectedRowCount = $affectedRowCount;
	}

	public function upsert( $table, array $rows, $uniqueKeys, array $set, $fname = __METHOD__ ) {
		$identityKey = $this->platform->normalizeUpsertParams( $uniqueKeys, $rows );
		if ( !$rows ) {
			return true;
		}
		if ( $identityKey ) {
			$this->platform->assertValidUpsertSetArray( $set, $identityKey, $rows );
			$this->doUpsert( $table, $rows, $identityKey, $set, $fname );
		} else {
			$sql = $this->platform->insertSqlText( $table, $rows );
			$this->query( $sql, $fname, self::QUERY_CHANGE_ROWS );
		}

		return true;
	}

	/**
	 * Perform an UPSERT query
	 *
	 * @see Database::upsert()
	 * @see Database::buildExcludedValue()
	 *
	 * @stable to override
	 *
	 * @param string $table Table name
	 * @param array[] $rows Non-empty list of rows to insert
	 * @param string[] $identityKey Columns of the (unique) identity key to UPSERT upon
	 * @param string[] $set Non-empty map of (column name => SQL expression or literal)
	 * @param string $fname
	 * @since 1.35
	 */
	protected function doUpsert(
		string $table,
		array $rows,
		array $identityKey,
		array $set,
		string $fname
	) {
		$encTable = $this->tableName( $table );
		$sqlColumnAssignments = $this->makeList( $set, self::LIST_SET );
		// Check if there is a SQL assignment expression in $set
		$useWith = isset( $set[0] );

		$affectedRowCount = 0;
		$this->startAtomic( $fname, self::ATOMIC_CANCELABLE );
		try {
			foreach ( $rows as $row ) {
				// Update any existing conflicting row (including ones inserted from $rows)
				[ $sqlColumns, $sqlTuples, $sqlVals ] = $this->platform->makeInsertLists( [ $row ], '__' );
				$sqlConditions = $this->platform->makeKeyCollisionCondition( [ $row ], $identityKey );
				// Since "WITH...AS (VALUES ...)" loses type information, subclasses should
				// override with method if that might cause problems with the SET clause.
				// https://www.sqlite.org/lang_update.html
				// https://mariadb.com/kb/en/with/
				// https://dev.mysql.com/doc/refman/8.0/en/update.html
				// https://www.postgresql.org/docs/9.2/sql-update.html
				$sql =
					( $useWith ? "WITH __VALS ($sqlVals) AS (VALUES $sqlTuples) " : "" ) .
					"UPDATE $encTable SET $sqlColumnAssignments " .
					"WHERE ($sqlConditions)";
				$this->query( $sql, $fname, self::QUERY_CHANGE_ROWS );
				$rowsUpdated = $this->affectedRows();
				$affectedRowCount += $rowsUpdated;
				// Insert the new row if there are no conflicts
				if ( $rowsUpdated <= 0 ) {
					// https://sqlite.org/lang_insert.html
					// https://mariadb.com/kb/en/with/
					// https://dev.mysql.com/doc/refman/8.0/en/with.html
					// https://www.postgresql.org/docs/9.2/sql-insert.html
					$sql = "INSERT INTO $encTable ($sqlColumns) VALUES $sqlTuples";
					$this->query( $sql, $fname, self::QUERY_CHANGE_ROWS );
					$affectedRowCount += $this->affectedRows();
				}
			}
		} catch ( DBError $e ) {
			$this->cancelAtomic( $fname );
			throw $e;
		}
		$this->endAtomic( $fname );
		// Set the affected row count for the whole operation
		$this->affectedRowCount = $affectedRowCount;
	}

	/**
	 * @inheritDoc
	 * @stable to override
	 */
	public function deleteJoin(
		$delTable,
		$joinTable,
		$delVar,
		$joinVar,
		$conds,
		$fname = __METHOD__
	) {
		$sql = $this->platform->deleteJoinSqlText( $delTable, $joinTable, $delVar, $joinVar, $conds );
		$this->query( $sql, $fname, self::QUERY_CHANGE_ROWS );
	}

	/**
	 * @inheritDoc
	 * @stable to override
	 */
	public function textFieldSize( $table, $field ) {
		$table = $this->tableName( $table );
		$res = $this->query(
			"SHOW COLUMNS FROM $table LIKE \"$field\"",
			__METHOD__,
			self::QUERY_IGNORE_DBO_TRX | self::QUERY_CHANGE_NONE
		);
		$row = $res->fetchObject();

		$m = [];

		if ( preg_match( '/\((.*)\)/', $row->Type, $m ) ) {
			$size = $m[1];
		} else {
			$size = -1;
		}

		return $size;
	}

	public function delete( $table, $conds, $fname = __METHOD__ ) {
		$sql = $this->platform->deleteSqlText( $table, $conds );
		$this->query( $sql, $fname, self::QUERY_CHANGE_ROWS );

		return true;
	}

	final public function insertSelect(
		$destTable,
		$srcTable,
		$varMap,
		$conds,
		$fname = __METHOD__,
		$insertOptions = [],
		$selectOptions = [],
		$selectJoinConds = []
	) {
		static $hints = [ 'NO_AUTO_COLUMNS' ];

		$insertOptions = $this->platform->normalizeOptions( $insertOptions );
		$selectOptions = $this->platform->normalizeOptions( $selectOptions );

		if ( $this->cliMode && $this->isInsertSelectSafe( $insertOptions, $selectOptions ) ) {
			// For massive migrations with downtime, we don't want to select everything
			// into memory and OOM, so do all this native on the server side if possible.
			$this->doInsertSelectNative(
				$destTable,
				$srcTable,
				$varMap,
				$conds,
				$fname,
				array_diff( $insertOptions, $hints ),
				$selectOptions,
				$selectJoinConds
			);
		} else {
			$this->doInsertSelectGeneric(
				$destTable,
				$srcTable,
				$varMap,
				$conds,
				$fname,
				array_diff( $insertOptions, $hints ),
				$selectOptions,
				$selectJoinConds
			);
		}

		return true;
	}

	/**
	 * @stable to override
	 * @param array $insertOptions
	 * @param array $selectOptions
	 * @return bool Whether an INSERT SELECT with these options will be replication safe
	 * @since 1.31
	 */
	protected function isInsertSelectSafe( array $insertOptions, array $selectOptions ) {
		return true;
	}

	/**
	 * Implementation of insertSelect() based on select() and insert()
	 *
	 * @see IDatabase::insertSelect()
	 * @param string $destTable
	 * @param string|array $srcTable
	 * @param array $varMap
	 * @param array $conds
	 * @param string $fname
	 * @param array $insertOptions
	 * @param array $selectOptions
	 * @param array $selectJoinConds
	 * @since 1.35
	 */
	protected function doInsertSelectGeneric(
		$destTable,
		$srcTable,
		array $varMap,
		$conds,
		$fname,
		array $insertOptions,
		array $selectOptions,
		$selectJoinConds
	) {
		// For web requests, do a locking SELECT and then INSERT. This puts the SELECT burden
		// on only the primary DB (without needing row-based-replication). It also makes it easy to
		// know how big the INSERT is going to be.
		$fields = [];
		foreach ( $varMap as $dstColumn => $sourceColumnOrSql ) {
			$fields[] = $this->platform->fieldNameWithAlias( $sourceColumnOrSql, $dstColumn );
		}
		$res = $this->select(
			$srcTable,
			implode( ',', $fields ),
			$conds,
			$fname,
			array_merge( $selectOptions, [ 'FOR UPDATE' ] ),
			$selectJoinConds
		);
		if ( !$res ) {
			return;
		}

		$affectedRowCount = 0;
		$this->startAtomic( $fname, self::ATOMIC_CANCELABLE );
		try {
			$rows = [];
			foreach ( $res as $row ) {
				$rows[] = (array)$row;
			}
			// Avoid inserts that are too huge
			$rowBatches = array_chunk( $rows, $this->nonNativeInsertSelectBatchSize );
			foreach ( $rowBatches as $rows ) {
				$this->insert( $destTable, $rows, $fname, $insertOptions );
				$affectedRowCount += $this->affectedRows();
			}
		} catch ( DBError $e ) {
			$this->cancelAtomic( $fname );
			throw $e;
		}
		$this->endAtomic( $fname );
		$this->affectedRowCount = $affectedRowCount;
	}

	/**
	 * Native server-side implementation of insertSelect() for situations where
	 * we don't want to select everything into memory
	 *
	 * @see IDatabase::insertSelect()
	 * @param string $destTable
	 * @param string|array $srcTable
	 * @param array $varMap
	 * @param array $conds
	 * @param string $fname
	 * @param array $insertOptions
	 * @param array $selectOptions
	 * @param array $selectJoinConds
	 * @since 1.35
	 */
	protected function doInsertSelectNative(
		$destTable,
		$srcTable,
		array $varMap,
		$conds,
		$fname,
		array $insertOptions,
		array $selectOptions,
		$selectJoinConds
	) {
		$sql = $this->platform->insertSelectNativeSqlText(
			$destTable,
			$srcTable,
			$varMap,
			$conds,
			$fname,
			$insertOptions,
			$selectOptions,
			$selectJoinConds
		);
		$this->query( $sql, $fname, self::QUERY_CHANGE_ROWS );
	}

	/**
	 * @inheritDoc
	 * @stable to override
	 */
	public function wasDeadlock() {
		return false;
	}

	/**
	 * @inheritDoc
	 * @stable to override
	 */
	public function wasLockTimeout() {
		return false;
	}

	/**
	 * @inheritDoc
	 * @stable to override
	 */
	public function wasConnectionLoss() {
		return $this->isConnectionError( $this->lastErrno() );
	}

	/**
	 * @inheritDoc
	 * @stable to override
	 */
	public function wasReadOnlyError() {
		return false;
	}

	public function wasErrorReissuable() {
		return (
			$this->wasDeadlock() ||
			$this->wasLockTimeout() ||
			$this->wasConnectionLoss()
		);
	}

	/**
	 * Do not use this method outside of Database/DBError classes
	 *
	 * @stable to override
	 * @param int|string $errno
	 * @return bool Whether the given query error was a connection drop
	 */
	protected function isConnectionError( $errno ) {
		return false;
	}

	/**
	 * @stable to override
<<<<<<< HEAD
=======
	 * @param int|string $errno
>>>>>>> 3d0ae94b
	 * @return bool Whether it is known that the last query error only caused statement rollback
	 * @note This is for backwards compatibility for callers catching DBError exceptions in
	 *   order to ignore problems like duplicate key errors or foreign key violations
	 * @since 1.39
	 */
	protected function wasKnownStatementRollbackError() {
		return false; // don't know; it could have caused a transaction rollback
	}

	/**
	 * @inheritDoc
	 * @stable to override
	 */
	public function deadlockLoop( ...$args ) {
		$function = array_shift( $args );
		$tries = self::DEADLOCK_TRIES;

		$this->begin( __METHOD__ );

		$retVal = null;
		/** @var Throwable $e */
		$e = null;
		do {
			try {
				$retVal = $function( ...$args );
				break;
			} catch ( DBQueryError $e ) {
				if ( $this->wasDeadlock() ) {
					// Retry after a randomized delay
					usleep( mt_rand( self::DEADLOCK_DELAY_MIN, self::DEADLOCK_DELAY_MAX ) );
				} else {
					// Throw the error back up
					throw $e;
				}
			}
		} while ( --$tries > 0 );

		if ( $tries <= 0 ) {
			// Too many deadlocks; give up
			$this->rollback( __METHOD__ );
			throw $e;
		} else {
			$this->commit( __METHOD__ );

			return $retVal;
		}
	}

	/**
	 * @inheritDoc
	 * @since 1.37
	 * @stable to override
	 */
	public function primaryPosWait( DBPrimaryPos $pos, $timeout ) {
		# Real waits are implemented in the subclass.
		return 0;
	}

	/**
	 * @inheritDoc
	 * @stable to override
	 */
	public function getReplicaPos() {
		# Stub
		return false;
	}

	/**
	 * @inheritDoc
	 * @stable to override
	 */
	public function getPrimaryPos() {
		# Stub
		return false;
	}

	/**
	 * @inheritDoc
	 * @stable to override
	 */
	public function serverIsReadOnly() {
		return false;
	}

	final public function onTransactionResolution( callable $callback, $fname = __METHOD__ ) {
		$this->transactionManager->onTransactionResolution( $this, $callback, $fname );
	}

	final public function onTransactionCommitOrIdle( callable $callback, $fname = __METHOD__ ) {
		if ( !$this->trxLevel() && $this->getTransactionRoundId() ) {
			// This DB handle is set to participate in LoadBalancer transaction rounds and
			// an explicit transaction round is active. Start an implicit transaction on this
			// DB handle (setting trxAutomatic) similar to how query() does in such situations.
			$this->begin( __METHOD__, self::TRANSACTION_INTERNAL );
		}

		$this->transactionManager->addPostCommitOrIdleCallback( $callback, $fname );
		if ( !$this->trxLevel() ) {
			$dbErrors = [];
			$this->runOnTransactionIdleCallbacks( self::TRIGGER_IDLE, $dbErrors );
			if ( $dbErrors ) {
				throw $dbErrors[0];
			}
		}
	}

	final public function onTransactionPreCommitOrIdle( callable $callback, $fname = __METHOD__ ) {
		if ( !$this->trxLevel() && $this->getTransactionRoundId() ) {
			// This DB handle is set to participate in LoadBalancer transaction rounds and
			// an explicit transaction round is active. Start an implicit transaction on this
			// DB handle (setting trxAutomatic) similar to how query() does in such situations.
			$this->begin( __METHOD__, self::TRANSACTION_INTERNAL );
		}

		if ( $this->trxLevel() ) {
			$this->transactionManager->addPreCommitOrIdleCallback(
				$callback,
				$fname
			);
		} else {
			// No transaction is active nor will start implicitly, so make one for this callback
			$this->startAtomic( __METHOD__, self::ATOMIC_CANCELABLE );
			try {
				$callback( $this );
			} catch ( Throwable $e ) {
				// Avoid confusing error reporting during critical section errors
				if ( !$this->csmError ) {
					$this->cancelAtomic( __METHOD__ );
				}
				throw $e;
			}
			$this->endAtomic( __METHOD__ );
		}
	}

	final public function onAtomicSectionCancel( callable $callback, $fname = __METHOD__ ) {
		$this->transactionManager->onAtomicSectionCancel( $this, $callback, $fname );
	}

	final public function setTransactionListener( $name, callable $callback = null ) {
		$this->transactionManager->setTransactionListener( $name, $callback );
	}

	/**
	 * Whether to disable running of post-COMMIT/ROLLBACK callbacks
	 *
	 * @internal This method should not be used outside of Database/LoadBalancer
	 *
	 * @since 1.28
	 * @param bool $suppress
	 */
	final public function setTrxEndCallbackSuppression( $suppress ) {
		$this->transactionManager->setTrxEndCallbackSuppression( $suppress );
	}

	/**
	 * Consume and run any "on transaction idle/resolution" callbacks
	 *
	 * @internal This method should not be used outside of Database/LoadBalancer
	 *
	 * @since 1.20
	 * @param int $trigger IDatabase::TRIGGER_* constant
	 * @param DBError[] &$errors DB exceptions caught [returned]
	 * @return int Number of callbacks attempted
	 * @throws DBUnexpectedError
	 * @throws Throwable Any non-DBError exception thrown by a callback
	 */
	public function runOnTransactionIdleCallbacks( $trigger, array &$errors = [] ) {
		if ( $this->trxLevel() ) {
			throw new DBUnexpectedError( $this, __METHOD__ . ': a transaction is still open' );
		}

		if ( $this->transactionManager->isEndCallbacksSuppressed() ) {
			// Execution deferred by LoadBalancer for explicit execution later
			return 0;
		}

		$cs = $this->commenceCriticalSection( __METHOD__ );

		$count = 0;
		$autoTrx = $this->getFlag( self::DBO_TRX ); // automatic begin() enabled?
		// Drain the queues of transaction "idle" and "end" callbacks until they are empty
		do {
			$callbackEntries = $this->transactionManager->consumeEndCallbacks( $trigger );
			$count += count( $callbackEntries );
			foreach ( $callbackEntries as $entry ) {
				$this->clearFlag( self::DBO_TRX ); // make each query its own transaction
				try {
					$entry[0]( $trigger, $this );
				} catch ( DBError $ex ) {
					call_user_func( $this->errorLogger, $ex );
					$errors[] = $ex;
					// Some callbacks may use startAtomic/endAtomic, so make sure
					// their transactions are ended so other callbacks don't fail
					if ( $this->trxLevel() ) {
						$this->rollback( __METHOD__, self::FLUSHING_INTERNAL );
					}
				} finally {
					if ( $autoTrx ) {
						$this->setFlag( self::DBO_TRX ); // restore automatic begin()
					} else {
						$this->clearFlag( self::DBO_TRX ); // restore auto-commit
					}
				}
			}
		} while ( $this->transactionManager->countPostCommitOrIdleCallbacks() );

		$this->completeCriticalSection( __METHOD__, $cs );

		return $count;
	}

	/**
	 * Actually run any "transaction listener" callbacks
	 *
	 * @internal This method should not be used outside of Database/LoadBalancer
	 *
	 * @since 1.20
	 * @param int $trigger IDatabase::TRIGGER_* constant
	 * @param DBError[] &$errors DB exceptions caught [returned]
	 * @throws Throwable Any non-DBError exception thrown by a callback
	 */
	public function runTransactionListenerCallbacks( $trigger, array &$errors = [] ) {
		if ( $this->transactionManager->isEndCallbacksSuppressed() ) {
			// Execution deferred by LoadBalancer for explicit execution later
			return;
		}

		// These callbacks should only be registered in setup, thus no iteration is needed
		foreach ( $this->transactionManager->getRecurringCallbacks() as $callback ) {
			try {
				$callback( $trigger, $this );
			} catch ( DBError $ex ) {
				( $this->errorLogger )( $ex );
				$errors[] = $ex;
			}
		}
	}

	/**
	 * Handle "on transaction idle/resolution" and "transaction listener" callbacks post-COMMIT
	 *
	 * @throws DBError The first DBError exception thrown by a callback
	 * @throws Throwable Any non-DBError exception thrown by a callback
	 */
	private function runTransactionPostCommitCallbacks() {
		$dbErrors = [];
		$this->runOnTransactionIdleCallbacks( self::TRIGGER_COMMIT, $dbErrors );
		$this->runTransactionListenerCallbacks( self::TRIGGER_COMMIT, $dbErrors );
		$this->affectedRowCount = 0; // for the sake of consistency
		if ( $dbErrors ) {
			throw $dbErrors[0];
		}
	}

	/**
	 * Handle "on transaction idle/resolution" and "transaction listener" callbacks post-ROLLBACK
	 *
	 * This will suppress and log any DBError exceptions
	 *
	 * @throws Throwable Any non-DBError exception thrown by a callback
	 */
	private function runTransactionPostRollbackCallbacks() {
		$this->runOnTransactionIdleCallbacks( self::TRIGGER_ROLLBACK );
		$this->runTransactionListenerCallbacks( self::TRIGGER_ROLLBACK );
		$this->affectedRowCount = 0; // for the sake of consistency
	}

	final public function startAtomic(
		$fname = __METHOD__,
		$cancelable = self::ATOMIC_NOT_CANCELABLE
	) {
		$cs = $this->commenceCriticalSection( __METHOD__ );

		if ( $this->trxLevel() ) {
			// This atomic section is only one part of a larger transaction
			$sectionOwnsTrx = false;
		} else {
			// Start an implicit transaction (sets trxAutomatic)
			try {
				$this->begin( $fname, self::TRANSACTION_INTERNAL );
			} catch ( DBError $e ) {
				$this->completeCriticalSection( __METHOD__, $cs );
				throw $e;
			}
			if ( $this->getFlag( self::DBO_TRX ) ) {
				// This DB handle participates in LoadBalancer transaction rounds; all atomic
				// sections should be buffered into one transaction (e.g. to keep web requests
				// transactional). Note that an implicit transaction round is considered to be
				// active when no there is no explicit transaction round.
				$sectionOwnsTrx = false;
			} else {
				// This DB handle does not participate in LoadBalancer transaction rounds;
				// each topmost atomic section will use its own transaction.
				$sectionOwnsTrx = true;
			}
			$this->transactionManager->setAutomaticAtomic( $sectionOwnsTrx );
		}

		if ( $cancelable === self::ATOMIC_CANCELABLE ) {
			if ( $sectionOwnsTrx ) {
				// This atomic section is synonymous with the whole transaction; just
				// use full COMMIT/ROLLBACK in endAtomic()/cancelAtomic(), respectively
				$savepointId = self::NOT_APPLICABLE;
			} else {
				// This atomic section is only part of the whole transaction; use a SAVEPOINT
				// query so that its changes can be cancelled without losing the rest of the
				// transaction (e.g. changes from other sections or from outside of sections)
				try {
					$savepointId = $this->nextSavepointId( $fname );
					$sql = $this->platform->savepointSqlText( $savepointId );
					$this->query( $sql, $fname, self::QUERY_CHANGE_TRX );
				} catch ( DBError $e ) {
					$this->completeCriticalSection( __METHOD__, $cs, $e );
					throw $e;
				}
			}
		} else {
			$savepointId = null;
		}

		$sectionId = new AtomicSectionIdentifier;
		$this->transactionManager->addToAtomicLevels( $fname, $sectionId, $savepointId );

		$this->completeCriticalSection( __METHOD__, $cs );

		return $sectionId;
	}

	final public function endAtomic( $fname = __METHOD__ ) {
		list( $savepointId, $sectionId ) = $this->transactionManager->onEndAtomic( $this, $fname );

		$runPostCommitCallbacks = false;

		$cs = $this->commenceCriticalSection( __METHOD__ );

		// Remove the last section (no need to re-index the array)
		$this->transactionManager->popAtomicLevel();

		try {
			if ( $this->transactionManager->isClean() ) {
				$this->commit( $fname, self::FLUSHING_INTERNAL );
				$runPostCommitCallbacks = true;
			} elseif ( $savepointId !== null && $savepointId !== self::NOT_APPLICABLE ) {
				$sql = $this->platform->releaseSavepointSqlText( $savepointId );
				$this->query( $sql, $fname, self::QUERY_CHANGE_TRX );
			}
		} catch ( DBError $e ) {
			$this->completeCriticalSection( __METHOD__, $cs, $e );
			throw $e;
		}

		$this->transactionManager->onEndAtomicInCriticalSection( $sectionId );

		$this->completeCriticalSection( __METHOD__, $cs );

		if ( $runPostCommitCallbacks ) {
			$this->runTransactionPostCommitCallbacks();
		}
	}

	final public function cancelAtomic(
		$fname = __METHOD__,
		AtomicSectionIdentifier $sectionId = null
	) {
		$this->transactionManager->onCancelAtomicBeforeCriticalSection( $this, $fname );
		$pos = $this->transactionManager->getPositionFromSectionId( $sectionId );
		if ( $pos < 0 ) {
			throw new DBUnexpectedError( $this, "Atomic section not found (for $fname)" );
		}

		$cs = $this->commenceCriticalSection( __METHOD__ );
		$runPostRollbackCallbacks = false;
		list( $savedFname, $excisedIds, $newTopSection, $savedSectionId, $savepointId ) =
			$this->transactionManager->cancelAtomic( $pos );

		try {
			if ( $savedFname !== $fname ) {
				$e = new DBUnexpectedError(
					$this,
					"Invalid atomic section ended (got $fname but expected $savedFname)"
				);
				$this->completeCriticalSection( __METHOD__, $cs, $e );
				throw $e;
			}

			// Remove the last section (no need to re-index the array)
			$this->transactionManager->popAtomicLevel();
			$excisedIds[] = $savedSectionId;
			$newTopSection = $this->transactionManager->currentAtomicSectionId();

			if ( $savepointId !== null ) {
				// Rollback the transaction changes proposed within this atomic section
				if ( $savepointId === self::NOT_APPLICABLE ) {
					// Atomic section started the transaction; rollback the whole transaction
					// and trigger cancellation callbacks for all active atomic sections
					$this->rollback( $fname, self::FLUSHING_INTERNAL );
					$runPostRollbackCallbacks = true;
				} else {
					// Atomic section nested within the transaction; rollback the transaction
					// to the state prior to this section and trigger its cancellation callbacks
					$sql = $this->platform->rollbackToSavepointSqlText( $savepointId );
					$this->query( $sql, $fname, self::QUERY_CHANGE_TRX );
					$this->transactionManager->setTrxStatusToOk(); // no exception; recovered
					$this->transactionManager->runOnAtomicSectionCancelCallbacks(
						$this,
						self::TRIGGER_CANCEL,
						$excisedIds
					);
				}
			} else {
				$this->transactionManager->setTransactionErrorFromStatus( $this, $fname );
			}
		} finally {
			// Fix up callbacks owned by the sections that were just cancelled.
			// All callbacks should have an owner that is present in trxAtomicLevels.
			$this->transactionManager->modifyCallbacksForCancel( $this, $excisedIds, $newTopSection );
		}

		$this->affectedRowCount = 0; // for the sake of consistency

		$this->completeCriticalSection( __METHOD__, $cs );

		if ( $runPostRollbackCallbacks ) {
			$this->runTransactionPostRollbackCallbacks();
		}
	}

	final public function doAtomicSection(
		$fname,
		callable $callback,
		$cancelable = self::ATOMIC_NOT_CANCELABLE
	) {
		$sectionId = $this->startAtomic( $fname, $cancelable );
		try {
			$res = $callback( $this, $fname );
		} catch ( Throwable $e ) {
			// Avoid confusing error reporting during critical section errors
			if ( !$this->csmError ) {
				$this->cancelAtomic( $fname, $sectionId );
			}

			throw $e;
		}
		$this->endAtomic( $fname );

		return $res;
	}

	final public function begin( $fname = __METHOD__, $mode = self::TRANSACTION_EXPLICIT ) {
		static $modes = [ self::TRANSACTION_EXPLICIT, self::TRANSACTION_INTERNAL ];
		if ( !in_array( $mode, $modes, true ) ) {
			throw new DBUnexpectedError( $this, "$fname: invalid mode parameter '$mode'" );
		}

		// Protect against mismatched atomic section, transaction nesting, and snapshot loss
		if ( $this->trxLevel() ) {
			$this->transactionManager->onBeginTransaction( $this, $fname );
		} elseif ( $this->getFlag( self::DBO_TRX ) && $mode !== self::TRANSACTION_INTERNAL ) {
			$msg = "$fname: implicit transaction expected (DBO_TRX set)";
			throw new DBUnexpectedError( $this, $msg );
		}

		$this->assertHasConnectionHandle();

		$cs = $this->commenceCriticalSection( __METHOD__ );
		try {
			$this->doBegin( $fname );
		} catch ( DBError $e ) {
			$this->completeCriticalSection( __METHOD__, $cs );
			throw $e;
		}
		$this->transactionManager->newTrxId( $mode, $fname );
		// With REPEATABLE-READ isolation, the first SELECT establishes the read snapshot,
		// so get the replication lag estimate before any transaction SELECT queries come in.
		// This way, the lag estimate reflects what will actually be read. Also, if heartbeat
		// tables are used, this avoids counting snapshot lag as part of replication lag.
		$this->trxReplicaLagStatus = null; // clear cached value first
		$this->trxReplicaLagStatus = $this->getApproximateLagStatus();

		$this->completeCriticalSection( __METHOD__, $cs );
	}

	/**
	 * Issues the BEGIN command to the database server.
	 *
	 * @see Database::begin()
	 * @stable to override
	 * @param string $fname
	 * @throws DBError
	 */
	protected function doBegin( $fname ) {
		$this->query( 'BEGIN', $fname, self::QUERY_CHANGE_TRX );
	}

	final public function commit( $fname = __METHOD__, $flush = self::FLUSHING_ONE ) {
		static $modes = [ self::FLUSHING_ONE, self::FLUSHING_ALL_PEERS, self::FLUSHING_INTERNAL ];
		if ( !in_array( $flush, $modes, true ) ) {
			throw new DBUnexpectedError( $this, "$fname: invalid flush parameter '$flush'" );
		}

		if ( !$this->transactionManager->onCommit( $this, $fname, $flush ) ) {
			return;
		}

		$this->assertHasConnectionHandle();

		$this->runOnTransactionPreCommitCallbacks();

		$cs = $this->commenceCriticalSection( __METHOD__ );
		try {
			$this->doCommit( $fname );
		} catch ( DBError $e ) {
			$this->completeCriticalSection( __METHOD__, $cs );
			throw $e;
		}
		$lastWriteTime = $this->transactionManager->onCommitInCriticalSection( $this );
		if ( $lastWriteTime ) {
			$this->lastWriteTime = $lastWriteTime;
		}
		// With FLUSHING_ALL_PEERS, callbacks will run when requested by a dedicated phase
		// within LoadBalancer. With FLUSHING_INTERNAL, callbacks will run when requested by
		// the Database caller during a safe point. This avoids isolation and recursion issues.
		if ( $flush === self::FLUSHING_ONE ) {
			$this->runTransactionPostCommitCallbacks();
		}
		$this->completeCriticalSection( __METHOD__, $cs );
	}

	/**
	 * Issues the COMMIT command to the database server.
	 *
	 * @stable to override
	 * @see Database::commit()
	 * @param string $fname
	 * @throws DBError
	 */
	protected function doCommit( $fname ) {
		if ( $this->trxLevel() ) {
			$this->query( 'COMMIT', $fname, self::QUERY_CHANGE_TRX );
		}
	}

	final public function rollback( $fname = __METHOD__, $flush = self::FLUSHING_ONE ) {
		if (
			$flush !== self::FLUSHING_INTERNAL &&
			$flush !== self::FLUSHING_ALL_PEERS &&
			$this->getFlag( self::DBO_TRX )
		) {
			throw new DBUnexpectedError(
				$this,
				"$fname: Expected mass rollback of all peer transactions (DBO_TRX set)"
			);
		}

		if ( !$this->trxLevel() ) {
			$this->transactionManager->clearPreEndCallbacks();
			return;
		}

		$this->assertHasConnectionHandle();

		$cs = $this->commenceCriticalSection( __METHOD__ );
		$sql = $this->platform->rollbackSqlText();
		if ( $this->trxLevel() ) {
			# Disconnects cause rollback anyway, so ignore those errors
			$this->query( $sql, $fname, self::QUERY_SILENCE_ERRORS | self::QUERY_CHANGE_TRX );
		}
		$this->transactionManager->onRollback( $this );
		// With FLUSHING_ALL_PEERS, callbacks will run when requested by a dedicated phase
		// within LoadBalancer. With FLUSHING_INTERNAL, callbacks will run when requested by
		// the Database caller during a safe point. This avoids isolation and recursion issues.
		if ( $flush === self::FLUSHING_ONE ) {
			$this->runTransactionPostRollbackCallbacks();
		}
		$this->completeCriticalSection( __METHOD__, $cs );
	}

	/**
	 * @internal Only for tests and highly discouraged
	 * @param TransactionManager $transactionManager
	 */
	public function setTransactionManager( TransactionManager $transactionManager ) {
		$this->transactionManager = $transactionManager;
	}

<<<<<<< HEAD
=======
	public function flushSession( $fname = __METHOD__, $flush = self::FLUSHING_ONE ) {
		if ( $this->trxLevel() ) {
			// Any existing transaction should have been rolled back already
			throw new DBUnexpectedError(
				$this,
				"$fname: transaction still in progress (not yet rolled back)"
			);
		}

		if (
			$flush !== self::FLUSHING_INTERNAL &&
			$flush !== self::FLUSHING_ALL_PEERS &&
			$this->getFlag( self::DBO_TRX )
		) {
			throw new DBUnexpectedError(
				$this,
				"$fname: Expected mass flush of all peer connections (DBO_TRX set)"
			);
		}

		// If the session state was already lost due to either an unacknowledged session
		// state loss error (e.g. dropped connection) or an explicit connection close call,
		// then there is nothing to do here. Note that such cases, even temporary tables and
		// server-side config variables are lost (the invocation of this method is assumed to
		// imply that such losses are tolerable).
		if ( $this->transactionManager->sessionStatus() <= TransactionManager::STATUS_SESS_ERROR ) {
			$this->connLogger->info(
				"$fname: acknowledged server-side session loss on {db_server}",
				$this->getLogContext()
			);
		} elseif ( $this->isOpen() ) {
			// Connection handle exists; server-side session state must be flushed
			$this->doFlushSession( $fname );
			$this->sessionNamedLocks = [];
		}

		$this->transactionManager->clearSessionError();
	}

	/**
	 * Reset the server-side session state for named locks and table locks
	 *
	 * Connection and query errors will be suppressed and logged
	 *
	 * @param string $fname
	 * @since 1.38
	 */
	protected function doFlushSession( $fname ) {
		// no-op
	}

>>>>>>> 3d0ae94b
	public function flushSnapshot( $fname = __METHOD__, $flush = self::FLUSHING_ONE ) {
		$this->transactionManager->onFlushSnapshot( $this, $fname, $flush, $this->getTransactionRoundId() );
		$this->commit( $fname, self::FLUSHING_INTERNAL );
	}

	/**
	 * @inheritDoc
	 * @stable to override
	 */
	public function duplicateTableStructure(
		$oldName,
		$newName,
		$temporary = false,
		$fname = __METHOD__
	) {
		throw new RuntimeException( __METHOD__ . ' is not implemented in descendant class' );
	}

	/**
	 * @inheritDoc
	 * @stable to override
	 */
	public function listTables( $prefix = null, $fname = __METHOD__ ) {
		throw new RuntimeException( __METHOD__ . ' is not implemented in descendant class' );
	}

	/**
	 * @inheritDoc
	 * @stable to override
	 */
	public function listViews( $prefix = null, $fname = __METHOD__ ) {
		throw new RuntimeException( __METHOD__ . ' is not implemented in descendant class' );
	}

	public function affectedRows() {
		return $this->affectedRowCount ?? $this->fetchAffectedRowCount();
	}

	/**
	 * @return int Number of retrieved rows according to the driver
	 */
	abstract protected function fetchAffectedRowCount();

	public function ping( &$rtt = null ) {
		// Avoid hitting the server if it was hit recently
		if ( $this->isOpen() ) {
			if ( ( microtime( true ) - $this->lastPing ) < self::PING_TTL &&
				( !func_num_args() || $this->lastRoundTripEstimate > 0 )
			) {
				$rtt = $this->lastRoundTripEstimate;
				return true; // don't care about $rtt
			}
			// This will reconnect if possible or return false if not
			$flags = self::QUERY_IGNORE_DBO_TRX | self::QUERY_SILENCE_ERRORS | self::QUERY_CHANGE_NONE;
			$ok = ( $this->query( self::PING_QUERY, __METHOD__, $flags ) !== false );
			if ( $ok ) {
				$rtt = $this->lastRoundTripEstimate;
			}
		} else {
			$ok = $this->replaceLostConnection( null, __METHOD__ );
		}

		return $ok;
	}

	/**
	 * Close any existing (dead) database connection and open a new connection
	 *
	 * @param int|null $lastErrno
	 * @param string $fname
	 * @return bool True if new connection is opened successfully, false if error
	 */
	protected function replaceLostConnection( $lastErrno, $fname ) {
		if ( $this->conn ) {
			$this->closeConnection();
			$this->conn = null;
			$this->handleSessionLossPreconnect();
		}

		try {
			$this->open(
				$this->connectionParams[self::CONN_HOST],
				$this->connectionParams[self::CONN_USER],
				$this->connectionParams[self::CONN_PASSWORD],
				$this->currentDomain->getDatabase(),
				$this->currentDomain->getSchema(),
				$this->tablePrefix()
			);
			$this->lastPing = microtime( true );
			$ok = true;

			$this->connLogger->warning(
				$fname . ': lost connection to {db_server} with error {errno}; reconnected',
				$this->getLogContext( [
					'exception' => new RuntimeException(),
					'db_log_category' => 'connection',
					'errno' => $lastErrno
				] )
			);
		} catch ( DBConnectionError $e ) {
			$ok = false;

			$this->connLogger->error(
				$fname . ': lost connection to {db_server} with error {errno}; reconnection failed: {connect_msg}',
				$this->getLogContext( [
					'exception' => new RuntimeException(),
					'db_log_category' => 'connection',
					'errno' => $lastErrno,
					'connect_msg' => $e->getMessage()
				] )
			);
		}

		$this->handleSessionLossPostconnect();

		return $ok;
	}

	public function getSessionLagStatus() {
		return $this->getRecordedTransactionLagStatus() ?: $this->getApproximateLagStatus();
	}

	/**
	 * Get the replica DB lag when the current transaction started
	 *
	 * This is useful when transactions might use snapshot isolation
	 * (e.g. REPEATABLE-READ in innodb), so the "real" lag of that data
	 * is this lag plus transaction duration. If they don't, it is still
	 * safe to be pessimistic. This returns null if there is no transaction.
	 *
	 * This returns null if the lag status for this transaction was not yet recorded.
	 *
	 * @return array|null ('lag': seconds or false on error, 'since': UNIX timestamp of BEGIN)
	 * @since 1.27
	 */
	final protected function getRecordedTransactionLagStatus() {
		return $this->trxLevel() ? $this->trxReplicaLagStatus : null;
	}

	/**
	 * Get a replica DB lag estimate for this server at the start of a transaction
	 *
	 * This is a no-op unless the server is known a priori to be a replica DB
	 *
	 * @stable to override
	 * @return array ('lag': seconds or false on error, 'since': UNIX timestamp of estimate)
	 * @since 1.27
	 */
	protected function getApproximateLagStatus() {
		if ( $this->topologyRole === self::ROLE_STREAMING_REPLICA ) {
			// Avoid exceptions as this is used internally in critical sections
			try {
				$lag = $this->getLag();
			} catch ( DBError $e ) {
				$lag = false;
			}
		} else {
			$lag = 0;
		}

		return [ 'lag' => $lag, 'since' => microtime( true ) ];
	}

	/**
	 * Merge the result of getSessionLagStatus() for several DBs
	 * using the most pessimistic values to estimate the lag of
	 * any data derived from them in combination
	 *
	 * This is information is useful for caching modules
	 *
	 * @see WANObjectCache::set()
	 * @see WANObjectCache::getWithSetCallback()
	 *
	 * @param IDatabase|null ...$dbs
	 * Note: For backward compatibility, it is allowed for null values
	 * to be passed among the parameters. This is deprecated since 1.36,
	 * only IDatabase objects should be passed.
	 *
	 * @return array Map of values:
	 *   - lag: highest lag of any of the DBs or false on error (e.g. replication stopped)
	 *   - since: oldest UNIX timestamp of any of the DB lag estimates
	 *   - pending: whether any of the DBs have uncommitted changes
	 * @throws DBError
	 * @since 1.27
	 */
	public static function getCacheSetOptions( ?IDatabase ...$dbs ) {
		$res = [ 'lag' => 0, 'since' => INF, 'pending' => false ];

		foreach ( func_get_args() as $db ) {
			if ( $db instanceof IDatabase ) {
				$status = $db->getSessionLagStatus();

				if ( $status['lag'] === false ) {
					$res['lag'] = false;
				} elseif ( $res['lag'] !== false ) {
					$res['lag'] = max( $res['lag'], $status['lag'] );
				}
				$res['since'] = min( $res['since'], $status['since'] );
				$res['pending'] = $res['pending'] ?: $db->writesPending();
			}
		}

		return $res;
	}

	public function getLag() {
		if ( $this->topologyRole === self::ROLE_STREAMING_MASTER ) {
			return 0; // this is the primary DB
		} elseif ( $this->topologyRole === self::ROLE_STATIC_CLONE ) {
			return 0; // static dataset
		}

		return $this->doGetLag();
	}

	/**
	 * Get the amount of replication lag for this database server
	 *
	 * Callers should avoid using this method while a transaction is active
	 *
	 * @see getLag()
	 *
	 * @stable to override
	 * @return float|int|false Database replication lag in seconds or false on error
	 * @throws DBError
	 */
	protected function doGetLag() {
		return 0;
	}

	/**
	 * @inheritDoc
	 * @stable to override
	 */
	public function encodeBlob( $b ) {
		return $b;
	}

	/**
	 * @inheritDoc
	 * @stable to override
	 */
	public function decodeBlob( $b ) {
		if ( $b instanceof Blob ) {
			$b = $b->fetch();
		}
		return $b;
	}

	/**
	 * @inheritDoc
	 * @stable to override
	 */
	public function setSessionOptions( array $options ) {
	}

	public function sourceFile(
		$filename,
		callable $lineCallback = null,
		callable $resultCallback = null,
		$fname = false,
		callable $inputCallback = null
	) {
		AtEase::suppressWarnings();
		$fp = fopen( $filename, 'r' );
		AtEase::restoreWarnings();

		if ( $fp === false ) {
			throw new RuntimeException( "Could not open \"{$filename}\"" );
		}

		if ( !$fname ) {
			$fname = __METHOD__ . "( $filename )";
		}

		try {
			return $this->sourceStream(
				$fp,
				$lineCallback,
				$resultCallback,
				$fname,
				$inputCallback
			);
		} finally {
			fclose( $fp );
		}
	}

	public function sourceStream(
		$fp,
		callable $lineCallback = null,
		callable $resultCallback = null,
		$fname = __METHOD__,
		callable $inputCallback = null
	) {
		$delimiterReset = new ScopedCallback(
			function ( $delimiter ) {
				$this->delimiter = $delimiter;
			},
			[ $this->delimiter ]
		);
		$cmd = '';

		while ( !feof( $fp ) ) {
			if ( $lineCallback ) {
				call_user_func( $lineCallback );
			}

			$line = trim( fgets( $fp ) );

			if ( $line == '' ) {
				continue;
			}

			if ( $line[0] == '-' && $line[1] == '-' ) {
				continue;
			}

			if ( $cmd != '' ) {
				$cmd .= ' ';
			}

			$done = $this->streamStatementEnd( $cmd, $line );

			$cmd .= "$line\n";

			if ( $done || feof( $fp ) ) {
				$cmd = $this->platform->replaceVars( $cmd );

				if ( $inputCallback ) {
					$callbackResult = $inputCallback( $cmd );

					if ( is_string( $callbackResult ) || !$callbackResult ) {
						$cmd = $callbackResult;
					}
				}

				if ( $cmd ) {
					$res = $this->query( $cmd, $fname );

					if ( $resultCallback ) {
						$resultCallback( $res, $this );
					}

					if ( $res === false ) {
						$err = $this->lastError();

						return "Query \"{$cmd}\" failed with error code \"$err\".\n";
					}
				}
				$cmd = '';
			}
		}

		ScopedCallback::consume( $delimiterReset );
		return true;
	}

	/**
	 * Called by sourceStream() to check if we've reached a statement end
	 *
	 * @stable to override
	 * @param string &$sql SQL assembled so far
	 * @param string &$newLine New line about to be added to $sql
	 * @return bool Whether $newLine contains end of the statement
	 */
	public function streamStatementEnd( &$sql, &$newLine ) {
		if ( $this->delimiter ) {
			$prev = $newLine;
			$newLine = preg_replace(
				'/' . preg_quote( $this->delimiter, '/' ) . '$/',
				'',
				$newLine
			);
			if ( $newLine != $prev ) {
				return true;
			}
		}

		return false;
	}

	/**
	 * @inheritDoc
	 */
	public function lockIsFree( $lockName, $method ) {
		// RDBMs methods for checking named locks may or may not count this thread itself.
		// In MySQL, IS_FREE_LOCK() returns 0 if the thread already has the lock. This is
		// the behavior chosen by the interface for this method.
		if ( isset( $this->sessionNamedLocks[$lockName] ) ) {
			$lockIsFree = false;
		} else {
			$lockIsFree = $this->doLockIsFree( $lockName, $method );
		}

		return $lockIsFree;
	}

	/**
	 * @see lockIsFree()
	 *
	 * @param string $lockName
	 * @param string $method
	 * @return bool Success
	 * @throws DBError
	 * @stable to override
	 */
	protected function doLockIsFree( string $lockName, string $method ) {
		return true; // not implemented
	}

	/**
	 * @inheritDoc
	 */
	public function lock( $lockName, $method, $timeout = 5, $flags = 0 ) {
		$lockTsUnix = $this->doLock( $lockName, $method, $timeout );
		if ( $lockTsUnix !== null ) {
			$locked = true;
			$this->sessionNamedLocks[$lockName] = $lockTsUnix;
		} else {
			$locked = false;
			$this->queryLogger->info( __METHOD__ . " failed to acquire lock '{lockname}'",
				[
					'lockname' => $lockName,
					'db_log_category' => 'locking'
				] );
		}

		return $this->fieldHasBit( $flags, self::LOCK_TIMESTAMP ) ? $lockTsUnix : $locked;
	}

	/**
	 * @see lock()
	 *
	 * @param string $lockName
	 * @param string $method
	 * @param int $timeout
	 * @return float|null UNIX timestamp of lock acquisition; null on failure
	 * @throws DBError
	 * @stable to override
	 */
	protected function doLock( string $lockName, string $method, int $timeout ) {
		return microtime( true ); // not implemented
	}

	/**
	 * @inheritDoc
	 */
	public function unlock( $lockName, $method ) {
		$released = $this->doUnlock( $lockName, $method );
		if ( $released ) {
			unset( $this->sessionNamedLocks[$lockName] );
		} else {
			$this->queryLogger->warning(
				__METHOD__ . " failed to release lock '$lockName'\n",
				[ 'db_log_category' => 'locking' ]
			);
		}

		return $released;
	}

	/**
	 * @see unlock()
	 *
	 * @param string $lockName
	 * @param string $method
	 * @return bool Success
	 * @throws DBError
	 * @stable to override
	 */
	protected function doUnlock( string $lockName, string $method ) {
		return true; // not implemented
	}

	public function getScopedLockAndFlush( $lockKey, $fname, $timeout ) {
		$this->transactionManager->onGetScopedLockAndFlush( $this, $fname );

		if ( !$this->lock( $lockKey, $fname, $timeout ) ) {
			return null;
		}

		$unlocker = new ScopedCallback( function () use ( $lockKey, $fname ) {
			if ( $this->trxLevel() ) {
				// There is a good chance an exception was thrown, causing any early return
				// from the caller. Let any error handler get a chance to issue rollback().
				// If there isn't one, let the error bubble up and trigger server-side rollback.
				$this->onTransactionResolution(
					function () use ( $lockKey, $fname ) {
						$this->unlock( $lockKey, $fname );
					},
					$fname
				);
			} else {
				$this->unlock( $lockKey, $fname );
			}
		} );

		$this->commit( $fname, self::FLUSHING_INTERNAL );

		return $unlocker;
	}

	/**
	 * @inheritDoc
	 * @stable to override
	 */
	public function namedLocksEnqueue() {
		return false;
	}

	public function dropTable( $table, $fname = __METHOD__ ) {
		if ( !$this->tableExists( $table, $fname ) ) {
			return false;
		}

		$sql = $this->platform->dropTableSqlText( $table );
		$this->query( $sql, $fname, self::QUERY_CHANGE_SCHEMA );

		return true;
	}

	public function truncate( $tables, $fname = __METHOD__ ) {
		$tables = is_array( $tables ) ? $tables : [ $tables ];

		$tablesTruncate = [];
		foreach ( $tables as $table ) {
			// Skip TEMPORARY tables with no writes nor sequence updates detected.
			// This mostly is an optimization for integration testing.
			if ( !$this->isPristineTemporaryTable( $table ) ) {
				$tablesTruncate[] = $table;
			}
		}

		if ( $tablesTruncate ) {
			$this->doTruncate( $tablesTruncate, $fname );
		}
	}

	/**
	 * @see Database::truncate()
	 * @stable to override
	 * @param string[] $tables
	 * @param string $fname
	 */
	protected function doTruncate( array $tables, $fname ) {
		foreach ( $tables as $table ) {
			$sql = "TRUNCATE TABLE " . $this->tableName( $table );
			$this->query( $sql, $fname, self::QUERY_CHANGE_SCHEMA );
		}
	}

	/**
	 * @inheritDoc
	 * @stable to override
	 */
	public function setBigSelects( $value = true ) {
		// no-op
	}

	public function isReadOnly() {
		return ( $this->getReadOnlyReason() !== false );
	}

	/**
	 * @return array|false Tuple of (read-only reason, "role" or "lb") or false if it is not
	 */
	protected function getReadOnlyReason() {
		if ( $this->topologyRole === self::ROLE_STREAMING_REPLICA ) {
			return [ 'Server is configured as a read-only replica database.', 'role' ];
		} elseif ( $this->topologyRole === self::ROLE_STATIC_CLONE ) {
			return [ 'Server is configured as a read-only static clone database.', 'role' ];
		}

		$reason = $this->getLBInfo( self::LB_READ_ONLY_REASON );
		if ( is_string( $reason ) ) {
			return [ $reason, 'lb' ];
		}

		return false;
	}

	/**
	 * @param int $flags A bitfield of flags
	 * @param int $bit Bit flag constant
	 * @return bool Whether the bit field has the specified bit flag set
	 * @since 1.34
	 */
	final protected function fieldHasBit( int $flags, int $bit ) {
		return ( ( $flags & $bit ) === $bit );
	}

	/**
	 * Get the underlying binding connection handle
	 *
	 * Makes sure the connection resource is set (disconnects and ping() failure can unset it).
	 * This catches broken callers than catch and ignore disconnection exceptions.
	 * Unlike checking isOpen(), this is safe to call inside of open().
	 *
	 * @stable to override
	 * @return mixed
	 * @throws DBUnexpectedError
	 * @since 1.26
	 */
	protected function getBindingHandle() {
		if ( !$this->conn ) {
			throw new DBUnexpectedError(
				$this,
				'DB connection was already closed or the connection dropped'
			);
		}

		return $this->conn;
	}

	/**
	 * Demark the start of a critical section of session/transaction state changes
	 *
	 * Use this to disable potentially DB handles due to corruption from highly unexpected
	 * exceptions (e.g. from zend timers or coding errors) preempting execution of methods.
	 *
	 * Callers must demark completion of the critical section with completeCriticalSection().
	 * Callers should handle DBError exceptions that do not cause object state corruption by
	 * catching them, calling completeCriticalSection(), and then rethrowing them.
	 *
	 * @code
	 *     $cs = $this->commenceCriticalSection( __METHOD__ );
	 *     try {
	 *         //...send a query that changes the session/transaction state...
	 *     } catch ( DBError $e ) {
	 *         // Rely on assertQueryIsCurrentlyAllowed()/canRecoverFromDisconnect() to ensure
	 *         // the rollback of incomplete transactions and the prohibition of reconnections
	 *         // that mask a loss of session state (e.g. named locks and temp tables)
	 *         $this->completeCriticalSection( __METHOD__, $cs );
	 *         throw $expectedException;
	 *     }
	 *     try {
	 *         //...send another query that changes the session/transaction state...
	 *     } catch ( DBError $trxError ) {
	 *         // Inform assertQueryIsCurrentlyAllowed() that the transaction must be rolled
	 *         // back (e.g. even if the error was a pre-query check or normally recoverable)
	 *         $this->completeCriticalSection( __METHOD__, $cs, $trxError );
	 *         throw $expectedException;
	 *     }
	 *     // ...update session state fields of $this...
	 *     $this->completeCriticalSection( __METHOD__, $cs );
	 * @endcode
	 *
	 * @see Database::completeCriticalSection()
	 *
	 * @since 1.36
	 * @param string $fname Caller name
	 * @return CriticalSectionScope|null RAII-style monitor (topmost sections only)
	 * @throws DBUnexpectedError If an unresolved critical section error already exists
	 */
	protected function commenceCriticalSection( string $fname ) {
		if ( $this->csmError ) {
			throw new DBUnexpectedError(
				$this,
				"Cannot execute $fname critical section while session state is out of sync.\n\n" .
				$this->csmError->getMessage() . "\n" .
				$this->csmError->getTraceAsString()
			);
		}

		if ( $this->csmId ) {
			$csm = null; // fold into the outer critical section
		} elseif ( $this->csProvider ) {
			$csm = $this->csProvider->scopedEnter(
				$fname,
				null, // emergency limit (default)
				null, // emergency callback (default)
				function () use ( $fname ) {
					// Mark a critical section as having been aborted by an error
					$e = new RuntimeException( "A critical section from {$fname} has failed" );
					$this->csmError = $e;
					$this->csmId = null;
				}
			);
			$this->csmId = $csm->getId();
			$this->csmFname = $fname;
		} else {
			$csm = null; // not supported
		}

		return $csm;
	}

	/**
	 * Demark the completion of a critical section of session/transaction state changes
	 *
	 * @see Database::commenceCriticalSection()
	 *
	 * @since 1.36
	 * @param string $fname Caller name
	 * @param CriticalSectionScope|null $csm RAII-style monitor (topmost sections only)
	 * @param Throwable|null $trxError Error that requires setting STATUS_TRX_ERROR (if any)
	 */
	protected function completeCriticalSection(
		string $fname,
		?CriticalSectionScope $csm,
		Throwable $trxError = null
	) {
		if ( $csm !== null ) {
			if ( $this->csmId === null ) {
				throw new LogicException( "$fname critical section is not active" );
			} elseif ( $csm->getId() !== $this->csmId ) {
				throw new LogicException(
					"$fname critical section is not the active ({$this->csmFname}) one"
				);
			}

			$csm->exit();
			$this->csmId = null;
		}

		if ( $trxError ) {
			$this->transactionManager->setTransactionError( $trxError );
		}
	}

	public function __toString() {
		// spl_object_id is PHP >= 7.2
		$id = function_exists( 'spl_object_id' )
			? spl_object_id( $this )
			: spl_object_hash( $this );

		$description = $this->getType() . ' object #' . $id;
		// phpcs:ignore MediaWiki.Usage.ForbiddenFunctions.is_resource
		if ( is_resource( $this->conn ) ) {
			$description .= ' (' . (string)$this->conn . ')'; // "resource id #<ID>"
		} elseif ( is_object( $this->conn ) ) {
			// spl_object_id is PHP >= 7.2
			$handleId = function_exists( 'spl_object_id' )
				? spl_object_id( $this->conn )
				: spl_object_hash( $this->conn );
			$description .= " (handle id #$handleId)";
		}

		return $description;
	}

	/**
	 * Make sure that copies do not share the same client binding handle
	 * @throws DBConnectionError
	 */
	public function __clone() {
		$this->connLogger->warning(
			"Cloning " . static::class . " is not recommended; forking connection",
			[
				'exception' => new RuntimeException(),
				'db_log_category' => 'connection'
			]
		);

		if ( $this->isOpen() ) {
			// Open a new connection resource without messing with the old one
			$this->conn = null;
			$this->transactionManager->clearEndCallbacks();
			$this->handleSessionLossPreconnect(); // no trx or locks anymore
			$this->open(
				$this->connectionParams[self::CONN_HOST],
				$this->connectionParams[self::CONN_USER],
				$this->connectionParams[self::CONN_PASSWORD],
				$this->currentDomain->getDatabase(),
				$this->currentDomain->getSchema(),
				$this->tablePrefix()
			);
			$this->lastPing = microtime( true );
		}
	}

	/**
	 * Called by serialize. Throw an exception when DB connection is serialized.
	 * This causes problems on some database engines because the connection is
	 * not restored on unserialize.
	 * @return never
	 */
	public function __sleep() {
		throw new RuntimeException( 'Database serialization may cause problems, since ' .
			'the connection is not restored on wakeup' );
	}

	/**
	 * Run a few simple checks and close dangling connections
	 */
	public function __destruct() {
		if ( $this->transactionManager ) {
			// Tests mock this class and disable constructor.
			$this->transactionManager->onDestruct();
		}

		$danglingWriters = $this->pendingWriteAndCallbackCallers();
		if ( $danglingWriters ) {
			$fnames = implode( ', ', $danglingWriters );
			trigger_error( "DB transaction writes or callbacks still pending ($fnames)" );
		}

		if ( $this->conn ) {
			// Avoid connection leaks. Normally, resources close at script completion.
			// The connection might already be closed in PHP by now, so suppress warnings.
			AtEase::suppressWarnings();
			$this->closeConnection();
			AtEase::restoreWarnings();
			$this->conn = null;
		}
	}

	/* Start of methods delegated to TransactionManager. Avoid using them outside of rdbms library */

	final public function trxLevel() {
		// FIXME: A lot of tests disable constructor leading to trx manager being
		// null and breaking, this is unacceptable but hopefully this should
		// happen less by moving these functions to the transaction manager class.
		if ( !$this->transactionManager ) {
			$this->transactionManager = new TransactionManager( new NullLogger() );
		}
		return $this->transactionManager->trxLevel();
	}

	public function trxTimestamp() {
		return $this->transactionManager->trxTimestamp();
	}

	public function trxStatus() {
		return $this->transactionManager->trxStatus();
	}

	public function writesPending() {
		return $this->transactionManager->writesPending();
	}

	public function writesOrCallbacksPending() {
		return $this->transactionManager->writesOrCallbacksPending();
	}

	public function pendingWriteQueryDuration( $type = self::ESTIMATE_TOTAL ) {
		return $this->transactionManager->pendingWriteQueryDuration( $this, $type );
	}

	public function pendingWriteCallers() {
		if ( !$this->transactionManager ) {
			return [];
		}
		return $this->transactionManager->pendingWriteCallers();
	}

	public function pendingWriteAndCallbackCallers() {
		if ( !$this->transactionManager ) {
			return [];
		}
		return $this->transactionManager->pendingWriteAndCallbackCallers();
	}

	public function runOnTransactionPreCommitCallbacks() {
		return $this->transactionManager->runOnTransactionPreCommitCallbacks( $this );
	}

	private function nextSavepointId( $fname ) {
		return $this->transactionManager->nextSavePointId( $this, $fname );
	}

	public function explicitTrxActive() {
		return $this->transactionManager->explicitTrxActive();
	}

	/* End of methods delegated to TransactionManager. */

	/* Start of methods delegated to SQLPlatform. Avoid using them outside of rdbms library */

	public function implicitOrderby() {
		return $this->platform->implicitOrderby();
	}

	public function selectSQLText(
		$table, $vars, $conds = '', $fname = __METHOD__, $options = [], $join_conds = []
	) {
		return $this->platform->selectSQLText( $table, $vars, $conds, $fname, $options, $join_conds );
	}

	public function makeList( array $a, $mode = self::LIST_COMMA ) {
		return $this->platform->makeList( $a, $mode );
	}

	public function makeWhereFrom2d( $data, $baseKey, $subKey ) {
		return $this->platform->makeWhereFrom2d( $data, $baseKey, $subKey );
	}

	public function factorConds( $condsArray ) {
		return $this->platform->factorConds( $condsArray );
	}

	public function bitNot( $field ) {
		return $this->platform->bitNot( $field );
	}

	public function bitAnd( $fieldLeft, $fieldRight ) {
		return $this->platform->bitAnd( $fieldLeft, $fieldRight );
	}

	public function bitOr( $fieldLeft, $fieldRight ) {
		return $this->platform->bitOr( $fieldLeft, $fieldRight );
	}

	public function buildConcat( $stringList ) {
		return $this->platform->buildConcat( $stringList );
	}

	public function buildGreatest( $fields, $values ) {
		return $this->platform->buildGreatest( $fields, $values );
	}

	public function buildLeast( $fields, $values ) {
		return $this->platform->buildLeast( $fields, $values );
	}

	public function buildSubstring( $input, $startPosition, $length = null ) {
		return $this->platform->buildSubstring( $input, $startPosition, $length );
	}

	public function buildStringCast( $field ) {
		return $this->platform->buildStringCast( $field );
	}

	public function buildIntegerCast( $field ) {
		return $this->platform->buildIntegerCast( $field );
	}

	public function tableName( $name, $format = 'quoted' ) {
		return $this->platform->tableName( $name, $format );
	}

	public function tableNames( ...$tables ) {
		return $this->platform->tableNames( ...$tables );
	}

	public function tableNamesN( ...$tables ) {
		return $this->platform->tableNamesN( ...$tables );
	}

	protected function indexName( $index ) {
		return $this->platform->indexName( $index );
	}

	public function addIdentifierQuotes( $s ) {
		return $this->platform->addIdentifierQuotes( $s );
	}

	public function isQuotedIdentifier( $name ) {
		return $this->platform->isQuotedIdentifier( $name );
	}

	public function buildLike( $param, ...$params ) {
		return $this->platform->buildLike( $param, ...$params );
	}

	public function anyChar() {
		return $this->platform->anyChar();
	}

	public function anyString() {
		return $this->platform->anyString();
	}

	public function limitResult( $sql, $limit, $offset = false ) {
		return $this->platform->limitResult( $sql, $limit, $offset );
	}

	public function unionSupportsOrderAndLimit() {
		return $this->platform->unionSupportsOrderAndLimit();
	}

	public function unionQueries( $sqls, $all ) {
		return $this->platform->unionQueries( $sqls, $all );
	}

	public function unionConditionPermutations(
		$table,
		$vars,
		array $permute_conds,
		$extra_conds = '',
		$fname = __METHOD__,
		$options = [],
		$join_conds = []
	) {
		return $this->platform->unionConditionPermutations(
			$table,
			$vars,
			$permute_conds,
			$extra_conds,
			$fname,
			$options,
			$join_conds
		);
	}

	public function conditional( $cond, $caseTrueExpression, $caseFalseExpression ) {
		return $this->platform->conditional( $cond, $caseTrueExpression, $caseFalseExpression );
	}

	public function strreplace( $orig, $old, $new ) {
		return $this->platform->strreplace( $orig, $old, $new );
	}

	public function timestamp( $ts = 0 ) {
		return $this->platform->timestamp( $ts );
	}

	public function timestampOrNull( $ts = null ) {
		return $this->platform->timestampOrNull( $ts );
	}

	public function getInfinity() {
		return $this->platform->getInfinity();
	}

	public function encodeExpiry( $expiry ) {
		return $this->platform->encodeExpiry( $expiry );
	}

	public function decodeExpiry( $expiry, $format = TS_MW ) {
		return $this->platform->decodeExpiry( $expiry, $format );
	}

	public function setTableAliases( array $aliases ) {
		$this->platform->setTableAliases( $aliases );
	}

	public function getTableAliases() {
		return $this->platform->getTableAliases();
	}

	public function setIndexAliases( array $aliases ) {
		$this->platform->setIndexAliases( $aliases );
	}

	public function buildGroupConcatField(
		$delim, $table, $field, $conds = '', $join_conds = []
	) {
		return $this->platform->buildGroupConcatField( $delim, $table, $field, $conds, $join_conds );
	}

	public function buildSelectSubquery(
		$table, $vars, $conds = '', $fname = __METHOD__,
		$options = [], $join_conds = []
	) {
		return $this->platform->buildSelectSubquery( $table, $vars, $conds, $fname, $options, $join_conds );
	}

	public function buildExcludedValue( $column ) {
		return $this->platform->buildExcludedValue( $column );
	}

	public function setSchemaVars( $vars ) {
		$this->platform->setSchemaVars( $vars );
	}

	/* End of methods delegated to SQLPlatform. */
}

/**
 * @deprecated since 1.28
 */
class_alias( Database::class, 'DatabaseBase' );

/**
 * @deprecated since 1.29
 */
class_alias( Database::class, 'Database' );<|MERGE_RESOLUTION|>--- conflicted
+++ resolved
@@ -105,12 +105,10 @@
 	/** @var int[] Prior flags member variable values */
 	private $priorFlags = [];
 
-	/** @var array<string,float> Map of (name => UNIX timestamp) for locks obtained via lock() */
+	/** @var array<string,array> Map of (name => (UNIX time,trx ID)) for current lock() mutexes */
 	protected $sessionNamedLocks = [];
-	/** @var array Map of (table name => 1) for current TEMPORARY tables */
+	/** @var array<string,array> Map of (name => (type,pristine,trx ID)) for current temp tables */
 	protected $sessionTempTables = [];
-	/** @var array Map of (table name => 1) for current TEMPORARY tables */
-	protected $sessionDirtyTempTables = [];
 
 	/** @var array|null Replication lag estimate at the time of BEGIN for the last transaction */
 	private $trxReplicaLagStatus = null;
@@ -147,6 +145,20 @@
 	public const NEW_UNCONNECTED = 0;
 	/** @var int New Database instance will already be connected when returned */
 	public const NEW_CONNECTED = 1;
+
+	/** No errors occurred during the query */
+	protected const ERR_NONE = 0;
+	/** Retry query due to a connection loss detected while sending the query (session intact) */
+	protected const ERR_RETRY_QUERY = 1;
+	/** Abort query (no retries) due to a statement rollback (session/transaction intact) */
+	protected const ERR_ABORT_QUERY = 2;
+	/** Abort any current transaction, by rolling it back, due to an error during the query */
+	protected const ERR_ABORT_TRX = 4;
+	/** Abort and reset session due to server-side session-level state loss (locks, temp tables) */
+	protected const ERR_ABORT_SESSION = 8;
+
+	/** Assume that queries taking this long to yield connection loss errors are at fault */
+	protected const DROPPED_CONN_BLAME_THRESHOLD_SEC = 3.0;
 
 	/** @var string Idiom used when a cancelable atomic section started the transaction */
 	private const NOT_APPLICABLE = 'n/a';
@@ -412,32 +424,6 @@
 		return $this->topologyRole;
 	}
 
-<<<<<<< HEAD
-	public function getTopologyRootPrimary() {
-		return $this->topologyRootMaster;
-	}
-
-	final public function trxLevel() {
-		// FIXME: A lot of tests disable constructor leading to trx manager being
-		// null and breaking, this is unacceptable but hopefully this should
-		// happen less by moving these functions to the transaction manager class.
-		if ( !$this->transactionManager ) {
-			$this->transactionManager = new TransactionManager( new NullLogger() );
-		}
-		return $this->transactionManager->trxLevel();
-	}
-
-	public function trxTimestamp() {
-		return $this->transactionManager->trxTimestamp();
-	}
-
-	/**
-	 * @return int One of the STATUS_TRX_* class constants
-	 * @since 1.31
-	 */
-	public function trxStatus() {
-		return $this->transactionManager->trxStatus();
-=======
 	/**
 	 * Get important session state that cannot be recovered upon connection loss
 	 *
@@ -452,7 +438,6 @@
 			$this->sessionNamedLocks,
 			$this->sessionTempTables
 		);
->>>>>>> 3d0ae94b
 	}
 
 	public function tablePrefix( $prefix = null ) {
@@ -686,7 +671,7 @@
 			[
 				'db_server' => $this->getServerName(),
 				'db_name' => $this->getDBname(),
-				'db_user' => $this->connectionParams[self::CONN_USER],
+				'db_user' => $this->connectionParams[self::CONN_USER] ?? null,
 			],
 			$extras
 		);
@@ -812,52 +797,14 @@
 	 *
 	 * @see Database::doQuery()
 	 *
-<<<<<<< HEAD
-	 * - Reject write queries to replica DBs, in query().
-	 *
-	 * @param string $sql
-	 * @param int $flags Query flags to query()
-	 * @return bool
-=======
 	 * @stable to override
 	 * @param string[] $sqls Non-empty map of (statement ID => SQL statement)
 	 * @return array<string,QueryStatus> Map of (statement ID => QueryStatus)
 	 * @since 1.39
->>>>>>> 3d0ae94b
 	 */
 	protected function doMultiStatementQuery( array $sqls ): array {
 		$qsByStatementId = [];
 
-<<<<<<< HEAD
-	/**
-	 * @param string $sql
-	 * @return string|null
-	 */
-	protected function getQueryVerb( $sql ) {
-		return preg_match( '/^\s*([a-z]+)/i', $sql, $m ) ? strtoupper( $m[1] ) : null;
-	}
-
-	/**
-	 * Determine whether a SQL statement is sensitive to isolation level.
-	 *
-	 * A SQL statement is considered transactable if its result could vary
-	 * depending on the transaction isolation level. Operational commands
-	 * such as 'SET' and 'SHOW' are not considered to be transactable.
-	 *
-	 * Main purpose: Used by query() to decide whether to begin a transaction
-	 * before the current query (in DBO_TRX mode, on by default).
-	 *
-	 * @stable to override
-	 * @param string $sql
-	 * @return bool
-	 */
-	protected function isTransactableQuery( $sql ) {
-		return !in_array(
-			$this->getQueryVerb( $sql ),
-			[ 'BEGIN', 'ROLLBACK', 'COMMIT', 'SET', 'SHOW', 'CREATE', 'ALTER', 'USE', 'SHOW' ],
-			true
-		);
-=======
 		$aborted = false;
 		foreach ( $sqls as $statementId => $sql ) {
 			$qs = $aborted
@@ -868,7 +815,6 @@
 		}
 
 		return $qsByStatementId;
->>>>>>> 3d0ae94b
 	}
 
 	/**
@@ -919,8 +865,10 @@
 			if ( $queryVerb === 'CREATE' ) {
 				// Record the type of temporary table being created
 				$tableType = $pseudoPermanent ? self::TEMP_PSEUDO_PERMANENT : self::TEMP_NORMAL;
+			} elseif ( isset( $this->sessionTempTables[$table] ) ) {
+				$tableType = $this->sessionTempTables[$table]['type'];
 			} else {
-				$tableType = $this->sessionTempTables[$table] ?? null;
+				$tableType = null;
 			}
 
 			if ( $tableType !== null ) {
@@ -943,17 +891,24 @@
 		foreach ( $changes as list( $tmpTableType, $verb, $table ) ) {
 			switch ( $verb ) {
 				case 'CREATE':
-					$this->sessionTempTables[$table] = $tmpTableType;
+					$this->sessionTempTables[$table] = [
+						'type' => $tmpTableType,
+						'pristine' => true,
+						'trxId' => $this->transactionManager->getTrxId()
+					];
 					break;
 				case 'DROP':
 					unset( $this->sessionTempTables[$table] );
-					unset( $this->sessionDirtyTempTables[$table] );
 					break;
 				case 'TRUNCATE':
-					unset( $this->sessionDirtyTempTables[$table] );
+					if ( isset( $this->sessionTempTables[$table] ) ) {
+						$this->sessionTempTables[$table]['pristine'] = true;
+					}
 					break;
 				default:
-					$this->sessionDirtyTempTables[$table] = 1;
+					if ( isset( $this->sessionTempTables[$table] ) ) {
+						$this->sessionTempTables[$table]['pristine'] = false;
+					}
 					break;
 			}
 		}
@@ -969,26 +924,13 @@
 	protected function isPristineTemporaryTable( $table ) {
 		$rawTable = $this->tableName( $table, 'raw' );
 
-		return (
-			isset( $this->sessionTempTables[$rawTable] ) &&
-			!isset( $this->sessionDirtyTempTables[$rawTable] )
-		);
+		return isset( $this->sessionTempTables[$rawTable] )
+			? $this->sessionTempTables[$rawTable]['pristine']
+			: false;
 	}
 
 	public function query( $sql, $fname = __METHOD__, $flags = 0 ) {
 		$flags = (int)$flags; // b/c; this field used to be a bool
-<<<<<<< HEAD
-		// Double check that the SQL query is appropriate in the current context and is
-		// allowed for an outside caller (e.g. does not break transaction/session tracking).
-		$this->assertQueryIsCurrentlyAllowed( $sql, $fname );
-
-		// Send the query to the server and fetch any corresponding errors
-		list( $ret, $err, $errno, $unignorable ) = $this->executeQuery( $sql, $fname, $flags );
-		if ( $ret === false ) {
-			$ignoreErrors = $this->fieldHasBit( $flags, self::QUERY_SILENCE_ERRORS );
-			// Throw an error unless both the ignore flag was set and a rollback is not needed
-			$this->reportQueryError( $err, $errno, $sql, $fname, $ignoreErrors && !$unignorable );
-=======
 
 		// Make sure that this caller is allowed to issue this query statement
 		$this->assertQueryIsCurrentlyAllowed( $sql, $fname );
@@ -1059,7 +1001,6 @@
 					$ignore
 				);
 			}
->>>>>>> 3d0ae94b
 		}
 
 		return $statusByStatementId;
@@ -1075,23 +1016,12 @@
 	 * @see Database::query()
 	 * @see Database::querMulti()
 	 *
-<<<<<<< HEAD
-	 * @param string $sql Original SQL query
-	 * @param string $fname Name of the calling function
-	 * @param int $flags Bit field of class QUERY_* constants
-	 * @return array An n-tuple of:
-	 *   - mixed|bool: An object, resource, or true on success; false on failure
-	 *   - string: The result of calling lastError()
-	 *   - int: The result of calling lastErrno()
-	 *   - bool: Whether a rollback is needed to allow future non-rollback queries
-=======
 	 * @param string|string[] $sqls SQL statment or (statement ID => SQL statement) map
 	 * @param string $fname Name of the calling function
 	 * @param int $flags Bit field of class QUERY_* constants
 	 * @param string $summarySql Actual/simplified SQL for profiling
 	 * @return QueryStatus|array<string,QueryStatus> QueryStatus (when given a string statement)
 	 *   or ordered map of (statement ID => QueryStatus) (when given an array of statements)
->>>>>>> 3d0ae94b
 	 * @throws DBUnexpectedError
 	 * @since 1.34
 	 */
@@ -1108,29 +1038,6 @@
 
 		$this->assertHasConnectionHandle();
 
-<<<<<<< HEAD
-		$priorTransaction = $this->trxLevel();
-
-		if ( $this->isWriteQuery( $sql, $flags ) ) {
-			// Do not treat temporary table writes as "meaningful writes" since they are only
-			// visible to one session and are not permanent. Profile them as reads. Integration
-			// tests can override this behavior via $flags.
-			$pseudoPermanent = $this->fieldHasBit( $flags, self::QUERY_PSEUDO_PERMANENT );
-			$tempTableChanges = $this->getTempTableWrites( $sql, $pseudoPermanent );
-			$isPermWrite = !$tempTableChanges;
-			foreach ( $tempTableChanges as list( $tmpType ) ) {
-				$isPermWrite = $isPermWrite || ( $tmpType !== self::TEMP_NORMAL );
-			}
-
-			// Permit temporary table writes on replica DB connections
-			// but require a writable primary DB connection for any persistent writes.
-			if ( $isPermWrite ) {
-				$this->assertIsWritablePrimary();
-
-				// DBConnRef uses QUERY_REPLICA_ROLE to enforce the replica role for raw SQL queries
-				if ( $this->fieldHasBit( $flags, self::QUERY_REPLICA_ROLE ) ) {
-					throw new DBReadOnlyRoleError( $this, "Cannot write; target role is DB_REPLICA" );
-=======
 		$hasPermWrite = false;
 		$cStatementsById = [];
 		$tempTableChangesByStatementId = [];
@@ -1147,7 +1054,6 @@
 						$this,
 						"Cannot issue CREATE/DROP as part of multi-queries"
 					);
->>>>>>> 3d0ae94b
 				}
 				$pseudoPermanent = $this->fieldHasBit( $flags, self::QUERY_PSEUDO_PERMANENT );
 				$tempTableChanges = $this->getTempTableWrites( $sql, $pseudoPermanent );
@@ -1177,31 +1083,6 @@
 			$cStatementsById[$statementId] = $this->makeCommentedSql( $sql, $fname );
 		}
 
-<<<<<<< HEAD
-		// Add trace comment to the begin of the sql string, right after the operator.
-		// Or, for one-word queries (like "BEGIN" or COMMIT") add it to the end (T44598).
-		// NOTE: Don't add varying ids such as request id or session id to the comment.
-		// It would break aggregation of similar queries in analysis tools (see T193050#7512149)
-		$encName = preg_replace( '/[\x00-\x1F\/]/', '-', "$fname {$this->agent}" );
-		$commentedSql = preg_replace( '/\s|$/', " /* $encName */ ", $sql, 1 );
-
-		$corruptedTrx = false;
-
-		$cs = $this->commenceCriticalSection( __METHOD__ );
-
-		// Send the query to the server and fetch any corresponding errors.
-		// This also doubles as a "ping" to see if the connection was dropped.
-		list( $ret, $err, $errno, $recoverableSR, $recoverableCL, $reconnected ) =
-			$this->executeQueryAttempt( $sql, $commentedSql, $isPermWrite, $fname, $flags );
-
-		// Check if the query failed due to a recoverable connection loss
-		$allowRetry = !$this->fieldHasBit( $flags, self::QUERY_NO_RETRY );
-		if ( $ret === false && $recoverableCL && $reconnected && $allowRetry ) {
-			// Silently resend the query to the server since it is safe and possible
-			list( $ret, $err, $errno, $recoverableSR, $recoverableCL ) =
-				$this->executeQueryAttempt( $sql, $commentedSql, $isPermWrite, $fname, $flags );
-		}
-=======
 		// Whether a silent retry attempt is left for recoverable connection loss errors
 		$retryLeft = !$this->fieldHasBit( $flags, self::QUERY_NO_RETRY );
 		$firstStatement = reset( $statementsById );
@@ -1234,61 +1115,14 @@
 			// The retry has not been exhausted (consume it now)
 			$retryLeft && !( $retryLeft = false )
 		);
->>>>>>> 3d0ae94b
 
 		foreach ( $statusByStatementId as $statementId => $qs ) {
 			// Register creation and dropping of temporary tables
 			$this->registerTempWrites( $qs->res, $tempTableChangesByStatementId[$statementId] );
 		}
 
-		if ( $ret === false && $priorTransaction ) {
-			if ( $recoverableSR ) {
-				# We're ignoring an error that caused just the current query to be aborted.
-				# But log the cause so we can log a deprecation notice if a caller actually
-				# does ignore it.
-				$this->transactionManager->setTrxStatusIgnoredCause( [ $err, $errno, $fname ] );
-			} elseif ( !$recoverableCL ) {
-				# Either the query was aborted or all queries after BEGIN where aborted.
-				# In the first case, the only options going forward are (a) ROLLBACK, or
-				# (b) ROLLBACK TO SAVEPOINT (if one was set). If the later case, the only
-				# option is ROLLBACK, since the snapshots would have been released.
-				$corruptedTrx = true; // cannot recover
-				$trxError = $this->getQueryException( $err, $errno, $sql, $fname );
-				$this->transactionManager->setTransactionError( $trxError );
-			}
-		}
-
 		$this->completeCriticalSection( __METHOD__, $cs );
 
-<<<<<<< HEAD
-		return [ $ret, $err, $errno, $corruptedTrx ];
-	}
-
-	/**
-	 * Wrapper for doQuery() that handles DBO_TRX, profiling, logging, affected row count
-	 * tracking, and reconnects (without retry) on query failure due to connection loss
-	 *
-	 * @param string $sql Original SQL query
-	 * @param string $commentedSql SQL query with debugging/trace comment
-	 * @param bool $isPermWrite Whether the query is a (non-temporary table) write
-	 * @param string $fname Name of the calling function
-	 * @param int $flags Bit field of class QUERY_* constants
-	 * @return array An n-tuple of:
-	 *   - mixed|bool: An object, resource, or true on success; false on failure
-	 *   - string: The result of calling lastError()
-	 *   - int: The result of calling lastErrno()
-	 * 	 - bool: Whether a statement rollback error occurred
-	 *   - bool: Whether a disconnect *both* happened *and* was recoverable
-	 *   - bool: Whether a reconnection attempt was *both* made *and* succeeded
-	 * @throws DBUnexpectedError
-	 */
-	private function executeQueryAttempt( $sql, $commentedSql, $isPermWrite, $fname, $flags ) {
-		$priorWritesPending = $this->writesOrCallbacksPending();
-
-		if ( ( $flags & self::QUERY_IGNORE_DBO_TRX ) == 0 ) {
-			$this->beginIfImplied( $sql, $fname );
-		}
-=======
 		return $multiMode ? $statusByStatementId : $statusByStatementId['*'];
 	}
 
@@ -1336,7 +1170,6 @@
 		// Get the transaction-aware SQL string used for profiling
 		$prefix = ( $this->topologyRole === self::ROLE_STREAMING_MASTER ) ? 'role-primary: ' : '';
 		$generalizedSql = new GeneralizedSql( $summarySql, $prefix );
->>>>>>> 3d0ae94b
 
 		$startTime = microtime( true );
 		$ps = $this->profiler ? ( $this->profiler )( $generalizedSql->stringify() ) : null;
@@ -1350,28 +1183,6 @@
 			);
 		}
 
-<<<<<<< HEAD
-		$prefix = $this->topologyRole === IDatabase::ROLE_STREAMING_MASTER ? 'query-m: ' : 'query: ';
-		$generalizedSql = new GeneralizedSql( $commentedSql, $prefix );
-
-		$startTime = microtime( true );
-		$ps = $this->profiler
-			? ( $this->profiler )( $generalizedSql->stringify() )
-			: null;
-		$this->affectedRowCount = null;
-		$this->lastQuery = $sql;
-		$ret = $this->doQuery( $commentedSql );
-		$lastError = $this->lastError();
-		$lastErrno = $this->lastErrno();
-
-		$this->affectedRowCount = $this->affectedRows();
-		unset( $ps ); // profile out (if set)
-		$queryRuntime = max( microtime( true ) - $startTime, 0.0 );
-
-		$recoverableSR = false; // recoverable statement rollback?
-		$recoverableCL = false; // recoverable connection loss?
-		$reconnected = false; // reconnection both attempted and succeeded?
-=======
 		if ( $multiMode ) {
 			$qsByStatementId = $this->doMultiStatementQuery( $cStatementsById );
 		} else {
@@ -1389,15 +1200,10 @@
 		foreach ( $qsByStatementId as $qs ) {
 			$totalAffectedRowCount += $qs->rowsAffected;
 		}
->>>>>>> 3d0ae94b
 
 		if ( $lastStatus->res !== false ) {
 			$this->lastPing = $startTime;
-<<<<<<< HEAD
-			if ( $isPermWrite && $this->trxLevel() ) {
-=======
 			if ( $hasPermWrite && $this->trxLevel() ) {
->>>>>>> 3d0ae94b
 				$this->transactionManager->updateTrxWriteQueryReport(
 					$summarySql,
 					$queryRuntime,
@@ -1405,16 +1211,6 @@
 					$fname
 				);
 			}
-<<<<<<< HEAD
-		} elseif ( $this->isConnectionError( $lastErrno ) ) {
-			# Check if no meaningful session state was lost
-			$recoverableCL = $this->canRecoverFromDisconnect( $sql, $priorWritesPending );
-			# Update session state tracking and try to restore the connection
-			$reconnected = $this->replaceLostConnection( $lastErrno, __METHOD__ );
-		} else {
-			# Check if only the last query was rolled back
-			$recoverableSR = $this->wasKnownStatementRollbackError();
-=======
 		}
 
 		$errflags = 0;
@@ -1474,7 +1270,6 @@
 				// Some other error occurred during the query, without a transaction...
 				$errflags |= self::ERR_ABORT_QUERY;
 			}
->>>>>>> 3d0ae94b
 		}
 		foreach ( $qsByStatementId as $qs ) {
 			$qs->flags = $errflags;
@@ -1508,14 +1303,6 @@
 			);
 		}
 
-<<<<<<< HEAD
-		if ( !is_bool( $ret ) && $ret !== null && !( $ret instanceof IResultWrapper ) ) {
-			throw new DBUnexpectedError( $this,
-				static::class . '::doQuery() should return an IResultWrapper' );
-		}
-
-		return [ $ret, $lastError, $lastErrno, $recoverableSR, $recoverableCL, $reconnected ];
-=======
 		return $qsByStatementId;
 	}
 
@@ -1532,7 +1319,6 @@
 		$encName = preg_replace( '/[\x00-\x1F\/]/', '-', "$fname {$this->agent}" );
 
 		return preg_replace( '/\s|$/', " /* $encName */ ", $sql, 1 );
->>>>>>> 3d0ae94b
 	}
 
 	/**
@@ -1540,16 +1326,24 @@
 	 *
 	 * @param string $sql
 	 * @param string $fname
-	 */
-	private function beginIfImplied( $sql, $fname ) {
+	 * @param int $flags
+	 * @return bool Whether an implicit transaction was started
+	 * @throws DBError
+	 */
+	private function beginIfImplied( $sql, $fname, $flags ) {
 		if (
+			!$this->fieldHasBit( $flags, self::QUERY_IGNORE_DBO_TRX ) &&
 			!$this->trxLevel() &&
 			$this->getFlag( self::DBO_TRX ) &&
 			$this->platform->isTransactableQuery( $sql )
 		) {
 			$this->begin( __METHOD__ . " ($fname)", self::TRANSACTION_INTERNAL );
 			$this->transactionManager->turnOnAutomatic();
-		}
+
+			return true;
+		}
+
+		return false;
 	}
 
 	/**
@@ -1568,76 +1362,49 @@
 	 * @throws DBUnexpectedError
 	 * @throws DBTransactionStateError
 	 */
-<<<<<<< HEAD
-	private function assertQueryIsCurrentlyAllowed( $sql, $fname ) {
-		$verb = $this->getQueryVerb( $sql );
-=======
 	private function assertQueryIsCurrentlyAllowed( string $sql, string $fname ) {
 		$verb = $this->platform->getQueryVerb( $sql );
 
->>>>>>> 3d0ae94b
 		if ( $verb === 'USE' ) {
 			throw new DBUnexpectedError( $this, "Got USE query; use selectDomain() instead" );
 		}
 
-<<<<<<< HEAD
-		if ( $verb === 'ROLLBACK' ) { // transaction/savepoint
-=======
 		if ( $verb === 'ROLLBACK' ) {
 			// Whole transaction rollback is used for recovery
 			// @TODO: T269161; prevent "BEGIN"/"COMMIT"/"ROLLBACK" from outside callers
->>>>>>> 3d0ae94b
 			return;
 		}
 
 		if ( $this->csmError ) {
 			throw new DBTransactionStateError(
 				$this,
-				"Cannot execute query from $fname while session state is out of sync.\n\n" .
-					$this->csmError->getMessage() . "\n" .
-					$this->csmError->getTraceAsString()
+				"Cannot execute query from $fname while session state is out of sync",
+				[],
+				$this->csmError
 			);
 		}
 
-		$this->transactionManager->assertTransactionStatus( $this, $this->deprecationLogger, $fname );
-	}
-
-	/**
-	 * Determine whether it is safe to retry queries after a database connection is lost
-	 *
-<<<<<<< HEAD
-	 * @param string $sql SQL query
-	 * @param bool $priorWritesPending Whether there is a transaction open with
-	 *     possible write queries or transaction pre-commit/idle callbacks
-	 *     waiting on it to finish.
-	 * @return bool True if it is safe to retry the query, false otherwise
-	 */
-	private function canRecoverFromDisconnect( $sql, $priorWritesPending ) {
-		$blockers = [];
-		if ( $this->sessionNamedLocks ) {
-			// Named locks were automatically released, breaking the expectations
-			// of callers relying on those locks for critical section enforcement
-			$blockers[] = 'named locks';
-		}
-		if ( $this->sessionTempTables ) {
-			// Temp tables were automatically dropped, breaking the expectations
-			// of callers relying on those tables having been created/populated
-			$blockers[] = 'temp tables';
-		}
-		if ( $priorWritesPending && $sql !== 'ROLLBACK' ) {
-			// Transaction was automatically rolled back, breaking the expectations
-			// of callers and DBO_TRX semantics relying on that transaction to provide
-			// atomic writes (point-in-time snapshot loss is acceptable for DBO_TRX)
-			$blockers[] = 'transaction writes';
-		}
-		if ( $this->transactionManager->explicitTrxActive() && $sql !== 'ROLLBACK' && $sql !== 'COMMIT' ) {
-			// Transaction was automatically rolled back, breaking the expectations of
-			// callers relying on that transaction to provide atomic writes, serializability,
-			// or read results consistent with a single point-in-time snapshot. Disconnection
-			// on ROLLBACK is not an issue, since the intended result of rolling back the
-			// transaction was in fact achieved. Disconnection on COMMIT of an empty transaction
-			// is also not an issue, for similar reasons (T127428).
-=======
+		$this->transactionManager->assertSessionStatus( $this, $fname );
+
+		if ( $verb !== 'ROLLBACK TO SAVEPOINT' ) {
+			$this->transactionManager->assertTransactionStatus(
+				$this,
+				$this->deprecationLogger,
+				$fname
+			);
+		}
+	}
+
+	/**
+	 * Determine how to handle a connection lost discovered during a query attempt
+	 *
+	 * This checks if explicit transactions, pending transaction writes, and important
+	 * session-level state (locks, temp tables) was lost. Point-in-time read snapshot loss
+	 * is considered acceptable for DBO_TRX logic.
+	 *
+	 * If state was lost, but that loss was discovered during a ROLLBACK that would have
+	 * destroyed that state anyway, treat the error as recoverable.
+	 *
 	 * @param string $sql SQL query statement that encountered or caused the connection loss
 	 * @param float $walltime How many seconds passes while attempting the query
 	 * @param CriticalSessionInfo $priorSessInfo Session state just before the query
@@ -1715,7 +1482,6 @@
 			// one  point-in-time snapshot for all reads. Assume that connection loss is OK
 			// with ROLLBACK (non-SAVEPOINT). Likewise for COMMIT (T127428).
 			$res = max( $res, self::ERR_ABORT_TRX );
->>>>>>> 3d0ae94b
 			$blockers[] = 'explicit transaction';
 		}
 
@@ -1728,11 +1494,9 @@
 					'db_log_category' => 'connection'
 				] )
 			);
-
-			return false;
-		}
-
-		return true;
+		}
+
+		return $res;
 	}
 
 	/**
@@ -1743,7 +1507,6 @@
 		// https://dev.mysql.com/doc/refman/5.7/en/implicit-commit.html
 		// https://www.postgresql.org/docs/9.2/static/sql-createtable.html (ignoring ON COMMIT)
 		$this->sessionTempTables = [];
-		$this->sessionDirtyTempTables = [];
 		// https://dev.mysql.com/doc/refman/5.7/en/miscellaneous-functions.html#function_get-lock
 		// https://www.postgresql.org/docs/9.4/static/functions-admin.html#FUNCTIONS-ADVISORY-LOCKS
 		$this->sessionNamedLocks = [];
@@ -1770,31 +1533,13 @@
 		// Handle callbacks in trxEndCallbacks, e.g. onTransactionResolution().
 		// If callback suppression is set then the array will remain unhandled.
 		$this->runOnTransactionIdleCallbacks( self::TRIGGER_ROLLBACK );
-		// Handle callbacks in trxRecurringCallbacks, e.g. setTransactionListener()
+		// Handle callbacks in trxRecurringCallbacks, e.g. setTransactionListener().
+		// If callback suppression is set then the array will remain unhandled.
 		$this->runTransactionListenerCallbacks( self::TRIGGER_ROLLBACK );
 	}
 
 	/**
 	 * Checks whether the cause of the error is detected to be a timeout.
-<<<<<<< HEAD
-	 *
-	 * It returns false by default, and not all engines support detecting this yet.
-	 * If this returns false, it will be treated as a generic query error.
-	 *
-	 * @stable to override
-	 * @param string $error Error text
-	 * @param int $errno Error number
-	 * @return bool
-	 */
-	protected function wasQueryTimeout( $error, $errno ) {
-		return false;
-	}
-
-	/**
-	 * Report a query error. Log the error, and if neither the object ignore
-	 * flag nor the $ignoreErrors flag is set, throw a DBQueryError.
-=======
->>>>>>> 3d0ae94b
 	 *
 	 * It returns false by default, and not all engines support detecting this yet.
 	 * If this returns false, it will be treated as a generic query error.
@@ -1865,7 +1610,7 @@
 	 * @return DBError
 	 */
 	private function getQueryException( $error, $errno, $sql, $fname ) {
-		if ( $this->wasQueryTimeout( $error, $errno ) ) {
+		if ( $this->isQueryTimeoutError( $errno ) ) {
 			return new DBQueryTimeoutError( $this, $error, $errno, $sql, $fname );
 		} elseif ( $this->isConnectionError( $errno ) ) {
 			return new DBQueryDisconnectedError( $this, $error, $errno, $sql, $fname );
@@ -2553,6 +2298,7 @@
 	 * @stable to override
 	 * @param int|string $errno
 	 * @return bool Whether the given query error was a connection drop
+	 * @since 1.38
 	 */
 	protected function isConnectionError( $errno ) {
 		return false;
@@ -2560,16 +2306,13 @@
 
 	/**
 	 * @stable to override
-<<<<<<< HEAD
-=======
 	 * @param int|string $errno
->>>>>>> 3d0ae94b
 	 * @return bool Whether it is known that the last query error only caused statement rollback
 	 * @note This is for backwards compatibility for callers catching DBError exceptions in
 	 *   order to ignore problems like duplicate key errors or foreign key violations
 	 * @since 1.39
 	 */
-	protected function wasKnownStatementRollbackError() {
+	protected function isKnownStatementRollbackError( $errno ) {
 		return false; // don't know; it could have caused a transaction rollback
 	}
 
@@ -2975,7 +2718,12 @@
 					);
 				}
 			} else {
-				$this->transactionManager->setTransactionErrorFromStatus( $this, $fname );
+				// Put the transaction into an error state if it's not already in one
+				$trxError = new DBUnexpectedError(
+					$this,
+					"Uncancelable atomic section canceled (got $fname)"
+				);
+				$this->transactionManager->setTransactionError( $trxError );
 			}
 		} finally {
 			// Fix up callbacks owned by the sections that were just cancelled.
@@ -3120,7 +2868,15 @@
 		}
 
 		if ( !$this->trxLevel() ) {
+			$this->transactionManager->setTrxStatusToNone();
 			$this->transactionManager->clearPreEndCallbacks();
+			if ( $this->transactionManager->trxLevel() <= TransactionManager::STATUS_TRX_ERROR ) {
+				$this->connLogger->info(
+					"$fname: acknowledged server-side transaction loss on {db_server}",
+					$this->getLogContext()
+				);
+			}
+
 			return;
 		}
 
@@ -3150,8 +2906,6 @@
 		$this->transactionManager = $transactionManager;
 	}
 
-<<<<<<< HEAD
-=======
 	public function flushSession( $fname = __METHOD__, $flush = self::FLUSHING_ONE ) {
 		if ( $this->trxLevel() ) {
 			// Any existing transaction should have been rolled back already
@@ -3203,7 +2957,6 @@
 		// no-op
 	}
 
->>>>>>> 3d0ae94b
 	public function flushSnapshot( $fname = __METHOD__, $flush = self::FLUSHING_ONE ) {
 		$this->transactionManager->onFlushSnapshot( $this, $fname, $flush, $this->getTransactionRoundId() );
 		$this->commit( $fname, self::FLUSHING_INTERNAL );
@@ -3329,14 +3082,15 @@
 	/**
 	 * Get the replica DB lag when the current transaction started
 	 *
-	 * This is useful when transactions might use snapshot isolation
-	 * (e.g. REPEATABLE-READ in innodb), so the "real" lag of that data
-	 * is this lag plus transaction duration. If they don't, it is still
-	 * safe to be pessimistic. This returns null if there is no transaction.
-	 *
-	 * This returns null if the lag status for this transaction was not yet recorded.
-	 *
-	 * @return array|null ('lag': seconds or false on error, 'since': UNIX timestamp of BEGIN)
+	 * This is useful given that transactions might use point-in-time read snapshots,
+	 * in which case the lag estimate should be recorded just before the transaction
+	 * establishes the read snapshot (either BEGIN or the first SELECT/write query).
+	 *
+	 * If snapshots are not used, it is still safe to be pessimistic.
+	 *
+	 * This returns null if there is no transaction or the lag status was not yet recorded.
+	 *
+	 * @return array|null ('lag': seconds or false, 'since': UNIX timestamp of BEGIN) or null
 	 * @since 1.27
 	 */
 	final protected function getRecordedTransactionLagStatus() {
@@ -3622,14 +3376,19 @@
 		$lockTsUnix = $this->doLock( $lockName, $method, $timeout );
 		if ( $lockTsUnix !== null ) {
 			$locked = true;
-			$this->sessionNamedLocks[$lockName] = $lockTsUnix;
+			$this->sessionNamedLocks[$lockName] = [
+				'ts' => $lockTsUnix,
+				'trxId' => $this->transactionManager->getTrxId()
+			];
 		} else {
 			$locked = false;
-			$this->queryLogger->info( __METHOD__ . " failed to acquire lock '{lockname}'",
+			$this->queryLogger->info(
+				__METHOD__ . " failed to acquire lock '{lockname}'",
 				[
 					'lockname' => $lockName,
 					'db_log_category' => 'locking'
-				] );
+				]
+			);
 		}
 
 		return $this->fieldHasBit( $flags, self::LOCK_TIMESTAMP ) ? $lockTsUnix : $locked;
@@ -3834,17 +3593,13 @@
 	 *     try {
 	 *         //...send a query that changes the session/transaction state...
 	 *     } catch ( DBError $e ) {
-	 *         // Rely on assertQueryIsCurrentlyAllowed()/canRecoverFromDisconnect() to ensure
-	 *         // the rollback of incomplete transactions and the prohibition of reconnections
-	 *         // that mask a loss of session state (e.g. named locks and temp tables)
 	 *         $this->completeCriticalSection( __METHOD__, $cs );
 	 *         throw $expectedException;
 	 *     }
 	 *     try {
 	 *         //...send another query that changes the session/transaction state...
 	 *     } catch ( DBError $trxError ) {
-	 *         // Inform assertQueryIsCurrentlyAllowed() that the transaction must be rolled
-	 *         // back (e.g. even if the error was a pre-query check or normally recoverable)
+	 *         // Require ROLLBACK before allowing any other queries from outside callers
 	 *         $this->completeCriticalSection( __METHOD__, $cs, $trxError );
 	 *         throw $expectedException;
 	 *     }
