--- conflicted
+++ resolved
@@ -489,31 +489,6 @@
 		];
 
 		$dbType = strtolower( $dbType );
-<<<<<<< HEAD
-		$class = false;
-
-		if ( isset( $builtinTypes[$dbType] ) ) {
-			$possibleDrivers = $builtinTypes[$dbType];
-			if ( is_string( $possibleDrivers ) ) {
-				$class = $possibleDrivers;
-			} elseif ( (string)$driver !== '' ) {
-				if ( !isset( $possibleDrivers[$driver] ) ) {
-					throw new InvalidArgumentException( __METHOD__ .
-						" type '$dbType' does not support driver '{$driver}'" );
-				}
-
-				$class = $possibleDrivers[$driver];
-			} else {
-				foreach ( $possibleDrivers as $posDriver => $possibleClass ) {
-					if ( extension_loaded( $posDriver ) ) {
-						$class = $possibleClass;
-						break;
-					}
-				}
-			}
-		} else {
-			$class = 'Database' . ucfirst( $dbType );
-=======
 
 		if ( !isset( $builtinTypes[$dbType] ) ) {
 			// Not a built in type, assume standard naming scheme
@@ -538,7 +513,6 @@
 					break;
 				}
 			}
->>>>>>> 30164539
 		}
 
 		if ( $class === false ) {
