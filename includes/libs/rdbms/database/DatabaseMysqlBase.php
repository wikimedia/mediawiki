--- conflicted
+++ resolved
@@ -172,13 +172,6 @@
 			// @phan-suppress-next-next-line PhanRedundantCondition
 			// Safety check to avoid empty SET query
 			if ( $set ) {
-<<<<<<< HEAD
-				$this->query(
-					'SET ' . implode( ', ', $set ),
-					__METHOD__,
-					self::QUERY_NO_RETRY | self::QUERY_CHANGE_TRX
-				);
-=======
 				$sql = 'SET ' . implode( ', ', $set );
 				$flags = self::QUERY_NO_RETRY | self::QUERY_CHANGE_TRX;
 				// Avoid using query() so that replaceLostConnection() does not throw
@@ -187,7 +180,6 @@
 				if ( $qs->res === false ) {
 					$this->reportQueryError( $qs->message, $qs->code, $sql, __METHOD__ );
 				}
->>>>>>> 3d0ae94b
 			}
 		} catch ( RuntimeException $e ) {
 			throw $this->newExceptionAfterConnectError( $e->getMessage() );
@@ -267,12 +259,6 @@
 	 * @return string
 	 */
 	abstract protected function mysqlError( $conn = null );
-
-	protected function wasQueryTimeout( $error, $errno ) {
-		// https://dev.mysql.com/doc/refman/8.0/en/client-error-reference.html
-		// https://phabricator.wikimedia.org/T170638
-		return in_array( $errno, [ 2062, 3024 ] );
-	}
 
 	protected function isInsertSelectSafe( array $insertOptions, array $selectOptions ) {
 		$row = $this->getReplicationSafetyInfo();
@@ -1019,38 +1005,6 @@
 		return true;
 	}
 
-<<<<<<< HEAD
-	public function tableLocksHaveTransactionScope() {
-		return false; // tied to TCP connection
-	}
-
-	protected function doLockTables( array $read, array $write, $method ) {
-		$items = [];
-		foreach ( $write as $table ) {
-			$items[] = $this->tableName( $table ) . ' WRITE';
-		}
-		foreach ( $read as $table ) {
-			$items[] = $this->tableName( $table ) . ' READ';
-		}
-
-		$this->query(
-			"LOCK TABLES " . implode( ',', $items ),
-			$method,
-			self::QUERY_IGNORE_DBO_TRX | self::QUERY_CHANGE_ROWS
-		);
-
-		return true;
-	}
-
-	protected function doUnlockTables( $method ) {
-		$this->query(
-			"UNLOCK TABLES",
-			$method,
-			self::QUERY_IGNORE_DBO_TRX | self::QUERY_CHANGE_ROWS
-		);
-
-		return true;
-=======
 	protected function doFlushSession( $fname ) {
 		$flags = self::QUERY_CHANGE_LOCKS | self::QUERY_NO_RETRY;
 		// Note that RELEASE_ALL_LOCKS() is not supported well enough to use here.
@@ -1067,7 +1021,6 @@
 				$this->reportQueryError( $qs->message, $qs->code, $sql, $fname, true );
 			}
 		}
->>>>>>> 3d0ae94b
 	}
 
 	/**
@@ -1153,13 +1106,6 @@
 	}
 
 	protected function isConnectionError( $errno ) {
-<<<<<<< HEAD
-		return $errno == 2013 || $errno == 2006;
-	}
-
-	protected function wasKnownStatementRollbackError() {
-		$errno = $this->lastErrno();
-=======
 		// https://mariadb.com/kb/en/mariadb-error-codes/
 		// https://dev.mysql.com/doc/mysql-errors/8.0/en/server-error-reference.html
 		// https://dev.mysql.com/doc/mysql-errors/8.0/en/client-error-reference.html
@@ -1172,10 +1118,12 @@
 		// https://dev.mysql.com/doc/mysql-errors/8.0/en/server-error-reference.html
 		return in_array( $errno, [ 3024, 2062, 1969, 1028 ], true );
 	}
->>>>>>> 3d0ae94b
-
+
+	protected function isKnownStatementRollbackError( $errno ) {
+		// https://mariadb.com/kb/en/mariadb-error-codes/
+		// https://dev.mysql.com/doc/mysql-errors/8.0/en/server-error-reference.html
 		if ( $errno === 1205 ) { // lock wait timeout
-			// Note that this is uncached to avoid stale values of SET is used
+			// Note that this is uncached to avoid stale values if SET is used
 			$res = $this->query(
 				"SELECT @@innodb_rollback_on_timeout AS Value",
 				__METHOD__,
@@ -1187,16 +1135,11 @@
 			return ( $row && !$row->Value );
 		}
 
-<<<<<<< HEAD
-		// See https://dev.mysql.com/doc/refman/5.5/en/error-messages-server.html
-		return in_array( $errno, [ 1022, 1062, 1216, 1217, 1137, 1146, 1051, 1054 ], true );
-=======
 		return in_array(
 			$errno,
 			[ 3024, 1969, 1022, 1062, 1216, 1217, 1137, 1146, 1051, 1054 ],
 			true
 		);
->>>>>>> 3d0ae94b
 	}
 
 	/**
