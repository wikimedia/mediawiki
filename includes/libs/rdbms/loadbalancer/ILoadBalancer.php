<?php
/**
 * This program is free software; you can redistribute it and/or modify
 * it under the terms of the GNU General Public License as published by
 * the Free Software Foundation; either version 2 of the License, or
 * (at your option) any later version.
 *
 * This program is distributed in the hope that it will be useful,
 * but WITHOUT ANY WARRANTY; without even the implied warranty of
 * MERCHANTABILITY or FITNESS FOR A PARTICULAR PURPOSE. See the
 * GNU General Public License for more details.
 *
 * You should have received a copy of the GNU General Public License along
 * with this program; if not, write to the Free Software Foundation, Inc.,
 * 51 Franklin Street, Fifth Floor, Boston, MA 02110-1301, USA.
 * http://www.gnu.org/copyleft/gpl.html
 *
 * @file
 */
namespace Wikimedia\Rdbms;

/**
 * Create and track the database connections and transactions for a given database cluster.
 *
 * This class is a delegate to ILBFactory for a given database cluster (separated for the
 * LBFactoryMulti use case).
 *
 * A "cluster" is defined as a primary database with zero or more replica databases.
 * Typically, the replica DBs replicate from the primary asynchronously. The first node in the
 * "servers" configuration array is always considered the "primary". However, this class can still
 * be used when all or some of the "replica" DBs are multi-primary peers of the primary or even
 * when all the DBs are non-replicating clones of each other holding read-only data. Thus, the
 * role of "primary" is in some cases merely nominal.
 *
 * By default, each DB server uses DBO_DEFAULT for its 'flags' setting, unless explicitly set
 * otherwise in configuration. DBO_DEFAULT behavior depends on whether 'cliMode' is set:
 *   - In CLI mode, the flag has no effect with regards to LoadBalancer.
 *   - In non-CLI mode, the flag causes implicit transactions to be used; the first query on
 *     a database starts a transaction on that database. The transactions are meant to remain
 *     pending until either commitPrimaryChanges() or rollbackPrimaryChanges() is called. The
 *     application must have some point where it calls commitPrimaryChanges() near the end of
 *     the PHP request.
 * Every iteration of beginPrimaryChanges()/commitPrimaryChanges() is called a "transaction round".
 * Rounds are useful on the primary DB connections because they make single-DB (and by and large
 * multi-DB) updates in web requests all-or-nothing. Also, transactions on replica DBs are useful
 * when REPEATABLE-READ or SERIALIZABLE isolation is used because all foreign keys and constraints
 * hold across separate queries in the DB transaction since the data appears within a consistent
 * point-in-time snapshot.
 *
 * The typical caller will use LoadBalancer::getConnection( DB_* ) to yield a database
 * connection handle. The choice of which DB server to use is based on pre-defined loads for
 * weighted random selection, adjustments thereof by LoadMonitor, and the amount of replication
 * lag on each DB server. Lag checks might cause problems in certain setups, so they should be
 * tuned in the server configuration maps as follows:
 *   - Primary + N Replica(s): set 'max lag' to an appropriate threshold for avoiding any database
 *      lagged by this much or more. If all DBs are this lagged, then the load balancer considers
 *      the cluster to be read-only.
 *   - Galera Cluster: Seconds_Behind_Master will be 0, so there probably is nothing to tune.
 *      Note that lag is still possible depending on how wsrep-sync-wait is set server-side.
 *   - Read-only archive clones: set 'is static' in the server configuration maps. This will
 *      treat all such DBs as having 0 lag.
 *   - Externally updated dataset clones: set 'is static' in the server configuration maps.
 *      This will treat all such DBs as having 0 lag.
 *   - SQL load balancing proxy: any proxy should handle lag checks on its own, so the 'max lag'
 *      parameter should probably be set to INF in the server configuration maps. This will make
 *      the load balancer ignore whatever it detects as the lag of the logical replica is (which
 *      would probably just randomly bounce around).
 *
 * If using a SQL proxy service, it would probably be best to have two proxy hosts for the
 * load balancer to talk to. One would be the 'host' of the primary server entry and another for
 * the (logical) replica server entry. The proxy could map the load balancer's "replica" DB to
 * any number of physical replica DBs.
 *
 * @since 1.28
 * @ingroup Database
 */
interface ILoadBalancer {
	/** Request a replica DB connection */
	public const DB_REPLICA = -1;
	/**
	 * Request a primary, write-enabled DB connection
	 * @since 1.36
	 */
	public const DB_PRIMARY = -2;

	// phpcs:disable MediaWiki.Usage.DeprecatedConstantUsage.DB_MASTER
	/**
	 * Request a primary, write-enabled DB connection
	 * @deprecated since 1.36, Use DB_PRIMARY instead
	 */
	public const DB_MASTER = self::DB_PRIMARY;
	// phpcs:enable MediaWiki.Usage.DeprecatedConstantUsage.DB_MASTER

	/** Domain specifier when no specific database needs to be selected */
	public const DOMAIN_ANY = '';
	/** The generic query group */
	public const GROUP_GENERIC = '';

	/** DB handle should have DBO_TRX disabled and the caller will leave it as such */
	public const CONN_TRX_AUTOCOMMIT = 1;
	/** Return null on connection failure instead of throwing an exception */
	public const CONN_SILENCE_ERRORS = 2;
	/** Caller is requesting the primary DB server for possibly writes */
	public const CONN_INTENT_WRITABLE = 4;
	/** Bypass and update any server-side read-only mode state cache */
	public const CONN_REFRESH_READ_ONLY = 8;

	/**
	 * Get the logical name of the database cluster
	 *
	 * This is useful for identifying a cluster or replicated dataset, even when:
	 *  - The primary server is sometimes swapped with another one
	 *  - The cluster/dataset is replicated among multiple datacenters, with one "primary"
	 *    datacenter having the writable primary server and the other datacenters having a
	 *    read-only replica in the "primary" server slot
	 *  - The dataset is replicated among multiple datacenters, via circular replication,
	 *    with each datacenter having its own "primary" server
	 *
	 * @return string
	 * @since 1.36
	 */
	public function getClusterName(): string;

	/**
	 * Get the local (and default) database domain ID of connection handles
	 *
	 * @see DatabaseDomain
	 * @return string Database domain ID; this specifies DB name, schema, and table prefix
	 * @since 1.31
	 */
	public function getLocalDomainID(): string;

	/**
	 * @param DatabaseDomain|string|false $domain Database domain
	 * @return string Value of $domain if it is foreign or the local domain otherwise
	 * @since 1.32
	 */
	public function resolveDomainID( $domain ): string;

	/**
	 * Close all connection and redefine the local domain for testing or schema creation
	 *
	 * @param DatabaseDomain|string $domain
	 * @since 1.33
	 */
	public function redefineLocalDomain( $domain );

	/**
	 * Indicate whether the tables on this domain are only temporary tables for testing
	 *
	 * In "temporary tables mode", the ILoadBalancer::CONN_TRX_AUTOCOMMIT flag is ignored
	 *
	 * @param bool $value
	 * @param string $domain
	 * @return bool Whether "temporary tables mode" was active
	 * @since 1.34
	 */
	public function setTempTablesOnlyMode( $value, $domain );

	/**
	 * Get the specific server index of the reader connection for a given group
	 *
	 * This takes into account load ratios and lag times. It should return a consistent
	 * index during the life time of the load balancer. This initially checks replica DBs
	 * for connectivity to avoid returning an unusable server. This means that connections
	 * might be attempted by calling this method (usually one at the most but possibly more).
	 * Subsequent calls with the same $group will not need to make new connection attempts
	 * since the acquired connection for each group is preserved.
	 *
	 * @param string|false $group Query group or false for the generic group
	 * @param string|false $domain DB domain ID or false for the local domain
	 * @return int|false Specific server index, or false if no DB handle can be obtained
	 */
	public function getReaderIndex( $group = false, $domain = false );

	/**
	 * Set the primary position to reach before the next generic group DB query
	 *
	 * If a generic replica DB connection is already open then this immediately waits
	 * for that DB to catch up to the specified replication position. Otherwise, it will
	 * do so once such a connection is opened.
	 *
	 * If a timeout happens when waiting, then getLaggedReplicaMode()/laggedReplicaUsed()
	 * will return true. This is useful for discouraging clients from taking further actions
	 * if session consistency could not be maintained with respect to their last actions.
	 *
	 * @param DBPrimaryPos|false $pos Primary position or false
	 */
	public function waitFor( $pos );

	/**
	 * Set the primary wait position and wait for ALL replica DBs to catch up to it
	 *
	 * This method is only intended for use a throttling mechanism for high-volume updates.
	 * Unlike waitFor(), failure does not effect getLaggedReplicaMode()/laggedReplicaUsed().
	 *
	 * @param DBPrimaryPos|false $pos Primary position or false
	 * @param int|null $timeout Max seconds to wait; default is mWaitTimeout
	 * @return bool Success (able to connect and no timeouts reached)
	 */
	public function waitForAll( $pos, $timeout = null );

	/**
	 * Get an existing DB handle to the given server index (on any domain)
	 *
	 * Use the CONN_TRX_AUTOCOMMIT flag to only look for connections opened with that flag.
	 *
	 * Avoid the use of begin()/commit() and startAtomic()/endAtomic() on any handle returned.
	 * This method is intended for internal RDBMS callers that issue queries that do
	 * not affect any current transaction.
	 *
	 * @internal For use by Rdbms classes only
	 * @param int $i Specific or virtual (DB_PRIMARY/DB_REPLICA) server index
	 * @param int $flags Bitfield of CONN_* class constants
	 * @return Database|false False if no such connection is open
	 */
	public function getAnyOpenConnection( $i, $flags = 0 );

	/**
	 * Get a lazy-connecting database handle for a specific or virtual (DB_PRIMARY/DB_REPLICA) server index
	 *
	 * The server index, $i, can be one of the following:
	 *   - DB_REPLICA: a server index will be selected by the load balancer based on read
	 *      weight, connectivity, and replication lag. Note that the primary server might be
	 *      configured with read weight. If $groups is empty then it means "the generic group",
	 *      in which case all servers defined with read weight will be considered. Additional
	 *      query groups can be configured, having their own list of server indexes and read
	 *      weights. If a query group list is provided in $groups, then each recognized group
	 *      will be tried, left-to-right, until server index selection succeeds or all groups
	 *      have been tried, in which case the generic group will be tried.
	 *   - DB_PRIMARY: the primary server index will be used; the same as getWriterIndex().
	 *      The value of $groups should be [] when using this server index.
	 *   - Specific server index: a positive integer can be provided to use the server with
	 *      that index. An error will be thrown in no such server index is recognized. This
	 *      server selection method is usually only useful for internal load balancing logic.
	 *      The value of $groups should be [] when using a specific server index.
	 *
	 * Callers that get a *local* DB domain handle for the same server will share one handle for all of those
	 * callers using CONN_TRX_AUTOCOMMIT (via $flags) and one handle for all of those callers not
	 * using CONN_TRX_AUTOCOMMIT. Callers that get a *foreign* DB domain handle (via $domain) will
	 * share any handle that has the right CONN_TRX_AUTOCOMMIT mode and is already on the right
	 * DB domain. Otherwise, one of the "free for reuse" handles will be claimed or a new handle
	 * will be made if there are none.
	 *
	 * Handle sharing is particularly useful when callers get local DB domain (the default),
	 * transaction round aware (the default), DB_PRIMARY handles. All such callers will operate
	 * within a single database transaction as a consequence. Handle sharing is also useful when
	 * callers get local DB domain (the default), transaction round aware (the default), samely
	 * query grouped (the default), DB_REPLICA handles. All such callers will operate within a
	 * single database transaction as a consequence.
	 *
	 * Use CONN_TRX_AUTOCOMMIT to use a separate pool of only auto-commit handles. This flag
	 * is ignored for databases with ATTR_DB_LEVEL_LOCKING (e.g. sqlite) in order to avoid
	 * deadlocks. getServerAttributes() can be used to check such attributes beforehand. Avoid
	 * using IDatabase::begin() and IDatabase::commit() on such handles. If it is not possible
	 * to avoid using methods like IDatabase::startAtomic() and IDatabase::endAtomic(), callers
	 * should at least make sure that the atomic sections are closed on failure via try/catch
	 * and IDatabase::cancelAtomic().
	 *
	 * @see ILoadBalancer::reuseConnection()
	 * @see ILoadBalancer::getServerAttributes()
	 *
	 * @param int $i Specific (overrides $groups) or virtual (DB_PRIMARY/DB_REPLICA) server index
	 * @param string[]|string $groups Query group(s) in preference order; [] for the default group
	 * @param string|false $domain DB domain ID or false for the local domain
	 * @param int $flags Bitfield of CONN_* class constants
	 * @return IDatabase|false This returns false on failure if CONN_SILENCE_ERRORS is set
	 */
	public function getConnection( $i, $groups = [], $domain = false, $flags = 0 );

	/**
	 * Get a DB handle for a specific server index
	 *
	 * This is an internal utility method for methods like LoadBalancer::getConnectionInternal()
	 * and DBConnRef to create the underlying connection to a concrete server.
	 *
	 * The following is the responsibility of the caller:
	 *
	 * - translate any virtual server indexes (DB_PRIMARY/DB_REPLICA) to a real server index.
	 * - enforce read-only mode on primary DB handle if there is high replication lag.
	 *
	 * @see ILoadBalancer::getConnection()
	 *
	 * @internal Only for use within ILoadBalancer/ILoadMonitor
	 * @param int $i Specific server index
	 * @param string $domain Resolved DB domain
	 * @param int $flags Bitfield of class CONN_* constants
	 * @return IDatabase|false This returns false on failure if CONN_SILENCE_ERRORS is set
	 * @throws DBError If no DB handle could be obtained and CONN_SILENCE_ERRORS is not set
	 */
	public function getServerConnection( $i, $domain, $flags = 0 );

	/**
	 * @deprecated since 1.39 noop
	 * @param IDatabase $conn
	 */
	public function reuseConnection( IDatabase $conn );

	/**
	 * @internal Only for use within DBConnRef
	 * @param IDatabase $conn
	 */
	public function reuseConnectionInternal( IDatabase $conn );

	/**
	 * @deprecated since 1.39, use ILoadBalancer::getConnection() instead.
	 * @param int $i Specific or virtual (DB_PRIMARY/DB_REPLICA) server index
	 * @param string[]|string $groups Query group(s) in preference order; [] for the default group
	 * @param string|false $domain DB domain ID or false for the local domain
	 * @param int $flags Bitfield of CONN_* class constants (e.g. CONN_TRX_AUTOCOMMIT)
	 * @return DBConnRef
	 */
	public function getConnectionRef( $i, $groups = [], $domain = false, $flags = 0 ): IDatabase;

	/**
	 * @internal Only to be used by DBConnRef
	 * @param int $i Specific (overrides $groups) or virtual (DB_PRIMARY/DB_REPLICA) server index
	 * @param string[]|string $groups Query group(s) in preference order; [] for the default group
	 * @param string|false $domain DB domain ID or false for the local domain
	 * @param int $flags Bitfield of CONN_* class constants (e.g. CONN_TRX_AUTOCOMMIT)
	 * @return IDatabase
	 */
	public function getConnectionInternal( $i, $groups = [], $domain = false, $flags = 0 ): IDatabase;

	/**
	 * Get a lazy-connecting database handle for a server index
	 *
	 * The CONN_TRX_AUTOCOMMIT flag is ignored for databases with ATTR_DB_LEVEL_LOCKING
	 * (e.g. sqlite) in order to avoid deadlocks. getServerAttributes()
	 * can be used to check such flags beforehand. Avoid the use of begin() or startAtomic()
	 * on any CONN_TRX_AUTOCOMMIT connections.
	 *
	 * @deprecated since 1.38, use ILoadBalancer::getConnectionRef() instead.
	 * @see ILoadBalancer::getConnection() for parameter information
	 * @param int $i Specific or virtual (DB_PRIMARY/DB_REPLICA) server index
	 * @param string[]|string $groups Query group(s) in preference order; [] for the default group
	 * @param string|false $domain DB domain ID or false for the local domain
	 * @param int $flags Bitfield of CONN_* class constants
	 * @return IDatabase
	 */
	public function getLazyConnectionRef( $i, $groups = [], $domain = false, $flags = 0 ): IDatabase;

	/**
	 * Get a DB handle, suitable for migrations and schema changes, for a server index
	 *
	 * The DBConnRef methods simply proxy an underlying IDatabase object which
	 * takes care of the actual connection and query logic.
	 *
	 * The CONN_TRX_AUTOCOMMIT flag is ignored for databases with ATTR_DB_LEVEL_LOCKING
	 * (e.g. sqlite) in order to avoid deadlocks. getServerAttributes()
	 * can be used to check such flags beforehand. Avoid the use of begin() or startAtomic()
	 * on any CONN_TRX_AUTOCOMMIT connections.
	 *
	 * @see ILoadBalancer::getConnection() for parameter information
	 * @param int $i Specific or virtual (DB_PRIMARY/DB_REPLICA) server index
	 * @param string[]|string $groups Query group(s) in preference order; [] for the default group
	 * @param string|false $domain DB domain ID or false for the local domain
	 * @param int $flags Bitfield of CONN_* class constants (e.g. CONN_TRX_AUTOCOMMIT)
	 * @return DBConnRef
	 */
	public function getMaintenanceConnectionRef( $i, $groups = [], $domain = false, $flags = 0 ): DBConnRef;

	/**
	 * Get the specific server index of the primary server
	 *
	 * @return int
	 */
	public function getWriterIndex();

	/**
	 * Get the number of servers defined in configuration
	 *
	 * @return int
	 */
	public function getServerCount();

	/**
	 * Whether there are any replica servers configured
	 *
	 * This counts both servers using streaming replication from the primary server and
	 * servers that just have a clone of the static dataset found on the primary server
	 *
	 * @return bool
	 * @since 1.34
	 */
	public function hasReplicaServers();

	/**
	 * Whether any replica servers use streaming replication from the primary server
	 *
	 * Generally this is one less than getServerCount(), though it might otherwise
	 * return a lower number if some of the servers are configured with "is static".
	 * That flag is used when both the server has no active replication setup and the
	 * dataset is either read-only or occasionally updated out-of-band. For example,
	 * a script might import a new geographic information dataset each week by writing
	 * it to each server and later directing the application to use the new version.
	 *
	 * It is possible for some replicas to be configured with "is static" but not
	 * others, though it generally should either be set for all or none of the replicas.
	 *
	 * If this returns false, this means that there is generally no reason to execute
	 * replication wait logic for session consistency and lag reduction.
	 *
	 * @return bool
	 * @since 1.34
	 */
	public function hasStreamingReplicaServers();

	/**
	 * Get the readable name of the server with the specified index
	 *
	 * @param int $i Specific server index
	 * @return string Readable server name, falling back to the hostname or IP address
	 */
	public function getServerName( $i ): string;

	/**
	 * Return the server configuration map for the server with the specified index
	 *
	 * @param int $i Specific server index
	 * @return array|false Server configuration map; false if the index is invalid
	 * @since 1.31
	 */
	public function getServerInfo( $i );

	/**
	 * Get the RDBMS type of the server with the specified index (e.g. "mysql", "sqlite")
	 *
	 * @param int $i Specific server index
	 * @return string One of (mysql,postgres,sqlite,...) or "unknown" for bad indexes
	 * @since 1.30
	 */
	public function getServerType( $i );

	/**
	 * Get basic attributes of the server with the specified index without connecting
	 *
	 * @param int $i Specific server index
	 * @return array (Database::ATTRIBUTE_* constant => value) for all such constants
	 * @since 1.31
	 */
	public function getServerAttributes( $i );

	/**
	 * Get the current primary replication position
	 *
	 * @return DBPrimaryPos|false Returns false if not applicable
	 * @throws DBError
	 * @since 1.37
	 */
	public function getPrimaryPos();

	/**
	 * Get the highest DB replication position for chronology control purposes
	 *
	 * If there is only a primary server then this returns false. If replication is present
	 * and correctly configured, then this returns the highest replication position of any
	 * server with an open connection. That position can later be passed to waitFor() on a
	 * new load balancer instance to make sure that queries on the new connections see data
	 * at least as up-to-date as queries (prior to this method call) on the old connections.
	 *
	 * This can be useful for implementing session consistency, where the session
	 * will be resumed across multiple HTTP requests or CLI script instances.
	 *
	 * @return DBPrimaryPos|false Replication position or false if not applicable
	 * @since 1.34
	 */
	public function getReplicaResumePos();

	/**
	 * Close a connection
	 *
	 * Using this function makes sure the LoadBalancer knows the connection is closed.
	 * If you use $conn->close() directly, the load balancer won't update its state.
	 *
	 * @param IDatabase $conn
	 */
	public function closeConnection( IDatabase $conn );

	/**
<<<<<<< HEAD
	 * Commit transactions on all open connections
	 * @param string $fname Caller name
	 * @param int|null $owner ID of the calling instance (e.g. the LBFactory ID)
	 * @throws DBExpectedError
	 */
	public function commitAll( $fname = __METHOD__, $owner = null );

	/**
	 * Run pre-commit callbacks and defer execution of post-commit callbacks
	 *
	 * Use this only for multi-database commits
	 *
	 * @param string $fname Caller name
	 * @param int|null $owner ID of the calling instance (e.g. the LBFactory ID)
	 * @return int Number of pre-commit callbacks run (since 1.32)
	 * @since 1.37
	 */
	public function finalizePrimaryChanges( $fname = __METHOD__, $owner = null );

	/**
	 * Perform all pre-commit checks for things like replication safety
	 *
	 * Use this only for multi-database commits
	 *
	 * @param array $options Includes:
	 *   - maxWriteDuration : max write query duration time in seconds
	 * @param string $fname Caller name
	 * @param int|null $owner ID of the calling instance (e.g. the LBFactory ID)
	 * @throws DBTransactionError
	 * @since 1.37
	 */
	public function approvePrimaryChanges( array $options, $fname = __METHOD__, $owner = null );

	/**
	 * Flush any primary transaction snapshots and set DBO_TRX (if DBO_DEFAULT is set)
	 *
	 * The DBO_TRX setting will be reverted to the default in each of these methods:
	 *   - commitPrimaryChanges()
	 *   - rollbackPrimaryChanges()
	 *   - commitAll()
	 * This allows for custom transaction rounds from any outer transaction scope.
	 *
	 * @param string $fname Caller name
	 * @param int|null $owner ID of the calling instance (e.g. the LBFactory ID)
	 * @throws DBExpectedError
	 * @since 1.37
	 */
	public function beginPrimaryChanges( $fname = __METHOD__, $owner = null );

	/**
	 * Issue COMMIT on all open primary connections to flush changes and view snapshots
	 * @param string $fname Caller name
	 * @param int|null $owner ID of the calling instance (e.g. the LBFactory ID)
	 * @throws DBExpectedError
	 * @since 1.37
	 */
	public function commitPrimaryChanges( $fname = __METHOD__, $owner = null );

	/**
	 * Consume and run all pending post-COMMIT/ROLLBACK callbacks and commit dangling transactions
	 *
	 * @param string $fname Caller name
	 * @param int|null $owner ID of the calling instance (e.g. the LBFactory ID)
	 * @return Exception|null The first exception or null if there were none
	 * @since 1.37
	 */
	public function runPrimaryTransactionIdleCallbacks( $fname = __METHOD__, $owner = null );

	/**
	 * Run all recurring post-COMMIT/ROLLBACK listener callbacks
	 *
	 * @param string $fname Caller name
	 * @param int|null $owner ID of the calling instance (e.g. the LBFactory ID)
	 * @return Exception|null The first exception or null if there were none
	 * @since 1.37
	 */
	public function runPrimaryTransactionListenerCallbacks( $fname = __METHOD__, $owner = null );

	/**
	 * Issue ROLLBACK only on primary, only if queries were done on connection
	 * @param string $fname Caller name
	 * @param int|null $owner ID of the calling instance (e.g. the LBFactory ID)
	 * @throws DBExpectedError
	 * @since 1.37
	 */
	public function rollbackPrimaryChanges( $fname = __METHOD__, $owner = null );

	/**
	 * Commit all replica DB transactions so as to flush any REPEATABLE-READ or SSI snapshots
	 *
	 * @param string $fname Caller name
	 * @param int|null $owner ID of the calling instance (e.g. the LBFactory ID)
	 */
	public function flushReplicaSnapshots( $fname = __METHOD__, $owner = null );

	/**
	 * Commit all primary DB transactions so as to flush any REPEATABLE-READ or SSI snapshots
	 *
	 * An error will be thrown if a connection has pending writes or callbacks
	 *
	 * @param string $fname Caller name
	 * @param int|null $owner ID of the calling instance (e.g. the LBFactory ID)
	 * @since 1.37
	 */
	public function flushPrimarySnapshots( $fname = __METHOD__, $owner = null );

	/**
=======
>>>>>>> 3d0ae94b
	 * @return bool Whether a primary connection is already open
	 * @since 1.37
	 */
	public function hasPrimaryConnection();

	/**
	 * Whether there are pending changes or callbacks in a transaction by this thread
	 * @return bool
	 * @since 1.37
	 */
	public function hasPrimaryChanges();

	/**
	 * Determine whether an explicit transaction is active on any open primary
	 * connection.
	 * @return bool
	 * @since 1.39
	 */
	public function explicitTrxActive();

	/**
	 * Get the timestamp of the latest write query done by this thread
	 * @return float|false UNIX timestamp or false
	 * @since 1.37
	 */
	public function lastPrimaryChangeTimestamp();

	/**
	 * Check if this load balancer object had any recent or still
	 * pending writes issued against it by this PHP thread
	 *
	 * @param float|null $age How many seconds ago is "recent" [defaults to mWaitTimeout]
	 * @return bool
	 * @since 1.37
	 */
	public function hasOrMadeRecentPrimaryChanges( $age = null );

	/**
	 * @note This method will trigger a DB connection if not yet done
	 * @param string|false $domain DB domain ID or false for the local domain
	 * @return bool Whether the database for generic connections this request is highly "lagged"
	 */
	public function getLaggedReplicaMode( $domain = false );

	/**
	 * Checks whether the database for generic connections this request was both:
	 *   - a) Already chosen due to a prior connection attempt
	 *   - b) Considered highly "lagged"
	 *
	 * @note This method will never cause a new DB connection
	 * @return bool
	 */
	public function laggedReplicaUsed();

	/**
	 * @note This method may trigger a DB connection if not yet done
	 * @param string|false $domain DB domain ID or false for the local domain
	 * @return string|false Reason the primary is read-only or false if it is not
	 */
	public function getReadOnlyReason( $domain = false );

	/**
	 * @return bool
	 */
	public function pingAll();

	/**
	 * Get the name and lag time of the most-lagged replica server
	 *
	 * This is useful for maintenance scripts that need to throttle their updates.
	 * May attempt to open connections to replica DBs on the default DB. If there is
	 * no lag, the maximum lag will be reported as -1.
	 *
	 * @param string|false $domain Domain ID or false for the default database
	 * @return array{0:string,1:float|int|false,2:int} (host, max lag, index of max lagged host)
	 */
	public function getMaxLag( $domain = false );

	/**
	 * Get an estimate of replication lag (in seconds) for each server
	 *
	 * Results are cached for a short time in memcached/process cache
	 *
	 * Values may be "false" if replication is too broken to estimate
	 *
	 * @param string|false $domain
	 * @return float[]|int[]|false[] Map of (server index => lag) in order of server index
	 */
	public function getLagTimes( $domain = false );

	/**
	 * Wait for a replica DB to reach a specified primary position
	 *
	 * If $conn is not a replica server connection, then this will return true.
	 * Otherwise, if $pos is not provided, this will connect to the primary server
	 * to get an accurate position.
	 *
	 * @param IDatabase $conn Replica DB
	 * @param DBPrimaryPos|false $pos Primary position; default: current position
	 * @param int $timeout Timeout in seconds [optional]
	 * @return bool Success
	 * @since 1.37
	 */
	public function waitForPrimaryPos( IDatabase $conn, $pos = false, $timeout = 10 );

	/**
	 * Set a callback via IDatabase::setTransactionListener() on
	 * all current and future primary connections of this load balancer
	 *
	 * @param string $name Callback name
	 * @param callable|null $callback
	 */
	public function setTransactionListener( $name, callable $callback = null );

	/**
	 * Make certain table names use their own database, schema, and table prefix
	 * when passed into SQL queries pre-escaped and without a qualified database name
	 *
	 * For example, "user" can be converted to "myschema.mydbname.user" for convenience.
	 * Appearances like `user`, somedb.user, somedb.someschema.user will used literally.
	 *
	 * Calling this twice will completely clear any old table aliases. Also, note that
	 * callers are responsible for making sure the schemas and databases actually exist.
	 *
	 * @param array[] $aliases Map of (table => (dbname, schema, prefix) map)
	 */
	public function setTableAliases( array $aliases );

	/**
	 * Convert certain index names to alternative names before querying the DB
	 *
	 * Note that this applies to indexes regardless of the table they belong to.
	 *
	 * This can be employed when an index was renamed X => Y in code, but the new Y-named
	 * indexes were not yet built on all DBs. After all the Y-named ones are added by the DBA,
	 * the aliases can be removed, and then the old X-named indexes dropped.
	 *
	 * @param string[] $aliases
	 * @since 1.31
	 */
	public function setIndexAliases( array $aliases );

	/**
	 * Convert certain database domains to alternative ones.
	 *
	 * This can be used for backwards compatibility logic.
	 *
	 * @param DatabaseDomain[]|string[] $aliases Map of (domain alias => domain)
	 * @since 1.35
	 */
	public function setDomainAliases( array $aliases );
}<|MERGE_RESOLUTION|>--- conflicted
+++ resolved
@@ -478,116 +478,6 @@
 	public function closeConnection( IDatabase $conn );
 
 	/**
-<<<<<<< HEAD
-	 * Commit transactions on all open connections
-	 * @param string $fname Caller name
-	 * @param int|null $owner ID of the calling instance (e.g. the LBFactory ID)
-	 * @throws DBExpectedError
-	 */
-	public function commitAll( $fname = __METHOD__, $owner = null );
-
-	/**
-	 * Run pre-commit callbacks and defer execution of post-commit callbacks
-	 *
-	 * Use this only for multi-database commits
-	 *
-	 * @param string $fname Caller name
-	 * @param int|null $owner ID of the calling instance (e.g. the LBFactory ID)
-	 * @return int Number of pre-commit callbacks run (since 1.32)
-	 * @since 1.37
-	 */
-	public function finalizePrimaryChanges( $fname = __METHOD__, $owner = null );
-
-	/**
-	 * Perform all pre-commit checks for things like replication safety
-	 *
-	 * Use this only for multi-database commits
-	 *
-	 * @param array $options Includes:
-	 *   - maxWriteDuration : max write query duration time in seconds
-	 * @param string $fname Caller name
-	 * @param int|null $owner ID of the calling instance (e.g. the LBFactory ID)
-	 * @throws DBTransactionError
-	 * @since 1.37
-	 */
-	public function approvePrimaryChanges( array $options, $fname = __METHOD__, $owner = null );
-
-	/**
-	 * Flush any primary transaction snapshots and set DBO_TRX (if DBO_DEFAULT is set)
-	 *
-	 * The DBO_TRX setting will be reverted to the default in each of these methods:
-	 *   - commitPrimaryChanges()
-	 *   - rollbackPrimaryChanges()
-	 *   - commitAll()
-	 * This allows for custom transaction rounds from any outer transaction scope.
-	 *
-	 * @param string $fname Caller name
-	 * @param int|null $owner ID of the calling instance (e.g. the LBFactory ID)
-	 * @throws DBExpectedError
-	 * @since 1.37
-	 */
-	public function beginPrimaryChanges( $fname = __METHOD__, $owner = null );
-
-	/**
-	 * Issue COMMIT on all open primary connections to flush changes and view snapshots
-	 * @param string $fname Caller name
-	 * @param int|null $owner ID of the calling instance (e.g. the LBFactory ID)
-	 * @throws DBExpectedError
-	 * @since 1.37
-	 */
-	public function commitPrimaryChanges( $fname = __METHOD__, $owner = null );
-
-	/**
-	 * Consume and run all pending post-COMMIT/ROLLBACK callbacks and commit dangling transactions
-	 *
-	 * @param string $fname Caller name
-	 * @param int|null $owner ID of the calling instance (e.g. the LBFactory ID)
-	 * @return Exception|null The first exception or null if there were none
-	 * @since 1.37
-	 */
-	public function runPrimaryTransactionIdleCallbacks( $fname = __METHOD__, $owner = null );
-
-	/**
-	 * Run all recurring post-COMMIT/ROLLBACK listener callbacks
-	 *
-	 * @param string $fname Caller name
-	 * @param int|null $owner ID of the calling instance (e.g. the LBFactory ID)
-	 * @return Exception|null The first exception or null if there were none
-	 * @since 1.37
-	 */
-	public function runPrimaryTransactionListenerCallbacks( $fname = __METHOD__, $owner = null );
-
-	/**
-	 * Issue ROLLBACK only on primary, only if queries were done on connection
-	 * @param string $fname Caller name
-	 * @param int|null $owner ID of the calling instance (e.g. the LBFactory ID)
-	 * @throws DBExpectedError
-	 * @since 1.37
-	 */
-	public function rollbackPrimaryChanges( $fname = __METHOD__, $owner = null );
-
-	/**
-	 * Commit all replica DB transactions so as to flush any REPEATABLE-READ or SSI snapshots
-	 *
-	 * @param string $fname Caller name
-	 * @param int|null $owner ID of the calling instance (e.g. the LBFactory ID)
-	 */
-	public function flushReplicaSnapshots( $fname = __METHOD__, $owner = null );
-
-	/**
-	 * Commit all primary DB transactions so as to flush any REPEATABLE-READ or SSI snapshots
-	 *
-	 * An error will be thrown if a connection has pending writes or callbacks
-	 *
-	 * @param string $fname Caller name
-	 * @param int|null $owner ID of the calling instance (e.g. the LBFactory ID)
-	 * @since 1.37
-	 */
-	public function flushPrimarySnapshots( $fname = __METHOD__, $owner = null );
-
-	/**
-=======
->>>>>>> 3d0ae94b
 	 * @return bool Whether a primary connection is already open
 	 * @since 1.37
 	 */
