--- conflicted
+++ resolved
@@ -464,13 +464,6 @@
 			curl_multi_setopt( $this->cmh, CURLMOPT_MAX_HOST_CONNECTIONS, (int)$maxHostConns );
 		}
 
-<<<<<<< HEAD
-		// Configure when to multiplex multiple requests onto single TCP handles
-		$pipelining = $opts['usePipelining'] ?? $this->usePipelining;
-		// HACK: We manually remove the use of the http 1 constantine
-		// to fix php 7.4 support.
-		curl_multi_setopt( $this->cmh, CURLMOPT_PIPELINING, $pipelining ? 2 : 0 );
-=======
 		if ( $opts['usePipelining'] ?? $this->usePipelining ) {
 			if ( version_compare( $curlVersion, '7.43', '<' ) ) {
 				// The option is a boolean
@@ -486,7 +479,6 @@
 			// phpcs:ignore Generic.PHP.NoSilencedErrors
 			@curl_multi_setopt( $this->cmh, CURLMOPT_PIPELINING, $pipelining );
 		}
->>>>>>> a3e28795
 
 		return $this->cmh;
 	}
