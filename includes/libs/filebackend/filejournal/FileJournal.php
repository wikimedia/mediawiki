<?php
/**
 * @defgroup FileJournal File journal
 * @ingroup FileBackend
 */

/**
 * File operation journaling.
 *
 * This program is free software; you can redistribute it and/or modify
 * it under the terms of the GNU General Public License as published by
 * the Free Software Foundation; either version 2 of the License, or
 * (at your option) any later version.
 *
 * This program is distributed in the hope that it will be useful,
 * but WITHOUT ANY WARRANTY; without even the implied warranty of
 * MERCHANTABILITY or FITNESS FOR A PARTICULAR PURPOSE. See the
 * GNU General Public License for more details.
 *
 * You should have received a copy of the GNU General Public License along
 * with this program; if not, write to the Free Software Foundation, Inc.,
 * 51 Franklin Street, Fifth Floor, Boston, MA 02110-1301, USA.
 * http://www.gnu.org/copyleft/gpl.html
 *
 * @file
 * @ingroup FileJournal
 */

use Wikimedia\ObjectFactory;
use Wikimedia\Timestamp\ConvertibleTimestamp;

/**
 * @brief Class for handling file operation journaling.
 *
 * Subclasses should avoid throwing exceptions at all costs.
 *
 * @stable to extend
 * @ingroup FileJournal
 * @since 1.20
 */
abstract class FileJournal {
	/** @var string */
	protected $backend;
	/** @var int|false */
	protected $ttlDays;

	/**
	 * Construct a new instance from configuration.
	 * @stable to call
	 *
	 * @param array $config Includes:
	 *   - 'backend': The name of a registered file backend
	 *   - 'ttlDays': Days to keep log entries around (false means "forever")
	 */
	public function __construct( array $config ) {
		$this->backend = $config['backend'];
		$this->ttlDays = $config['ttlDays'] ?? false;
	}

	/**
	 * Create an appropriate FileJournal object from config
	 *
	 * @deprecated since 1.35, only FileBackendGroup should need to create FileJournals
	 * @param array $config
	 * @param string $backend A registered file backend name
	 * @throws Exception
	 * @return FileJournal
	 */
	final public static function factory( array $config, $backend ) {
		wfDeprecated( __METHOD__, '1.35' );

		$jrn = ObjectFactory::getObjectFromSpec(
			[ 'backend' => $backend ] + $config,
			[ 'specIsArg' => true, 'assertClass' => __CLASS__ ]
		);

		return $jrn;
	}

	/**
	 * Get a statistically unique ID string
	 *
	 * @return string <9 char TS_MW timestamp in base 36><22 random base 36 chars>
	 */
	final public function getTimestampedUUID() {
		$s = '';
		for ( $i = 0; $i < 5; $i++ ) {
			$s .= mt_rand( 0, 2147483647 );
		}
		$s = Wikimedia\base_convert( sha1( $s ), 16, 36, 31 );

		$timestamp = ConvertibleTimestamp::convert( TS_MW, time() );

		return substr( Wikimedia\base_convert( $timestamp, 10, 36, 9 ) . $s, 0, 31 );
	}

	/**
	 * Log changes made by a batch file operation.
	 *
	 * @param array[] $entries List of file operations (each an array of parameters) which contain:
	 *     op      : Basic operation name (create, update, delete)
	 *     path    : The storage path of the file
	 *     newSha1 : The final base 36 SHA-1 of the file
	 *   Note that 'false' should be used as the SHA-1 for non-existing files.
	 * @param string $batchId UUID string that identifies the operation batch
	 * @return StatusValue
	 */
	final public function logChangeBatch( array $entries, $batchId ) {
		if ( $entries === [] ) {
			return StatusValue::newGood();
		}

		return $this->doLogChangeBatch( $entries, $batchId );
	}

	/**
	 * @see FileJournal::logChangeBatch()
	 *
	 * @param array[] $entries List of file operations (each an array of parameters)
	 * @param string $batchId UUID string that identifies the operation batch
	 * @return StatusValue
	 */
	abstract protected function doLogChangeBatch( array $entries, $batchId );

	/**
	 * Get the position ID of the latest journal entry
	 *
	 * @return int|false
	 */
	final public function getCurrentPosition() {
		return $this->doGetCurrentPosition();
	}

	/**
	 * @see FileJournal::getCurrentPosition()
	 * @return int|false
	 */
	abstract protected function doGetCurrentPosition();

	/**
	 * Get the position ID of the latest journal entry at some point in time
	 *
	 * @param int|string $time Timestamp
	 * @return int|false
	 */
	final public function getPositionAtTime( $time ) {
		return $this->doGetPositionAtTime( $time );
	}

	/**
	 * @see FileJournal::getPositionAtTime()
	 * @param int|string $time Timestamp
	 * @return int|false
	 */
	abstract protected function doGetPositionAtTime( $time );

	/**
	 * Get an array of file change log entries.
	 * A starting change ID and/or limit can be specified.
	 *
	 * @param int|null $start Starting change ID or null
	 * @param int $limit Maximum number of items to return (0 = unlimited)
	 * @param string|null &$next Updated to the ID of the next entry.
	 * @return array[] List of associative arrays, each having:
	 *     id         : unique, monotonic, ID for this change
	 *     batch_uuid : UUID for an operation batch
	 *     backend    : the backend name
	 *     op         : primitive operation (create,update,delete,null)
	 *     path       : affected storage path
	 *     new_sha1   : base 36 sha1 of the new file had the operation succeeded
	 *     timestamp  : TS_MW timestamp of the batch change
	 *   Also, $next is updated to the ID of the next entry.
	 * @phan-return array<int,array{id:int,batch_uuid:string,backend:string,op:string,path:string,new_sha1:string,timestamp:string}>
	 */
	final public function getChangeEntries( $start = null, $limit = 0, &$next = null ) {
		$entries = $this->doGetChangeEntries( $start, $limit ? $limit + 1 : 0 );
		if ( $limit && count( $entries ) > $limit ) {
			$last = array_pop( $entries ); // remove the extra entry
<<<<<<< HEAD
			// @phan-suppress-next-line PhanTypeArraySuspiciousNullable
=======
			// @phan-suppress-next-line PhanTypeArraySuspiciousNullable $entries are never empty here
>>>>>>> 30164539
			$next = $last['id']; // update for next call
		} else {
			$next = null; // end of list
		}

		return $entries;
	}

	/**
	 * @see FileJournal::getChangeEntries()
	 * @param int $start
	 * @param int $limit
	 * @return array[]
	 */
	abstract protected function doGetChangeEntries( $start, $limit );

	/**
	 * Purge any old log entries
	 *
	 * @return StatusValue
	 */
	final public function purgeOldLogs() {
		return $this->doPurgeOldLogs();
	}

	/**
	 * @see FileJournal::purgeOldLogs()
	 * @return StatusValue
	 */
	abstract protected function doPurgeOldLogs();
}<|MERGE_RESOLUTION|>--- conflicted
+++ resolved
@@ -176,11 +176,7 @@
 		$entries = $this->doGetChangeEntries( $start, $limit ? $limit + 1 : 0 );
 		if ( $limit && count( $entries ) > $limit ) {
 			$last = array_pop( $entries ); // remove the extra entry
-<<<<<<< HEAD
-			// @phan-suppress-next-line PhanTypeArraySuspiciousNullable
-=======
 			// @phan-suppress-next-line PhanTypeArraySuspiciousNullable $entries are never empty here
->>>>>>> 30164539
 			$next = $last['id']; // update for next call
 		} else {
 			$next = null; // end of list
