<?php
/**
 * HTTP service client
 *
 * This program is free software; you can redistribute it and/or modify
 * it under the terms of the GNU General Public License as published by
 * the Free Software Foundation; either version 2 of the License, or
 * (at your option) any later version.
 *
 * This program is distributed in the hope that it will be useful,
 * but WITHOUT ANY WARRANTY; without even the implied warranty of
 * MERCHANTABILITY or FITNESS FOR A PARTICULAR PURPOSE. See the
 * GNU General Public License for more details.
 *
 * You should have received a copy of the GNU General Public License along
 * with this program; if not, write to the Free Software Foundation, Inc.,
 * 51 Franklin Street, Fifth Floor, Boston, MA 02110-1301, USA.
 * http://www.gnu.org/copyleft/gpl.html
 *
 * @file
 */

/**
 * Class to handle concurrent HTTP requests
 *
 * HTTP request maps are arrays that use the following format:
 *   - method   : GET/HEAD/PUT/POST/DELETE
 *   - url      : HTTP/HTTPS URL
 *   - query    : <query parameter field/value associative array> (uses RFC 3986)
 *   - headers  : <header name/value associative array>
 *   - body     : source to get the HTTP request body from;
 *                this can simply be a string (always), a resource for
 *                PUT requests, and a field/value array for POST request;
 *                array bodies are encoded as multipart/form-data and strings
 *                use application/x-www-form-urlencoded (headers sent automatically)
 *   - stream   : resource to stream the HTTP response body to
 *   - proxy    : HTTP proxy to use
 * Request maps can use integer index 0 instead of 'method' and 1 instead of 'url'.
 *
 * @author Aaron Schulz
 * @since 1.23
 */
class MultiHttpClient {
	/** @var resource */
	protected $multiHandle = null; // curl_multi handle
	/** @var string|null SSL certificates path  */
	protected $caBundlePath;
	/** @var integer */
	protected $connTimeout = 10;
	/** @var integer */
	protected $reqTimeout = 300;
	/** @var bool */
	protected $usePipelining = false;
	/** @var integer */
	protected $maxConnsPerHost = 50;
	/** @var string|null proxy */
	protected $proxy;
	/** @var string */
	protected $userAgent = 'wikimedia/multi-http-client v1.0';

	/**
	 * @param array $options
	 *   - connTimeout     : default connection timeout (seconds)
	 *   - reqTimeout      : default request timeout (seconds)
	 *   - proxy           : HTTP proxy to use
	 *   - usePipelining   : whether to use HTTP pipelining if possible (for all hosts)
	 *   - maxConnsPerHost : maximum number of concurrent connections (per host)
	 *   - userAgent       : The User-Agent header value to send
	 * @throws Exception
	 */
	public function __construct( array $options ) {
		if ( isset( $options['caBundlePath'] ) ) {
			$this->caBundlePath = $options['caBundlePath'];
			if ( !file_exists( $this->caBundlePath ) ) {
				throw new Exception( "Cannot find CA bundle: " . $this->caBundlePath );
			}
		}
		static $opts = [
			'connTimeout', 'reqTimeout', 'usePipelining', 'maxConnsPerHost', 'proxy', 'userAgent'
		];
		foreach ( $opts as $key ) {
			if ( isset( $options[$key] ) ) {
				$this->$key = $options[$key];
			}
		}
	}

	/**
	 * Execute an HTTP(S) request
	 *
	 * This method returns a response map of:
	 *   - code    : HTTP response code or 0 if there was a serious cURL error
	 *   - reason  : HTTP response reason (empty if there was a serious cURL error)
	 *   - headers : <header name/value associative array>
	 *   - body    : HTTP response body or resource (if "stream" was set)
	 *   - error     : Any cURL error string
	 * The map also stores integer-indexed copies of these values. This lets callers do:
	 * @code
	 *		list( $rcode, $rdesc, $rhdrs, $rbody, $rerr ) = $http->run( $req );
	 * @endcode
	 * @param array $req HTTP request array
	 * @param array $opts
	 *   - connTimeout    : connection timeout per request (seconds)
	 *   - reqTimeout     : post-connection timeout per request (seconds)
	 * @return array Response array for request
	 */
	final public function run( array $req, array $opts = [] ) {
		return $this->runMulti( [ $req ], $opts )[0]['response'];
	}

	/**
	 * Execute a set of HTTP(S) requests concurrently
	 *
	 * The maps are returned by this method with the 'response' field set to a map of:
	 *   - code    : HTTP response code or 0 if there was a serious cURL error
	 *   - reason  : HTTP response reason (empty if there was a serious cURL error)
	 *   - headers : <header name/value associative array>
	 *   - body    : HTTP response body or resource (if "stream" was set)
	 *   - error   : Any cURL error string
	 * The map also stores integer-indexed copies of these values. This lets callers do:
	 * @code
	 *        list( $rcode, $rdesc, $rhdrs, $rbody, $rerr ) = $req['response'];
	 * @endcode
	 * All headers in the 'headers' field are normalized to use lower case names.
	 * This is true for the request headers and the response headers. Integer-indexed
	 * method/URL entries will also be changed to use the corresponding string keys.
	 *
	 * @param array $reqs Map of HTTP request arrays
	 * @param array $opts
	 *   - connTimeout     : connection timeout per request (seconds)
	 *   - reqTimeout      : post-connection timeout per request (seconds)
	 *   - usePipelining   : whether to use HTTP pipelining if possible
	 *   - maxConnsPerHost : maximum number of concurrent connections (per host)
	 * @return array $reqs With response array populated for each
	 * @throws Exception
	 */
	public function runMulti( array $reqs, array $opts = [] ) {
		$chm = $this->getCurlMulti();

		// Normalize $reqs and add all of the required cURL handles...
		$handles = [];
		foreach ( $reqs as $index => &$req ) {
			$req['response'] = [
				'code'     => 0,
				'reason'   => '',
				'headers'  => [],
				'body'     => '',
				'error'    => ''
			];
			if ( isset( $req[0] ) ) {
				$req['method'] = $req[0]; // short-form
				unset( $req[0] );
			}
			if ( isset( $req[1] ) ) {
				$req['url'] = $req[1]; // short-form
				unset( $req[1] );
			}
			if ( !isset( $req['method'] ) ) {
				throw new Exception( "Request has no 'method' field set." );
			} elseif ( !isset( $req['url'] ) ) {
				throw new Exception( "Request has no 'url' field set." );
			}
			$req['query'] = isset( $req['query'] ) ? $req['query'] : [];
			$headers = []; // normalized headers
			if ( isset( $req['headers'] ) ) {
				foreach ( $req['headers'] as $name => $value ) {
					$headers[strtolower( $name )] = $value;
				}
			}
			$req['headers'] = $headers;
			if ( !isset( $req['body'] ) ) {
				$req['body'] = '';
				$req['headers']['content-length'] = 0;
			}
			$handles[$index] = $this->getCurlHandle( $req, $opts );
			if ( count( $reqs ) > 1 ) {
				// https://github.com/guzzle/guzzle/issues/349
				curl_setopt( $handles[$index], CURLOPT_FORBID_REUSE, true );
			}
		}
		unset( $req ); // don't assign over this by accident

		$indexes = array_keys( $reqs );
		if ( function_exists( 'curl_multi_setopt' ) ) { // PHP 5.5
			if ( isset( $opts['usePipelining'] ) ) {
				curl_multi_setopt( $chm, CURLMOPT_PIPELINING, (int)$opts['usePipelining'] );
			}
			if ( isset( $opts['maxConnsPerHost'] ) ) {
				// Keep these sockets around as they may be needed later in the request
				curl_multi_setopt( $chm, CURLMOPT_MAXCONNECTS, (int)$opts['maxConnsPerHost'] );
			}
		}

		// @TODO: use a per-host rolling handle window (e.g. CURLMOPT_MAX_HOST_CONNECTIONS)
		$batches = array_chunk( $indexes, $this->maxConnsPerHost );
		$infos = [];

		foreach ( $batches as $batch ) {
			// Attach all cURL handles for this batch
			foreach ( $batch as $index ) {
				curl_multi_add_handle( $chm, $handles[$index] );
			}
			// Execute the cURL handles concurrently...
			$active = null; // handles still being processed
			do {
				// Do any available work...
				do {
					$mrc = curl_multi_exec( $chm, $active );
					$info = curl_multi_info_read( $chm );
					if ( $info !== false ) {
						$infos[(int)$info['handle']] = $info;
					}
				} while ( $mrc == CURLM_CALL_MULTI_PERFORM );
				// Wait (if possible) for available work...
				if ( $active > 0 && $mrc == CURLM_OK ) {
					if ( curl_multi_select( $chm, 10 ) == -1 ) {
						// PHP bug 63411; http://curl.haxx.se/libcurl/c/curl_multi_fdset.html
						usleep( 5000 ); // 5ms
					}
				}
			} while ( $active > 0 && $mrc == CURLM_OK );
		}

		// Remove all of the added cURL handles and check for errors...
		foreach ( $reqs as $index => &$req ) {
			$ch = $handles[$index];
			curl_multi_remove_handle( $chm, $ch );

			if ( isset( $infos[(int)$ch] ) ) {
				$info = $infos[(int)$ch];
				$errno = $info['result'];
				if ( $errno !== 0 ) {
					$req['response']['error'] = "(curl error: $errno)";
					if ( function_exists( 'curl_strerror' ) ) {
						$req['response']['error'] .= " " . curl_strerror( $errno );
					}
				}
			} else {
				$req['response']['error'] = "(curl error: no status set)";
			}

			// For convenience with the list() operator
			$req['response'][0] = $req['response']['code'];
			$req['response'][1] = $req['response']['reason'];
			$req['response'][2] = $req['response']['headers'];
			$req['response'][3] = $req['response']['body'];
			$req['response'][4] = $req['response']['error'];
			curl_close( $ch );
			// Close any string wrapper file handles
			if ( isset( $req['_closeHandle'] ) ) {
				fclose( $req['_closeHandle'] );
				unset( $req['_closeHandle'] );
			}
		}
		unset( $req ); // don't assign over this by accident

		// Restore the default settings
		if ( function_exists( 'curl_multi_setopt' ) ) { // PHP 5.5
			curl_multi_setopt( $chm, CURLMOPT_PIPELINING, (int)$this->usePipelining );
			curl_multi_setopt( $chm, CURLMOPT_MAXCONNECTS, (int)$this->maxConnsPerHost );
		}

		return $reqs;
	}

	/**
	 * @param array $req HTTP request map
	 * @param array $opts
	 *   - connTimeout    : default connection timeout
	 *   - reqTimeout     : default request timeout
	 * @return resource
	 * @throws Exception
	 */
	protected function getCurlHandle( array &$req, array $opts = [] ) {
		$ch = curl_init();

		curl_setopt( $ch, CURLOPT_CONNECTTIMEOUT,
			isset( $opts['connTimeout'] ) ? $opts['connTimeout'] : $this->connTimeout );
		curl_setopt( $ch, CURLOPT_PROXY, isset( $req['proxy'] ) ? $req['proxy'] : $this->proxy );
		curl_setopt( $ch, CURLOPT_TIMEOUT,
			isset( $opts['reqTimeout'] ) ? $opts['reqTimeout'] : $this->reqTimeout );
		curl_setopt( $ch, CURLOPT_FOLLOWLOCATION, 1 );
		curl_setopt( $ch, CURLOPT_MAXREDIRS, 4 );
		curl_setopt( $ch, CURLOPT_HEADER, 0 );
		if ( !is_null( $this->caBundlePath ) ) {
			curl_setopt( $ch, CURLOPT_SSL_VERIFYPEER, true );
			curl_setopt( $ch, CURLOPT_CAINFO, $this->caBundlePath );
		}
		curl_setopt( $ch, CURLOPT_RETURNTRANSFER, 1 );

		$url = $req['url'];
		// PHP_QUERY_RFC3986 is PHP 5.4+ only
		$query = str_replace(
			[ '+', '%7E' ],
			[ '%20', '~' ],
			http_build_query( $req['query'], '', '&' )
		);
		if ( $query != '' ) {
			$url .= strpos( $req['url'], '?' ) === false ? "?$query" : "&$query";
		}
		curl_setopt( $ch, CURLOPT_URL, $url );

		curl_setopt( $ch, CURLOPT_CUSTOMREQUEST, $req['method'] );
		if ( $req['method'] === 'HEAD' ) {
			curl_setopt( $ch, CURLOPT_NOBODY, 1 );
		}

		if ( $req['method'] === 'PUT' ) {
			curl_setopt( $ch, CURLOPT_PUT, 1 );
			if ( is_resource( $req['body'] ) ) {
				curl_setopt( $ch, CURLOPT_INFILE, $req['body'] );
				if ( isset( $req['headers']['content-length'] ) ) {
					curl_setopt( $ch, CURLOPT_INFILESIZE, $req['headers']['content-length'] );
				} elseif ( isset( $req['headers']['transfer-encoding'] ) &&
					$req['headers']['transfer-encoding'] === 'chunks'
				) {
					curl_setopt( $ch, CURLOPT_UPLOAD, true );
				} else {
					throw new Exception( "Missing 'Content-Length' or 'Transfer-Encoding' header." );
				}
			} elseif ( $req['body'] !== '' ) {
				$fp = fopen( "php://temp", "wb+" );
				fwrite( $fp, $req['body'], strlen( $req['body'] ) );
				rewind( $fp );
				curl_setopt( $ch, CURLOPT_INFILE, $fp );
				curl_setopt( $ch, CURLOPT_INFILESIZE, strlen( $req['body'] ) );
				$req['_closeHandle'] = $fp; // remember to close this later
			} else {
				curl_setopt( $ch, CURLOPT_INFILESIZE, 0 );
			}
			curl_setopt( $ch, CURLOPT_READFUNCTION,
				function ( $ch, $fd, $length ) {
					$data = fread( $fd, $length );
					$len = strlen( $data );
					return $data;
				}
			);
		} elseif ( $req['method'] === 'POST' ) {
			curl_setopt( $ch, CURLOPT_POST, 1 );
			// Don't interpret POST parameters starting with '@' as file uploads, because this
			// makes it impossible to POST plain values starting with '@' (and causes security
			// issues potentially exposing the contents of local files).
			// The PHP manual says this option was introduced in PHP 5.5 defaults to true in PHP 5.6,
			// but we support lower versions, and the option doesn't exist in HHVM 5.6.99.
			if ( defined( 'CURLOPT_SAFE_UPLOAD' ) ) {
				curl_setopt( $ch, CURLOPT_SAFE_UPLOAD, true );
<<<<<<< HEAD
			} else if ( is_array( $req['body'] ) ) {
=======
			} elseif ( is_array( $req['body'] ) ) {
>>>>>>> a51acbb6
				// In PHP 5.2 and later, '@' is interpreted as a file upload if POSTFIELDS
				// is an array, but not if it's a string. So convert $req['body'] to a string
				// for safety.
				$req['body'] = wfArrayToCgi( $req['body'] );
			}
			curl_setopt( $ch, CURLOPT_POSTFIELDS, $req['body'] );
		} else {
			if ( is_resource( $req['body'] ) || $req['body'] !== '' ) {
				throw new Exception( "HTTP body specified for a non PUT/POST request." );
			}
			$req['headers']['content-length'] = 0;
		}

		if ( !isset( $req['headers']['user-agent'] ) ) {
			$req['headers']['user-agent'] = $this->userAgent;
		}

		$headers = [];
		foreach ( $req['headers'] as $name => $value ) {
			if ( strpos( $name, ': ' ) ) {
				throw new Exception( "Headers cannot have ':' in the name." );
			}
			$headers[] = $name . ': ' . trim( $value );
		}
		curl_setopt( $ch, CURLOPT_HTTPHEADER, $headers );

		curl_setopt( $ch, CURLOPT_HEADERFUNCTION,
			function ( $ch, $header ) use ( &$req ) {
				$length = strlen( $header );
				$matches = [];
				if ( preg_match( "/^(HTTP\/1\.[01]) (\d{3}) (.*)/", $header, $matches ) ) {
					$req['response']['code'] = (int)$matches[2];
					$req['response']['reason'] = trim( $matches[3] );
					return $length;
				}
				if ( strpos( $header, ":" ) === false ) {
					return $length;
				}
				list( $name, $value ) = explode( ":", $header, 2 );
				$req['response']['headers'][strtolower( $name )] = trim( $value );
				return $length;
			}
		);

		if ( isset( $req['stream'] ) ) {
			// Don't just use CURLOPT_FILE as that might give:
			// curl_setopt(): cannot represent a stream of type Output as a STDIO FILE*
			// The callback here handles both normal files and php://temp handles.
			curl_setopt( $ch, CURLOPT_WRITEFUNCTION,
				function ( $ch, $data ) use ( &$req ) {
					return fwrite( $req['stream'], $data );
				}
			);
		} else {
			curl_setopt( $ch, CURLOPT_WRITEFUNCTION,
				function ( $ch, $data ) use ( &$req ) {
					$req['response']['body'] .= $data;
					return strlen( $data );
				}
			);
		}

		return $ch;
	}

	/**
	 * @return resource
	 */
	protected function getCurlMulti() {
		if ( !$this->multiHandle ) {
			$cmh = curl_multi_init();
			if ( function_exists( 'curl_multi_setopt' ) ) { // PHP 5.5
				curl_multi_setopt( $cmh, CURLMOPT_PIPELINING, (int)$this->usePipelining );
				curl_multi_setopt( $cmh, CURLMOPT_MAXCONNECTS, (int)$this->maxConnsPerHost );
			}
			$this->multiHandle = $cmh;
		}
		return $this->multiHandle;
	}

	function __destruct() {
		if ( $this->multiHandle ) {
			curl_multi_close( $this->multiHandle );
		}
	}
}<|MERGE_RESOLUTION|>--- conflicted
+++ resolved
@@ -344,11 +344,7 @@
 			// but we support lower versions, and the option doesn't exist in HHVM 5.6.99.
 			if ( defined( 'CURLOPT_SAFE_UPLOAD' ) ) {
 				curl_setopt( $ch, CURLOPT_SAFE_UPLOAD, true );
-<<<<<<< HEAD
-			} else if ( is_array( $req['body'] ) ) {
-=======
 			} elseif ( is_array( $req['body'] ) ) {
->>>>>>> a51acbb6
 				// In PHP 5.2 and later, '@' is interpreted as a file upload if POSTFIELDS
 				// is an array, but not if it's a string. So convert $req['body'] to a string
 				// for safety.
