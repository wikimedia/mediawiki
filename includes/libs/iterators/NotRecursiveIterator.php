--- conflicted
+++ resolved
@@ -30,10 +30,7 @@
 	}
 
 	public function getChildren(): ?RecursiveIterator {
-<<<<<<< HEAD
-=======
 		// @phan-suppress-next-line PhanTypeMismatchReturnProbablyReal False positive
->>>>>>> 3d0ae94b
 		return null;
 	}
 }