<?php

use Psr\Log\LoggerInterface;

/**
 * Interface to key-value storage behind an HTTP server.
 *
 * Uses URL of the form "baseURL/{KEY}" to store, fetch, and delete values.
 *
 * E.g., when base URL is `/sessions/v1`, then the store would do:
 *
 * `PUT /sessions/v1/12345758`
 *
 * and fetch would do:
 *
 * `GET /sessions/v1/12345758`
 *
 * delete would do:
 *
 * `DELETE /sessions/v1/12345758`
 *
 * Minimal generic configuration:
 *
 * @code
 * $wgObjectCaches['sessions'] = array(
 *	'class' => 'RESTBagOStuff',
 *	'url' => 'http://localhost:7231/wikimedia.org/somepath/'
 * );
 * @endcode
 *
 * Configuration for Kask (session storage):
 * @code
 * $wgObjectCaches['sessions'] = array(
 *	'class' => 'RESTBagOStuff',
 *	'url' => 'https://kaskhost:1234/sessions/v1/',
 *	'httpParams' => [
 *		'readHeaders' => [],
 *		'writeHeaders' => [ 'content-type' => 'application/octet-stream' ],
 *		'deleteHeaders' => [],
 *		'writeMethod' => 'POST',
 *	],
 *	'serialization_type' => 'JSON',
 * 	'extendedErrorBodyFields' => [ 'type', 'title', 'detail', 'instance' ]
 * );
 * $wgSessionCacheType = 'sessions';
 * @endcode
 */
class RESTBagOStuff extends MediumSpecificBagOStuff {
	/**
	 * Default connection timeout in seconds. The kernel retransmits the SYN
	 * packet after 1 second, so 1.2 seconds allows for 1 retransmit without
	 * permanent failure.
	 */
	private const DEFAULT_CONN_TIMEOUT = 1.2;

	/**
	 * Default request timeout
	 */
	private const DEFAULT_REQ_TIMEOUT = 3.0;

	/**
	 * @var MultiHttpClient
	 */
	private $client;

	/**
	 * REST URL to use for storage.
	 * @var string
	 */
	private $url;

	/**
	 * @var array http parameters: readHeaders, writeHeaders, deleteHeaders, writeMethod
	 */
	private $httpParams;

	/**
<<<<<<< HEAD
	 * Optional serialization type to use. Allowed values: "PHP", "JSON", or "legacy".
	 * "legacy" is PHP serialization with no serialization type tagging or hmac protection.
	 * @var string
	 * @deprecated since 1.34, the "legacy" value will be removed in 1.35.
	 *   Use either "PHP" or "JSON".
=======
	 * Optional serialization type to use. Allowed values: "PHP", "JSON".
	 * @var string
>>>>>>> 9b8a1684
	 */
	private $serializationType;

	/**
<<<<<<< HEAD
	 * Optional HMAC Key for protecting the serialized blob. If omitted, or if serializationType
	 * is "legacy", then no protection is done
=======
	 * Optional HMAC Key for protecting the serialized blob. If omitted no protection is done
>>>>>>> 9b8a1684
	 * @var string
	 */
	private $hmacKey;

	/**
	 * @var array additional body fields to log on error, if possible
	 */
	private $extendedErrorBodyFields;

	public function __construct( $params ) {
		$params['segmentationSize'] = $params['segmentationSize'] ?? INF;
		if ( empty( $params['url'] ) ) {
			throw new InvalidArgumentException( 'URL parameter is required' );
		}

		if ( empty( $params['client'] ) ) {
			// Pass through some params to the HTTP client.
			$clientParams = [
				'connTimeout' => $params['connTimeout'] ?? self::DEFAULT_CONN_TIMEOUT,
				'reqTimeout' => $params['reqTimeout'] ?? self::DEFAULT_REQ_TIMEOUT,
			];
			foreach ( [ 'caBundlePath', 'proxy' ] as $key ) {
				if ( isset( $params[$key] ) ) {
					$clientParams[$key] = $params[$key];
				}
			}
			$this->client = new MultiHttpClient( $clientParams );
		} else {
			$this->client = $params['client'];
		}

		$this->httpParams['writeMethod'] = $params['httpParams']['writeMethod'] ?? 'PUT';
		$this->httpParams['readHeaders'] = $params['httpParams']['readHeaders'] ?? [];
		$this->httpParams['writeHeaders'] = $params['httpParams']['writeHeaders'] ?? [];
		$this->httpParams['deleteHeaders'] = $params['httpParams']['deleteHeaders'] ?? [];
		$this->extendedErrorBodyFields = $params['extendedErrorBodyFields'] ?? [];
<<<<<<< HEAD
		$this->serializationType = $params['serialization_type'] ?? 'legacy';
=======
		$this->serializationType = $params['serialization_type'] ?? 'PHP';
>>>>>>> 9b8a1684
		$this->hmacKey = $params['hmac_key'] ?? '';

		// The parent constructor calls setLogger() which sets the logger in $this->client
		parent::__construct( $params );

		// Make sure URL ends with /
		$this->url = rtrim( $params['url'], '/' ) . '/';

		// Default config, R+W > N; no locks on reads though; writes go straight to state-machine
		$this->attrMap[self::ATTR_SYNCWRITES] = self::QOS_SYNCWRITES_QC;
	}

	public function setLogger( LoggerInterface $logger ) {
		parent::setLogger( $logger );
		$this->client->setLogger( $logger );
	}

	protected function doGet( $key, $flags = 0, &$casToken = null ) {
		$casToken = null;

		$req = [
			'method' => 'GET',
			'url' => $this->url . rawurlencode( $key ),
			'headers' => $this->httpParams['readHeaders'],
		];

		list( $rcode, $rdesc, $rhdrs, $rbody, $rerr ) = $this->client->run( $req );
		if ( $rcode === 200 ) {
			if ( is_string( $rbody ) ) {
				$value = $this->decodeBody( $rbody );
				/// @FIXME: use some kind of hash or UUID header as CAS token
				$casToken = ( $value !== false ) ? $rbody : null;

				return $value;
			}
			return false;
		}
		if ( $rcode === 0 || ( $rcode >= 400 && $rcode != 404 ) ) {
			return $this->handleError( "Failed to fetch $key", $rcode, $rerr, $rhdrs, $rbody );
		}
		return false;
	}

	protected function doSet( $key, $value, $exptime = 0, $flags = 0 ) {
		// @TODO: respect WRITE_SYNC (e.g. EACH_QUORUM)
		// @TODO: respect $exptime
		$req = [
			'method' => $this->httpParams['writeMethod'],
			'url' => $this->url . rawurlencode( $key ),
			'body' => $this->encodeBody( $value ),
			'headers' => $this->httpParams['writeHeaders'],
		];

		list( $rcode, $rdesc, $rhdrs, $rbody, $rerr ) = $this->client->run( $req );
		if ( $rcode === 200 || $rcode === 201 || $rcode === 204 ) {
			return true;
		}
		return $this->handleError( "Failed to store $key", $rcode, $rerr, $rhdrs, $rbody );
	}

	protected function doAdd( $key, $value, $exptime = 0, $flags = 0 ) {
		// @TODO: make this atomic
		if ( $this->get( $key ) === false ) {
			return $this->set( $key, $value, $exptime, $flags );
		}

		return false; // key already set
	}

	protected function doDelete( $key, $flags = 0 ) {
		// @TODO: respect WRITE_SYNC (e.g. EACH_QUORUM)
		$req = [
			'method' => 'DELETE',
			'url' => $this->url . rawurlencode( $key ),
			'headers' => $this->httpParams['deleteHeaders'],
		];

		list( $rcode, $rdesc, $rhdrs, $rbody, $rerr ) = $this->client->run( $req );
		if ( in_array( $rcode, [ 200, 204, 205, 404, 410 ] ) ) {
			return true;
		}
		return $this->handleError( "Failed to delete $key", $rcode, $rerr, $rhdrs, $rbody );
	}

	public function incr( $key, $value = 1, $flags = 0 ) {
		// @TODO: make this atomic
		$n = $this->get( $key, self::READ_LATEST );
		if ( $this->isInteger( $n ) ) { // key exists?
			$n = max( $n + (int)$value, 0 );
			// @TODO: respect $exptime
			return $this->set( $key, $n ) ? $n : false;
		}

		return false;
	}

	public function decr( $key, $value = 1, $flags = 0 ) {
		return $this->incr( $key, -$value, $flags );
	}

	/**
	 * Processes the response body.
	 *
	 * @param string $body request body to process
	 * @return mixed|bool the processed body, or false on error
	 */
	private function decodeBody( $body ) {
<<<<<<< HEAD
		if ( $this->serializationType === 'legacy' ) {
			$serialized = $body;
		} else {
			$pieces = explode( '.', $body, 3 );
			if ( count( $pieces ) !== 3 || $pieces[0] !== $this->serializationType ) {
				return false;
			}
			list( , $hmac, $serialized ) = $pieces;
			if ( $this->hmacKey !== '' ) {
				$checkHmac = hash_hmac( 'sha256', $serialized, $this->hmacKey, true );
				if ( !hash_equals( $checkHmac, base64_decode( $hmac ) ) ) {
					return false;
				}
			}
=======
		$pieces = explode( '.', $body, 3 );
		if ( count( $pieces ) !== 3 || $pieces[0] !== $this->serializationType ) {
			return false;
		}
		list( , $hmac, $serialized ) = $pieces;
		if ( $this->hmacKey !== '' ) {
			$checkHmac = hash_hmac( 'sha256', $serialized, $this->hmacKey, true );
			if ( !hash_equals( $checkHmac, base64_decode( $hmac ) ) ) {
				return false;
			}
>>>>>>> 9b8a1684
		}

		switch ( $this->serializationType ) {
			case 'JSON':
				$value = json_decode( $serialized, true );
				return ( json_last_error() === JSON_ERROR_NONE ) ? $value : false;

			case 'PHP':
<<<<<<< HEAD
			case 'legacy':
=======
>>>>>>> 9b8a1684
				return unserialize( $serialized );

			default:
				throw new \DomainException(
					"Unknown serialization type: $this->serializationType"
				);
		}
	}

	/**
	 * Prepares the request body (the "value" portion of our key/value store) for transmission.
	 *
	 * @param string $body request body to prepare
	 * @return string the prepared body
	 * @throws LogicException
	 */
	private function encodeBody( $body ) {
		switch ( $this->serializationType ) {
			case 'JSON':
				$value = json_encode( $body );
				if ( $value === false ) {
					throw new InvalidArgumentException( __METHOD__ . ": body could not be encoded." );
				}
				break;

			case 'PHP':
<<<<<<< HEAD
			case "legacy":
=======
>>>>>>> 9b8a1684
				$value = serialize( $body );
				break;

			default:
				throw new \DomainException(
					"Unknown serialization type: $this->serializationType"
				);
		}

<<<<<<< HEAD
		if ( $this->serializationType !== 'legacy' ) {
			if ( $this->hmacKey !== '' ) {
				$hmac = base64_encode(
					hash_hmac( 'sha256', $value, $this->hmacKey, true )
				);
			} else {
				$hmac = '';
			}
			$value = $this->serializationType . '.' . $hmac . '.' . $value;
		}

		return $value;
=======
		if ( $this->hmacKey !== '' ) {
			$hmac = base64_encode(
				hash_hmac( 'sha256', $value, $this->hmacKey, true )
			);
		} else {
			$hmac = '';
		}
		return $this->serializationType . '.' . $hmac . '.' . $value;
>>>>>>> 9b8a1684
	}

	/**
	 * Handle storage error
	 * @param string $msg Error message
	 * @param int $rcode Error code from client
	 * @param string $rerr Error message from client
	 * @param array $rhdrs Response headers
	 * @param string $rbody Error body from client (if any)
	 * @return false
	 */
	protected function handleError( $msg, $rcode, $rerr, $rhdrs, $rbody ) {
		$message = "$msg : ({code}) {error}";
		$context = [
			'code' => $rcode,
			'error' => $rerr
		];

		if ( $this->extendedErrorBodyFields !== [] ) {
			$body = $this->decodeBody( $rbody );
			if ( $body ) {
				$extraFields = '';
				foreach ( $this->extendedErrorBodyFields as $field ) {
					if ( isset( $body[$field] ) ) {
						$extraFields .= " : ({$field}) {$body[$field]}";
					}
				}
				if ( $extraFields !== '' ) {
					$message .= " {extra_fields}";
					$context['extra_fields'] = $extraFields;
				}
			}
		}

		$this->logger->error( $message, $context );
		$this->setLastError( $rcode === 0 ? self::ERR_UNREACHABLE : self::ERR_UNEXPECTED );
		return false;
	}
}<|MERGE_RESOLUTION|>--- conflicted
+++ resolved
@@ -75,26 +75,13 @@
 	private $httpParams;
 
 	/**
-<<<<<<< HEAD
-	 * Optional serialization type to use. Allowed values: "PHP", "JSON", or "legacy".
-	 * "legacy" is PHP serialization with no serialization type tagging or hmac protection.
-	 * @var string
-	 * @deprecated since 1.34, the "legacy" value will be removed in 1.35.
-	 *   Use either "PHP" or "JSON".
-=======
 	 * Optional serialization type to use. Allowed values: "PHP", "JSON".
 	 * @var string
->>>>>>> 9b8a1684
 	 */
 	private $serializationType;
 
 	/**
-<<<<<<< HEAD
-	 * Optional HMAC Key for protecting the serialized blob. If omitted, or if serializationType
-	 * is "legacy", then no protection is done
-=======
 	 * Optional HMAC Key for protecting the serialized blob. If omitted no protection is done
->>>>>>> 9b8a1684
 	 * @var string
 	 */
 	private $hmacKey;
@@ -131,11 +118,7 @@
 		$this->httpParams['writeHeaders'] = $params['httpParams']['writeHeaders'] ?? [];
 		$this->httpParams['deleteHeaders'] = $params['httpParams']['deleteHeaders'] ?? [];
 		$this->extendedErrorBodyFields = $params['extendedErrorBodyFields'] ?? [];
-<<<<<<< HEAD
-		$this->serializationType = $params['serialization_type'] ?? 'legacy';
-=======
 		$this->serializationType = $params['serialization_type'] ?? 'PHP';
->>>>>>> 9b8a1684
 		$this->hmacKey = $params['hmac_key'] ?? '';
 
 		// The parent constructor calls setLogger() which sets the logger in $this->client
@@ -243,22 +226,6 @@
 	 * @return mixed|bool the processed body, or false on error
 	 */
 	private function decodeBody( $body ) {
-<<<<<<< HEAD
-		if ( $this->serializationType === 'legacy' ) {
-			$serialized = $body;
-		} else {
-			$pieces = explode( '.', $body, 3 );
-			if ( count( $pieces ) !== 3 || $pieces[0] !== $this->serializationType ) {
-				return false;
-			}
-			list( , $hmac, $serialized ) = $pieces;
-			if ( $this->hmacKey !== '' ) {
-				$checkHmac = hash_hmac( 'sha256', $serialized, $this->hmacKey, true );
-				if ( !hash_equals( $checkHmac, base64_decode( $hmac ) ) ) {
-					return false;
-				}
-			}
-=======
 		$pieces = explode( '.', $body, 3 );
 		if ( count( $pieces ) !== 3 || $pieces[0] !== $this->serializationType ) {
 			return false;
@@ -269,7 +236,6 @@
 			if ( !hash_equals( $checkHmac, base64_decode( $hmac ) ) ) {
 				return false;
 			}
->>>>>>> 9b8a1684
 		}
 
 		switch ( $this->serializationType ) {
@@ -278,10 +244,6 @@
 				return ( json_last_error() === JSON_ERROR_NONE ) ? $value : false;
 
 			case 'PHP':
-<<<<<<< HEAD
-			case 'legacy':
-=======
->>>>>>> 9b8a1684
 				return unserialize( $serialized );
 
 			default:
@@ -308,10 +270,6 @@
 				break;
 
 			case 'PHP':
-<<<<<<< HEAD
-			case "legacy":
-=======
->>>>>>> 9b8a1684
 				$value = serialize( $body );
 				break;
 
@@ -321,20 +279,6 @@
 				);
 		}
 
-<<<<<<< HEAD
-		if ( $this->serializationType !== 'legacy' ) {
-			if ( $this->hmacKey !== '' ) {
-				$hmac = base64_encode(
-					hash_hmac( 'sha256', $value, $this->hmacKey, true )
-				);
-			} else {
-				$hmac = '';
-			}
-			$value = $this->serializationType . '.' . $hmac . '.' . $value;
-		}
-
-		return $value;
-=======
 		if ( $this->hmacKey !== '' ) {
 			$hmac = base64_encode(
 				hash_hmac( 'sha256', $value, $this->hmacKey, true )
@@ -343,7 +287,6 @@
 			$hmac = '';
 		}
 		return $this->serializationType . '.' . $hmac . '.' . $value;
->>>>>>> 9b8a1684
 	}
 
 	/**
