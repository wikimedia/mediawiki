<?php
/**
 * Wrapper for object caching in different caches.
 *
 * This program is free software; you can redistribute it and/or modify
 * it under the terms of the GNU General Public License as published by
 * the Free Software Foundation; either version 2 of the License, or
 * (at your option) any later version.
 *
 * This program is distributed in the hope that it will be useful,
 * but WITHOUT ANY WARRANTY; without even the implied warranty of
 * MERCHANTABILITY or FITNESS FOR A PARTICULAR PURPOSE. See the
 * GNU General Public License for more details.
 *
 * You should have received a copy of the GNU General Public License along
 * with this program; if not, write to the Free Software Foundation, Inc.,
 * 51 Franklin Street, Fifth Floor, Boston, MA 02110-1301, USA.
 * http://www.gnu.org/copyleft/gpl.html
 *
 * @file
 * @ingroup Cache
 */
use Wikimedia\ObjectFactory;

/**
 * A cache class that replicates all writes to multiple child caches. Reads
 * are implemented by reading from the caches in the order they are given in
 * the configuration until a cache gives a positive result.
 *
 * Note that cache key construction will use the first cache backend in the list,
 * so make sure that the other backends can handle such keys (e.g. via encoding).
 *
 * @newable
 * @ingroup Cache
 */
class MultiWriteBagOStuff extends BagOStuff {
	/** @var BagOStuff[] Backing cache stores in order of highest to lowest tier */
	protected $caches;

	/** @var bool Use async secondary writes */
	protected $asyncWrites = false;
	/** @var int[] List of all backing cache indexes */
	protected $cacheIndexes = [];

	/** @var int TTL when a key is copied to a higher cache tier */
	private static $UPGRADE_TTL = 3600;

	/**
	 * @stable to call
	 * @param array $params
	 *   - caches: A numbered array of either ObjectFactory::getObjectFromSpec
	 *      arrays yielding BagOStuff objects or direct BagOStuff objects.
	 *      If using the former, the 'args' field *must* be set.
	 *      The first cache is the primary one, being the first to
	 *      be read in the fallback chain. Writes happen to all stores
	 *      in the order they are defined. However, lock()/unlock() calls
	 *      only use the primary store.
	 *   - replication: Either 'sync' or 'async'. This controls whether writes
	 *      to secondary stores are deferred when possible. To use 'async' writes
	 *      requires the 'asyncHandler' option to be set as well.
	 *      Async writes can increase the chance of some race conditions
	 *      or cause keys to expire seconds later than expected. It is
	 *      safe to use for modules when cached values: are immutable,
	 *      invalidation uses logical TTLs, invalidation uses etag/timestamp
	 *      validation against the DB, or merge() is used to handle races.
	 * @phan-param array{caches:array<int,array|BagOStuff>,replication:string} $params
	 * @throws InvalidArgumentException
	 */
	public function __construct( $params ) {
		parent::__construct( $params );

		if ( empty( $params['caches'] ) || !is_array( $params['caches'] ) ) {
			throw new InvalidArgumentException(
				__METHOD__ . ': "caches" parameter must be an array of caches'
			);
		}

		$this->caches = [];
		foreach ( $params['caches'] as $cacheInfo ) {
			if ( $cacheInfo instanceof BagOStuff ) {
				$this->caches[] = $cacheInfo;
			} else {
				if ( !isset( $cacheInfo['args'] ) ) {
					// B/C for when $cacheInfo was for ObjectCache::newFromParams().
					// Callers intenting this to be for ObjectFactory::getObjectFromSpec
					// should have set "args" per the docs above. Doings so avoids extra
					// (likely harmless) params (factory/class/calls) ending up in "args".
					$cacheInfo['args'] = [ $cacheInfo ];
				}

				// ObjectFactory::getObjectFromSpec accepts an array, not just a callable (phan bug)
				// @phan-suppress-next-line PhanTypeInvalidCallableArraySize
				$this->caches[] = ObjectFactory::getObjectFromSpec( $cacheInfo );
			}
		}
		$this->mergeFlagMaps( $this->caches );

		$this->asyncWrites = (
			isset( $params['replication'] ) &&
			$params['replication'] === 'async' &&
			is_callable( $this->asyncHandler )
		);

		$this->cacheIndexes = array_keys( $this->caches );
	}

	public function get( $key, $flags = 0 ) {
		$args = func_get_args();

		if ( $this->fieldHasFlags( $flags, self::READ_LATEST ) ) {
			// If the latest write was a delete(), we do NOT want to fallback
			// to the other tiers and possibly see the old value. Also, this
			// is used by merge(), which only needs to hit the primary.
			return $this->callKeyMethodOnTierCache(
				0,
				__FUNCTION__,
				self::ARG0_KEY,
				self::RES_NONKEY,
				$args
			);
		}

		$value = false;
		$missIndexes = []; // backends checked
		foreach ( $this->cacheIndexes as $i ) {
			$value = $this->callKeyMethodOnTierCache(
				$i,
				__FUNCTION__,
				self::ARG0_KEY,
				self::RES_NONKEY,
				$args
			);
			if ( $value !== false ) {
				break;
			}
			$missIndexes[] = $i;
		}

		if (
			$value !== false &&
			$this->fieldHasFlags( $flags, self::READ_VERIFIED ) &&
			$missIndexes
		) {
			// Backfill the value to the higher (and often faster/smaller) cache tiers
			$this->callKeyWriteMethodOnTierCaches(
				$missIndexes,
				$this->asyncWrites,
				'set',
				self::ARG0_KEY,
				self::RES_NONKEY,
				[ $key, $value, self::$UPGRADE_TTL ]
			);
		}

		return $value;
	}

	public function set( $key, $value, $exptime = 0, $flags = 0 ) {
		return $this->callKeyWriteMethodOnTierCaches(
			$this->cacheIndexes,
			$this->useAsyncSecondaryWrites( $flags ),
			__FUNCTION__,
			self::ARG0_KEY,
			self::RES_NONKEY,
			func_get_args()
		);
	}

	public function delete( $key, $flags = 0 ) {
		return $this->callKeyWriteMethodOnTierCaches(
			$this->cacheIndexes,
			$this->useAsyncSecondaryWrites( $flags ),
			__FUNCTION__,
			self::ARG0_KEY,
			self::RES_NONKEY,
			func_get_args()
		);
	}

	public function add( $key, $value, $exptime = 0, $flags = 0 ) {
		// Try the write to the top-tier cache
		$ok = $this->callKeyMethodOnTierCache(
			0,
			__FUNCTION__,
			self::ARG0_KEY,
			self::RES_NONKEY,
			func_get_args()
		);

		if ( $ok ) {
			// Relay the add() using set() if it succeeded. This is meant to handle certain
			// migration scenarios where the same store might get written to twice for certain
			// keys. In that case, it makes no sense to return false due to "self-conflicts".
			$okSecondaries = $this->callKeyWriteMethodOnTierCaches(
				array_slice( $this->cacheIndexes, 1 ),
				$this->useAsyncSecondaryWrites( $flags ),
				'set',
				self::ARG0_KEY,
				self::RES_NONKEY,
				[ $key, $value, $exptime, $flags ]
			);
			if ( $okSecondaries === false ) {
				$ok = false;
			}
		}

		return $ok;
	}

	public function merge( $key, callable $callback, $exptime = 0, $attempts = 10, $flags = 0 ) {
		return $this->callKeyWriteMethodOnTierCaches(
			$this->cacheIndexes,
			$this->useAsyncSecondaryWrites( $flags ),
			__FUNCTION__,
			self::ARG0_KEY,
			self::RES_NONKEY,
			func_get_args()
		);
	}

	public function changeTTL( $key, $exptime = 0, $flags = 0 ) {
		return $this->callKeyWriteMethodOnTierCaches(
			$this->cacheIndexes,
			$this->useAsyncSecondaryWrites( $flags ),
			__FUNCTION__,
			self::ARG0_KEY,
			self::RES_NONKEY,
			func_get_args()
		);
	}

	public function lock( $key, $timeout = 6, $expiry = 6, $rclass = '' ) {
		// Only need to lock the first cache; also avoids deadlocks
		return $this->callKeyMethodOnTierCache(
			0,
			__FUNCTION__,
			self::ARG0_KEY,
			self::RES_NONKEY,
			func_get_args()
		);
	}

	public function unlock( $key ) {
		// Only the first cache is locked
		return $this->callKeyMethodOnTierCache(
			0,
			__FUNCTION__,
			self::ARG0_KEY,
			self::RES_NONKEY,
			func_get_args()
		);
	}

	public function deleteObjectsExpiringBefore(
		$timestamp,
		callable $progress = null,
		$limit = INF
	) {
		$ret = false;
		foreach ( $this->caches as $cache ) {
			if ( $cache->deleteObjectsExpiringBefore( $timestamp, $progress, $limit ) ) {
				$ret = true;
			}
		}

		return $ret;
	}

	public function getMulti( array $keys, $flags = 0 ) {
		// Just iterate over each key in order to handle all the backfill logic
		$res = [];
		foreach ( $keys as $key ) {
			$val = $this->get( $key, $flags );
			if ( $val !== false ) {
				$res[$key] = $val;
			}
		}

		return $res;
	}

	public function setMulti( array $valueByKey, $exptime = 0, $flags = 0 ) {
		return $this->callKeyWriteMethodOnTierCaches(
			$this->cacheIndexes,
			$this->useAsyncSecondaryWrites( $flags ),
			__FUNCTION__,
			self::ARG0_KEYMAP,
			self::RES_NONKEY,
			func_get_args()
		);
	}

	public function deleteMulti( array $keys, $flags = 0 ) {
		return $this->callKeyWriteMethodOnTierCaches(
			$this->cacheIndexes,
			$this->useAsyncSecondaryWrites( $flags ),
			__FUNCTION__,
			self::ARG0_KEYARR,
			self::RES_NONKEY,
			func_get_args()
		);
	}

	public function changeTTLMulti( array $keys, $exptime, $flags = 0 ) {
		return $this->callKeyWriteMethodOnTierCaches(
			$this->cacheIndexes,
			$this->useAsyncSecondaryWrites( $flags ),
			__FUNCTION__,
			self::ARG0_KEYARR,
			self::RES_NONKEY,
			func_get_args()
		);
	}

	public function incr( $key, $value = 1, $flags = 0 ) {
		return $this->callKeyWriteMethodOnTierCaches(
			$this->cacheIndexes,
			$this->useAsyncSecondaryWrites( $flags ),
			__FUNCTION__,
			self::ARG0_KEY,
			self::RES_NONKEY,
			func_get_args()
		);
	}

	public function decr( $key, $value = 1, $flags = 0 ) {
		return $this->callKeyWriteMethodOnTierCaches(
			$this->cacheIndexes,
			$this->useAsyncSecondaryWrites( $flags ),
			__FUNCTION__,
			self::ARG0_KEY,
			self::RES_NONKEY,
			func_get_args()
		);
	}

	public function incrWithInit( $key, $exptime, $value = 1, $init = null, $flags = 0 ) {
		return $this->callKeyWriteMethodOnTierCaches(
			$this->cacheIndexes,
			$this->useAsyncSecondaryWrites( $flags ),
			__FUNCTION__,
			self::ARG0_KEY,
			self::RES_NONKEY,
			func_get_args()
		);
	}

	public function getLastError() {
		foreach ( $this->caches as $cache ) {
			$error = $cache->getLastError();
			if ( $error !== self::ERR_NONE ) {
				return $error;
			}
		}

		return self::ERR_NONE;
	}

	public function clearLastError() {
		foreach ( $this->caches as $cache ) {
			$cache->clearLastError();
		}
	}

	public function makeKeyInternal( $keyspace, $components ) {
		return $this->genericKeyFromComponents( $keyspace, ...$components );
	}

	public function makeKey( $collection, ...$components ) {
		return $this->genericKeyFromComponents( $this->keyspace, $collection, ...$components );
	}

	public function makeGlobalKey( $collection, ...$components ) {
		return $this->genericKeyFromComponents( self::GLOBAL_KEYSPACE, $collection, ...$components );
	}

	protected function convertGenericKey( $key ) {
		return $key; // short-circuit; already uses "generic" keys
	}

	public function addBusyCallback( callable $workCallback ) {
		$this->caches[0]->addBusyCallback( $workCallback );
	}

	public function setNewPreparedValues( array $valueByKey ) {
		return $this->callKeyMethodOnTierCache(
			0,
			__FUNCTION__,
			self::ARG0_KEYMAP,
			self::RES_NONKEY,
			func_get_args()
		);
	}

	public function setMockTime( &$time ) {
		parent::setMockTime( $time );
		foreach ( $this->caches as $cache ) {
			$cache->setMockTime( $time );
		}
	}

	/**
	 * Call a method on the cache instance for the given cache tier (index)
	 *
	 * @param int $index Cache tier
	 * @param string $method Method name
	 * @param int $arg0Sig BagOStuff::A0_* constant describing argument 0
	 * @param int $rvSig BagOStuff::RV_* constant describing the return value
	 * @param array $args Method arguments
	 * @return mixed The result of calling the given method
	 */
	private function callKeyMethodOnTierCache( $index, $method, $arg0Sig, $rvSig, array $args ) {
		return $this->caches[$index]->proxyCall( $method, $arg0Sig, $rvSig, $args );
	}

	/**
	 * Call a write method on the cache instances, in order, for the given tiers (indexes)
	 *
	 * @param int[] $indexes List of cache tiers
	 * @param bool $asyncSecondary Whether to use asynchronous writes for secondary tiers
	 * @param string $method Method name
	 * @param int $arg0Sig BagOStuff::ARG0_* constant describing argument 0
	 * @param int $resSig BagOStuff::RES_* constant describing the return value
	 * @param array $args Method arguments
	 * @return mixed First synchronous result or false if any failed; null if all asynchronous
	 */
	private function callKeyWriteMethodOnTierCaches(
		array $indexes,
		$asyncSecondary,
		$method,
		$arg0Sig,
		$resSig,
		array $args
	) {
		$res = null;

		if ( $asyncSecondary && array_diff( $indexes, [ 0 ] ) && $method !== 'merge' ) {
			// Deep-clone $args to prevent misbehavior when something writes an
			// object to the BagOStuff then modifies it afterwards, e.g. T168040.
			$args = unserialize( serialize( $args ) );
		}

		foreach ( $indexes as $i ) {
			$cache = $this->caches[$i];

			if ( $i == 0 || !$asyncSecondary ) {
				// Tier 0 store or in sync mode: write synchronously and get result
				$storeRes = $cache->proxyCall( $method, $arg0Sig, $resSig, $args );
				if ( $storeRes === false ) {
					$res = false;
				} elseif ( $res === null ) {
					$res = $storeRes; // first synchronous result
				}
			} else {
				// Secondary write in async mode: do not block this HTTP request
				( $this->asyncHandler )(
					static function () use ( $cache, $method, $arg0Sig, $resSig, $args ) {
						$cache->proxyCall( $method, $arg0Sig, $resSig, $args );
					}
				);
			}
		}

		return $res;
	}

	/**
	 * @param int $flags
	 * @return bool
	 */
	private function useAsyncSecondaryWrites( $flags ) {
		return $this->fieldHasFlags( $flags, self::WRITE_SYNC ) ? false : $this->asyncWrites;
	}
<<<<<<< HEAD

	public function makeKeyInternal( $keyspace, $args ) {
		return $this->caches[0]->makeKeyInternal( $keyspace, $args );
	}

	public function makeKey( $class, ...$components ) {
		return $this->caches[0]->makeKey( ...func_get_args() );
	}

	public function makeGlobalKey( $class, ...$components ) {
		return $this->caches[0]->makeGlobalKey( ...func_get_args() );
	}

	public function addBusyCallback( callable $workCallback ) {
		$this->caches[0]->addBusyCallback( $workCallback );
	}

	public function setNewPreparedValues( array $valueByKey ) {
		return $this->caches[0]->setNewPreparedValues( $valueByKey );
	}

	public function setMockTime( &$time ) {
		parent::setMockTime( $time );
		foreach ( $this->caches as $cache ) {
			$cache->setMockTime( $time );
			// @phan-suppress-next-line PhanPluginDuplicateAdjacentStatement
			$cache->setMockTime( $time );
		}
	}
=======
>>>>>>> 30164539
}<|MERGE_RESOLUTION|>--- conflicted
+++ resolved
@@ -471,36 +471,4 @@
 	private function useAsyncSecondaryWrites( $flags ) {
 		return $this->fieldHasFlags( $flags, self::WRITE_SYNC ) ? false : $this->asyncWrites;
 	}
-<<<<<<< HEAD
-
-	public function makeKeyInternal( $keyspace, $args ) {
-		return $this->caches[0]->makeKeyInternal( $keyspace, $args );
-	}
-
-	public function makeKey( $class, ...$components ) {
-		return $this->caches[0]->makeKey( ...func_get_args() );
-	}
-
-	public function makeGlobalKey( $class, ...$components ) {
-		return $this->caches[0]->makeGlobalKey( ...func_get_args() );
-	}
-
-	public function addBusyCallback( callable $workCallback ) {
-		$this->caches[0]->addBusyCallback( $workCallback );
-	}
-
-	public function setNewPreparedValues( array $valueByKey ) {
-		return $this->caches[0]->setNewPreparedValues( $valueByKey );
-	}
-
-	public function setMockTime( &$time ) {
-		parent::setMockTime( $time );
-		foreach ( $this->caches as $cache ) {
-			$cache->setMockTime( $time );
-			// @phan-suppress-next-line PhanPluginDuplicateAdjacentStatement
-			$cache->setMockTime( $time );
-		}
-	}
-=======
->>>>>>> 30164539
 }