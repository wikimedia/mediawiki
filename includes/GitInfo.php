<?php
/**
 * A class to help return information about a git repo MediaWiki may be inside
 * This is used by Special:Version and is also useful for the LocalSettings.php
 * of anyone working on large branches in git to setup config that show up only
 * when specific branches are currently checked out.
 *
 * This program is free software; you can redistribute it and/or modify
 * it under the terms of the GNU General Public License as published by
 * the Free Software Foundation; either version 2 of the License, or
 * (at your option) any later version.
 *
 * This program is distributed in the hope that it will be useful,
 * but WITHOUT ANY WARRANTY; without even the implied warranty of
 * MERCHANTABILITY or FITNESS FOR A PARTICULAR PURPOSE. See the
 * GNU General Public License for more details.
 *
 * You should have received a copy of the GNU General Public License along
 * with this program; if not, write to the Free Software Foundation, Inc.,
 * 51 Franklin Street, Fifth Floor, Boston, MA 02110-1301, USA.
 * http://www.gnu.org/copyleft/gpl.html
 *
 * @file
 */

use MediaWiki\Config\ServiceOptions;
use MediaWiki\HookContainer\HookRunner;
use MediaWiki\Logger\LoggerFactory;
use MediaWiki\MainConfigNames;
use MediaWiki\MediaWikiServices;
use MediaWiki\Shell\Shell;
use Psr\Log\LoggerInterface;
use Wikimedia\AtEase\AtEase;

/**
 * @newable
 * @note marked as newable in 1.35 for lack of a better alternative,
 *       but should become a stateless service eventually.
 */
class GitInfo {

	/**
	 * Singleton for the repo at $IP
	 */
	protected static $repo = null;

	/**
	 * Location of the .git directory
	 */
	protected $basedir;

	/**
	 * Location of the repository
	 */
	protected $repoDir;

	/**
	 * Path to JSON cache file for pre-computed git information.
	 */
	protected $cacheFile;

	/**
	 * Cached git information.
	 */
	protected $cache = [];

	/**
	 * @var array|false Map of repo URLs to viewer URLs. Access via method getViewers().
	 */
	private static $viewers = false;

	/** Configuration options needed */
	private const CONSTRUCTOR_OPTIONS = [
		MainConfigNames::BaseDirectory,
		MainConfigNames::CacheDirectory,
		MainConfigNames::GitBin,
		MainConfigNames::GitInfoCacheDirectory,
		MainConfigNames::GitRepositoryViewers,
	];

	/** @var LoggerInterface */
	private $logger;

	/** @var ServiceOptions */
	private $options;

	/** @var HookRunner */
	private $hookRunner;

	/**
	 * @stable to call
	 * @param string $repoDir The root directory of the repo where .git can be found
	 * @param bool $usePrecomputed Use precomputed information if available
	 * @see precomputeValues
	 */
	public function __construct( $repoDir, $usePrecomputed = true ) {
		$this->repoDir = $repoDir;
<<<<<<< HEAD
		$this->cacheFile = self::getCacheFilePath( $repoDir, !$usePrecomputed );
		wfDebugLog( 'gitinfo',
=======
		$this->options = new ServiceOptions(
			self::CONSTRUCTOR_OPTIONS,
			MediaWikiServices::getInstance()->getMainConfig()
		);
		$this->options->assertRequiredOptions( self::CONSTRUCTOR_OPTIONS );
		// $this->options must be set before using getCacheFilePath()
		$this->cacheFile = $this->getCacheFilePath( $repoDir );
		$this->logger = LoggerFactory::getInstance( 'gitinfo' );
		$this->logger->debug(
>>>>>>> 3d0ae94b
			"Candidate cacheFile={$this->cacheFile} for {$repoDir}"
		);
		$this->hookRunner = Hooks::runner();
		if ( $usePrecomputed &&
			$this->cacheFile !== null &&
			is_readable( $this->cacheFile )
		) {
			$this->cache = FormatJson::decode(
				file_get_contents( $this->cacheFile ),
				true
			);
			$this->logger->debug( "Loaded git data from cache for {$repoDir}" );
		}

		if ( !$this->cacheIsComplete() ) {
			$this->logger->debug( "Cache incomplete for {$repoDir}" );
			$this->basedir = $repoDir . DIRECTORY_SEPARATOR . '.git';
			if ( is_readable( $this->basedir ) && !is_dir( $this->basedir ) ) {
				$GITfile = file_get_contents( $this->basedir );
				if ( strlen( $GITfile ) > 8 &&
					substr( $GITfile, 0, 8 ) === 'gitdir: '
				) {
					$path = rtrim( substr( $GITfile, 8 ), "\r\n" );
					if ( $path[0] === '/' || substr( $path, 1, 1 ) === ':' ) {
						// Path from GITfile is absolute
						$this->basedir = $path;
					} else {
						$this->basedir = $repoDir . DIRECTORY_SEPARATOR . $path;
					}
				}
			}
		}
	}

	/**
	 * Compute the path to the cache file for a given directory.
	 *
	 * @param string $repoDir The root directory of the repo where .git can be found
	 * @param bool $forceCache Force returning the cache path.
	 * @return string Path to GitInfo cache file in $wgGitInfoCacheDirectory or
	 * fallback in the extension directory itself
	 * @since 1.24
	 */
<<<<<<< HEAD
	protected static function getCacheFilePath( $repoDir, $forceCache ) {
		$config = MediaWikiServices::getInstance()->getMainConfig();
		$gitInfoCacheDirectory = $config->get( 'GitInfoCacheDirectory' );
		$baseDir = $config->get( 'BaseDirectory' );
=======
	private function getCacheFilePath( $repoDir ) {
		$gitInfoCacheDirectory = $this->options->get( MainConfigNames::GitInfoCacheDirectory );
		if ( $gitInfoCacheDirectory === false ) {
			$gitInfoCacheDirectory = $this->options->get( MainConfigNames::CacheDirectory ) . '/gitinfo';
		}
		$baseDir = $this->options->get( MainConfigNames::BaseDirectory );
>>>>>>> 3d0ae94b
		if ( $gitInfoCacheDirectory ) {
			// Convert both $IP and $repoDir to canonical paths to protect against
			// $IP having changed between the settings files and runtime.
			$realIP = realpath( $baseDir );
			$repoName = realpath( $repoDir );
			if ( $repoName === false ) {
				// Unit tests use fake path names
				$repoName = $repoDir;
			}
			if ( strpos( $repoName, $realIP ) === 0 ) {
				// Strip $IP from path
				$repoName = substr( $repoName, strlen( $realIP ) );
			}
			// Transform path to git repo to something we can safely embed in
			// a filename
			$repoName = strtr( $repoName, DIRECTORY_SEPARATOR, '-' );
			$fileName = 'info' . $repoName . '.json';
			$cachePath = "{$gitInfoCacheDirectory}/{$fileName}";
			if ( is_readable( $cachePath ) || $forceCache ) {
				return $cachePath;
			}
		}

		return "$repoDir/gitinfo.json";
	}

	/**
	 * Get the singleton for the repo at MW_INSTALL_PATH
	 *
	 * @return GitInfo
	 */
	public static function repo() {
		if ( self::$repo === null ) {
			self::$repo = new self( MW_INSTALL_PATH );
		}
		return self::$repo;
	}

	/**
	 * Check if a string looks like a hex encoded SHA1 hash
	 *
	 * @param string $str The string to check
	 * @return bool Whether or not the string looks like a SHA1
	 */
	public static function isSHA1( $str ) {
		return (bool)preg_match( '/^[0-9A-F]{40}$/i', $str );
	}

	/**
	 * Get the HEAD of the repo (without any opening "ref: ")
	 *
	 * @return string|bool The HEAD (git reference or SHA1) or false
	 */
	public function getHead() {
		if ( !isset( $this->cache['head'] ) ) {
			$headFile = "{$this->basedir}/HEAD";
			$head = false;

			if ( is_readable( $headFile ) ) {
				$head = file_get_contents( $headFile );

				if ( preg_match( "/ref: (.*)/", $head, $m ) ) {
					$head = rtrim( $m[1] );
				} else {
					$head = rtrim( $head );
				}
			}
			$this->cache['head'] = $head;
		}
		return $this->cache['head'];
	}

	/**
	 * Get the SHA1 for the current HEAD of the repo
	 *
	 * @return string|bool A SHA1 or false
	 */
	public function getHeadSHA1() {
		if ( !isset( $this->cache['headSHA1'] ) ) {
			$head = $this->getHead();
			$sha1 = false;

			// If detached HEAD may be a SHA1
			if ( self::isSHA1( $head ) ) {
				$sha1 = $head;
			} else {
				// If not a SHA1 it may be a ref:
				$refFile = "{$this->basedir}/{$head}";
				$packedRefs = "{$this->basedir}/packed-refs";
				$headRegex = preg_quote( $head, '/' );
				if ( is_readable( $refFile ) ) {
					$sha1 = rtrim( file_get_contents( $refFile ) );
				} elseif ( is_readable( $packedRefs ) &&
					preg_match( "/^([0-9A-Fa-f]{40}) $headRegex$/m", file_get_contents( $packedRefs ), $matches )
				) {
					$sha1 = $matches[1];
				}
			}
			$this->cache['headSHA1'] = $sha1;
		}
		return $this->cache['headSHA1'];
	}

	/**
	 * Get the commit date of HEAD entry of the git code repository
	 *
	 * @since 1.22
	 * @return int|bool Commit date (UNIX timestamp) or false
	 */
	public function getHeadCommitDate() {
		$gitBin = $this->options->get( MainConfigNames::GitBin );

		if ( !isset( $this->cache['headCommitDate'] ) ) {
			$date = false;

			// Suppress warnings about any open_basedir restrictions affecting $wgGitBin (T74445).
			$isFile = AtEase::quietCall( 'is_file', $gitBin );
			if ( $isFile &&
				is_executable( $gitBin ) &&
				!Shell::isDisabled() &&
				$this->getHead() !== false
			) {
				$cmd = [
					$gitBin,
					'show',
					'-s',
					'--format=format:%ct',
					'HEAD',
				];
				$gitDir = realpath( $this->basedir );
				$result = Shell::command( $cmd )
					->environment( [ 'GIT_DIR' => $gitDir ] )
					->restrict( Shell::RESTRICT_DEFAULT | Shell::NO_NETWORK )
					->whitelistPaths( [ $gitDir, $this->repoDir ] )
					->execute();

				if ( $result->getExitCode() === 0 ) {
					$date = (int)$result->getStdout();
				}
			}
			$this->cache['headCommitDate'] = $date;
		}
		return $this->cache['headCommitDate'];
	}

	/**
	 * Get the name of the current branch, or HEAD if not found
	 *
	 * @return string|bool The branch name, HEAD, or false
	 */
	public function getCurrentBranch() {
		if ( !isset( $this->cache['branch'] ) ) {
			$branch = $this->getHead();
			if ( $branch &&
				preg_match( "#^refs/heads/(.*)$#", $branch, $m )
			) {
				$branch = $m[1];
			}
			$this->cache['branch'] = $branch;
		}
		return $this->cache['branch'];
	}

	/**
	 * Get an URL to a web viewer link to the HEAD revision.
	 *
	 * @return string|bool String if a URL is available or false otherwise
	 */
	public function getHeadViewUrl() {
		$url = $this->getRemoteUrl();
		if ( $url === false ) {
			return false;
		}
		foreach ( $this->getViewers() as $repo => $viewer ) {
			$pattern = '#^' . $repo . '$#';
			if ( preg_match( $pattern, $url, $matches ) ) {
				$viewerUrl = preg_replace( $pattern, $viewer, $url );
				$headSHA1 = $this->getHeadSHA1();
				$replacements = [
					'%h' => substr( $headSHA1, 0, 7 ),
					'%H' => $headSHA1,
					'%r' => urlencode( $matches[1] ),
					'%R' => $matches[1],
				];
				return strtr( $viewerUrl, $replacements );
			}
		}
		return false;
	}

	/**
	 * Get the URL of the remote origin.
	 * @return string|bool String if a URL is available or false otherwise.
	 */
	protected function getRemoteUrl() {
		if ( !isset( $this->cache['remoteURL'] ) ) {
			$config = "{$this->basedir}/config";
			$url = false;
			if ( is_readable( $config ) ) {
				AtEase::suppressWarnings();
				$configArray = parse_ini_file( $config, true );
				AtEase::restoreWarnings();
				$remote = false;

				// Use the "origin" remote repo if available or any other repo if not.
				if ( isset( $configArray['remote origin'] ) ) {
					$remote = $configArray['remote origin'];
				} elseif ( is_array( $configArray ) ) {
					foreach ( $configArray as $sectionName => $sectionConf ) {
						if ( substr( $sectionName, 0, 6 ) == 'remote' ) {
							$remote = $sectionConf;
						}
					}
				}

				if ( $remote !== false && isset( $remote['url'] ) ) {
					$url = $remote['url'];
				}
			}
			$this->cache['remoteURL'] = $url;
		}
		return $this->cache['remoteURL'];
	}

	/**
	 * Check to see if the current cache is fully populated.
	 *
	 * Note: This method is public only to make unit testing easier. There's
	 * really no strong reason that anything other than a test should want to
	 * call this method.
	 *
	 * @return bool True if all expected cache keys exist, false otherwise
	 */
	public function cacheIsComplete() {
		return isset( $this->cache['head'] ) &&
			isset( $this->cache['headSHA1'] ) &&
			isset( $this->cache['headCommitDate'] ) &&
			isset( $this->cache['branch'] ) &&
			isset( $this->cache['remoteURL'] );
	}

	/**
	 * Precompute and cache git information.
	 *
	 * Creates a JSON file in the cache directory associated with this
	 * GitInfo instance. This cache file will be used by subsequent GitInfo objects referencing
	 * the same directory to avoid needing to examine the .git directory again.
	 *
	 * @since 1.24
	 */
	public function precomputeValues() {
		if ( $this->cacheFile !== null ) {
			// Try to completely populate the cache
			$this->getHead();
			$this->getHeadSHA1();
			$this->getHeadCommitDate();
			$this->getCurrentBranch();
			$this->getRemoteUrl();

			if ( !$this->cacheIsComplete() ) {
				$this->logger->debug(
					"Failed to compute GitInfo for \"{$this->basedir}\""
				);
				return;
			}

			$cacheDir = dirname( $this->cacheFile );
			if ( !( file_exists( $cacheDir ) || wfMkdirParents( $cacheDir, null, __METHOD__ ) )
				|| !is_writable( $cacheDir )
			) {
				throw new MWException( "Unable to create GitInfo cache \"{$cacheDir}\"" );
			}

			file_put_contents( $this->cacheFile, FormatJson::encode( $this->cache ) );
		}
	}

	/**
	 * @see self::getHeadSHA1
	 * @return string
	 */
	public static function headSHA1() {
		return self::repo()->getHeadSHA1();
	}

	/**
	 * @see self::getCurrentBranch
	 * @return string
	 */
	public static function currentBranch() {
		return self::repo()->getCurrentBranch();
	}

	/**
	 * @see self::getHeadViewUrl()
	 * @return bool|string
	 */
	public static function headViewUrl() {
		return self::repo()->getHeadViewUrl();
	}

	/**
	 * Gets the list of repository viewers
	 * @return array
	 */
	private function getViewers() {
		if ( self::$viewers === false ) {
			self::$viewers = $this->options->get( MainConfigNames::GitRepositoryViewers );
			$this->hookRunner->onGitViewers( self::$viewers );
		}

		return self::$viewers;
	}
}<|MERGE_RESOLUTION|>--- conflicted
+++ resolved
@@ -95,10 +95,6 @@
 	 */
 	public function __construct( $repoDir, $usePrecomputed = true ) {
 		$this->repoDir = $repoDir;
-<<<<<<< HEAD
-		$this->cacheFile = self::getCacheFilePath( $repoDir, !$usePrecomputed );
-		wfDebugLog( 'gitinfo',
-=======
 		$this->options = new ServiceOptions(
 			self::CONSTRUCTOR_OPTIONS,
 			MediaWikiServices::getInstance()->getMainConfig()
@@ -108,7 +104,6 @@
 		$this->cacheFile = $this->getCacheFilePath( $repoDir );
 		$this->logger = LoggerFactory::getInstance( 'gitinfo' );
 		$this->logger->debug(
->>>>>>> 3d0ae94b
 			"Candidate cacheFile={$this->cacheFile} for {$repoDir}"
 		);
 		$this->hookRunner = Hooks::runner();
@@ -152,19 +147,12 @@
 	 * fallback in the extension directory itself
 	 * @since 1.24
 	 */
-<<<<<<< HEAD
-	protected static function getCacheFilePath( $repoDir, $forceCache ) {
-		$config = MediaWikiServices::getInstance()->getMainConfig();
-		$gitInfoCacheDirectory = $config->get( 'GitInfoCacheDirectory' );
-		$baseDir = $config->get( 'BaseDirectory' );
-=======
-	private function getCacheFilePath( $repoDir ) {
+	private function getCacheFilePath( $repoDir, $forceCache ) {
 		$gitInfoCacheDirectory = $this->options->get( MainConfigNames::GitInfoCacheDirectory );
 		if ( $gitInfoCacheDirectory === false ) {
 			$gitInfoCacheDirectory = $this->options->get( MainConfigNames::CacheDirectory ) . '/gitinfo';
 		}
 		$baseDir = $this->options->get( MainConfigNames::BaseDirectory );
->>>>>>> 3d0ae94b
 		if ( $gitInfoCacheDirectory ) {
 			// Convert both $IP and $repoDir to canonical paths to protect against
 			// $IP having changed between the settings files and runtime.
