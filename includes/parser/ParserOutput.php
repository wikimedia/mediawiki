<?php

/**
 * Output of the PHP parser.
 *
 * This program is free software; you can redistribute it and/or modify
 * it under the terms of the GNU General Public License as published by
 * the Free Software Foundation; either version 2 of the License, or
 * (at your option) any later version.
 *
 * This program is distributed in the hope that it will be useful,
 * but WITHOUT ANY WARRANTY; without even the implied warranty of
 * MERCHANTABILITY or FITNESS FOR A PARTICULAR PURPOSE. See the
 * GNU General Public License for more details.
 *
 * You should have received a copy of the GNU General Public License along
 * with this program; if not, write to the Free Software Foundation, Inc.,
 * 51 Franklin Street, Fifth Floor, Boston, MA 02110-1301, USA.
 * http://www.gnu.org/copyleft/gpl.html
 *
 * @file
 * @ingroup Parser
 */
class ParserOutput extends CacheTime {
	var $mText,                       # The output text
		$mLanguageLinks,              # List of the full text of language links, in the order they appear
		$mCategories,                 # Map of category names to sort keys
		$mTitleText,                  # title text of the chosen language variant
		$mLinks = array(),            # 2-D map of NS/DBK to ID for the links in the document. ID=zero for broken.
		$mTemplates = array(),        # 2-D map of NS/DBK to ID for the template references. ID=zero for broken.
		$mTemplateIds = array(),      # 2-D map of NS/DBK to rev ID for the template references. ID=zero for broken.
		$mImages = array(),           # DB keys of the images used, in the array key only
		$mFileSearchOptions = array(), # DB keys of the images used mapped to sha1 and MW timestamp
		$mExternalLinks = array(),    # External link URLs, in the key only
		$mInterwikiLinks = array(),   # 2-D map of prefix/DBK (in keys only) for the inline interwiki links in the document.
		$mNewSection = false,         # Show a new section link?
		$mHideNewSection = false,     # Hide the new section link?
		$mNoGallery = false,          # No gallery on category page? (__NOGALLERY__)
		$mHeadItems = array(),        # Items to put in the <head> section
		$mModules = array(),          # Modules to be loaded by the resource loader
		$mModuleScripts = array(),    # Modules of which only the JS will be loaded by the resource loader
		$mModuleStyles = array(),     # Modules of which only the CSSS will be loaded by the resource loader
		$mModuleMessages = array(),   # Modules of which only the messages will be loaded by the resource loader
		$mJsConfigVars = array(),     # JavaScript config variable for mw.config combined with this page
		$mOutputHooks = array(),      # Hook tags as per $wgParserOutputHooks
		$mWarnings = array(),         # Warning text to be returned to the user. Wikitext formatted, in the key only
		$mSections = array(),         # Table of contents
		$mEditSectionTokens = false,  # prefix/suffix markers if edit sections were output as tokens
		$mProperties = array(),       # Name/value pairs to be cached in the DB
		$mTOCHTML = '',               # HTML of the TOC
		$mTimestamp,                  # Timestamp of the revision
		$mTOCEnabled = true;          # Whether TOC should be shown, can't override __NOTOC__
		private $mIndexPolicy = '';       # 'index' or 'noindex'?  Any other value will result in no change.
		private $mAccessedOptions = array(); # List of ParserOptions (stored in the keys)
		private $mSecondaryDataUpdates = array(); # List of DataUpdate, used to save info from the page somewhere else.
		private $mExtensionData = array(); # extra data used by extensions
		private $mLimitReportData = array(); # Parser limit report data
		private $mParseStartTime = array(); # Timestamps for getTimeSinceStart()

	const EDITSECTION_REGEX = '#<(?:mw:)?editsection page="(.*?)" section="(.*?)"(?:/>|>(.*?)(</(?:mw:)?editsection>))#';

	function __construct( $text = '', $languageLinks = array(), $categoryLinks = array(),
		$containsOldMagic = false, $titletext = ''
	) {
		$this->mText = $text;
		$this->mLanguageLinks = $languageLinks;
		$this->mCategories = $categoryLinks;
		$this->mContainsOldMagic = $containsOldMagic;
		$this->mTitleText = $titletext;
	}

	function getText() {
		wfProfileIn( __METHOD__ );
		$text = $this->mText;
		if ( $this->mEditSectionTokens ) {
			$text = preg_replace_callback( ParserOutput::EDITSECTION_REGEX,
				array( &$this, 'replaceEditSectionLinksCallback' ), $text );
		} else {
			$text = preg_replace( ParserOutput::EDITSECTION_REGEX, '', $text );
<<<<<<< HEAD
		}

		// If you have an old cached version of this class - sorry, you can't disable the TOC
		if ( isset( $this->mTOCEnabled ) && $this->mTOCEnabled ) {
			$text = str_replace( array( Parser::TOC_START, Parser::TOC_END ), '', $text );
		} else {
			$text = preg_replace(
				'#'. preg_quote( Parser::TOC_START ) . '.*?' . preg_quote( Parser::TOC_END ) . '#s',
				'',
				$text
			);
		}
=======
		}

		// If you have an old cached version of this class - sorry, you can't disable the TOC
		if ( isset( $this->mTOCEnabled ) && $this->mTOCEnabled ) {
			$text = str_replace( array( Parser::TOC_START, Parser::TOC_END ), '', $text );
		} else {
			$text = preg_replace(
				'#' . preg_quote( Parser::TOC_START ) . '.*?' . preg_quote( Parser::TOC_END ) . '#s',
				'',
				$text
			);
		}
>>>>>>> 3dc1e7b9
		wfProfileOut( __METHOD__ );
		return $text;
	}

	/**
	 * callback used by getText to replace editsection tokens
	 * @private
	 * @param $m
	 * @throws MWException
	 * @return mixed
	 */
	function replaceEditSectionLinksCallback( $m ) {
		global $wgOut, $wgLang;
		$args = array(
			htmlspecialchars_decode( $m[1] ),
			htmlspecialchars_decode( $m[2] ),
			isset( $m[4] ) ? $m[3] : null,
		);
		$args[0] = Title::newFromText( $args[0] );
		if ( !is_object( $args[0] ) ) {
			throw new MWException( "Bad parser output text." );
		}
		$args[] = $wgLang->getCode();
		$skin = $wgOut->getSkin();
		return call_user_func_array( array( $skin, 'doEditSectionLink' ), $args );
	}

	function &getLanguageLinks()         { return $this->mLanguageLinks; }
	function getInterwikiLinks()         { return $this->mInterwikiLinks; }
	function getCategoryLinks()          { return array_keys( $this->mCategories ); }
	function &getCategories()            { return $this->mCategories; }
	function getTitleText()              { return $this->mTitleText; }
	function getSections()               { return $this->mSections; }
	function getEditSectionTokens()      { return $this->mEditSectionTokens; }
	function &getLinks()                 { return $this->mLinks; }
	function &getTemplates()             { return $this->mTemplates; }
	function &getTemplateIds()           { return $this->mTemplateIds; }
	function &getImages()                { return $this->mImages; }
	function &getFileSearchOptions()     { return $this->mFileSearchOptions; }
	function &getExternalLinks()         { return $this->mExternalLinks; }
	function getNoGallery()              { return $this->mNoGallery; }
	function getHeadItems()              { return $this->mHeadItems; }
	function getModules()                { return $this->mModules; }
	function getModuleScripts()          { return $this->mModuleScripts; }
	function getModuleStyles()           { return $this->mModuleStyles; }
	function getModuleMessages()         { return $this->mModuleMessages; }
	/** @since 1.23 */
	function getJsConfigVars()           { return $this->mJsConfigVars; }
	function getOutputHooks()            { return (array)$this->mOutputHooks; }
	function getWarnings()               { return array_keys( $this->mWarnings ); }
	function getIndexPolicy()            { return $this->mIndexPolicy; }
	function getTOCHTML()                { return $this->mTOCHTML; }
	function getTimestamp()              { return $this->mTimestamp; }
	function getLimitReportData()        { return $this->mLimitReportData; }
	function getTOCEnabled()             { return $this->mTOCEnabled; }

	function setText( $text )            { return wfSetVar( $this->mText, $text ); }
	function setLanguageLinks( $ll )     { return wfSetVar( $this->mLanguageLinks, $ll ); }
	function setCategoryLinks( $cl )     { return wfSetVar( $this->mCategories, $cl ); }

	function setTitleText( $t )          { return wfSetVar( $this->mTitleText, $t ); }
	function setSections( $toc )         { return wfSetVar( $this->mSections, $toc ); }
	function setEditSectionTokens( $t )  { return wfSetVar( $this->mEditSectionTokens, $t ); }
	function setIndexPolicy( $policy )   { return wfSetVar( $this->mIndexPolicy, $policy ); }
	function setTOCHTML( $tochtml )      { return wfSetVar( $this->mTOCHTML, $tochtml ); }
	function setTimestamp( $timestamp )  { return wfSetVar( $this->mTimestamp, $timestamp ); }
	function setTOCEnabled( $flag )      { return wfSetVar( $this->mTOCEnabled, $flag ); }

	function addCategory( $c, $sort )    { $this->mCategories[$c] = $sort; }
	function addLanguageLink( $t )       { $this->mLanguageLinks[] = $t; }
	function addWarning( $s )            { $this->mWarnings[$s] = 1; }

	function addOutputHook( $hook, $data = false ) {
		$this->mOutputHooks[] = array( $hook, $data );
	}

	function setNewSection( $value ) {
		$this->mNewSection = (bool)$value;
	}
	function hideNewSection( $value ) {
		$this->mHideNewSection = (bool)$value;
	}
	function getHideNewSection() {
		return (bool)$this->mHideNewSection;
	}
	function getNewSection() {
		return (bool)$this->mNewSection;
	}

	/**
	 * Checks, if a url is pointing to the own server
	 *
	 * @param string $internal the server to check against
	 * @param string $url the url to check
	 * @return bool
	 */
	static function isLinkInternal( $internal, $url ) {
		return (bool)preg_match( '/^' .
			# If server is proto relative, check also for http/https links
			( substr( $internal, 0, 2 ) === '//' ? '(?:https?:)?' : '' ) .
			preg_quote( $internal, '/' ) .
			# check for query/path/anchor or end of link in each case
			'(?:[\?\/\#]|$)/i',
			$url
		);
	}

	function addExternalLink( $url ) {
		# We don't register links pointing to our own server, unless... :-)
		global $wgServer, $wgRegisterInternalExternals;

		$registerExternalLink = true;
		if ( !$wgRegisterInternalExternals ) {
			$registerExternalLink = !self::isLinkInternal( $wgServer, $url );
		}
		if ( $registerExternalLink ) {
			$this->mExternalLinks[$url] = 1;
		}
	}

	/**
	 * Record a local or interwiki inline link for saving in future link tables.
	 *
	 * @param $title Title object
	 * @param $id Mixed: optional known page_id so we can skip the lookup
	 */
	function addLink( Title $title, $id = null ) {
		if ( $title->isExternal() ) {
			// Don't record interwikis in pagelinks
			$this->addInterwikiLink( $title );
			return;
		}
		$ns = $title->getNamespace();
		$dbk = $title->getDBkey();
		if ( $ns == NS_MEDIA ) {
			// Normalize this pseudo-alias if it makes it down here...
			$ns = NS_FILE;
		} elseif ( $ns == NS_SPECIAL ) {
			// We don't record Special: links currently
			// It might actually be wise to, but we'd need to do some normalization.
			return;
		} elseif ( $dbk === '' ) {
			// Don't record self links -  [[#Foo]]
			return;
		}
		if ( !isset( $this->mLinks[$ns] ) ) {
			$this->mLinks[$ns] = array();
		}
		if ( is_null( $id ) ) {
			$id = $title->getArticleID();
		}
		$this->mLinks[$ns][$dbk] = $id;
	}

	/**
	 * Register a file dependency for this output
	 * @param string $name Title dbKey
	 * @param string $timestamp MW timestamp of file creation (or false if non-existing)
	 * @param string $sha1 base 36 SHA-1 of file (or false if non-existing)
	 * @return void
	 */
	function addImage( $name, $timestamp = null, $sha1 = null ) {
		$this->mImages[$name] = 1;
		if ( $timestamp !== null && $sha1 !== null ) {
			$this->mFileSearchOptions[$name] = array( 'time' => $timestamp, 'sha1' => $sha1 );
		}
	}

	/**
	 * Register a template dependency for this output
	 * @param $title Title
	 * @param $page_id
	 * @param $rev_id
	 * @return void
	 */
	function addTemplate( $title, $page_id, $rev_id ) {
		$ns = $title->getNamespace();
		$dbk = $title->getDBkey();
		if ( !isset( $this->mTemplates[$ns] ) ) {
			$this->mTemplates[$ns] = array();
		}
		$this->mTemplates[$ns][$dbk] = $page_id;
		if ( !isset( $this->mTemplateIds[$ns] ) ) {
			$this->mTemplateIds[$ns] = array();
		}
		$this->mTemplateIds[$ns][$dbk] = $rev_id; // For versioning
	}

	/**
	 * @param $title Title object, must be an interwiki link
	 * @throws MWException if given invalid input
	 */
	function addInterwikiLink( $title ) {
		if ( !$title->isExternal() ) {
			throw new MWException( 'Non-interwiki link passed, internal parser error.' );
		}
		$prefix = $title->getInterwiki();
		if ( !isset( $this->mInterwikiLinks[$prefix] ) ) {
			$this->mInterwikiLinks[$prefix] = array();
		}
		$this->mInterwikiLinks[$prefix][$title->getDBkey()] = 1;
	}

	/**
	 * Add some text to the "<head>".
	 * If $tag is set, the section with that tag will only be included once
	 * in a given page.
	 */
	function addHeadItem( $section, $tag = false ) {
		if ( $tag !== false ) {
			$this->mHeadItems[$tag] = $section;
		} else {
			$this->mHeadItems[] = $section;
		}
	}

	public function addModules( $modules ) {
		$this->mModules = array_merge( $this->mModules, (array)$modules );
	}

	public function addModuleScripts( $modules ) {
		$this->mModuleScripts = array_merge( $this->mModuleScripts, (array)$modules );
	}

	public function addModuleStyles( $modules ) {
		$this->mModuleStyles = array_merge( $this->mModuleStyles, (array)$modules );
	}

	public function addModuleMessages( $modules ) {
		$this->mModuleMessages = array_merge( $this->mModuleMessages, (array)$modules );
	}

	/**
	 * Add one or more variables to be set in mw.config in JavaScript.
	 *
	 * @param $keys {String|Array} Key or array of key/value pairs.
	 * @param $value {Mixed} [optional] Value of the configuration variable.
	 * @since 1.23
	 */
	public function addJsConfigVars( $keys, $value = null ) {
		if ( is_array( $keys ) ) {
			foreach ( $keys as $key => $value ) {
				$this->mJsConfigVars[$key] = $value;
			}
			return;
		}

		$this->mJsConfigVars[$keys] = $value;
	}

	/**
	 * Copy items from the OutputPage object into this one
	 *
	 * @param $out OutputPage object
	 */
	public function addOutputPageMetadata( OutputPage $out ) {
		$this->addModules( $out->getModules() );
		$this->addModuleScripts( $out->getModuleScripts() );
		$this->addModuleStyles( $out->getModuleStyles() );
		$this->addModuleMessages( $out->getModuleMessages() );
		$this->addJsConfigVars( $out->getJsConfigVars() );

		$this->mHeadItems = array_merge( $this->mHeadItems, $out->getHeadItemsArray() );
	}

	/**
	 * Override the title to be used for display
	 * -- this is assumed to have been validated
	 * (check equal normalisation, etc.)
	 *
	 * @param string $text desired title text
	 */
	public function setDisplayTitle( $text ) {
		$this->setTitleText( $text );
		$this->setProperty( 'displaytitle', $text );
	}

	/**
	 * Get the title to be used for display
	 *
	 * @return String
	 */
	public function getDisplayTitle() {
		$t = $this->getTitleText();
		if ( $t === '' ) {
			return false;
		}
		return $t;
	}

	/**
	 * Fairly generic flag setter thingy.
	 */
	public function setFlag( $flag ) {
		$this->mFlags[$flag] = true;
	}

	public function getFlag( $flag ) {
		return isset( $this->mFlags[$flag] );
	}

	/**
	 * Set a property to be stored in the page_props database table.
	 *
	 * page_props is a key value store indexed by the page ID. This allows
	 * the parser to set a property on a page which can then be quickly
	 * retrieved given the page ID or via a DB join when given the page
	 * title.
	 *
	 * setProperty() is thus used to propagate properties from the parsed
	 * page to request contexts other than a page view of the currently parsed
	 * article.
	 *
	 * Some applications examples:
	 *
	 *   * To implement hidden categories, hiding pages from category listings
	 *     by storing a property.
	 *
	 *   * Overriding the displayed article title.
	 *   @see ParserOutput::setDisplayTitle()
	 *
	 *   * To implement image tagging, for example displaying an icon on an
	 *     image thumbnail to indicate that it is listed for deletion on
	 *     Wikimedia Commons.
	 *     This is not actually implemented, yet but would be pretty cool.
	 *
	 * @note: Do not use setProperty() to set a property which is only used
	 * in a context where the ParserOutput object itself is already available,
	 * for example a normal page view. There is no need to save such a property
	 * in the database since the text is already parsed. You can just hook
	 * OutputPageParserOutput and get your data out of the ParserOutput object.
	 *
	 * If you are writing an extension where you want to set a property in the
	 * parser which is used by an OutputPageParserOutput hook, you have to
	 * associate the extension data directly with the ParserOutput object.
	 * Since MediaWiki 1.21, you can use setExtensionData() to do this:
	 *
	 * @par Example:
	 * @code
	 *    $parser->getOutput()->setExtensionData( 'my_ext_foo', '...' );
	 * @endcode
	 *
	 * And then later, in OutputPageParserOutput or similar:
	 *
	 * @par Example:
	 * @code
	 *    $output->getExtensionData( 'my_ext_foo' );
	 * @endcode
	 *
	 * In MediaWiki 1.20 and older, you have to use a custom member variable
	 * within the ParserOutput object:
	 *
	 * @par Example:
	 * @code
	 *    $parser->getOutput()->my_ext_foo = '...';
	 * @endcode
	 *
	 */
	public function setProperty( $name, $value ) {
		$this->mProperties[$name] = $value;
	}

	public function getProperty( $name ) {
		return isset( $this->mProperties[$name] ) ? $this->mProperties[$name] : false;
	}

	public function getProperties() {
		if ( !isset( $this->mProperties ) ) {
			$this->mProperties = array();
		}
		return $this->mProperties;
	}

	/**
	 * Returns the options from its ParserOptions which have been taken
	 * into account to produce this output or false if not available.
	 * @return mixed Array
	 */
	public function getUsedOptions() {
		if ( !isset( $this->mAccessedOptions ) ) {
			return array();
		}
		return array_keys( $this->mAccessedOptions );
	}

	/**
	 * Tags a parser option for use in the cache key for this parser output.
	 * Registered as a watcher at ParserOptions::registerWatcher() by Parser::clearState().
	 *
	 * @see ParserCache::getKey
	 * @see ParserCache::save
	 * @see ParserOptions::addExtraKey
	 * @see ParserOptions::optionsHash
	 */
	public function recordOption( $option ) {
		$this->mAccessedOptions[$option] = true;
	}

	/**
	 * Adds an update job to the output. Any update jobs added to the output will
	 * eventually be executed in order to store any secondary information extracted
	 * from the page's content. This is triggered by calling getSecondaryDataUpdates()
	 * and is used for forward links updates on edit and backlink updates by jobs.
	 *
	 * @since 1.20
	 *
	 * @param DataUpdate $update
	 */
	public function addSecondaryDataUpdate( DataUpdate $update ) {
		$this->mSecondaryDataUpdates[] = $update;
	}

	/**
	 * Returns any DataUpdate jobs to be executed in order to store secondary information
	 * extracted from the page's content, including a LinksUpdate object for all links stored in
	 * this ParserOutput object.
	 *
	 * @note: Avoid using this method directly, use ContentHandler::getSecondaryDataUpdates() instead! The content
	 *        handler may provide additional update objects.
	 *
	 * @since 1.20
	 *
	 * @param $title Title The title of the page we're updating. If not given, a title object will be created
	 *                      based on $this->getTitleText()
	 * @param $recursive Boolean: queue jobs for recursive updates?
	 *
	 * @return Array. An array of instances of DataUpdate
	 */
	public function getSecondaryDataUpdates( Title $title = null, $recursive = true ) {
		if ( is_null( $title ) ) {
			$title = Title::newFromText( $this->getTitleText() );
		}

		$linksUpdate = new LinksUpdate( $title, $this, $recursive );

		return array_merge( $this->mSecondaryDataUpdates, array( $linksUpdate ) );
	}

	/**
	 * Attaches arbitrary data to this ParserObject. This can be used to store some information in
	 * the ParserOutput object for later use during page output. The data will be cached along with
	 * the ParserOutput object, but unlike data set using setProperty(), it is not recorded in the
	 * database.
	 *
	 * This method is provided to overcome the unsafe practice of attaching extra information to a
	 * ParserObject by directly assigning member variables.
	 *
	 * To use setExtensionData() to pass extension information from a hook inside the parser to a
	 * hook in the page output, use this in the parser hook:
	 *
	 * @par Example:
	 * @code
	 *    $parser->getOutput()->setExtensionData( 'my_ext_foo', '...' );
	 * @endcode
	 *
	 * And then later, in OutputPageParserOutput or similar:
	 *
	 * @par Example:
	 * @code
	 *    $output->getExtensionData( 'my_ext_foo' );
	 * @endcode
	 *
	 * In MediaWiki 1.20 and older, you have to use a custom member variable
	 * within the ParserOutput object:
	 *
	 * @par Example:
	 * @code
	 *    $parser->getOutput()->my_ext_foo = '...';
	 * @endcode
	 *
	 * @since 1.21
	 *
	 * @param string $key The key for accessing the data. Extensions should take care to avoid
	 *               conflicts in naming keys. It is suggested to use the extension's name as a
	 *               prefix.
	 *
	 * @param mixed $value The value to set. Setting a value to null is equivalent to removing
	 *              the value.
	 */
	public function setExtensionData( $key, $value ) {
		if ( $value === null ) {
			unset( $this->mExtensionData[$key] );
		} else {
			$this->mExtensionData[$key] = $value;
		}
	}

	/**
	 * Gets extensions data previously attached to this ParserOutput using setExtensionData().
	 * Typically, such data would be set while parsing the page, e.g. by a parser function.
	 *
	 * @since 1.21
	 *
	 * @param string $key The key to look up.
	 *
	 * @return mixed The value previously set for the given key using setExtensionData( $key ),
	 *         or null if no value was set for this key.
	 */
	public function getExtensionData( $key ) {
		if ( isset( $this->mExtensionData[$key] ) ) {
			return $this->mExtensionData[$key];
		}

		return null;
	}

	private static function getTimes( $clock = null ) {
		$ret = array();
		if ( !$clock || $clock === 'wall' ) {
			$ret['wall'] = microtime( true );
		}
		if ( ( !$clock || $clock === 'cpu' ) && function_exists( 'getrusage' ) ) {
			$ru = getrusage();
			$ret['cpu'] = $ru['ru_utime.tv_sec'] + $ru['ru_utime.tv_usec'] / 1e6;
			$ret['cpu'] += $ru['ru_stime.tv_sec'] + $ru['ru_stime.tv_usec'] / 1e6;
		}
		return $ret;
	}

	/**
	 * Resets the parse start timestamps for future calls to getTimeSinceStart()
	 * @since 1.22
	 */
	function resetParseStartTime() {
		$this->mParseStartTime = self::getTimes();
	}

	/**
	 * Returns the time since resetParseStartTime() was last called
	 *
	 * Clocks available are:
	 *  - wall: Wall clock time
	 *  - cpu: CPU time (requires getrusage)
	 *
	 * @since 1.22
	 * @param string $clock
	 * @return float|null
	 */
	function getTimeSinceStart( $clock ) {
		if ( !isset( $this->mParseStartTime[$clock] ) ) {
			return null;
		}

		$end = self::getTimes( $clock );
		return $end[$clock] - $this->mParseStartTime[$clock];
	}

	/**
	 * Sets parser limit report data for a key
	 *
	 * The key is used as the prefix for various messages used for formatting:
	 *  - $key: The label for the field in the limit report
	 *  - $key-value-text: Message used to format the value in the "NewPP limit
	 *      report" HTML comment. If missing, uses $key-format.
	 *  - $key-value-html: Message used to format the value in the preview
	 *      limit report table. If missing, uses $key-format.
	 *  - $key-value: Message used to format the value. If missing, uses "$1".
	 *
	 * Note that all values are interpreted as wikitext, and so should be
	 * encoded with htmlspecialchars() as necessary, but should avoid complex
	 * HTML for sanity of display in the "NewPP limit report" comment.
	 *
	 * @since 1.22
	 * @param string $key Message key
	 * @param mixed $value Appropriate for Message::params()
	 */
	function setLimitReportData( $key, $value ) {
		$this->mLimitReportData[$key] = $value;
	}

	/**
	 * Save space for for serialization by removing useless values
	 */
	function __sleep() {
		return array_diff(
			array_keys( get_object_vars( $this ) ),
			array( 'mSecondaryDataUpdates', 'mParseStartTime' )
		);
	}
}<|MERGE_RESOLUTION|>--- conflicted
+++ resolved
@@ -77,20 +77,6 @@
 				array( &$this, 'replaceEditSectionLinksCallback' ), $text );
 		} else {
 			$text = preg_replace( ParserOutput::EDITSECTION_REGEX, '', $text );
-<<<<<<< HEAD
-		}
-
-		// If you have an old cached version of this class - sorry, you can't disable the TOC
-		if ( isset( $this->mTOCEnabled ) && $this->mTOCEnabled ) {
-			$text = str_replace( array( Parser::TOC_START, Parser::TOC_END ), '', $text );
-		} else {
-			$text = preg_replace(
-				'#'. preg_quote( Parser::TOC_START ) . '.*?' . preg_quote( Parser::TOC_END ) . '#s',
-				'',
-				$text
-			);
-		}
-=======
 		}
 
 		// If you have an old cached version of this class - sorry, you can't disable the TOC
@@ -103,7 +89,6 @@
 				$text
 			);
 		}
->>>>>>> 3dc1e7b9
 		wfProfileOut( __METHOD__ );
 		return $text;
 	}
