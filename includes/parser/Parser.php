--- conflicted
+++ resolved
@@ -1961,16 +1961,14 @@
 				# Interwikis
 				wfProfileIn( __METHOD__."-interwiki" );
 				if ( $iw && $this->mOptions->getInterwikiMagic() && $nottalk && Language::fetchLanguageName( $iw, null, 'mw' ) ) {
-<<<<<<< HEAD
-					// FIXME: the above check prevents links to sites with identifiers that are not language codes
-					$this->mOutput->addLanguageLink( $nt->getFullText() );
-=======
+					// XXX: the above check prevents links to sites with identifiers that are not language codes
+
 					# Bug 24502: filter duplicates
 					if ( !isset( $this->mLangLinkLanguages[$iw] ) ) {
 						$this->mLangLinkLanguages[$iw] = true;
 						$this->mOutput->addLanguageLink( $nt->getFullText() );
 					}
->>>>>>> a7153315
+
 					$s = rtrim( $s . $prefix );
 					$s .= trim( $trail, "\n" ) == '' ? '': $prefix . $trail;
 					wfProfileOut( __METHOD__."-interwiki" );
