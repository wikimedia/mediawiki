<?php
/**
 * MediaWiki cookie-based session provider interface
 *
 * This program is free software; you can redistribute it and/or modify
 * it under the terms of the GNU General Public License as published by
 * the Free Software Foundation; either version 2 of the License, or
 * (at your option) any later version.
 *
 * This program is distributed in the hope that it will be useful,
 * but WITHOUT ANY WARRANTY; without even the implied warranty of
 * MERCHANTABILITY or FITNESS FOR A PARTICULAR PURPOSE. See the
 * GNU General Public License for more details.
 *
 * You should have received a copy of the GNU General Public License along
 * with this program; if not, write to the Free Software Foundation, Inc.,
 * 51 Franklin Street, Fifth Floor, Boston, MA 02110-1301, USA.
 * http://www.gnu.org/copyleft/gpl.html
 *
 * @file
 * @ingroup Session
 */

namespace MediaWiki\Session;

use Config;
use User;
use WebRequest;

/**
 * A CookieSessionProvider persists sessions using cookies
 *
 * @ingroup Session
 * @since 1.27
 */
class CookieSessionProvider extends SessionProvider {

	/** @var mixed[] */
	protected $params = [];

	/** @var mixed[] */
	protected $cookieOptions = [];

	/** @var bool */
	protected $useCrossSiteCookies;

	/**
	 * @param array $params Keys include:
	 *  - priority: (required) Priority of the returned sessions
	 *  - callUserSetCookiesHook: Whether to call the deprecated hook
	 *  - sessionName: Session cookie name. Doesn't honor 'prefix'. Defaults to
	 *    $wgSessionName, or $wgCookiePrefix . '_session' if that is unset.
	 *  - cookieOptions: Options to pass to WebRequest::setCookie():
	 *    - prefix: Cookie prefix, defaults to $wgCookiePrefix
	 *    - path: Cookie path, defaults to $wgCookiePath
	 *    - domain: Cookie domain, defaults to $wgCookieDomain
	 *    - secure: Cookie secure flag, defaults to $wgCookieSecure
	 *    - httpOnly: Cookie httpOnly flag, defaults to $wgCookieHttpOnly
	 *    - sameSite: Cookie SameSite attribute, defaults to $wgCookieSameSite
	 */
	public function __construct( $params = [] ) {
		parent::__construct();

		$params += [
			'cookieOptions' => [],
			// @codeCoverageIgnoreStart
		];
		// @codeCoverageIgnoreEnd

		if ( !isset( $params['priority'] ) ) {
			throw new \InvalidArgumentException( __METHOD__ . ': priority must be specified' );
		}
		if ( $params['priority'] < SessionInfo::MIN_PRIORITY ||
			$params['priority'] > SessionInfo::MAX_PRIORITY
		) {
			throw new \InvalidArgumentException( __METHOD__ . ': Invalid priority' );
		}

		if ( !is_array( $params['cookieOptions'] ) ) {
			throw new \InvalidArgumentException( __METHOD__ . ': cookieOptions must be an array' );
		}

		$this->priority = $params['priority'];
		$this->cookieOptions = $params['cookieOptions'];
		$this->params = $params;
		unset( $this->params['priority'] );
		unset( $this->params['cookieOptions'] );
	}

	public function setConfig( Config $config ) {
		parent::setConfig( $config );

		// @codeCoverageIgnoreStart
		$this->params += [
			// @codeCoverageIgnoreEnd
			'callUserSetCookiesHook' => false,
			'sessionName' =>
				$config->get( 'SessionName' ) ?: $config->get( 'CookiePrefix' ) . '_session',
		];

		$this->useCrossSiteCookies = strcasecmp( $config->get( 'CookieSameSite' ), 'none' ) === 0;

		// @codeCoverageIgnoreStart
		$this->cookieOptions += [
			// @codeCoverageIgnoreEnd
			'prefix' => $config->get( 'CookiePrefix' ),
			'path' => $config->get( 'CookiePath' ),
			'domain' => $config->get( 'CookieDomain' ),
			'secure' => $config->get( 'CookieSecure' ) || $this->config->get( 'ForceHTTPS' ),
			'httpOnly' => $config->get( 'CookieHttpOnly' ),
			'sameSite' => $config->get( 'CookieSameSite' ),
		];
	}

	public function provideSessionInfo( WebRequest $request ) {
		$sessionId = $this->getCookie( $request, $this->params['sessionName'], '' );
		$info = [
			'provider' => $this,
			'forceHTTPS' => $this->getCookie( $request, 'forceHTTPS', '', false )
		];
		if ( SessionManager::validateSessionId( $sessionId ) ) {
			$info['id'] = $sessionId;
			$info['persisted'] = true;
		}

		list( $userId, $userName, $token ) = $this->getUserInfoFromCookies( $request );
		if ( $userId !== null ) {
			try {
				$userInfo = UserInfo::newFromId( $userId );
			} catch ( \InvalidArgumentException $ex ) {
				return null;
			}

			// Sanity check
			if ( $userName !== null && $userInfo->getName() !== $userName ) {
				$this->logger->warning(
					'Session "{session}" requested with mismatched UserID and UserName cookies.',
					[
						'session' => $sessionId,
						'mismatch' => [
							'userid' => $userId,
							'cookie_username' => $userName,
							'username' => $userInfo->getName(),
						],
				] );
				return null;
			}

			if ( $token !== null ) {
				if ( !hash_equals( $userInfo->getToken(), $token ) ) {
					$this->logger->warning(
						'Session "{session}" requested with invalid Token cookie.',
						[
							'session' => $sessionId,
							'userid' => $userId,
							'username' => $userInfo->getName(),
					 ] );
					return null;
				}
				$info['userInfo'] = $userInfo->verified();
				$info['persisted'] = true; // If we have user+token, it should be
			} elseif ( isset( $info['id'] ) ) {
				$info['userInfo'] = $userInfo;
			} else {
				// No point in returning, loadSessionInfoFromStore() will
				// reject it anyway.
				return null;
			}
		} elseif ( isset( $info['id'] ) ) {
			// No UserID cookie, so insist that the session is anonymous.
			// Note: this event occurs for several normal activities:
			// * anon visits Special:UserLogin
			// * anon browsing after seeing Special:UserLogin
			// * anon browsing after edit or preview
			$this->logger->debug(
				'Session "{session}" requested without UserID cookie',
				[
					'session' => $info['id'],
			] );
			$info['userInfo'] = UserInfo::newAnonymous();
		} else {
			// No session ID and no user is the same as an empty session, so
			// there's no point.
			return null;
		}

		return new SessionInfo( $this->priority, $info );
	}

	public function persistsSessionId() {
		return true;
	}

	public function canChangeUser() {
		return true;
	}

	public function persistSession( SessionBackend $session, WebRequest $request ) {
		$response = $request->response();
		if ( $response->headersSent() ) {
			// Can't do anything now
			$this->logger->debug( __METHOD__ . ': Headers already sent' );
			return;
		}

		$user = $session->getUser();

		$cookies = $this->cookieDataToExport( $user, $session->shouldRememberUser() );
		$sessionData = $this->sessionDataToExport( $user );

		// Legacy hook
		if ( $this->params['callUserSetCookiesHook'] && !$user->isAnon() ) {
			$this->getHookRunner()->onUserSetCookies( $user, $sessionData, $cookies );
		}

		$options = $this->cookieOptions;

		$forceHTTPS = $session->shouldForceHTTPS() || $user->requiresHTTPS();
		if ( $forceHTTPS ) {
			$options['secure'] = $this->config->get( 'CookieSecure' )
				|| $this->config->get( 'ForceHTTPS' );
		}

		$response->setCookie( $this->params['sessionName'], $session->getId(), null,
			[ 'prefix' => '' ] + $options
		);

		foreach ( $cookies as $key => $value ) {
			if ( $value === false ) {
				$response->clearCookie( $key, $options );
			} else {
				$expirationDuration = $this->getLoginCookieExpiration( $key, $session->shouldRememberUser() );
				$expiration = $expirationDuration ? $expirationDuration + time() : null;
				$response->setCookie( $key, (string)$value, $expiration, $options );
			}
		}

		$this->setForceHTTPSCookie( $forceHTTPS, $session, $request );
		$this->setLoggedOutCookie( $session->getLoggedOutTimestamp(), $request );

		if ( $sessionData ) {
			$session->addData( $sessionData );
		}
	}

	public function unpersistSession( WebRequest $request ) {
		$response = $request->response();
		if ( $response->headersSent() ) {
			// Can't do anything now
			$this->logger->debug( __METHOD__ . ': Headers already sent' );
			return;
		}

		$cookies = [
			'UserID' => false,
			'Token' => false,
		];

		$response->clearCookie(
			$this->params['sessionName'], [ 'prefix' => '' ] + $this->cookieOptions
		);

		foreach ( $cookies as $key => $value ) {
			$response->clearCookie( $key, $this->cookieOptions );
		}

		$this->setForceHTTPSCookie( false, null, $request );
	}

	/**
	 * Set the "forceHTTPS" cookie, unless $wgForceHTTPS prevents it.
	 *
	 * @param bool $set Whether the cookie should be set or not
	 * @param SessionBackend|null $backend
	 * @param WebRequest $request
	 */
<<<<<<< HEAD
	protected function setForceHTTPSCookie(
		$set, SessionBackend $backend = null, WebRequest $request
	) {
=======
	protected function setForceHTTPSCookie( $set, ?SessionBackend $backend, WebRequest $request ) {
>>>>>>> 9b8a1684
		if ( $this->config->get( 'ForceHTTPS' ) ) {
			// No need to send a cookie if the wiki is always HTTPS (T256095)
			return;
		}
		$response = $request->response();
		if ( $set ) {
			if ( $backend->shouldRememberUser() ) {
				$expirationDuration = $this->getLoginCookieExpiration(
					'forceHTTPS',
					true
				);
				$expiration = $expirationDuration ? $expirationDuration + time() : null;
			} else {
				$expiration = null;
			}
			$response->setCookie( 'forceHTTPS', 'true', $expiration,
				[ 'prefix' => '', 'secure' => false ] + $this->cookieOptions );
		} else {
			$response->clearCookie( 'forceHTTPS',
				[ 'prefix' => '', 'secure' => false ] + $this->cookieOptions );
		}
	}

	/**
	 * Set the "logged out" cookie
	 * @param int $loggedOut timestamp
	 * @param WebRequest $request
	 */
	protected function setLoggedOutCookie( $loggedOut, WebRequest $request ) {
		if ( $loggedOut + 86400 > time() &&
			$loggedOut !== (int)$this->getCookie( $request, 'LoggedOut', $this->cookieOptions['prefix'] )
		) {
			$request->response()->setCookie( 'LoggedOut', $loggedOut, $loggedOut + 86400,
				$this->cookieOptions );
		}
	}

	public function getVaryCookies() {
		return [
			// Vary on token and session because those are the real authn
			// determiners. UserID and UserName don't matter without those.
			$this->cookieOptions['prefix'] . 'Token',
			$this->cookieOptions['prefix'] . 'LoggedOut',
			$this->params['sessionName'],
			'forceHTTPS',
		];
	}

	public function suggestLoginUsername( WebRequest $request ) {
		 $name = $this->getCookie( $request, 'UserName', $this->cookieOptions['prefix'] );
		 if ( $name !== null ) {
			 $name = User::getCanonicalName( $name, 'usable' );
		 }
		 return $name === false ? null : $name;
	}

	/**
	 * Fetch the user identity from cookies
	 * @param \WebRequest $request
	 * @return array (string|null $id, string|null $username, string|null $token)
	 */
	protected function getUserInfoFromCookies( $request ) {
		$prefix = $this->cookieOptions['prefix'];
		return [
			$this->getCookie( $request, 'UserID', $prefix ),
			$this->getCookie( $request, 'UserName', $prefix ),
			$this->getCookie( $request, 'Token', $prefix ),
		];
	}

	/**
	 * Get a cookie. Contains an auth-specific hack.
	 * @param \WebRequest $request
	 * @param string $key
	 * @param string $prefix
	 * @param mixed|null $default
	 * @return mixed
	 */
	protected function getCookie( $request, $key, $prefix, $default = null ) {
		if ( $this->useCrossSiteCookies ) {
			$value = $request->getCrossSiteCookie( $key, $prefix, $default );
		} else {
			$value = $request->getCookie( $key, $prefix, $default );
		}
		if ( $value === 'deleted' ) {
			// PHP uses this value when deleting cookies. A legitimate cookie will never have
			// this value (usernames start with uppercase, token is longer, other auth cookies
			// are booleans or integers). Seeing this means that in a previous request we told the
			// client to delete the cookie, but it has poor cookie handling. Pretend the cookie is
			// not there to avoid invalidating the session.
			return null;
		}
		return $value;
	}

	/**
	 * Return the data to store in cookies
	 * @param User $user
	 * @param bool $remember
	 * @return array $cookies Set value false to unset the cookie
	 */
	protected function cookieDataToExport( $user, $remember ) {
		if ( $user->isAnon() ) {
			return [
				'UserID' => false,
				'Token' => false,
			];
		} else {
			return [
				'UserID' => $user->getId(),
				'UserName' => $user->getName(),
				'Token' => $remember ? (string)$user->getToken() : false,
			];
		}
	}

	/**
	 * Return extra data to store in the session
	 * @param User $user
	 * @return array $session
	 */
	protected function sessionDataToExport( $user ) {
		// If we're calling the legacy hook, we should populate $session
		// like User::setCookies() did.
		if ( !$user->isAnon() && $this->params['callUserSetCookiesHook'] ) {
			return [
				'wsUserID' => $user->getId(),
				'wsToken' => $user->getToken(),
				'wsUserName' => $user->getName(),
			];
		}

		return [];
	}

	public function whyNoSession() {
		return wfMessage( 'sessionprovider-nocookies' );
	}

	public function getRememberUserDuration() {
		return min( $this->getLoginCookieExpiration( 'UserID', true ),
			$this->getLoginCookieExpiration( 'Token', true ) ) ?: null;
	}

	/**
	 * Gets the list of cookies that must be set to the 'remember me' duration,
	 * if $wgExtendedLoginCookieExpiration is in use.
	 *
	 * @return string[] Array of unprefixed cookie keys
	 */
	protected function getExtendedLoginCookies() {
		return [ 'UserID', 'UserName', 'Token' ];
	}

	/**
	 * Returns the lifespan of the login cookies, in seconds. 0 means until the end of the session.
	 *
	 * Cookies that are session-length do not call this function.
	 *
	 * @param string $cookieName
	 * @param bool $shouldRememberUser Whether the user should be remembered
	 *   long-term
	 * @return int Cookie expiration time in seconds; 0 for session cookies
	 */
	protected function getLoginCookieExpiration( $cookieName, $shouldRememberUser ) {
		$extendedCookies = $this->getExtendedLoginCookies();
		$normalExpiration = $this->config->get( 'CookieExpiration' );

		if ( $shouldRememberUser && in_array( $cookieName, $extendedCookies, true ) ) {
			$extendedExpiration = $this->config->get( 'ExtendedLoginCookieExpiration' );

			return ( $extendedExpiration !== null ) ? (int)$extendedExpiration : (int)$normalExpiration;
		} else {
			return (int)$normalExpiration;
		}
	}
}<|MERGE_RESOLUTION|>--- conflicted
+++ resolved
@@ -274,13 +274,7 @@
 	 * @param SessionBackend|null $backend
 	 * @param WebRequest $request
 	 */
-<<<<<<< HEAD
-	protected function setForceHTTPSCookie(
-		$set, SessionBackend $backend = null, WebRequest $request
-	) {
-=======
 	protected function setForceHTTPSCookie( $set, ?SessionBackend $backend, WebRequest $request ) {
->>>>>>> 9b8a1684
 		if ( $this->config->get( 'ForceHTTPS' ) ) {
 			// No need to send a cookie if the wiki is always HTTPS (T256095)
 			return;
