--- conflicted
+++ resolved
@@ -55,12 +55,6 @@
 		'PageContentInsertComplete' => [ 'deprecatedVersion' => '1.35' ],
 		'PageContentSave' => [ 'deprecatedVersion' => '1.35', 'silent' => true ],
 		'PageContentSaveComplete' => [ 'deprecatedVersion' => '1.35' ],
-<<<<<<< HEAD
-		'ParserAfterStrip' => [ 'deprecatedVersion' => '1.35' ],
-		'ParserBeforeStrip' => [ 'deprecatedVersion' => '1.35' ],
-		'ParserBeforeTidy' => [ 'deprecatedVersion' => '1.35' ],
-=======
->>>>>>> 30164539
 		'ParserFetchTemplate' => [ 'deprecatedVersion' => '1.35' ],
 		'ParserGetVariableValueVarCache' => [ 'deprecatedVersion' => '1.35' ],
 		'ParserSectionCreate' => [ 'deprecatedVersion' => '1.35' ],
