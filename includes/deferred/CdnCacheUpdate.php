<?php
/**
 * This program is free software; you can redistribute it and/or modify
 * it under the terms of the GNU General Public License as published by
 * the Free Software Foundation; either version 2 of the License, or
 * (at your option) any later version.
 *
 * This program is distributed in the hope that it will be useful,
 * but WITHOUT ANY WARRANTY; without even the implied warranty of
 * MERCHANTABILITY or FITNESS FOR A PARTICULAR PURPOSE. See the
 * GNU General Public License for more details.
 *
 * You should have received a copy of the GNU General Public License along
 * with this program; if not, write to the Free Software Foundation, Inc.,
 * 51 Franklin Street, Fifth Floor, Boston, MA 02110-1301, USA.
 * http://www.gnu.org/copyleft/gpl.html
 *
 * @file
 */

use MediaWiki\MediaWikiServices;
use MediaWiki\Page\PageReference;
use Wikimedia\Assert\Assert;
use Wikimedia\IPUtils;

/**
 * Handles purging the appropriate CDN objects given a list of URLs or Title instances
 * @ingroup Cache
 */
class CdnCacheUpdate implements DeferrableUpdate, MergeableUpdate {
	/** @var array[] List of (URL, rebound purge delay) tuples */
	private $urlTuples = [];
	/** @var array[] List of (PageReference, rebound purge delay) tuples */
	private $pageTuples = [];

	/** @var int Maximum seconds of rebound purge delay */
	private const MAX_REBOUND_DELAY = 300;

	/**
	 * @param string[]|PageReference[] $targets Collection of URLs/titles to be purged from CDN
	 * @param array $options Options map. Supports:
	 *   - reboundDelay: how many seconds after the first purge to send a rebound purge.
	 *      No rebound purge will be sent if this is not positive. [Default: 0]
	 */
	public function __construct( array $targets, array $options = [] ) {
		$delay = min(
			(int)max( $options['reboundDelay'] ?? 0, 0 ),
			self::MAX_REBOUND_DELAY
		);

		foreach ( $targets as $target ) {
			if ( $target instanceof PageReference ) {
				$this->pageTuples[] = [ $target, $delay ];
			} else {
				$this->urlTuples[] = [ $target, $delay ];
			}
		}
	}

	public function merge( MergeableUpdate $update ) {
		/** @var self $update */
		Assert::parameterType( __CLASS__, $update, '$update' );
		'@phan-var self $update';

		$this->urlTuples = array_merge( $this->urlTuples, $update->urlTuples );
		$this->pageTuples = array_merge( $this->pageTuples, $update->pageTuples );
	}

	/**
	 * Create an update object from an array of Title objects, or a TitleArray object
	 *
	 * @param PageReference[] $pages
	 * @param string[] $urls
	 *
	 * @return CdnCacheUpdate
	 * @deprecated Since 1.35 Use HtmlCacheUpdater instead
	 */
	public static function newFromTitles( $pages, $urls = [] ) {
		return new CdnCacheUpdate( array_merge( $pages, $urls ) );
	}

	public function doUpdate() {
		// Resolve the final list of URLs just before purging them (T240083)
		$reboundDelayByUrl = $this->resolveReboundDelayByUrl();

		// Send the immediate purges to CDN
		self::purge( array_keys( $reboundDelayByUrl ) );
		$immediatePurgeTimestamp = time();

		// Get the URLs that need rebound purges, grouped by seconds of purge delay
		$urlsWithReboundByDelay = [];
		foreach ( $reboundDelayByUrl as $url => $delay ) {
			if ( $delay > 0 ) {
				$urlsWithReboundByDelay[$delay][] = $url;
			}
		}
		// Enqueue delayed purge jobs for these URLs (usually only one job)
		$jobs = [];
		foreach ( $urlsWithReboundByDelay as $delay => $urls ) {
			$jobs[] = new CdnPurgeJob( [
				'urls' => $urls,
				'jobReleaseTimestamp' => $immediatePurgeTimestamp + $delay
			] );
		}
		MediaWikiServices::getInstance()->getJobQueueGroup()->lazyPush( $jobs );
	}

	/**
	 * Purges a list of CDN nodes defined in $wgCdnServers.
	 * $urlArr should contain the full URLs to purge as values
	 * (example: $urlArr[] = 'http://my.host/something')
	 *
	 * @param string[] $urls List of full URLs to purge
	 */
	public static function purge( array $urls ) {
		$cdnServers = MediaWikiServices::getInstance()->getMainConfig()->get( 'CdnServers' );
		$htcpRouting = MediaWikiServices::getInstance()->getMainConfig()->get( 'HTCPRouting' );
		if ( !$urls ) {
			return;
		}

		// Remove duplicate URLs from list
		$urls = array_unique( $urls );

		wfDebugLog( 'squid', __METHOD__ . ': ' . implode( ' ', $urls ) );

		// Reliably broadcast the purge to all edge nodes
		$ts = microtime( true );
		$relayerGroup = MediaWikiServices::getInstance()->getEventRelayerGroup();
		$relayerGroup->getRelayer( 'cdn-url-purges' )->notifyMulti(
			'cdn-url-purges',
			array_map(
				static function ( $url ) use ( $ts ) {
					return [
						'url' => $url,
						'timestamp' => $ts,
					];
				},
				$urls
			)
		);

		// Send lossy UDP broadcasting if enabled
		if ( $htcpRouting ) {
			self::HTCPPurge( $urls );
		}

		// Do direct server purges if enabled (this does not scale very well)
		if ( $cdnServers ) {
			self::naivePurge( $urls );
		}
	}

	/**
	 * @return string[] List of URLs
	 */
	public function getUrls() {
		return array_keys( $this->resolveReboundDelayByUrl() );
	}

	/**
	 * @return int[] Map of (URL => rebound purge delay)
	 */
	private function resolveReboundDelayByUrl() {
		$services = MediaWikiServices::getInstance();
		/** @var PageReference $page */

		// Avoid multiple queries for HtmlCacheUpdater::getUrls() call
		$lb = $services->getLinkBatchFactory()->newLinkBatch();
		foreach ( $this->pageTuples as list( $page, $delay ) ) {
			$lb->addObj( $page );
		}
		$lb->execute();

		$reboundDelayByUrl = [];

		// Resolve the titles into CDN URLs
		$htmlCacheUpdater = $services->getHtmlCacheUpdater();
		foreach ( $this->pageTuples as list( $page, $delay ) ) {
			foreach ( $htmlCacheUpdater->getUrls( $page ) as $url ) {
				// Use the highest rebound for duplicate URLs in order to handle the most lag
				$reboundDelayByUrl[$url] = max( $reboundDelayByUrl[$url] ?? 0, $delay );
			}
		}

		foreach ( $this->urlTuples as list( $url, $delay ) ) {
			// Use the highest rebound for duplicate URLs in order to handle the most lag
			$reboundDelayByUrl[$url] = max( $reboundDelayByUrl[$url] ?? 0, $delay );
		}

		return $reboundDelayByUrl;
	}

	/**
	 * Send Hyper Text Caching Protocol (HTCP) CLR requests
	 *
	 * @throws MWException
	 * @param string[] $urls Collection of URLs to purge
	 */
	private static function HTCPPurge( array $urls ) {
		$htcpRouting = MediaWikiServices::getInstance()->getMainConfig()->get( 'HTCPRouting' );
		$htcpMulticastTTL = MediaWikiServices::getInstance()->getMainConfig()->get( 'HTCPMulticastTTL' );
		// HTCP CLR operation
		$htcpOpCLR = 4;

		// @todo FIXME: PHP doesn't support these socket constants (include/linux/in.h)
		if ( !defined( "IPPROTO_IP" ) ) {
			define( "IPPROTO_IP", 0 );
			define( "IP_MULTICAST_LOOP", 34 );
			define( "IP_MULTICAST_TTL", 33 );
		}

		// pfsockopen doesn't work because we need set_sock_opt
		$conn = socket_create( AF_INET, SOCK_DGRAM, SOL_UDP );
		if ( !$conn ) {
			$errstr = socket_strerror( socket_last_error() );
			wfDebugLog( 'squid', __METHOD__ .
				": Error opening UDP socket: $errstr" );

			return;
		}

		// Set socket options
		socket_set_option( $conn, IPPROTO_IP, IP_MULTICAST_LOOP, 0 );
		if ( $htcpMulticastTTL != 1 ) {
			// Set multicast time to live (hop count) option on socket
			socket_set_option( $conn, IPPROTO_IP, IP_MULTICAST_TTL,
				$htcpMulticastTTL );
		}

		// Get sequential trx IDs for packet loss counting
		$idGenerator = MediaWikiServices::getInstance()->getGlobalIdGenerator();
		$ids = $idGenerator->newSequentialPerNodeIDs(
			'squidhtcppurge',
			32,
			count( $urls )
		);

		foreach ( $urls as $url ) {
			if ( !is_string( $url ) ) {
				throw new MWException( 'Bad purge URL' );
			}
			$url = self::expand( $url );
			$conf = self::getRuleForURL( $url, $htcpRouting );
			if ( !$conf ) {
				wfDebugLog( 'squid', __METHOD__ .
					"No HTCP rule configured for URL {$url} , skipping" );
				continue;
			}

			if ( isset( $conf['host'] ) && isset( $conf['port'] ) ) {
				// Normalize single entries
				$conf = [ $conf ];
			}
			foreach ( $conf as $subconf ) {
				if ( !isset( $subconf['host'] ) || !isset( $subconf['port'] ) ) {
					throw new MWException( "Invalid HTCP rule for URL $url\n" );
				}
			}

			// Construct a minimal HTCP request diagram
			// as per RFC 2756
			// Opcode 'CLR', no response desired, no auth
			$htcpTransID = current( $ids );
			next( $ids );

			$htcpSpecifier = pack( 'na4na*na8n',
				4, 'HEAD', strlen( $url ), $url,
				8, 'HTTP/1.0', 0 );

			$htcpDataLen = 8 + 2 + strlen( $htcpSpecifier );
			$htcpLen = 4 + $htcpDataLen + 2;

			// Note! Squid gets the bit order of the first
			// word wrong, wrt the RFC. Apparently no other
			// implementation exists, so adapt to Squid
			$htcpPacket = pack( 'nxxnCxNxxa*n',
				$htcpLen, $htcpDataLen, $htcpOpCLR,
				$htcpTransID, $htcpSpecifier, 2 );

			wfDebugLog( 'squid', __METHOD__ .
				"Purging URL $url via HTCP" );
			foreach ( $conf as $subconf ) {
				socket_sendto( $conn, $htcpPacket, $htcpLen, 0,
					$subconf['host'], $subconf['port'] );
			}
		}
	}

	/**
	 * Send HTTP PURGE requests for each of the URLs to all of the cache servers
	 *
	 * @param string[] $urls
	 * @throws Exception
	 */
	private static function naivePurge( array $urls ) {
		$cdnServers = MediaWikiServices::getInstance()->getMainConfig()->get( 'CdnServers' );

		$reqs = [];
		foreach ( $urls as $url ) {
<<<<<<< HEAD
			/**
			 * Southparkfan hack start (adds x-device)
			 * In Varnish, we store two variants of an article: the mobile layout (via MobileFrontend) and the desktop version. 
			 * This is done by running vcl_hash over the X-Device header. 
			 * The X-Device header is set at Varnish level and can be one of ['mobile-tablet', 'desktop']. 
			 * However, when purging a resource using merely the URL path, it's not possible to purge both the mobile and desktop variants. 
			 * In order to purge properly, MediaWiki must set each possible X-Device value in the X-Device header, one per PURGE request.
			 */
			foreach ( [ 'desktop', 'phone-tablet' ] as $deviceHeader ) {
				$url = self::expand( $url );
				$urlInfo = wfParseUrl( $url );
				$urlHost = strlen( $urlInfo['port'] ?? null )
					? IPUtils::combineHostAndPort( $urlInfo['host'], $urlInfo['port'] )
					: $urlInfo['host'];
				$baseReq = [
					'method' => 'PURGE',
					'url' => $url,
					'headers' => [
						'Host' => $urlHost,
						'Connection' => 'Keep-Alive',
						'Proxy-Connection' => 'Keep-Alive',
					'	User-Agent' => 'MediaWiki/' . MW_VERSION . ' ' . __CLASS__
					]
				];
				/**
				 * Voidwalker hack start (force http scheme)
				 * Varnish does not understand attempted https connections, causing purge requests going through https to fail.
				 * See also phabricator.miraheze.org/T7441 and phabricator.wikimedia.org/T285504
				 */
				$urlInfo['scheme'] = 'http';
				$baseReq = [
					'method' => 'PURGE',		
					'url' => wfAssembleUrl( $urlInfo ),
					// Voidwalker hack end
					'headers' => [
						'Host' => $urlHost,
						'Connection' => 'Keep-Alive',
						'Proxy-Connection' => 'Keep-Alive',
						'User-Agent' => 'MediaWiki/' . MW_VERSION . ' ' . __CLASS__,
						'X-Device' => $deviceHeader
					]
				];

				foreach ( $wgCdnServers as $server ) {
					$reqs[] = ( $baseReq + [ 'proxy' => $server ] );
				}
			// Southparkfan hack end
=======
			$url = self::expand( $url );
			$urlInfo = wfParseUrl( $url );
			$urlHost = strlen( $urlInfo['port'] ?? '' )
				? IPUtils::combineHostAndPort( $urlInfo['host'], (int)$urlInfo['port'] )
				: $urlInfo['host'];
			$baseReq = [
				'method' => 'PURGE',
				'url' => $url,
				'headers' => [
					'Host' => $urlHost,
					'Connection' => 'Keep-Alive',
					'Proxy-Connection' => 'Keep-Alive',
					'User-Agent' => 'MediaWiki/' . MW_VERSION . ' ' . __CLASS__
				]
			];
			foreach ( $cdnServers as $server ) {
				$reqs[] = ( $baseReq + [ 'proxy' => $server ] );
			}
>>>>>>> 49cdb454
		}

		$http = MediaWikiServices::getInstance()->getHttpRequestFactory()
			->createMultiClient( [ 'maxConnsPerHost' => 8, 'usePipelining' => true ] );
		$http->runMulti( $reqs );
	}

	/**
	 * Expand local URLs to fully-qualified URLs using the internal protocol
	 * and host defined in $wgInternalServer. Input that's already fully-
	 * qualified will be passed through unchanged.
	 *
	 * This is used to generate purge URLs that may be either local to the
	 * main wiki or include a non-native host, such as images hosted on a
	 * second internal server.
	 *
	 * Client functions should not need to call this.
	 *
	 * @param string $url
	 * @return string
	 */
	private static function expand( $url ) {
		return wfExpandUrl( $url, PROTO_INTERNAL );
	}

	/**
	 * Find the HTCP routing rule to use for a given URL.
	 * @param string $url URL to match
	 * @param array $rules Array of rules, see $wgHTCPRouting for format and behavior
	 * @return mixed Element of $rules that matched, or false if nothing matched
	 */
	private static function getRuleForURL( $url, $rules ) {
		foreach ( $rules as $regex => $routing ) {
			if ( $regex === '' || preg_match( $regex, $url ) ) {
				return $routing;
			}
		}

		return false;
	}
}<|MERGE_RESOLUTION|>--- conflicted
+++ resolved
@@ -298,7 +298,6 @@
 
 		$reqs = [];
 		foreach ( $urls as $url ) {
-<<<<<<< HEAD
 			/**
 			 * Southparkfan hack start (adds x-device)
 			 * In Varnish, we store two variants of an article: the mobile layout (via MobileFrontend) and the desktop version. 
@@ -311,8 +310,8 @@
 				$url = self::expand( $url );
 				$urlInfo = wfParseUrl( $url );
 				$urlHost = strlen( $urlInfo['port'] ?? null )
+				$urlHost = strlen( $urlInfo['port'] ?? null )
 					? IPUtils::combineHostAndPort( $urlInfo['host'], $urlInfo['port'] )
-					: $urlInfo['host'];
 				$baseReq = [
 					'method' => 'PURGE',
 					'url' => $url,
@@ -346,26 +345,6 @@
 					$reqs[] = ( $baseReq + [ 'proxy' => $server ] );
 				}
 			// Southparkfan hack end
-=======
-			$url = self::expand( $url );
-			$urlInfo = wfParseUrl( $url );
-			$urlHost = strlen( $urlInfo['port'] ?? '' )
-				? IPUtils::combineHostAndPort( $urlInfo['host'], (int)$urlInfo['port'] )
-				: $urlInfo['host'];
-			$baseReq = [
-				'method' => 'PURGE',
-				'url' => $url,
-				'headers' => [
-					'Host' => $urlHost,
-					'Connection' => 'Keep-Alive',
-					'Proxy-Connection' => 'Keep-Alive',
-					'User-Agent' => 'MediaWiki/' . MW_VERSION . ' ' . __CLASS__
-				]
-			];
-			foreach ( $cdnServers as $server ) {
-				$reqs[] = ( $baseReq + [ 'proxy' => $server ] );
-			}
->>>>>>> 49cdb454
 		}
 
 		$http = MediaWikiServices::getInstance()->getHttpRequestFactory()
