--- conflicted
+++ resolved
@@ -28,260 +28,249 @@
  * @ingroup Cache
  */
 class CdnCacheUpdate implements DeferrableUpdate, MergeableUpdate {
-	/** @var string[] Collection of URLs to purge */
-	private $urls = [];
-
-	/**
-	 * @param string[] $urlArr Collection of URLs to purge
-	 */
-	public function __construct( array $urlArr ) {
-		$this->urls = $urlArr;
-	}
-
-	public function merge( MergeableUpdate $update ) {
-		/** @var self $update */
-		Assert::parameterType( __CLASS__, $update, '$update' );
-		'@phan-var self $update';
-
-		$this->urls = array_merge( $this->urls, $update->urls );
-	}
-
-	/**
-	 * Create an update object from an array of Title objects, or a TitleArray object
-	 *
-	 * @param Traversable|Title[] $titles
-	 * @param string[] $urlArr
-	 * @return CdnCacheUpdate
-	 */
-	public static function newFromTitles( $titles, $urlArr = [] ) {
-		( new LinkBatch( $titles ) )->execute();
-		/** @var Title $title */
-		foreach ( $titles as $title ) {
-			$urlArr = array_merge( $urlArr, $title->getCdnUrls() );
-		}
-
-		return new CdnCacheUpdate( $urlArr );
-	}
-
-	/**
-	 * Purges the list of URLs passed to the constructor.
-	 */
-	public function doUpdate() {
-		global $wgCdnReboundPurgeDelay;
-
-		self::purge( $this->urls );
-
-		if ( $wgCdnReboundPurgeDelay > 0 ) {
-			JobQueueGroup::singleton()->lazyPush( new CdnPurgeJob( [
-				'urls' => $this->urls,
-				'jobReleaseTimestamp' => time() + $wgCdnReboundPurgeDelay
-			] ) );
-		}
-	}
-
-	/**
-	 * Purges a list of CDN nodes defined in $wgCdnServers.
-	 * $urlArr should contain the full URLs to purge as values
-	 * (example: $urlArr[] = 'http://my.host/something')
-	 *
-	 * @param string[] $urlArr List of full URLs to purge
-	 */
-	public static function purge( array $urlArr ) {
-		global $wgCdnServers, $wgHTCPRouting;
-
-		if ( !$urlArr ) {
-			return;
-		}
-
-		// Remove duplicate URLs from list
-		$urlArr = array_unique( $urlArr );
-
-		wfDebugLog( 'squid', __METHOD__ . ': ' . implode( ' ', $urlArr ) );
-
-		// Reliably broadcast the purge to all edge nodes
-		$ts = microtime( true );
-		$relayerGroup = MediaWikiServices::getInstance()->getEventRelayerGroup();
-		$relayerGroup->getRelayer( 'cdn-url-purges' )->notifyMulti(
-			'cdn-url-purges',
-			array_map(
-				function ( $url ) use ( $ts ) {
-					return [
-						'url' => $url,
-						'timestamp' => $ts,
-					];
-				},
-				$urlArr
-			)
-		);
-
-		// Send lossy UDP broadcasting if enabled
-		if ( $wgHTCPRouting ) {
-			self::HTCPPurge( $urlArr );
-		}
-
-		// Do direct server purges if enabled (this does not scale very well)
-		if ( $wgCdnServers ) {
-			// Maximum number of parallel connections per CDN
-			$maxSocketsPerCdn = 8;
-			// Number of requests to send per socket
-			// 400 seems to be a good tradeoff, opening a socket takes a while
-			$urlsPerSocket = 400;
-			$socketsPerCdn = ceil( count( $urlArr ) / $urlsPerSocket );
-			if ( $socketsPerCdn > $maxSocketsPerCdn ) {
-				$socketsPerCdn = $maxSocketsPerCdn;
-			}
-
-			$pool = new SquidPurgeClientPool;
-			$chunks = array_chunk( $urlArr, ceil( count( $urlArr ) / $socketsPerCdn ) );
-			foreach ( $wgCdnServers as $server ) {
-				foreach ( $chunks as $chunk ) {
-					$client = new SquidPurgeClient( $server );
-					// begin changes by southparkfan
-					// Miraheze patch: send PURGEs with X-Device
-					// desktop and phone-tablet respectively.
-					// Needed due to Varnish' vcl_hash
-					foreach ( $chunk as $url ) {
-<<<<<<< HEAD
-						foreach ( array( 'desktop', 'phone-tablet' ) as $device ) {
-							$client->queuePurge( $url, $device );
-						}
-=======
-						$client->queuePurge( self::expand( $url ) );
->>>>>>> e2509cbd
-					}
-					// end changes by southparkfan
-					$pool->addClient( $client );
-				}
-			}
-
-			$pool->run();
-		}
-	}
-
-	/**
-	 * Send Hyper Text Caching Protocol (HTCP) CLR requests.
-	 *
-	 * @throws MWException
-	 * @param string[] $urlArr Collection of URLs to purge
-	 */
-	private static function HTCPPurge( array $urlArr ) {
-		global $wgHTCPRouting, $wgHTCPMulticastTTL;
-
-		// HTCP CLR operation
-		$htcpOpCLR = 4;
-
-		// @todo FIXME: PHP doesn't support these socket constants (include/linux/in.h)
-		if ( !defined( "IPPROTO_IP" ) ) {
-			define( "IPPROTO_IP", 0 );
-			define( "IP_MULTICAST_LOOP", 34 );
-			define( "IP_MULTICAST_TTL", 33 );
-		}
-
-		// pfsockopen doesn't work because we need set_sock_opt
-		$conn = socket_create( AF_INET, SOCK_DGRAM, SOL_UDP );
-		if ( !$conn ) {
-			$errstr = socket_strerror( socket_last_error() );
-			wfDebugLog( 'squid', __METHOD__ .
-				": Error opening UDP socket: $errstr" );
-
-			return;
-		}
-
-		// Set socket options
-		socket_set_option( $conn, IPPROTO_IP, IP_MULTICAST_LOOP, 0 );
-		if ( $wgHTCPMulticastTTL != 1 ) {
-			// Set multicast time to live (hop count) option on socket
-			socket_set_option( $conn, IPPROTO_IP, IP_MULTICAST_TTL,
-				$wgHTCPMulticastTTL );
-		}
-
-		// Get sequential trx IDs for packet loss counting
-		$ids = UIDGenerator::newSequentialPerNodeIDs(
-			'squidhtcppurge', 32, count( $urlArr ), UIDGenerator::QUICK_VOLATILE
-		);
-
-		foreach ( $urlArr as $url ) {
-			if ( !is_string( $url ) ) {
-				throw new MWException( 'Bad purge URL' );
-			}
-			$url = self::expand( $url );
-			$conf = self::getRuleForURL( $url, $wgHTCPRouting );
-			if ( !$conf ) {
-				wfDebugLog( 'squid', __METHOD__ .
-					"No HTCP rule configured for URL {$url} , skipping" );
-				continue;
-			}
-
-			if ( isset( $conf['host'] ) && isset( $conf['port'] ) ) {
-				// Normalize single entries
-				$conf = [ $conf ];
-			}
-			foreach ( $conf as $subconf ) {
-				if ( !isset( $subconf['host'] ) || !isset( $subconf['port'] ) ) {
-					throw new MWException( "Invalid HTCP rule for URL $url\n" );
-				}
-			}
-
-			// Construct a minimal HTCP request diagram
-			// as per RFC 2756
-			// Opcode 'CLR', no response desired, no auth
-			$htcpTransID = current( $ids );
-			next( $ids );
-
-			$htcpSpecifier = pack( 'na4na*na8n',
-				4, 'HEAD', strlen( $url ), $url,
-				8, 'HTTP/1.0', 0 );
-
-			$htcpDataLen = 8 + 2 + strlen( $htcpSpecifier );
-			$htcpLen = 4 + $htcpDataLen + 2;
-
-			// Note! Squid gets the bit order of the first
-			// word wrong, wrt the RFC. Apparently no other
-			// implementation exists, so adapt to Squid
-			$htcpPacket = pack( 'nxxnCxNxxa*n',
-				$htcpLen, $htcpDataLen, $htcpOpCLR,
-				$htcpTransID, $htcpSpecifier, 2 );
-
-			wfDebugLog( 'squid', __METHOD__ .
-				"Purging URL $url via HTCP" );
-			foreach ( $conf as $subconf ) {
-				socket_sendto( $conn, $htcpPacket, $htcpLen, 0,
-					$subconf['host'], $subconf['port'] );
-			}
-		}
-	}
-
-	/**
-	 * Expand local URLs to fully-qualified URLs using the internal protocol
-	 * and host defined in $wgInternalServer. Input that's already fully-
-	 * qualified will be passed through unchanged.
-	 *
-	 * This is used to generate purge URLs that may be either local to the
-	 * main wiki or include a non-native host, such as images hosted on a
-	 * second internal server.
-	 *
-	 * Client functions should not need to call this.
-	 *
-	 * @param string $url
-	 * @return string
-	 */
-	private static function expand( $url ) {
-		return wfExpandUrl( $url, PROTO_INTERNAL );
-	}
-
-	/**
-	 * Find the HTCP routing rule to use for a given URL.
-	 * @param string $url URL to match
-	 * @param array $rules Array of rules, see $wgHTCPRouting for format and behavior
-	 * @return mixed Element of $rules that matched, or false if nothing matched
-	 */
-	private static function getRuleForURL( $url, $rules ) {
-		foreach ( $rules as $regex => $routing ) {
-			if ( $regex === '' || preg_match( $regex, $url ) ) {
-				return $routing;
-			}
-		}
-
-		return false;
-	}
+    /** @var string[] Collection of URLs to purge */
+    private $urls = [];
+
+    /**
+     * @param string[] $urlArr Collection of URLs to purge
+     */
+    public function __construct( array $urlArr ) {
+        $this->urls = $urlArr;
+    }
+
+    public function merge( MergeableUpdate $update ) {
+        /** @var self $update */
+        Assert::parameterType( __CLASS__, $update, '$update' );
+        '@phan-var self $update';
+
+        $this->urls = array_merge( $this->urls, $update->urls );
+    }
+
+    /**
+     * Create an update object from an array of Title objects, or a TitleArray object
+     *
+     * @param Traversable|Title[] $titles
+     * @param string[] $urlArr
+     * @return CdnCacheUpdate
+     */
+    public static function newFromTitles( $titles, $urlArr = [] ) {
+        ( new LinkBatch( $titles ) )->execute();
+        /** @var Title $title */
+        foreach ( $titles as $title ) {
+            $urlArr = array_merge( $urlArr, $title->getCdnUrls() );
+        }
+
+        return new CdnCacheUpdate( $urlArr );
+    }
+
+    /**
+     * Purges the list of URLs passed to the constructor.
+     */
+    public function doUpdate() {
+        global $wgCdnReboundPurgeDelay;
+
+        self::purge( $this->urls );
+
+        if ( $wgCdnReboundPurgeDelay > 0 ) {
+            JobQueueGroup::singleton()->lazyPush( new CdnPurgeJob( [
+                'urls' => $this->urls,
+                'jobReleaseTimestamp' => time() + $wgCdnReboundPurgeDelay
+            ] ) );
+        }
+    }
+
+    /**
+     * Purges a list of CDN nodes defined in $wgCdnServers.
+     * $urlArr should contain the full URLs to purge as values
+     * (example: $urlArr[] = 'http://my.host/something')
+     *
+     * @param string[] $urlArr List of full URLs to purge
+     */
+    public static function purge( array $urlArr ) {
+        global $wgCdnServers, $wgHTCPRouting;
+
+        if ( !$urlArr ) {
+            return;
+        }
+
+        // Remove duplicate URLs from list
+        $urlArr = array_unique( $urlArr );
+
+        wfDebugLog( 'squid', __METHOD__ . ': ' . implode( ' ', $urlArr ) );
+
+        // Reliably broadcast the purge to all edge nodes
+        $ts = microtime( true );
+        $relayerGroup = MediaWikiServices::getInstance()->getEventRelayerGroup();
+        $relayerGroup->getRelayer( 'cdn-url-purges' )->notifyMulti(
+            'cdn-url-purges',
+            array_map(
+                function ( $url ) use ( $ts ) {
+                    return [
+                        'url' => $url,
+                        'timestamp' => $ts,
+                    ];
+                },
+                $urlArr
+            )
+        );
+
+        // Send lossy UDP broadcasting if enabled
+        if ( $wgHTCPRouting ) {
+            self::HTCPPurge( $urlArr );
+        }
+
+        // Do direct server purges if enabled (this does not scale very well)
+        if ( $wgCdnServers ) {
+            // Maximum number of parallel connections per CDN
+            $maxSocketsPerCdn = 8;
+            // Number of requests to send per socket
+            // 400 seems to be a good tradeoff, opening a socket takes a while
+            $urlsPerSocket = 400;
+            $socketsPerCdn = ceil( count( $urlArr ) / $urlsPerSocket );
+            if ( $socketsPerCdn > $maxSocketsPerCdn ) {
+                $socketsPerCdn = $maxSocketsPerCdn;
+            }
+
+            $pool = new SquidPurgeClientPool;
+            $chunks = array_chunk( $urlArr, ceil( count( $urlArr ) / $socketsPerCdn ) );
+            foreach ( $wgCdnServers as $server ) {
+                foreach ( $chunks as $chunk ) {
+                    $client = new SquidPurgeClient( $server );
+                    foreach ( $chunk as $url ) {
+                        $client->queuePurge( self::expand( $url ) );
+                    }
+                    $pool->addClient( $client );
+                }
+            }
+
+            $pool->run();
+        }
+    }
+
+    /**
+     * Send Hyper Text Caching Protocol (HTCP) CLR requests.
+     *
+     * @throws MWException
+     * @param string[] $urlArr Collection of URLs to purge
+     */
+    private static function HTCPPurge( array $urlArr ) {
+        global $wgHTCPRouting, $wgHTCPMulticastTTL;
+
+        // HTCP CLR operation
+        $htcpOpCLR = 4;
+
+        // @todo FIXME: PHP doesn't support these socket constants (include/linux/in.h)
+        if ( !defined( "IPPROTO_IP" ) ) {
+            define( "IPPROTO_IP", 0 );
+            define( "IP_MULTICAST_LOOP", 34 );
+            define( "IP_MULTICAST_TTL", 33 );
+        }
+
+        // pfsockopen doesn't work because we need set_sock_opt
+        $conn = socket_create( AF_INET, SOCK_DGRAM, SOL_UDP );
+        if ( !$conn ) {
+            $errstr = socket_strerror( socket_last_error() );
+            wfDebugLog( 'squid', __METHOD__ .
+                ": Error opening UDP socket: $errstr" );
+
+            return;
+        }
+
+        // Set socket options
+        socket_set_option( $conn, IPPROTO_IP, IP_MULTICAST_LOOP, 0 );
+        if ( $wgHTCPMulticastTTL != 1 ) {
+            // Set multicast time to live (hop count) option on socket
+            socket_set_option( $conn, IPPROTO_IP, IP_MULTICAST_TTL,
+                $wgHTCPMulticastTTL );
+        }
+
+        // Get sequential trx IDs for packet loss counting
+        $ids = UIDGenerator::newSequentialPerNodeIDs(
+            'squidhtcppurge', 32, count( $urlArr ), UIDGenerator::QUICK_VOLATILE
+        );
+
+        foreach ( $urlArr as $url ) {
+            if ( !is_string( $url ) ) {
+                throw new MWException( 'Bad purge URL' );
+            }
+            $url = self::expand( $url );
+            $conf = self::getRuleForURL( $url, $wgHTCPRouting );
+            if ( !$conf ) {
+                wfDebugLog( 'squid', __METHOD__ .
+                    "No HTCP rule configured for URL {$url} , skipping" );
+                continue;
+            }
+
+            if ( isset( $conf['host'] ) && isset( $conf['port'] ) ) {
+                // Normalize single entries
+                $conf = [ $conf ];
+            }
+            foreach ( $conf as $subconf ) {
+                if ( !isset( $subconf['host'] ) || !isset( $subconf['port'] ) ) {
+                    throw new MWException( "Invalid HTCP rule for URL $url\n" );
+                }
+            }
+
+            // Construct a minimal HTCP request diagram
+            // as per RFC 2756
+            // Opcode 'CLR', no response desired, no auth
+            $htcpTransID = current( $ids );
+            next( $ids );
+
+            $htcpSpecifier = pack( 'na4na*na8n',
+                4, 'HEAD', strlen( $url ), $url,
+                8, 'HTTP/1.0', 0 );
+
+            $htcpDataLen = 8 + 2 + strlen( $htcpSpecifier );
+            $htcpLen = 4 + $htcpDataLen + 2;
+
+            // Note! Squid gets the bit order of the first
+            // word wrong, wrt the RFC. Apparently no other
+            // implementation exists, so adapt to Squid
+            $htcpPacket = pack( 'nxxnCxNxxa*n',
+                $htcpLen, $htcpDataLen, $htcpOpCLR,
+                $htcpTransID, $htcpSpecifier, 2 );
+
+            wfDebugLog( 'squid', __METHOD__ .
+                "Purging URL $url via HTCP" );
+            foreach ( $conf as $subconf ) {
+                socket_sendto( $conn, $htcpPacket, $htcpLen, 0,
+                    $subconf['host'], $subconf['port'] );
+            }
+        }
+    }
+
+    /**
+     * Expand local URLs to fully-qualified URLs using the internal protocol
+     * and host defined in $wgInternalServer. Input that's already fully-
+     * qualified will be passed through unchanged.
+     *
+     * This is used to generate purge URLs that may be either local to the
+     * main wiki or include a non-native host, such as images hosted on a
+     * second internal server.
+     *
+     * Client functions should not need to call this.
+     *
+     * @param string $url
+     * @return string
+     */
+    private static function expand( $url ) {
+        return wfExpandUrl( $url, PROTO_INTERNAL );
+    }
+
+    /**
+     * Find the HTCP routing rule to use for a given URL.
+     * @param string $url URL to match
+     * @param array $rules Array of rules, see $wgHTCPRouting for format and behavior
+     * @return mixed Element of $rules that matched, or false if nothing matched
+     */
+    private static function getRuleForURL( $url, $rules ) {
+        foreach ( $rules as $regex => $routing ) {
+            if ( $regex === '' || preg_match( $regex, $url ) ) {
+                return $routing;
+            }
+        }
+
+        return false;
+    }
 }