<?php
/**
 * CDN cache purging.
 *
 * This program is free software; you can redistribute it and/or modify
 * it under the terms of the GNU General Public License as published by
 * the Free Software Foundation; either version 2 of the License, or
 * (at your option) any later version.
 *
 * This program is distributed in the hope that it will be useful,
 * but WITHOUT ANY WARRANTY; without even the implied warranty of
 * MERCHANTABILITY or FITNESS FOR A PARTICULAR PURPOSE. See the
 * GNU General Public License for more details.
 *
 * You should have received a copy of the GNU General Public License along
 * with this program; if not, write to the Free Software Foundation, Inc.,
 * 51 Franklin Street, Fifth Floor, Boston, MA 02110-1301, USA.
 * http://www.gnu.org/copyleft/gpl.html
 *
 * @file
 */

use Wikimedia\Assert\Assert;
use MediaWiki\MediaWikiServices;

/**
 * Handles purging appropriate CDN URLs given a title (or titles)
 * @ingroup Cache
 */
class CdnCacheUpdate implements DeferrableUpdate, MergeableUpdate {
	/** @var string[] Collection of URLs to purge */
	protected $urls = [];

	/**
	 * @param string[] $urlArr Collection of URLs to purge
	 */
	public function __construct( array $urlArr ) {
		$this->urls = $urlArr;
	}

	public function merge( MergeableUpdate $update ) {
		/** @var CdnCacheUpdate $update */
		Assert::parameterType( __CLASS__, $update, '$update' );

		$this->urls = array_merge( $this->urls, $update->urls );
	}

	/**
	 * Create an update object from an array of Title objects, or a TitleArray object
	 *
	 * @param Traversable|Title[] $titles
	 * @param string[] $urlArr
	 * @return CdnCacheUpdate
	 */
	public static function newFromTitles( $titles, $urlArr = [] ) {
		( new LinkBatch( $titles ) )->execute();
		/** @var Title $title */
		foreach ( $titles as $title ) {
			$urlArr = array_merge( $urlArr, $title->getCdnUrls() );
		}

		return new CdnCacheUpdate( $urlArr );
	}

	/**
	 * @param Title $title
	 * @return CdnCacheUpdate
	 * @deprecated since 1.27
	 */
	public static function newSimplePurge( Title $title ) {
		return new CdnCacheUpdate( $title->getCdnUrls() );
	}

	/**
	 * Purges the list of URLs passed to the constructor.
	 */
	public function doUpdate() {
		global $wgCdnReboundPurgeDelay;

		self::purge( $this->urls );

		if ( $wgCdnReboundPurgeDelay > 0 ) {
			JobQueueGroup::singleton()->lazyPush( new CdnPurgeJob(
				Title::makeTitle( NS_SPECIAL, 'Badtitle/' . __CLASS__ ),
				[
					'urls' => $this->urls,
					'jobReleaseTimestamp' => time() + $wgCdnReboundPurgeDelay
				]
			) );
		}
	}

	/**
	 * Purges a list of CDN nodes defined in $wgSquidServers.
	 * $urlArr should contain the full URLs to purge as values
	 * (example: $urlArr[] = 'http://my.host/something')
	 *
	 * @param string[] $urlArr List of full URLs to purge
	 */
	public static function purge( array $urlArr ) {
		global $wgSquidServers, $wgHTCPRouting;

		if ( !$urlArr ) {
			return;
		}

		// Remove duplicate URLs from list
		$urlArr = array_unique( $urlArr );

		wfDebugLog( 'squid', __METHOD__ . ': ' . implode( ' ', $urlArr ) );

		// Reliably broadcast the purge to all edge nodes
		$relayer = MediaWikiServices::getInstance()->getEventRelayerGroup()
					->getRelayer( 'cdn-url-purges' );
		$ts = microtime( true );
		$relayer->notifyMulti(
			'cdn-url-purges',
			array_map(
				function ( $url ) use ( $ts ) {
					return [
						'url' => $url,
						'timestamp' => $ts,
					];
				},
				$urlArr
			)
		);

		// Send lossy UDP broadcasting if enabled
		if ( $wgHTCPRouting ) {
			self::HTCPPurge( $urlArr );
		}

		// Do direct server purges if enabled (this does not scale very well)
		if ( $wgSquidServers ) {
			// Maximum number of parallel connections per squid
			$maxSocketsPerSquid = 8;
			// Number of requests to send per socket
			// 400 seems to be a good tradeoff, opening a socket takes a while
			$urlsPerSocket = 400;
			$socketsPerSquid = ceil( count( $urlArr ) / $urlsPerSocket );
			if ( $socketsPerSquid > $maxSocketsPerSquid ) {
				$socketsPerSquid = $maxSocketsPerSquid;
			}

			$pool = new SquidPurgeClientPool;
			$chunks = array_chunk( $urlArr, ceil( count( $urlArr ) / $socketsPerSquid ) );
			foreach ( $wgSquidServers as $server ) {
				foreach ( $chunks as $chunk ) {
					$client = new SquidPurgeClient( $server );
<<<<<<< HEAD
					// Miraheze patch: send PURGEs with X-Device
					// desktop and phone-tablet respectively.
					// Needed due to Varnish' vcl_hash
					foreach ( array( 'desktop', 'phone-tablet' ) as $device ) {
						$client->queuePurge( $url, $device );
=======
					// begin changes by southparkfan
					// Miraheze patch: send PURGEs with X-Device
					// desktop and phone-tablet respectively.
					// Needed due to Varnish' vcl_hash
					foreach ( $chunk as $url ) {
						foreach ( array( 'desktop', 'phone-tablet' ) as $device ) {
							$client->queuePurge( $url, $device );
						}
>>>>>>> 3506c269
					}
					// end changes by southparkfan
					$pool->addClient( $client );
				}
			}

			$pool->run();
		}
	}

	/**
	 * Send Hyper Text Caching Protocol (HTCP) CLR requests.
	 *
	 * @throws MWException
	 * @param string[] $urlArr Collection of URLs to purge
	 */
	private static function HTCPPurge( array $urlArr ) {
		global $wgHTCPRouting, $wgHTCPMulticastTTL;

		// HTCP CLR operation
		$htcpOpCLR = 4;

		// @todo FIXME: PHP doesn't support these socket constants (include/linux/in.h)
		if ( !defined( "IPPROTO_IP" ) ) {
			define( "IPPROTO_IP", 0 );
			define( "IP_MULTICAST_LOOP", 34 );
			define( "IP_MULTICAST_TTL", 33 );
		}

		// pfsockopen doesn't work because we need set_sock_opt
		$conn = socket_create( AF_INET, SOCK_DGRAM, SOL_UDP );
		if ( !$conn ) {
			$errstr = socket_strerror( socket_last_error() );
			wfDebugLog( 'squid', __METHOD__ .
				": Error opening UDP socket: $errstr" );

			return;
		}

		// Set socket options
		socket_set_option( $conn, IPPROTO_IP, IP_MULTICAST_LOOP, 0 );
		if ( $wgHTCPMulticastTTL != 1 ) {
			// Set multicast time to live (hop count) option on socket
			socket_set_option( $conn, IPPROTO_IP, IP_MULTICAST_TTL,
				$wgHTCPMulticastTTL );
		}

		// Get sequential trx IDs for packet loss counting
		$ids = UIDGenerator::newSequentialPerNodeIDs(
			'squidhtcppurge', 32, count( $urlArr ), UIDGenerator::QUICK_VOLATILE
		);

		foreach ( $urlArr as $url ) {
			if ( !is_string( $url ) ) {
				throw new MWException( 'Bad purge URL' );
			}
			$url = self::expand( $url );
			$conf = self::getRuleForURL( $url, $wgHTCPRouting );
			if ( !$conf ) {
				wfDebugLog( 'squid', __METHOD__ .
					"No HTCP rule configured for URL {$url} , skipping" );
				continue;
			}

			if ( isset( $conf['host'] ) && isset( $conf['port'] ) ) {
				// Normalize single entries
				$conf = [ $conf ];
			}
			foreach ( $conf as $subconf ) {
				if ( !isset( $subconf['host'] ) || !isset( $subconf['port'] ) ) {
					throw new MWException( "Invalid HTCP rule for URL $url\n" );
				}
			}

			// Construct a minimal HTCP request diagram
			// as per RFC 2756
			// Opcode 'CLR', no response desired, no auth
			$htcpTransID = current( $ids );
			next( $ids );

			$htcpSpecifier = pack( 'na4na*na8n',
				4, 'HEAD', strlen( $url ), $url,
				8, 'HTTP/1.0', 0 );

			$htcpDataLen = 8 + 2 + strlen( $htcpSpecifier );
			$htcpLen = 4 + $htcpDataLen + 2;

			// Note! Squid gets the bit order of the first
			// word wrong, wrt the RFC. Apparently no other
			// implementation exists, so adapt to Squid
			$htcpPacket = pack( 'nxxnCxNxxa*n',
				$htcpLen, $htcpDataLen, $htcpOpCLR,
				$htcpTransID, $htcpSpecifier, 2 );

			wfDebugLog( 'squid', __METHOD__ .
				"Purging URL $url via HTCP" );
			foreach ( $conf as $subconf ) {
				socket_sendto( $conn, $htcpPacket, $htcpLen, 0,
					$subconf['host'], $subconf['port'] );
			}
		}
	}

	/**
	 * Expand local URLs to fully-qualified URLs using the internal protocol
	 * and host defined in $wgInternalServer. Input that's already fully-
	 * qualified will be passed through unchanged.
	 *
	 * This is used to generate purge URLs that may be either local to the
	 * main wiki or include a non-native host, such as images hosted on a
	 * second internal server.
	 *
	 * Client functions should not need to call this.
	 *
	 * @param string $url
	 * @return string
	 */
	public static function expand( $url ) {
		return wfExpandUrl( $url, PROTO_INTERNAL );
	}

	/**
	 * Find the HTCP routing rule to use for a given URL.
	 * @param string $url URL to match
	 * @param array $rules Array of rules, see $wgHTCPRouting for format and behavior
	 * @return mixed Element of $rules that matched, or false if nothing matched
	 */
	private static function getRuleForURL( $url, $rules ) {
		foreach ( $rules as $regex => $routing ) {
			if ( $regex === '' || preg_match( $regex, $url ) ) {
				return $routing;
			}
		}

		return false;
	}
}

/**
 * @deprecated since 1.27
 */
class SquidUpdate extends CdnCacheUpdate {
	// Keep class name for b/c
}<|MERGE_RESOLUTION|>--- conflicted
+++ resolved
@@ -148,13 +148,6 @@
 			foreach ( $wgSquidServers as $server ) {
 				foreach ( $chunks as $chunk ) {
 					$client = new SquidPurgeClient( $server );
-<<<<<<< HEAD
-					// Miraheze patch: send PURGEs with X-Device
-					// desktop and phone-tablet respectively.
-					// Needed due to Varnish' vcl_hash
-					foreach ( array( 'desktop', 'phone-tablet' ) as $device ) {
-						$client->queuePurge( $url, $device );
-=======
 					// begin changes by southparkfan
 					// Miraheze patch: send PURGEs with X-Device
 					// desktop and phone-tablet respectively.
@@ -163,7 +156,6 @@
 						foreach ( array( 'desktop', 'phone-tablet' ) as $device ) {
 							$client->queuePurge( $url, $device );
 						}
->>>>>>> 3506c269
 					}
 					// end changes by southparkfan
 					$pool->addClient( $client );
