--- conflicted
+++ resolved
@@ -298,7 +298,6 @@
 
 		$reqs = [];
 		foreach ( $urls as $url ) {
-<<<<<<< HEAD
 			/**
 			 * Southparkfan hack start (adds x-device)
 			 * In Varnish, we store two variants of an article: the mobile layout (via MobileFrontend) and the desktop version. 
@@ -311,8 +310,18 @@
 				$url = self::expand( $url );
 				$urlInfo = wfParseUrl( $url );
 				$urlHost = strlen( $urlInfo['port'] ?? null )
-					? IP::combineHostAndPort( $urlInfo['host'], $urlInfo['port'] )
+					? IPUtils::combineHostAndPort( $urlInfo['host'], $urlInfo['port'] )
 					: $urlInfo['host'];
+				$baseReq = [
+					'method' => 'PURGE',
+					'url' => $url,
+					'headers' => [
+						'Host' => $urlHost,
+						'Connection' => 'Keep-Alive',
+						'Proxy-Connection' => 'Keep-Alive',
+					'	User-Agent' => 'MediaWiki/' . MW_VERSION . ' ' . __CLASS__
+					]
+				];
 				/**
 				 * Voidwalker hack start (force http scheme)
 				 * Varnish does not understand attempted https connections, causing purge requests going through https to fail.
@@ -335,26 +344,6 @@
 				foreach ( $wgCdnServers as $server ) {
 					$reqs[] = ( $baseReq + [ 'proxy' => $server ] );
 				}
-=======
-			$url = self::expand( $url );
-			$urlInfo = wfParseUrl( $url );
-			$urlHost = strlen( $urlInfo['port'] ?? null )
-				? IPUtils::combineHostAndPort( $urlInfo['host'], $urlInfo['port'] )
-				: $urlInfo['host'];
-			$baseReq = [
-				'method' => 'PURGE',
-				'url' => $url,
-				'headers' => [
-					'Host' => $urlHost,
-					'Connection' => 'Keep-Alive',
-					'Proxy-Connection' => 'Keep-Alive',
-					'User-Agent' => 'MediaWiki/' . MW_VERSION . ' ' . __CLASS__
-				]
-			];
-			foreach ( $cdnServers as $server ) {
-				$reqs[] = ( $baseReq + [ 'proxy' => $server ] );
->>>>>>> 4afd0f7c
-			}
 			// Southparkfan hack end
 		}
 
