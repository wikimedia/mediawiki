<?php
/**
 * Functions to get cache objects.
 *
 * This program is free software; you can redistribute it and/or modify
 * it under the terms of the GNU General Public License as published by
 * the Free Software Foundation; either version 2 of the License, or
 * (at your option) any later version.
 *
 * This program is distributed in the hope that it will be useful,
 * but WITHOUT ANY WARRANTY; without even the implied warranty of
 * MERCHANTABILITY or FITNESS FOR A PARTICULAR PURPOSE. See the
 * GNU General Public License for more details.
 *
 * You should have received a copy of the GNU General Public License along
 * with this program; if not, write to the Free Software Foundation, Inc.,
 * 51 Franklin Street, Fifth Floor, Boston, MA 02110-1301, USA.
 * http://www.gnu.org/copyleft/gpl.html
 *
 * @file
 * @ingroup Cache
 */

use MediaWiki\Logger\LoggerFactory;
use MediaWiki\MediaWikiServices;

/**
 * Functions to get cache objects
 *
 * The word "cache" has two main dictionary meanings, and both
 * are used in this factory class. They are:
 *
 *   - a) Cache (the computer science definition).
 *        A place to store copies or computations on existing data for
 *        higher access speeds.
 *   - b) Storage.
 *        A place to store lightweight data that is not canonically
 *        stored anywhere else (e.g. a "hoard" of objects).
 *
 * The former should always use strongly consistent stores, so callers don't
 * have to deal with stale reads. The latter may be eventually consistent, but
 * callers can use BagOStuff:READ_LATEST to see the latest available data.
 *
 * Primary entry points:
 *
 * - ObjectCache::getLocalServerInstance( $fallbackType )
 *   Purpose: Memory cache for very hot keys.
 *   Stored only on the individual web server (typically APC or APCu for web requests,
 *   and EmptyBagOStuff in CLI mode).
 *   Not replicated to the other servers.
 *
 * - ObjectCache::getLocalClusterInstance()
 *   Purpose: Memory storage for per-cluster coordination and tracking.
 *   A typical use case would be a rate limit counter or cache regeneration mutex.
 *   Stored centrally within the local data-center. Not replicated to other DCs.
 *   Configured by $wgMainCacheType.
 *
 * - ObjectCache::getInstance( $cacheType )
 *   Purpose: Special cases (like tiered memory/disk caches).
 *   Get a specific cache type by key in $wgObjectCaches.
 *
 * All the above BagOStuff cache instances have their makeKey()
 * method scoped to the *current* wiki ID. Use makeGlobalKey() to avoid this scoping
 * when using keys that need to be shared amongst wikis.
 *
 * @ingroup Cache
 */
class ObjectCache {
	/** @var BagOStuff[] Map of (id => BagOStuff) */
	public static $instances = [];

	/**
	 * Get a cached instance of the specified type of cache object.
	 *
	 * @param string|int $id A key in $wgObjectCaches.
	 * @return BagOStuff
	 */
	public static function getInstance( $id ) {
		if ( !isset( self::$instances[$id] ) ) {
			self::$instances[$id] = self::newFromId( $id );
		}

		return self::$instances[$id];
	}

	/**
<<<<<<< HEAD
	 * Get a cached instance of the specified type of WAN cache object.
	 *
	 * @since 1.26
	 * @param string $id A key in $wgWANObjectCaches.
	 * @return WANObjectCache
	 * @deprecated since 1.34 Use MediaWikiServices::getMainWANObjectCache instead
	 */
	public static function getWANInstance( $id ) {
		wfDeprecated( __METHOD__, '1.34' );
		if ( !isset( self::$wanInstances[$id] ) ) {
			self::$wanInstances[$id] = self::newWANCacheFromId( $id );
		}

		return self::$wanInstances[$id];
	}

	/**
=======
>>>>>>> 9b8a1684
	 * Create a new cache object of the specified type.
	 *
	 * @param string|int $id A key in $wgObjectCaches.
	 * @return BagOStuff
	 * @throws InvalidArgumentException
	 */
	private static function newFromId( $id ) {
		global $wgObjectCaches;

		if ( !isset( $wgObjectCaches[$id] ) ) {
			// Always recognize these ones
			if ( $id === CACHE_NONE ) {
				return new EmptyBagOStuff();
			} elseif ( $id === 'hash' ) {
				return new HashBagOStuff();
			}

			throw new InvalidArgumentException( "Invalid object cache type \"$id\" requested. " .
				"It is not present in \$wgObjectCaches." );
		}

		return self::newFromParams( $wgObjectCaches[$id] );
	}

	/**
	 * Get the default keyspace for this wiki.
	 *
	 * This is either the value of the `CachePrefix` configuration variable,
	 * or (if the former is unset) the `DBname` configuration variable, with
	 * `DBprefix` (if defined).
	 *
	 * @return string
	 */
	private static function getDefaultKeyspace() {
		global $wgCachePrefix;

		$keyspace = $wgCachePrefix;
		if ( is_string( $keyspace ) && $keyspace !== '' ) {
			return $keyspace;
		}

		return WikiMap::getCurrentWikiDbDomain()->getId();
	}

	/**
	 * Create a new cache object from parameters.
	 *
	 * @param array $params Must have 'factory' or 'class' property.
	 *  - factory: Callback passed $params that returns BagOStuff.
	 *  - class: BagOStuff subclass constructed with $params.
	 *  - loggroup: Alias to set 'logger' key with LoggerFactory group.
	 *  - .. Other parameters passed to factory or class.
	 * @param Config|null $conf (Since 1.35)
	 * @return BagOStuff
	 * @throws InvalidArgumentException
	 */
<<<<<<< HEAD
	public static function newFromParams( $params ) {
		$params['logger'] = $params['logger'] ??
			LoggerFactory::getInstance( $params['loggroup'] ?? 'objectcache' );
		if ( !isset( $params['keyspace'] ) ) {
			$params['keyspace'] = self::getDefaultKeyspace();
		}
=======
	public static function newFromParams( array $params, Config $conf = null ) {
		// Apply default parameters and resolve the logger instance
		$params += [
			'logger' => LoggerFactory::getInstance( $params['loggroup'] ?? 'objectcache' ),
			'keyspace' => self::getDefaultKeyspace(),
			'asyncHandler' => [ DeferredUpdates::class, 'addCallableUpdate' ],
			'reportDupes' => true,
		];

>>>>>>> 9b8a1684
		if ( isset( $params['factory'] ) ) {
			return call_user_func( $params['factory'], $params );
		}

		if ( !isset( $params['class'] ) ) {
			throw new InvalidArgumentException(
				'No "factory" nor "class" provided; got "' . print_r( $params, true ) . '"'
			);
		}

		$class = $params['class'];
		$conf = $conf ?? MediaWikiServices::getInstance()->getMainConfig();

		// Do b/c logic for SqlBagOStuff
		if ( is_a( $class, SqlBagOStuff::class, true ) ) {
			if ( isset( $params['server'] ) && !isset( $params['servers'] ) ) {
				$params['servers'] = [ $params['server'] ];
				unset( $params['server'] );
			}
			// In the past it was not required to set 'dbDirectory' in $wgObjectCaches
			if ( isset( $params['servers'] ) ) {
				foreach ( $params['servers'] as &$server ) {
					if ( $server['type'] === 'sqlite' && !isset( $server['dbDirectory'] ) ) {
						$server['dbDirectory'] = $conf->get( 'SQLiteDataDir' );
					}
				}
			} elseif ( !isset( $params['localKeyLB'] ) ) {
				$params['localKeyLB'] = [
					'factory' => function () {
						return MediaWikiServices::getInstance()->getDBLoadBalancer();
					}
				];
			}
		}

		// Do b/c logic for MemcachedBagOStuff
		if ( is_subclass_of( $class, MemcachedBagOStuff::class ) ) {
			$params += [
				'servers' => $conf->get( 'MemCachedServers' ),
				'persistent' => $conf->get( 'MemCachedPersistent' ),
				'timeout' => $conf->get( 'MemCachedTimeout' ),
			];
		}

		return new $class( $params );
	}

	/**
	 * Factory function for CACHE_ANYTHING (referenced from DefaultSettings.php)
	 *
	 * CACHE_ANYTHING means that stuff has to be cached, not caching is not an option.
	 * If a caching method is configured for any of the main caches ($wgMainCacheType,
	 * $wgMessageCacheType, $wgParserCacheType), then CACHE_ANYTHING will effectively
	 * be an alias to the configured cache choice for that.
	 * If no cache choice is configured (by default $wgMainCacheType is CACHE_NONE),
	 * then CACHE_ANYTHING will forward to CACHE_DB.
	 *
	 * @param array $params
	 * @return BagOStuff
	 */
	public static function newAnything( $params ) {
		global $wgMainCacheType, $wgMessageCacheType, $wgParserCacheType;
		$candidates = [ $wgMainCacheType, $wgMessageCacheType, $wgParserCacheType ];
		foreach ( $candidates as $candidate ) {
			if ( $candidate !== CACHE_NONE && $candidate !== CACHE_ANYTHING ) {
				$cache = self::getInstance( $candidate );
				// CACHE_ACCEL might default to nothing if no APCu
				// See includes/ServiceWiring.php
				if ( !( $cache instanceof EmptyBagOStuff ) ) {
					return $cache;
				}
			}
		}

		if ( MediaWikiServices::getInstance()->isServiceDisabled( 'DBLoadBalancer' ) ) {
			// The LoadBalancer is disabled, probably because
			// MediaWikiServices::disableStorageBackend was called.
			$candidate = CACHE_NONE;
		} else {
			$candidate = CACHE_DB;
		}

		return self::getInstance( $candidate );
	}

	/**
	 * Factory function for CACHE_ACCEL (referenced from DefaultSettings.php)
	 *
	 * This will look for any APC or APCu style server-local cache.
	 * A fallback cache can be specified if none is found.
	 *
	 *     // Direct calls
	 *     ObjectCache::getLocalServerInstance( $fallbackType );
	 *
	 *     // From $wgObjectCaches via newFromParams()
	 *     ObjectCache::getLocalServerInstance( [ 'fallback' => $fallbackType ] );
	 *
	 * @param int|string|array $fallback Fallback cache or parameter map with 'fallback'
	 * @return BagOStuff
	 * @throws InvalidArgumentException
	 * @since 1.27
	 */
	public static function getLocalServerInstance( $fallback = CACHE_NONE ) {
		$cache = MediaWikiServices::getInstance()->getLocalServerObjectCache();
		if ( $cache instanceof EmptyBagOStuff ) {
			if ( is_array( $fallback ) ) {
				$fallback = $fallback['fallback'] ?? CACHE_NONE;
			}
			$cache = self::getInstance( $fallback );
		}

		return $cache;
	}

	/**
<<<<<<< HEAD
	 * Create a new cache object of the specified type.
	 *
	 * @since 1.26
	 * @param string $id A key in $wgWANObjectCaches.
	 * @return WANObjectCache
	 * @throws UnexpectedValueException
	 */
	private static function newWANCacheFromId( $id ) {
		global $wgWANObjectCaches, $wgObjectCaches;

		if ( !isset( $wgWANObjectCaches[$id] ) ) {
			throw new UnexpectedValueException(
				"Cache type \"$id\" requested is not present in \$wgWANObjectCaches." );
		}

		$params = $wgWANObjectCaches[$id];
		if ( !isset( $wgObjectCaches[$params['cacheId']] ) ) {
			throw new UnexpectedValueException(
				"Cache type \"{$params['cacheId']}\" is not present in \$wgObjectCaches." );
		}
		$params['store'] = $wgObjectCaches[$params['cacheId']];

		return self::newWANCacheFromParams( $params );
	}

	/**
	 * Create a new cache object of the specified type.
	 *
	 * @since 1.28
	 * @param array $params
	 * @return WANObjectCache
	 * @throws UnexpectedValueException
	 * @suppress PhanTypeMismatchReturn
	 * @deprecated since 1.34 Use MediaWikiServices::getMainWANObjectCache
	 *  instead or use WANObjectCache::__construct directly
	 */
	public static function newWANCacheFromParams( array $params ) {
		wfDeprecated( __METHOD__, '1.34' );
		global $wgCommandLineMode, $wgSecretKey;

		$services = MediaWikiServices::getInstance();
		$params['cache'] = self::newFromParams( $params['store'] );
		$params['logger'] = LoggerFactory::getInstance( $params['loggroup'] ?? 'objectcache' );
		if ( !$wgCommandLineMode ) {
			// Send the statsd data post-send on HTTP requests; avoid in CLI mode (T181385)
			$params['stats'] = $services->getStatsdDataFactory();
			// Let pre-emptive refreshes happen post-send on HTTP requests
			$params['asyncHandler'] = [ DeferredUpdates::class, 'addCallableUpdate' ];
		}
		$params['secret'] = $params['secret'] ?? $wgSecretKey;
		$class = $params['class'];

		return new $class( $params );
	}

	/**
=======
>>>>>>> 9b8a1684
	 * Get the main cluster-local cache object.
	 *
	 * @since 1.27
	 * @return BagOStuff
	 */
	public static function getLocalClusterInstance() {
		global $wgMainCacheType;

		return self::getInstance( $wgMainCacheType );
	}

	/**
	 * Clear all the cached instances.
	 */
	public static function clear() {
		self::$instances = [];
	}

	/**
	 * Create a new BagOStuff instance for local-server caching.
	 *
	 * Only use this if you explicitly require the creation of
	 * a fresh instance. Whenever possible, use or inject the object
	 * from MediaWikiServices::getLocalServerObjectCache() instead.
	 *
	 * NOTE: This method is called very early via Setup.php by ExtensionRegistry,
	 * and thus must remain fairly standalone so as to not cause initialization
	 * of the MediaWikiServices singleton.
	 *
	 * @since 1.35
	 * @return BagOStuff
	 */
	public static function makeLocalServerCache() : BagOStuff {
		$params = [
			'reportDupes' => false,
			// Even simple caches must use a keyspace (T247562)
			'keyspace' => self::getDefaultKeyspace(),
		];
		if ( function_exists( 'apcu_fetch' ) ) {
			// Make sure the APCu methods actually store anything
			if ( PHP_SAPI !== 'cli' || ini_get( 'apc.enable_cli' ) ) {
				return new APCUBagOStuff( $params );
			}
		} elseif ( function_exists( 'wincache_ucache_get' ) ) {
			return new WinCacheBagOStuff( $params );
		}

		return new EmptyBagOStuff( $params );
	}

	/**
	 * Detects which local server cache library is present and returns a configuration for it.
	 *
	 * @since 1.32
	 * @deprecated since 1.35 Use MediaWikiServices::getLocalServerObjectCache() or
	 * ObjectCache::makeLocalServerCache() instead.
	 * @return int|string Index to cache in $wgObjectCaches
	 */
	public static function detectLocalServerCache() {
		wfDeprecated( __METHOD__, '1.35' );

		if ( function_exists( 'apcu_fetch' ) ) {
			// Make sure the APCu methods actually store anything
			if ( PHP_SAPI !== 'cli' || ini_get( 'apc.enable_cli' ) ) {
				return 'apcu';
			}
		} elseif ( function_exists( 'wincache_ucache_get' ) ) {
			return 'wincache';
		}

		return CACHE_NONE;
	}
}<|MERGE_RESOLUTION|>--- conflicted
+++ resolved
@@ -84,26 +84,6 @@
 	}
 
 	/**
-<<<<<<< HEAD
-	 * Get a cached instance of the specified type of WAN cache object.
-	 *
-	 * @since 1.26
-	 * @param string $id A key in $wgWANObjectCaches.
-	 * @return WANObjectCache
-	 * @deprecated since 1.34 Use MediaWikiServices::getMainWANObjectCache instead
-	 */
-	public static function getWANInstance( $id ) {
-		wfDeprecated( __METHOD__, '1.34' );
-		if ( !isset( self::$wanInstances[$id] ) ) {
-			self::$wanInstances[$id] = self::newWANCacheFromId( $id );
-		}
-
-		return self::$wanInstances[$id];
-	}
-
-	/**
-=======
->>>>>>> 9b8a1684
 	 * Create a new cache object of the specified type.
 	 *
 	 * @param string|int $id A key in $wgObjectCaches.
@@ -160,14 +140,6 @@
 	 * @return BagOStuff
 	 * @throws InvalidArgumentException
 	 */
-<<<<<<< HEAD
-	public static function newFromParams( $params ) {
-		$params['logger'] = $params['logger'] ??
-			LoggerFactory::getInstance( $params['loggroup'] ?? 'objectcache' );
-		if ( !isset( $params['keyspace'] ) ) {
-			$params['keyspace'] = self::getDefaultKeyspace();
-		}
-=======
 	public static function newFromParams( array $params, Config $conf = null ) {
 		// Apply default parameters and resolve the logger instance
 		$params += [
@@ -177,7 +149,6 @@
 			'reportDupes' => true,
 		];
 
->>>>>>> 9b8a1684
 		if ( isset( $params['factory'] ) ) {
 			return call_user_func( $params['factory'], $params );
 		}
@@ -293,65 +264,6 @@
 	}
 
 	/**
-<<<<<<< HEAD
-	 * Create a new cache object of the specified type.
-	 *
-	 * @since 1.26
-	 * @param string $id A key in $wgWANObjectCaches.
-	 * @return WANObjectCache
-	 * @throws UnexpectedValueException
-	 */
-	private static function newWANCacheFromId( $id ) {
-		global $wgWANObjectCaches, $wgObjectCaches;
-
-		if ( !isset( $wgWANObjectCaches[$id] ) ) {
-			throw new UnexpectedValueException(
-				"Cache type \"$id\" requested is not present in \$wgWANObjectCaches." );
-		}
-
-		$params = $wgWANObjectCaches[$id];
-		if ( !isset( $wgObjectCaches[$params['cacheId']] ) ) {
-			throw new UnexpectedValueException(
-				"Cache type \"{$params['cacheId']}\" is not present in \$wgObjectCaches." );
-		}
-		$params['store'] = $wgObjectCaches[$params['cacheId']];
-
-		return self::newWANCacheFromParams( $params );
-	}
-
-	/**
-	 * Create a new cache object of the specified type.
-	 *
-	 * @since 1.28
-	 * @param array $params
-	 * @return WANObjectCache
-	 * @throws UnexpectedValueException
-	 * @suppress PhanTypeMismatchReturn
-	 * @deprecated since 1.34 Use MediaWikiServices::getMainWANObjectCache
-	 *  instead or use WANObjectCache::__construct directly
-	 */
-	public static function newWANCacheFromParams( array $params ) {
-		wfDeprecated( __METHOD__, '1.34' );
-		global $wgCommandLineMode, $wgSecretKey;
-
-		$services = MediaWikiServices::getInstance();
-		$params['cache'] = self::newFromParams( $params['store'] );
-		$params['logger'] = LoggerFactory::getInstance( $params['loggroup'] ?? 'objectcache' );
-		if ( !$wgCommandLineMode ) {
-			// Send the statsd data post-send on HTTP requests; avoid in CLI mode (T181385)
-			$params['stats'] = $services->getStatsdDataFactory();
-			// Let pre-emptive refreshes happen post-send on HTTP requests
-			$params['asyncHandler'] = [ DeferredUpdates::class, 'addCallableUpdate' ];
-		}
-		$params['secret'] = $params['secret'] ?? $wgSecretKey;
-		$class = $params['class'];
-
-		return new $class( $params );
-	}
-
-	/**
-=======
->>>>>>> 9b8a1684
 	 * Get the main cluster-local cache object.
 	 *
 	 * @since 1.27
