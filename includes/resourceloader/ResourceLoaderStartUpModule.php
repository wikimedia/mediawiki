--- conflicted
+++ resolved
@@ -112,11 +112,7 @@
 			'wgResourceLoaderLegacyModules' => self::getLegacyModules(),
 			'wgForeignUploadTargets' => $conf->get( 'ForeignUploadTargets' ),
 			'wgEnableUploads' => $conf->get( 'EnableUploads' ),
-<<<<<<< HEAD
-		);
-=======
 		];
->>>>>>> a51acbb6
 
 		Hooks::run( 'ResourceLoaderGetConfigVars', [ &$vars ] );
 
