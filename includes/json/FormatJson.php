--- conflicted
+++ resolved
@@ -148,12 +148,6 @@
 			return false;
 		}
 
-<<<<<<< HEAD
-		if ( $pretty ) {
-			// Remove whitespace inside empty arrays/objects; different JSON encoders
-			// vary on this, and we want our output to be consistent across implementations.
-			$json = preg_replace( self::WS_CLEANUP_REGEX, '', $json );
-=======
 		if ( $pretty !== false ) {
 			// Remove whitespace inside empty arrays/objects; different JSON encoders
 			// vary on this, and we want our output to be consistent across implementations.
@@ -170,7 +164,6 @@
 					$json = str_replace( "\t", $pretty, $json );
 				}
 			}
->>>>>>> f3d821de
 		}
 		if ( $escaping & self::UTF8_OK ) {
 			$json = str_replace( self::$badChars, self::$badCharsEscaped, $json );
@@ -259,10 +252,7 @@
 			}
 		}
 		$buf = preg_replace( self::WS_CLEANUP_REGEX, '', $buf );
-<<<<<<< HEAD
-=======
-
->>>>>>> f3d821de
+
 		return str_replace( "\x01", '\"', $buf );
 	}
 }