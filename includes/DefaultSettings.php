<?php
/**
 * Default values for MediaWiki configuration settings.
 *
 *
 *                 NEVER EDIT THIS FILE
 *
 *
 * To customize your installation, edit "LocalSettings.php". If you make
 * changes here, they will be lost on next upgrade of MediaWiki!
 *
 * In this file, variables whose default values depend on other
 * variables are set to false. The actual default value of these variables
 * will only be set in Setup.php, taking into account any custom settings
 * performed in LocalSettings.php.
 *
 * Documentation is in the source and on:
 * https://www.mediawiki.org/wiki/Manual:Configuration_settings
 *
 * @warning  Note: this (and other things) will break if the autoloader is not
 * enabled. Please include includes/AutoLoader.php before including this file.
 *
 * This program is free software; you can redistribute it and/or modify
 * it under the terms of the GNU General Public License as published by
 * the Free Software Foundation; either version 2 of the License, or
 * (at your option) any later version.
 *
 * This program is distributed in the hope that it will be useful,
 * but WITHOUT ANY WARRANTY; without even the implied warranty of
 * MERCHANTABILITY or FITNESS FOR A PARTICULAR PURPOSE. See the
 * GNU General Public License for more details.
 *
 * You should have received a copy of the GNU General Public License along
 * with this program; if not, write to the Free Software Foundation, Inc.,
 * 51 Franklin Street, Fifth Floor, Boston, MA 02110-1301, USA.
 * http://www.gnu.org/copyleft/gpl.html
 *
 * @file
 */

/**
 * @defgroup Globalsettings Global settings
 */

/**
 * @cond file_level_code
 * This is not a valid entry point, perform no further processing unless
 * MEDIAWIKI is defined
 */
if ( !defined( 'MEDIAWIKI' ) ) {
	echo "This file is part of MediaWiki and is not a valid entry point\n";
	die( 1 );
}

/**
 * wgConf hold the site configuration.
 * Not used for much in a default install.
 * @since 1.5
 */
$wgConf = new SiteConfiguration;

/**
 * Registry of factory functions to create config objects:
 * The 'main' key must be set, and the value should be a valid
 * callable.
 * @since 1.23
 */
$wgConfigRegistry = array(
	'main' => 'GlobalVarConfig::newInstance'
);

/**
 * MediaWiki version number
 * @since 1.2
 */
<<<<<<< HEAD
$wgVersion = '1.22.7';
=======
$wgVersion = '1.23.0';
>>>>>>> 3dc1e7b9

/**
 * Name of the site. It must be changed in LocalSettings.php
 */
$wgSitename = 'MediaWiki';

/**
 * URL of the server.
 *
 * @par Example:
 * @code
 * $wgServer = 'http://example.com';
 * @endcode
 *
 * This is usually detected correctly by MediaWiki. If MediaWiki detects the
 * wrong server, it will redirect incorrectly after you save a page. In that
 * case, set this variable to fix it.
 *
 * If you want to use protocol-relative URLs on your wiki, set this to a
 * protocol-relative URL like '//example.com' and set $wgCanonicalServer
 * to a fully qualified URL.
 */
$wgServer = WebRequest::detectServer();

/**
 * Canonical URL of the server, to use in IRC feeds and notification e-mails.
 * Must be fully qualified, even if $wgServer is protocol-relative.
 *
 * Defaults to $wgServer, expanded to a fully qualified http:// URL if needed.
 * @since 1.18
 */
$wgCanonicalServer = false;

/************************************************************************//**
 * @name   Script path settings
 * @{
 */

/**
 * The path we should point to.
 * It might be a virtual path in case with use apache mod_rewrite for example.
 *
 * This *needs* to be set correctly.
 *
 * Other paths will be set to defaults based on it unless they are directly
 * set in LocalSettings.php
 */
$wgScriptPath = '/wiki';

/**
 * Whether to support URLs like index.php/Page_title These often break when PHP
 * is set up in CGI mode. PATH_INFO *may* be correct if cgi.fix_pathinfo is set,
 * but then again it may not; lighttpd converts incoming path data to lowercase
 * on systems with case-insensitive filesystems, and there have been reports of
 * problems on Apache as well.
 *
 * To be safe we'll continue to keep it off by default.
 *
 * Override this to false if $_SERVER['PATH_INFO'] contains unexpectedly
 * incorrect garbage, or to true if it is really correct.
 *
 * The default $wgArticlePath will be set based on this value at runtime, but if
 * you have customized it, having this incorrectly set to true can cause
 * redirect loops when "pretty URLs" are used.
 * @since 1.2.1
 */
$wgUsePathInfo = ( strpos( PHP_SAPI, 'cgi' ) === false ) &&
	( strpos( PHP_SAPI, 'apache2filter' ) === false ) &&
	( strpos( PHP_SAPI, 'isapi' ) === false );

/**
 * The extension to append to script names by default. This can either be .php
 * or .php5.
 *
 * Some hosting providers use PHP 4 for *.php files, and PHP 5 for *.php5. This
 * variable is provided to support those providers.
 * @since 1.11
 */
$wgScriptExtension = '.php';

/**@}*/

/************************************************************************//**
 * @name   URLs and file paths
 *
 * These various web and file path variables are set to their defaults
 * in Setup.php if they are not explicitly set from LocalSettings.php.
 *
 * These will relatively rarely need to be set manually, unless you are
 * splitting style sheets or images outside the main document root.
 *
 * In this section, a "path" is usually a host-relative URL, i.e. a URL without
 * the host part, that starts with a slash. In most cases a full URL is also
 * acceptable. A "directory" is a local file path.
 *
 * In both paths and directories, trailing slashes should not be included.
 *
 * @{
 */

/**
 * The URL path to index.php.
 *
 * Defaults to "{$wgScriptPath}/index{$wgScriptExtension}".
 */
$wgScript = false;

/**
 * The URL path to load.php.
 *
 * Defaults to "{$wgScriptPath}/load{$wgScriptExtension}".
 * @since 1.17
 */
$wgLoadScript = false;

/**
 * The URL path of the skins directory.
 * Defaults to "{$wgScriptPath}/skins".
 * @since 1.3
 */
$wgStylePath = false;
$wgStyleSheetPath = &$wgStylePath;

/**
 * The URL path of the skins directory. Should not point to an external domain.
 * Defaults to "{$wgScriptPath}/skins".
 * @since 1.17
 */
$wgLocalStylePath = false;

/**
 * The URL path of the extensions directory.
 * Defaults to "{$wgScriptPath}/extensions".
 * @since 1.16
 */
$wgExtensionAssetsPath = false;

/**
 * Filesystem stylesheets directory.
 * Defaults to "{$IP}/skins".
 * @since 1.3
 */
$wgStyleDirectory = false;

/**
 * The URL path for primary article page views. This path should contain $1,
 * which is replaced by the article title.
 *
 * Defaults to "{$wgScript}/$1" or "{$wgScript}?title=$1",
 * depending on $wgUsePathInfo.
 */
$wgArticlePath = false;

/**
 * The URL path for the images directory.
 * Defaults to "{$wgScriptPath}/images".
 */
$wgUploadPath = false;

/**
 * The filesystem path of the images directory. Defaults to "{$IP}/images".
 */
$wgUploadDirectory = false;

/**
 * Directory where the cached page will be saved.
 * Defaults to "{$wgUploadDirectory}/cache".
 */
$wgFileCacheDirectory = false;

/**
 * The URL path of the wiki logo. The logo size should be 135x135 pixels.
 * Defaults to "{$wgStylePath}/common/images/wiki.png".
 */
$wgLogo = false;

/**
 * The URL path of the shortcut icon.
 * @since 1.6
 */
$wgFavicon = '/favicon.ico';

/**
 * The URL path of the icon for iPhone and iPod Touch web app bookmarks.
 * Defaults to no icon.
 * @since 1.12
 */
$wgAppleTouchIcon = false;

/**
 * The local filesystem path to a temporary directory. This is not required to
 * be web accessible.
 *
 * When this setting is set to false, its value will be set through a call
 * to wfTempDir(). See that methods implementation for the actual detection
 * logic.
 *
 * Developers should use the global function wfTempDir() instead of this
 * variable.
 *
 * @see wfTempDir()
 * @note Default changed to false in MediaWiki 1.20.
 */
$wgTmpDirectory = false;

/**
 * If set, this URL is added to the start of $wgUploadPath to form a complete
 * upload URL.
 * @since 1.4
 */
$wgUploadBaseUrl = '';

/**
 * To enable remote on-demand scaling, set this to the thumbnail base URL.
 * Full thumbnail URL will be like $wgUploadStashScalerBaseUrl/e/e6/Foo.jpg/123px-Foo.jpg
 * where 'e6' are the first two characters of the MD5 hash of the file name.
 * If $wgUploadStashScalerBaseUrl is set to false, thumbs are rendered locally as needed.
 * @since 1.17
 */
$wgUploadStashScalerBaseUrl = false;

/**
 * To set 'pretty' URL paths for actions other than
 * plain page views, add to this array.
 *
 * @par Example:
 * Set pretty URL for the edit action:
 * @code
 *   'edit' => "$wgScriptPath/edit/$1"
 * @endcode
 *
 * There must be an appropriate script or rewrite rule in place to handle these
 * URLs.
 * @since 1.5
 */
$wgActionPaths = array();

/**@}*/

/************************************************************************//**
 * @name   Files and file uploads
 * @{
 */

/**
 * Uploads have to be specially set up to be secure
 */
$wgEnableUploads = false;

/**
 * The maximum age of temporary (incomplete) uploaded files
 */
$wgUploadStashMaxAge = 6 * 3600; // 6 hours

/**
 * Allows to move images and other media files
 */
$wgAllowImageMoving = true;

/**
 * Enable deferred upload tasks that use the job queue.
 * Only enable this if job runners are set up for both the
 * 'AssembleUploadChunks' and 'PublishStashedFile' job types.
 *
 * @note If you use suhosin, this setting is incompatible with
 *   suhosin.session.encrypt.
 */
$wgEnableAsyncUploads = false;

/**
 * These are additional characters that should be replaced with '-' in filenames
 */
$wgIllegalFileChars = ":";

/**
 * @deprecated since 1.17 use $wgDeletedDirectory
 */
$wgFileStore = array();

/**
 * What directory to place deleted uploads in.
 * Defaults to "{$wgUploadDirectory}/deleted".
 */
$wgDeletedDirectory = false;

/**
 * Set this to true if you use img_auth and want the user to see details on why access failed.
 */
$wgImgAuthDetails = false;

/**
 * If this is enabled, img_auth.php will not allow image access unless the wiki
 * is private. This improves security when image uploads are hosted on a
 * separate domain.
 */
$wgImgAuthPublicTest = true;

/**
 * Map of relative URL directories to match to internal mwstore:// base storage paths.
 * For img_auth.php requests, everything after "img_auth.php/" is checked to see
 * if starts with any of the prefixes defined here. The prefixes should not overlap.
 * The prefix that matches has a corresponding storage path, which the rest of the URL
 * is assumed to be relative to. The file at that path (or a 404) is send to the client.
 *
 * Example:
 * $wgImgAuthUrlPathMap['/timeline/'] = 'mwstore://local-fs/timeline-render/';
 * The above maps ".../img_auth.php/timeline/X" to "mwstore://local-fs/timeline-render/".
 * The name "local-fs" should correspond by name to an entry in $wgFileBackends.
 *
 * @see $wgFileBackends
 */
$wgImgAuthUrlPathMap = array();

/**
 * File repository structures
 *
 * $wgLocalFileRepo is a single repository structure, and $wgForeignFileRepos is
 * an array of such structures. Each repository structure is an associative
 * array of properties configuring the repository.
 *
 * Properties required for all repos:
 *   - class            The class name for the repository. May come from the core or an extension.
 *                      The core repository classes are FileRepo, LocalRepo, ForeignDBRepo.
 *                      FSRepo is also supported for backwards compatibility.
 *
 *   - name             A unique name for the repository (but $wgLocalFileRepo should be 'local').
 *                      The name should consist of alpha-numeric characters.
 *   - backend          A file backend name (see $wgFileBackends).
 *
 * For most core repos:
 *   - zones            Associative array of zone names that each map to an array with:
 *                          container  : backend container name the zone is in
 *                          directory  : root path within container for the zone
 *                          url        : base URL to the root of the zone
 *                          urlsByExt  : map of file extension types to base URLs
 *                                       (useful for using a different cache for videos)
 *                          handlerUrl : base script-handled URL to the root of the zone
 *                                       (see FileRepo::getZoneHandlerUrl() function)
 *                      Zones default to using "<repo name>-<zone name>" as the container name
 *                      and default to using the container root as the zone's root directory.
 *                      Nesting of zone locations within other zones should be avoided.
 *   - url              Public zone URL. The 'zones' settings take precedence.
 *   - hashLevels       The number of directory levels for hash-based division of files
 *   - thumbScriptUrl   The URL for thumb.php (optional, not recommended)
 *   - transformVia404  Whether to skip media file transformation on parse and rely on a 404
 *                      handler instead.
 *   - initialCapital   Equivalent to $wgCapitalLinks (or $wgCapitalLinkOverrides[NS_FILE],
 *                      determines whether filenames implicitly start with a capital letter.
 *                      The current implementation may give incorrect description page links
 *                      when the local $wgCapitalLinks and initialCapital are mismatched.
 *   - pathDisclosureProtection
 *                      May be 'paranoid' to remove all parameters from error messages, 'none' to
 *                      leave the paths in unchanged, or 'simple' to replace paths with
 *                      placeholders. Default for LocalRepo is 'simple'.
 *   - fileMode         This allows wikis to set the file mode when uploading/moving files. Default
 *                      is 0644.
 *   - directory        The local filesystem directory where public files are stored. Not used for
 *                      some remote repos.
 *   - thumbDir         The base thumbnail directory. Defaults to "<directory>/thumb".
 *   - thumbUrl         The base thumbnail URL. Defaults to "<url>/thumb".
 *   - isPrivate        Set this if measures should always be taken to keep the files private.
 *                      One should not trust this to assure that the files are not web readable;
 *                      the server configuration should be done manually depending on the backend.
 *
 * These settings describe a foreign MediaWiki installation. They are optional, and will be ignored
 * for local repositories:
 *   - descBaseUrl       URL of image description pages, e.g. http://en.wikipedia.org/wiki/File:
 *   - scriptDirUrl      URL of the MediaWiki installation, equivalent to $wgScriptPath, e.g.
 *                       http://en.wikipedia.org/w
 *   - scriptExtension   Script extension of the MediaWiki installation, equivalent to
 *                       $wgScriptExtension, e.g. .php5 defaults to .php
 *
 *   - articleUrl        Equivalent to $wgArticlePath, e.g. http://en.wikipedia.org/wiki/$1
 *   - fetchDescription  Fetch the text of the remote file description page. Equivalent to
 *                       $wgFetchCommonsDescriptions.
 *   - abbrvThreshold    File names over this size will use the short form of thumbnail names.
 *                       Short thumbnail names only have the width, parameters, and the extension.
 *
 * ForeignDBRepo:
 *   - dbType, dbServer, dbUser, dbPassword, dbName, dbFlags
 *                       equivalent to the corresponding member of $wgDBservers
 *   - tablePrefix       Table prefix, the foreign wiki's $wgDBprefix
 *   - hasSharedCache    True if the wiki's shared cache is accessible via the local $wgMemc
 *
 * ForeignAPIRepo:
 *   - apibase              Use for the foreign API's URL
 *   - apiThumbCacheExpiry  How long to locally cache thumbs for
 *
 * If you leave $wgLocalFileRepo set to false, Setup will fill in appropriate values.
 * Otherwise, set $wgLocalFileRepo to a repository structure as described above.
 * If you set $wgUseInstantCommons to true, it will add an entry for Commons.
 * If you set $wgForeignFileRepos to an array of repository structures, those will
 * be searched after the local file repo.
 * Otherwise, you will only have access to local media files.
 *
 * @see Setup.php for an example usage and default initialization.
 */
$wgLocalFileRepo = false;

/**
 * @see $wgLocalFileRepo
 */
$wgForeignFileRepos = array();

/**
 * Use Commons as a remote file repository. Essentially a wrapper, when this
 * is enabled $wgForeignFileRepos will point at Commons with a set of default
 * settings
 */
$wgUseInstantCommons = false;

/**
 * File backend structure configuration.
 *
 * This is an array of file backend configuration arrays.
 * Each backend configuration has the following parameters:
 *  - 'name'         : A unique name for the backend
 *  - 'class'        : The file backend class to use
 *  - 'wikiId'       : A unique string that identifies the wiki (container prefix)
 *  - 'lockManager'  : The name of a lock manager (see $wgLockManagers)
 *
 * See FileBackend::__construct() for more details.
 * Additional parameters are specific to the file backend class used.
 * These settings should be global to all wikis when possible.
 *
 * There are two particularly important aspects about each backend:
 *   - a) Whether it is fully qualified or wiki-relative.
 *        By default, the paths of files are relative to the current wiki,
 *        which works via prefixing them with the current wiki ID when accessed.
 *        Setting 'wikiId' forces the backend to be fully qualified by prefixing
 *        all paths with the specified value instead. This can be useful if
 *        multiple wikis need to share the same data. Note that 'name' is *not*
 *        part of any prefix and thus should not be relied upon for namespacing.
 *   - b) Whether it is only defined for some wikis or is defined on all
 *        wikis in the wiki farm. Defining a backend globally is useful
 *        if multiple wikis need to share the same data.
 * One should be aware of these aspects when configuring a backend for use with
 * any basic feature or plugin. For example, suppose an extension stores data for
 * different wikis in different directories and sometimes needs to access data from
 * a foreign wiki's directory in order to render a page on given wiki. The extension
 * would need a fully qualified backend that is defined on all wikis in the wiki farm.
 */
$wgFileBackends = array();

/**
 * Array of configuration arrays for each lock manager.
 * Each backend configuration has the following parameters:
 *  - 'name'        : A unique name for the lock manager
 *  - 'class'       : The lock manger class to use
 *
 * See LockManager::__construct() for more details.
 * Additional parameters are specific to the lock manager class used.
 * These settings should be global to all wikis.
 */
$wgLockManagers = array();

/**
 * Show Exif data, on by default if available.
 * Requires PHP's Exif extension: http://www.php.net/manual/en/ref.exif.php
 *
 * @note FOR WINDOWS USERS:
 * To enable Exif functions, add the following lines to the "Windows
 * extensions" section of php.ini:
 * @code{.ini}
 * extension=extensions/php_mbstring.dll
 * extension=extensions/php_exif.dll
 * @endcode
 */
$wgShowEXIF = function_exists( 'exif_read_data' );

/**
 * If to automatically update the img_metadata field
 * if the metadata field is outdated but compatible with the current version.
 * Defaults to false.
 */
$wgUpdateCompatibleMetadata = false;

/**
 * If you operate multiple wikis, you can define a shared upload path here.
 * Uploads to this wiki will NOT be put there - they will be put into
 * $wgUploadDirectory.
 * If $wgUseSharedUploads is set, the wiki will look in the shared repository if
 * no file of the given name is found in the local repository (for [[File:..]],
 * [[Media:..]] links). Thumbnails will also be looked for and generated in this
 * directory.
 *
 * Note that these configuration settings can now be defined on a per-
 * repository basis for an arbitrary number of file repositories, using the
 * $wgForeignFileRepos variable.
 */
$wgUseSharedUploads = false;

/**
 * Full path on the web server where shared uploads can be found
 */
$wgSharedUploadPath = "http://commons.wikimedia.org/shared/images";

/**
 * Fetch commons image description pages and display them on the local wiki?
 */
$wgFetchCommonsDescriptions = false;

/**
 * Path on the file system where shared uploads can be found.
 */
$wgSharedUploadDirectory = "/var/www/wiki3/images";

/**
 * DB name with metadata about shared directory.
 * Set this to false if the uploads do not come from a wiki.
 */
$wgSharedUploadDBname = false;

/**
 * Optional table prefix used in database.
 */
$wgSharedUploadDBprefix = '';

/**
 * Cache shared metadata in memcached.
 * Don't do this if the commons wiki is in a different memcached domain
 */
$wgCacheSharedUploads = true;

/**
 * Allow for upload to be copied from an URL.
 * The timeout for copy uploads is set by $wgCopyUploadTimeout.
 * You have to assign the user right 'upload_by_url' to a user group, to use this.
 */
$wgAllowCopyUploads = false;

/**
 * Allow asynchronous copy uploads.
 * This feature is experimental and broken as of r81612.
 */
$wgAllowAsyncCopyUploads = false;

/**
 * A list of domains copy uploads can come from
 *
 * @since 1.20
 */
$wgCopyUploadsDomains = array();

/**
 * Enable copy uploads from Special:Upload. $wgAllowCopyUploads must also be
 * true. If $wgAllowCopyUploads is true, but this is false, you will only be
 * able to perform copy uploads from the API or extensions (e.g. UploadWizard).
 */
$wgCopyUploadsFromSpecialUpload = false;

/**
 * Proxy to use for copy upload requests.
 * @since 1.20
 */
$wgCopyUploadProxy = false;

/**
 * Different timeout for upload by url
 * This could be useful since when fetching large files, you may want a
 * timeout longer than the default $wgHTTPTimeout. False means fallback
 * to default.
 *
 * @since 1.22
 */
$wgCopyUploadTimeout = false;

/**
 * Different timeout for upload by url when run as a background job
 * This could be useful since when fetching large files via job queue,
 * you may want a different timeout, especially because there is no
 * http request being kept alive.
 *
 * false means fallback to $wgCopyUploadTimeout.
 * @since 1.22
 */
$wgCopyUploadAsyncTimeout = false;

/**
 * Max size for uploads, in bytes. If not set to an array, applies to all
 * uploads. If set to an array, per upload type maximums can be set, using the
 * file and url keys. If the * key is set this value will be used as maximum
 * for non-specified types.
 *
 * @par Example:
 * @code
 * $wgMaxUploadSize = array(
 *     '*' => 250 * 1024,
 *     'url' => 500 * 1024,
 * );
 * @endcode
 * Sets the maximum for all uploads to 250 kB except for upload-by-url, which
 * will have a maximum of 500 kB.
 */
$wgMaxUploadSize = 1024 * 1024 * 100; # 100MB

/**
 * Point the upload navigation link to an external URL
 * Useful if you want to use a shared repository by default
 * without disabling local uploads (use $wgEnableUploads = false for that).
 *
 * @par Example:
 * @code
 * $wgUploadNavigationUrl = 'http://commons.wikimedia.org/wiki/Special:Upload';
 * @endcode
 */
$wgUploadNavigationUrl = false;

/**
 * Point the upload link for missing files to an external URL, as with
 * $wgUploadNavigationUrl. The URL will get "(?|&)wpDestFile=<filename>"
 * appended to it as appropriate.
 */
$wgUploadMissingFileUrl = false;

/**
 * Give a path here to use thumb.php for thumbnail generation on client
 * request, instead of generating them on render and outputting a static URL.
 * This is necessary if some of your apache servers don't have read/write
 * access to the thumbnail path.
 *
 * @par Example:
 * @code
 *   $wgThumbnailScriptPath = "{$wgScriptPath}/thumb{$wgScriptExtension}";
 * @endcode
 */
$wgThumbnailScriptPath = false;

/**
 * @see $wgThumbnailScriptPath
 */
$wgSharedThumbnailScriptPath = false;

/**
 * Set this to false if you do not want MediaWiki to divide your images
 * directory into many subdirectories, for improved performance.
 *
 * It's almost always good to leave this enabled. In previous versions of
 * MediaWiki, some users set this to false to allow images to be added to the
 * wiki by simply copying them into $wgUploadDirectory and then running
 * maintenance/rebuildImages.php to register them in the database. This is no
 * longer recommended, use maintenance/importImages.php instead.
 *
 * @note That this variable may be ignored if $wgLocalFileRepo is set.
 * @todo Deprecate the setting and ultimately remove it from Core.
 */
$wgHashedUploadDirectory = true;

/**
 * Set the following to false especially if you have a set of files that need to
 * be accessible by all wikis, and you do not want to use the hash (path/a/aa/)
 * directory layout.
 */
$wgHashedSharedUploadDirectory = true;

/**
 * Base URL for a repository wiki. Leave this blank if uploads are just stored
 * in a shared directory and not meant to be accessible through a separate wiki.
 * Otherwise the image description pages on the local wiki will link to the
 * image description page on this wiki.
 *
 * Please specify the namespace, as in the example below.
 */
$wgRepositoryBaseUrl = "http://commons.wikimedia.org/wiki/File:";

/**
 * This is the list of preferred extensions for uploading files. Uploading files
 * with extensions not in this list will trigger a warning.
 *
 * @warning If you add any OpenOffice or Microsoft Office file formats here,
 * such as odt or doc, and untrusted users are allowed to upload files, then
 * your wiki will be vulnerable to cross-site request forgery (CSRF).
 */
$wgFileExtensions = array( 'png', 'gif', 'jpg', 'jpeg' );

/**
 * Files with these extensions will never be allowed as uploads.
 * An array of file extensions to blacklist. You should append to this array
 * if you want to blacklist additional files.
 */
$wgFileBlacklist = array(
	# HTML may contain cookie-stealing JavaScript and web bugs
	'html', 'htm', 'js', 'jsb', 'mhtml', 'mht', 'xhtml', 'xht',
	# PHP scripts may execute arbitrary code on the server
	'php', 'phtml', 'php3', 'php4', 'php5', 'phps',
	# Other types that may be interpreted by some servers
	'shtml', 'jhtml', 'pl', 'py', 'cgi',
	# May contain harmful executables for Windows victims
	'exe', 'scr', 'dll', 'msi', 'vbs', 'bat', 'com', 'pif', 'cmd', 'vxd', 'cpl' );

/**
 * Files with these mime types will never be allowed as uploads
 * if $wgVerifyMimeType is enabled.
 */
$wgMimeTypeBlacklist = array(
	# HTML may contain cookie-stealing JavaScript and web bugs
	'text/html', 'text/javascript', 'text/x-javascript', 'application/x-shellscript',
	# PHP scripts may execute arbitrary code on the server
	'application/x-php', 'text/x-php',
	# Other types that may be interpreted by some servers
	'text/x-python', 'text/x-perl', 'text/x-bash', 'text/x-sh', 'text/x-csh',
	# Client-side hazards on Internet Explorer
	'text/scriptlet', 'application/x-msdownload',
	# Windows metafile, client-side vulnerability on some systems
	'application/x-msmetafile',
);

/**
 * Allow Java archive uploads.
 * This is not recommended for public wikis since a maliciously-constructed
 * applet running on the same domain as the wiki can steal the user's cookies.
 */
$wgAllowJavaUploads = false;

/**
 * This is a flag to determine whether or not to check file extensions on upload.
 *
 * @warning Setting this to false is insecure for public wikis.
 */
$wgCheckFileExtensions = true;

/**
 * If this is turned off, users may override the warning for files not covered
 * by $wgFileExtensions.
 *
 * @warning Setting this to false is insecure for public wikis.
 */
$wgStrictFileExtensions = true;

/**
 * Setting this to true will disable the upload system's checks for HTML/JavaScript.
 *
 * @warning THIS IS VERY DANGEROUS on a publicly editable site, so USE
 * $wgGroupPermissions TO RESTRICT UPLOADING to only those that you trust
 */
$wgDisableUploadScriptChecks = false;

/**
 * Warn if uploaded files are larger than this (in bytes), or false to disable
 */
$wgUploadSizeWarning = false;

/**
 * list of trusted media-types and mime types.
 * Use the MEDIATYPE_xxx constants to represent media types.
 * This list is used by File::isSafeFile
 *
 * Types not listed here will have a warning about unsafe content
 * displayed on the images description page. It would also be possible
 * to use this for further restrictions, like disabling direct
 * [[media:...]] links for non-trusted formats.
 */
$wgTrustedMediaFormats = array(
	MEDIATYPE_BITMAP, //all bitmap formats
	MEDIATYPE_AUDIO, //all audio formats
	MEDIATYPE_VIDEO, //all plain video formats
	"image/svg+xml", //svg (only needed if inline rendering of svg is not supported)
	"application/pdf", //PDF files
	#"application/x-shockwave-flash", //flash/shockwave movie
);

/**
 * Plugins for media file type handling.
 * Each entry in the array maps a MIME type to a class name
 */
$wgMediaHandlers = array(
	'image/jpeg' => 'JpegHandler',
	'image/png' => 'PNGHandler',
	'image/gif' => 'GIFHandler',
	'image/tiff' => 'TiffHandler',
	'image/x-ms-bmp' => 'BmpHandler',
	'image/x-bmp' => 'BmpHandler',
	'image/x-xcf' => 'XCFHandler',
	'image/svg+xml' => 'SvgHandler', // official
	'image/svg' => 'SvgHandler', // compat
	'image/vnd.djvu' => 'DjVuHandler', // official
	'image/x.djvu' => 'DjVuHandler', // compat
	'image/x-djvu' => 'DjVuHandler', // compat
);

/**
 * Plugins for page content model handling.
 * Each entry in the array maps a model id to a class name.
 *
 * @since 1.21
 */
$wgContentHandlers = array(
	// the usual case
	CONTENT_MODEL_WIKITEXT => 'WikitextContentHandler',
	// dumb version, no syntax highlighting
	CONTENT_MODEL_JAVASCRIPT => 'JavaScriptContentHandler',
	// dumb version, no syntax highlighting
	CONTENT_MODEL_CSS => 'CssContentHandler',
	// plain text, for use by extensions etc
	CONTENT_MODEL_TEXT => 'TextContentHandler',
);

/**
 * Whether to enable server-side image thumbnailing. If false, images will
 * always be sent to the client in full resolution, with appropriate width= and
 * height= attributes on the <img> tag for the client to do its own scaling.
 */
$wgUseImageResize = true;

/**
 * Resizing can be done using PHP's internal image libraries or using
 * ImageMagick or another third-party converter, e.g. GraphicMagick.
 * These support more file formats than PHP, which only supports PNG,
 * GIF, JPG, XBM and WBMP.
 *
 * Use Image Magick instead of PHP builtin functions.
 */
$wgUseImageMagick = false;

/**
 * The convert command shipped with ImageMagick
 */
$wgImageMagickConvertCommand = '/usr/bin/convert';

/**
 * Sharpening parameter to ImageMagick
 */
$wgSharpenParameter = '0x0.4';

/**
 * Reduction in linear dimensions below which sharpening will be enabled
 */
$wgSharpenReductionThreshold = 0.85;

/**
 * Temporary directory used for ImageMagick. The directory must exist. Leave
 * this set to false to let ImageMagick decide for itself.
 */
$wgImageMagickTempDir = false;

/**
 * Use another resizing converter, e.g. GraphicMagick
 * %s will be replaced with the source path, %d with the destination
 * %w and %h will be replaced with the width and height.
 *
 * @par Example for GraphicMagick:
 * @code
 * $wgCustomConvertCommand = "gm convert %s -resize %wx%h %d"
 * @endcode
 *
 * Leave as false to skip this.
 */
$wgCustomConvertCommand = false;

/**
 * used for lossless jpeg rotation
 *
 * @since 1.21
 */
$wgJpegTran = '/usr/bin/jpegtran';

/**
 * Some tests and extensions use exiv2 to manipulate the Exif metadata in some
 * image formats.
 */
$wgExiv2Command = '/usr/bin/exiv2';

/**
 * Scalable Vector Graphics (SVG) may be uploaded as images.
 * Since SVG support is not yet standard in browsers, it is
 * necessary to rasterize SVGs to PNG as a fallback format.
 *
 * An external program is required to perform this conversion.
 * If set to an array, the first item is a PHP callable and any further items
 * are passed as parameters after $srcPath, $dstPath, $width, $height
 */
$wgSVGConverters = array(
	'ImageMagick' => '$path/convert -background white -thumbnail $widthx$height\! $input PNG:$output',
	'sodipodi' => '$path/sodipodi -z -w $width -f $input -e $output',
	'inkscape' => '$path/inkscape -z -w $width -f $input -e $output',
	'batik' => 'java -Djava.awt.headless=true -jar $path/batik-rasterizer.jar -w $width -d '
		. '$output $input',
	'rsvg' => '$path/rsvg -w $width -h $height $input $output',
	'imgserv' => '$path/imgserv-wrapper -i svg -o png -w$width $input $output',
	'ImagickExt' => array( 'SvgHandler::rasterizeImagickExt' ),
);

/**
 * Pick a converter defined in $wgSVGConverters
 */
$wgSVGConverter = 'ImageMagick';

/**
 * If not in the executable PATH, specify the SVG converter path.
 */
$wgSVGConverterPath = '';

/**
 * Don't scale a SVG larger than this
 */
$wgSVGMaxSize = 2048;

/**
 * Don't read SVG metadata beyond this point.
 * Default is 1024*256 bytes
 */
$wgSVGMetadataCutoff = 262144;

/**
 * Disallow <title> element in SVG files.
 *
 * MediaWiki will reject HTMLesque tags in uploaded files due to idiotic
 * browsers which can not perform basic stuff like MIME detection and which are
 * vulnerable to further idiots uploading crap files as images.
 *
 * When this directive is on, "<title>" will be allowed in files with an
 * "image/svg+xml" MIME type. You should leave this disabled if your web server
 * is misconfigured and doesn't send appropriate MIME types for SVG images.
 */
$wgAllowTitlesInSVG = false;

/**
 * The maximum number of pixels a source image can have if it is to be scaled
 * down by a scaler that requires the full source image to be decompressed
 * and stored in decompressed form, before the thumbnail is generated.
 *
 * This provides a limit on memory usage for the decompression side of the
 * image scaler. The limit is used when scaling PNGs with any of the
 * built-in image scalers, such as ImageMagick or GD. It is ignored for
 * JPEGs with ImageMagick, and when using the VipsScaler extension.
 *
 * The default is 50 MB if decompressed to RGBA form, which corresponds to
 * 12.5 million pixels or 3500x3500.
 */
$wgMaxImageArea = 1.25e7;

/**
 * Force thumbnailing of animated GIFs above this size to a single
 * frame instead of an animated thumbnail.  As of MW 1.17 this limit
 * is checked against the total size of all frames in the animation.
 * It probably makes sense to keep this equal to $wgMaxImageArea.
 */
$wgMaxAnimatedGifArea = 1.25e7;

/**
 * Browsers don't support TIFF inline generally...
 * For inline display, we need to convert to PNG or JPEG.
 * Note scaling should work with ImageMagick, but may not with GD scaling.
 *
 * @par Example:
 * @code
 *  // PNG is lossless, but inefficient for photos
 *  $wgTiffThumbnailType = array( 'png', 'image/png' );
 *  // JPEG is good for photos, but has no transparency support. Bad for diagrams.
 *  $wgTiffThumbnailType = array( 'jpg', 'image/jpeg' );
 * @endcode
 */
$wgTiffThumbnailType = false;

/**
 * If rendered thumbnail files are older than this timestamp, they
 * will be rerendered on demand as if the file didn't already exist.
 * Update if there is some need to force thumbs and SVG rasterizations
 * to rerender, such as fixes to rendering bugs.
 */
$wgThumbnailEpoch = '20030516000000';

/**
 * Certain operations are avoided if there were too many recent failures,
 * for example, thumbnail generation. Bump this value to invalidate all
 * memory of failed operations and thus allow further attempts to resume.
 * This is useful when a cause for the failures has been found and fixed.
 */
$wgAttemptFailureEpoch = 1;

/**
 * If set, inline scaled images will still produce "<img>" tags ready for
 * output instead of showing an error message.
 *
 * This may be useful if errors are transitory, especially if the site
 * is configured to automatically render thumbnails on request.
 *
 * On the other hand, it may obscure error conditions from debugging.
 * Enable the debug log or the 'thumbnail' log group to make sure errors
 * are logged to a file for review.
 */
$wgIgnoreImageErrors = false;

/**
 * Allow thumbnail rendering on page view. If this is false, a valid
 * thumbnail URL is still output, but no file will be created at
 * the target location. This may save some time if you have a
 * thumb.php or 404 handler set up which is faster than the regular
 * webserver(s).
 */
$wgGenerateThumbnailOnParse = true;

/**
 * Show thumbnails for old images on the image description page
 */
$wgShowArchiveThumbnails = true;

/**
 * If set to true, images that contain certain the exif orientation tag will
 * be rotated accordingly. If set to null, try to auto-detect whether a scaler
 * is available that can rotate.
 */
$wgEnableAutoRotation = null;

/**
 * Internal name of virus scanner. This serves as a key to the
 * $wgAntivirusSetup array. Set this to NULL to disable virus scanning. If not
 * null, every file uploaded will be scanned for viruses.
 */
$wgAntivirus = null;

/**
 * Configuration for different virus scanners. This an associative array of
 * associative arrays. It contains one setup array per known scanner type.
 * The entry is selected by $wgAntivirus, i.e.
 * valid values for $wgAntivirus are the keys defined in this array.
 *
 * The configuration array for each scanner contains the following keys:
 * "command", "codemap", "messagepattern":
 *
 * "command" is the full command to call the virus scanner - %f will be
 * replaced with the name of the file to scan. If not present, the filename
 * will be appended to the command. Note that this must be overwritten if the
 * scanner is not in the system path; in that case, please set
 * $wgAntivirusSetup[$wgAntivirus]['command'] to the desired command with full
 * path.
 *
 * "codemap" is a mapping of exit code to return codes of the detectVirus
 * function in SpecialUpload.
 *   - An exit code mapped to AV_SCAN_FAILED causes the function to consider
 *     the scan to be failed. This will pass the file if $wgAntivirusRequired
 *     is not set.
 *   - An exit code mapped to AV_SCAN_ABORTED causes the function to consider
 *     the file to have an unsupported format, which is probably immune to
 *     viruses. This causes the file to pass.
 *   - An exit code mapped to AV_NO_VIRUS will cause the file to pass, meaning
 *     no virus was found.
 *   - All other codes (like AV_VIRUS_FOUND) will cause the function to report
 *     a virus.
 *   - You may use "*" as a key in the array to catch all exit codes not mapped otherwise.
 *
 * "messagepattern" is a perl regular expression to extract the meaningful part of the scanners
 * output. The relevant part should be matched as group one (\1).
 * If not defined or the pattern does not match, the full message is shown to the user.
 */
$wgAntivirusSetup = array(

	#setup for clamav
	'clamav' => array(
		'command' => 'clamscan --no-summary ',
		'codemap' => array(
			"0" => AV_NO_VIRUS, # no virus
			"1" => AV_VIRUS_FOUND, # virus found
			"52" => AV_SCAN_ABORTED, # unsupported file format (probably immune)
			"*" => AV_SCAN_FAILED, # else scan failed
		),
		'messagepattern' => '/.*?:(.*)/sim',
	),
);

/**
 * Determines if a failed virus scan (AV_SCAN_FAILED) will cause the file to be rejected.
 */
$wgAntivirusRequired = true;

/**
 * Determines if the mime type of uploaded files should be checked
 */
$wgVerifyMimeType = true;

/**
 * Sets the mime type definition file to use by MimeMagic.php.
 * Set to null, to use built-in defaults only.
 * example: $wgMimeTypeFile = '/etc/mime.types';
 */
$wgMimeTypeFile = 'includes/mime.types';

/**
 * Sets the mime type info file to use by MimeMagic.php.
 * Set to null, to use built-in defaults only.
 */
$wgMimeInfoFile = 'includes/mime.info';

/**
 * Sets an external mime detector program. The command must print only
 * the mime type to standard output.
 * The name of the file to process will be appended to the command given here.
 * If not set or NULL, mime_content_type will be used if available.
 *
 * @par Example:
 * @code
 * #$wgMimeDetectorCommand = "file -bi"; # use external mime detector (Linux)
 * @endcode
 */
$wgMimeDetectorCommand = null;

/**
 * Switch for trivial mime detection. Used by thumb.php to disable all fancy
 * things, because only a few types of images are needed and file extensions
 * can be trusted.
 */
$wgTrivialMimeDetection = false;

/**
 * Additional XML types we can allow via mime-detection.
 * array = ( 'rootElement' => 'associatedMimeType' )
 */
$wgXMLMimeTypes = array(
	'http://www.w3.org/2000/svg:svg' => 'image/svg+xml',
	'svg' => 'image/svg+xml',
	'http://www.lysator.liu.se/~alla/dia/:diagram' => 'application/x-dia-diagram',
	'http://www.w3.org/1999/xhtml:html' => 'text/html', // application/xhtml+xml?
	'html' => 'text/html', // application/xhtml+xml?
);

/**
 * Limit images on image description pages to a user-selectable limit. In order
 * to reduce disk usage, limits can only be selected from a list.
 * The user preference is saved as an array offset in the database, by default
 * the offset is set with $wgDefaultUserOptions['imagesize']. Make sure you
 * change it if you alter the array (see bug 8858).
 * This is the list of settings the user can choose from:
 */
$wgImageLimits = array(
	array( 320, 240 ),
	array( 640, 480 ),
	array( 800, 600 ),
	array( 1024, 768 ),
	array( 1280, 1024 )
);

/**
 * Adjust thumbnails on image pages according to a user setting. In order to
 * reduce disk usage, the values can only be selected from a list. This is the
 * list of settings the user can choose from:
 */
$wgThumbLimits = array(
	120,
	150,
	180,
	200,
	250,
	300
);

/**
 * Default parameters for the "<gallery>" tag
 */
$wgGalleryOptions = array(
	'imagesPerRow' => 0, // Default number of images per-row in the gallery. 0 -> Adapt to screensize
	'imageWidth' => 120, // Width of the cells containing images in galleries (in "px")
	'imageHeight' => 120, // Height of the cells containing images in galleries (in "px")
	'captionLength' => 25, // Length of caption to truncate (in characters)
	'showBytes' => true, // Show the filesize in bytes in categories
	'mode' => 'traditional',
);

/**
 * Adjust width of upright images when parameter 'upright' is used
 * This allows a nicer look for upright images without the need to fix the width
 * by hardcoded px in wiki sourcecode.
 */
$wgThumbUpright = 0.75;

/**
 * Default value for chmoding of new directories.
 */
$wgDirectoryMode = 0777;

/**
 * Generate and use thumbnails suitable for screens with 1.5 and 2.0 pixel densities.
 *
 * This means a 320x240 use of an image on the wiki will also generate 480x360 and 640x480
 * thumbnails, output via data-src-1-5 and data-src-2-0. Runtime JavaScript switches the
 * images in after loading the original low-resolution versions depending on the reported
 * window.devicePixelRatio.
 */
$wgResponsiveImages = true;

/**
 * @name DJVU settings
 * @{
 */

/**
 * Path of the djvudump executable
 * Enable this and $wgDjvuRenderer to enable djvu rendering
 * example: $wgDjvuDump = 'djvudump';
 */
$wgDjvuDump = null;

/**
 * Path of the ddjvu DJVU renderer
 * Enable this and $wgDjvuDump to enable djvu rendering
 * example: $wgDjvuRenderer = 'ddjvu';
 */
$wgDjvuRenderer = null;

/**
 * Path of the djvutxt DJVU text extraction utility
 * Enable this and $wgDjvuDump to enable text layer extraction from djvu files
 * example: $wgDjvuTxt = 'djvutxt';
 */
$wgDjvuTxt = null;

/**
 * Path of the djvutoxml executable
 * This works like djvudump except much, much slower as of version 3.5.
 *
 * For now we  recommend you use djvudump instead. The djvuxml output is
 * probably more stable, so we'll switch back to it as soon as they fix
 * the efficiency problem.
 * http://sourceforge.net/tracker/index.php?func=detail&aid=1704049&group_id=32953&atid=406583
 *
 * @par Example:
 * @code
 * $wgDjvuToXML = 'djvutoxml';
 * @endcode
 */
$wgDjvuToXML = null;

/**
 * Shell command for the DJVU post processor
 * Default: pnmtopng, since ddjvu generates ppm output
 * Set this to false to output the ppm file directly.
 */
$wgDjvuPostProcessor = 'pnmtojpeg';

/**
 * File extension for the DJVU post processor output
 */
$wgDjvuOutputExtension = 'jpg';

/** @} */ # end of DJvu }

/** @} */ # end of file uploads }

/************************************************************************//**
 * @name   Email settings
 * @{
 */

$serverName = substr( $wgServer, strrpos( $wgServer, '/' ) + 1 );

/**
 * Site admin email address.
 */
$wgEmergencyContact = 'wikiadmin@' . $serverName;

/**
 * Password reminder email address.
 *
 * The address we should use as sender when a user is requesting his password.
 */
$wgPasswordSender = 'apache@' . $serverName;

unset( $serverName ); # Don't leak local variables to global scope

/**
 * Password reminder name
 *
 * @deprecated since 1.23; use the system message 'emailsender' instead.
 */
$wgPasswordSenderName = 'MediaWiki Mail';

/**
 * Dummy address which should be accepted during mail send action.
 * It might be necessary to adapt the address or to set it equal
 * to the $wgEmergencyContact address.
 */
$wgNoReplyAddress = 'reply@not.possible';

/**
 * Set to true to enable the e-mail basic features:
 * Password reminders, etc. If sending e-mail on your
 * server doesn't work, you might want to disable this.
 */
$wgEnableEmail = true;

/**
 * Set to true to enable user-to-user e-mail.
 * This can potentially be abused, as it's hard to track.
 */
$wgEnableUserEmail = true;

/**
 * Set to true to put the sending user's email in a Reply-To header
 * instead of From. ($wgEmergencyContact will be used as From.)
 *
 * Some mailers (eg sSMTP) set the SMTP envelope sender to the From value,
 * which can cause problems with SPF validation and leak recipient addresses
 * when bounces are sent to the sender.
 */
$wgUserEmailUseReplyTo = false;

/**
 * Minimum time, in hours, which must elapse between password reminder
 * emails for a given account. This is to prevent abuse by mail flooding.
 */
$wgPasswordReminderResendTime = 24;

/**
 * The time, in seconds, when an emailed temporary password expires.
 */
$wgNewPasswordExpiry = 3600 * 24 * 7;

/**
 * The time, in seconds, when an email confirmation email expires
 */
$wgUserEmailConfirmationTokenExpiry = 7 * 24 * 60 * 60;

/**
 * The number of days that a user's password is good for. After this number of days, the
 * user will be asked to reset their password. Set to false to disable password expiration.
 */
$wgPasswordExpirationDays = false;

/**
 * If a user's password is expired, the number of seconds when they can still login,
 * and cancel their password change, but are sent to the password change form on each login.
 */
$wgPasswordExpireGrace = 3600 * 24 * 7; // 7 days

/**
 * SMTP Mode.
 *
 * For using a direct (authenticated) SMTP server connection.
 * Default to false or fill an array :
 *
 * @code
 * $wgSMTP = array(
 *     'host'     => 'SMTP domain',
 *     'IDHost'   => 'domain for MessageID',
 *     'port'     => '25',
 *     'auth'     => [true|false],
 *     'username' => [SMTP username],
 *     'password' => [SMTP password],
 * );
 * @endcode
 */
$wgSMTP = false;

/**
 * Additional email parameters, will be passed as the last argument to mail() call.
 * If using safe_mode this has no effect
 */
$wgAdditionalMailParams = null;

/**
 * For parts of the system that have been updated to provide HTML email content, send
 * both text and HTML parts as the body of the email
 */
$wgAllowHTMLEmail = false;

/**
 * True: from page editor if s/he opted-in. False: Enotif mails appear to come
 * from $wgEmergencyContact
 */
$wgEnotifFromEditor = false;

// TODO move UPO to preferences probably ?
# If set to true, users get a corresponding option in their preferences and can choose to
# enable or disable at their discretion
# If set to false, the corresponding input form on the user preference page is suppressed
# It call this to be a "user-preferences-option (UPO)"

/**
 * Require email authentication before sending mail to an email address.
 * This is highly recommended. It prevents MediaWiki from being used as an open
 * spam relay.
 */
$wgEmailAuthentication = true;

/**
 * Allow users to enable email notification ("enotif") on watchlist changes.
 */
$wgEnotifWatchlist = false;

/**
 * Allow users to enable email notification ("enotif") when someone edits their
 * user talk page.
 */
$wgEnotifUserTalk = false;

/**
 * Set the Reply-to address in notifications to the editor's address, if user
 * allowed this in the preferences.
 */
$wgEnotifRevealEditorAddress = false;

/**
 * Send notification mails on minor edits to watchlist pages. This is enabled
 * by default. Does not affect user talk notifications.
 */
$wgEnotifMinorEdits = true;

/**
 * Send a generic mail instead of a personalised mail for each user.  This
 * always uses UTC as the time zone, and doesn't include the username.
 *
 * For pages with many users watching, this can significantly reduce mail load.
 * Has no effect when using sendmail rather than SMTP.
 */
$wgEnotifImpersonal = false;

/**
 * Maximum number of users to mail at once when using impersonal mail. Should
 * match the limit on your mail server.
 */
$wgEnotifMaxRecips = 500;

/**
 * Send mails via the job queue. This can be useful to reduce the time it
 * takes to save a page that a lot of people are watching.
 */
$wgEnotifUseJobQ = false;

/**
 * Use real name instead of username in e-mail "from" field.
 */
$wgEnotifUseRealName = false;

/**
 * Array of usernames who will be sent a notification email for every change
 * which occurs on a wiki. Users will not be notified of their own changes.
 */
$wgUsersNotifiedOnAllChanges = array();

/** @} */ # end of email settings

/************************************************************************//**
 * @name   Database settings
 * @{
 */

/**
 * Database host name or IP address
 */
$wgDBserver = 'localhost';

/**
 * Database port number (for PostgreSQL)
 */
$wgDBport = 5432;

/**
 * Name of the database
 */
$wgDBname = 'my_wiki';

/**
 * Database username
 */
$wgDBuser = 'wikiuser';

/**
 * Database user's password
 */
$wgDBpassword = '';

/**
 * Database type
 */
$wgDBtype = 'mysql';

/**
 * Whether to use SSL in DB connection.
 */
$wgDBssl = false;

/**
 * Whether to use compression in DB connection.
 */
$wgDBcompress = false;

/**
 * Separate username for maintenance tasks. Leave as null to use the default.
 */
$wgDBadminuser = null;

/**
 * Separate password for maintenance tasks. Leave as null to use the default.
 */
$wgDBadminpassword = null;

/**
 * Search type.
 * Leave as null to select the default search engine for the
 * selected database type (eg SearchMySQL), or set to a class
 * name to override to a custom search engine.
 */
$wgSearchType = null;

/**
 * Alternative search types
 * Sometimes you want to support multiple search engines for testing. This
 * allows users to select their search engine of choice via url parameters
 * to Special:Search and the action=search API. If using this, there's no
 * need to add $wgSearchType to it, that is handled automatically.
 */
$wgSearchTypeAlternatives = null;

/**
 * Table name prefix
 */
$wgDBprefix = '';

/**
 * MySQL table options to use during installation or update
 */
$wgDBTableOptions = 'ENGINE=InnoDB';

/**
 * SQL Mode - default is turning off all modes, including strict, if set.
 * null can be used to skip the setting for performance reasons and assume
 * DBA has done his best job.
 * String override can be used for some additional fun :-)
 */
$wgSQLMode = '';

/**
 * Mediawiki schema
 */
$wgDBmwschema = null;

/**
 * To override default SQLite data directory ($docroot/../data)
 */
$wgSQLiteDataDir = '';

/**
 * Make all database connections secretly go to localhost. Fool the load balancer
 * thinking there is an arbitrarily large cluster of servers to connect to.
 * Useful for debugging.
 */
$wgAllDBsAreLocalhost = false;

/**
 * Shared database for multiple wikis. Commonly used for storing a user table
 * for single sign-on. The server for this database must be the same as for the
 * main database.
 *
 * For backwards compatibility the shared prefix is set to the same as the local
 * prefix, and the user table is listed in the default list of shared tables.
 * The user_properties table is also added so that users will continue to have their
 * preferences shared (preferences were stored in the user table prior to 1.16)
 *
 * $wgSharedTables may be customized with a list of tables to share in the shared
 * database. However it is advised to limit what tables you do share as many of
 * MediaWiki's tables may have side effects if you try to share them.
 *
 * $wgSharedPrefix is the table prefix for the shared database. It defaults to
 * $wgDBprefix.
 *
 * @deprecated In new code, use the $wiki parameter to wfGetLB() to access
 *   remote databases. Using wfGetLB() allows the shared database to reside on
 *   separate servers to the wiki's own database, with suitable configuration
 *   of $wgLBFactoryConf.
 */
$wgSharedDB = null;

/**
 * @see $wgSharedDB
 */
$wgSharedPrefix = false;

/**
 * @see $wgSharedDB
 */
$wgSharedTables = array( 'user', 'user_properties' );

/**
 * Database load balancer
 * This is a two-dimensional array, an array of server info structures
 * Fields are:
 *   - host:        Host name
 *   - dbname:      Default database name
 *   - user:        DB user
 *   - password:    DB password
 *   - type:        "mysql" or "postgres"
 *
 *   - load:        Ratio of DB_SLAVE load, must be >=0, the sum of all loads must be >0.
 *                  If this is zero for any given server, no normal query traffic will be
 *                  sent to it. It will be excluded from lag checks in maintenance scripts.
 *                  The only way it can receive traffic is if groupLoads is used.
 *
 *   - groupLoads:  array of load ratios, the key is the query group name. A query may belong
 *                  to several groups, the most specific group defined here is used.
 *
 *   - flags:       bit field
 *                  - DBO_DEFAULT -- turns on DBO_TRX only if !$wgCommandLineMode (recommended)
 *                  - DBO_DEBUG -- equivalent of $wgDebugDumpSql
 *                  - DBO_TRX -- wrap entire request in a transaction
 *                  - DBO_NOBUFFER -- turn off buffering (not useful in LocalSettings.php)
 *                  - DBO_PERSISTENT -- enables persistent database connections
 *                  - DBO_SSL -- uses SSL/TLS encryption in database connections, if available
 *                  - DBO_COMPRESS -- uses internal compression in database connections,
 *                                    if available
 *
 *   - max lag:     (optional) Maximum replication lag before a slave will taken out of rotation
 *
 *   These and any other user-defined properties will be assigned to the mLBInfo member
 *   variable of the Database object.
 *
 * Leave at false to use the single-server variables above. If you set this
 * variable, the single-server variables will generally be ignored (except
 * perhaps in some command-line scripts).
 *
 * The first server listed in this array (with key 0) will be the master. The
 * rest of the servers will be slaves. To prevent writes to your slaves due to
 * accidental misconfiguration or MediaWiki bugs, set read_only=1 on all your
 * slaves in my.cnf. You can set read_only mode at runtime using:
 *
 * @code
 *     SET @@read_only=1;
 * @endcode
 *
 * Since the effect of writing to a slave is so damaging and difficult to clean
 * up, we at Wikimedia set read_only=1 in my.cnf on all our DB servers, even
 * our masters, and then set read_only=0 on masters at runtime.
 */
$wgDBservers = false;

/**
 * Load balancer factory configuration
 * To set up a multi-master wiki farm, set the class here to something that
 * can return a LoadBalancer with an appropriate master on a call to getMainLB().
 * The class identified here is responsible for reading $wgDBservers,
 * $wgDBserver, etc., so overriding it may cause those globals to be ignored.
 *
 * The LBFactoryMulti class is provided for this purpose, please see
 * includes/db/LBFactoryMulti.php for configuration information.
 */
$wgLBFactoryConf = array( 'class' => 'LBFactorySimple' );

/**
 * How long to wait for a slave to catch up to the master
 */
$wgMasterWaitTimeout = 10;

/**
 * File to log database errors to
 */
$wgDBerrorLog = false;

/**
 * Timezone to use in the error log.
 * Defaults to the wiki timezone ($wgLocaltimezone).
 *
 * A list of usable timezones can found at:
 * http://php.net/manual/en/timezones.php
 *
 * @par Examples:
 * @code
 * $wgLocaltimezone = 'UTC';
 * $wgLocaltimezone = 'GMT';
 * $wgLocaltimezone = 'PST8PDT';
 * $wgLocaltimezone = 'Europe/Sweden';
 * $wgLocaltimezone = 'CET';
 * @endcode
 *
 * @since 1.20
 */
$wgDBerrorLogTZ = false;

/**
 * When to give an error message
 */
$wgDBClusterTimeout = 10;

/**
 * Scale load balancer polling time so that under overload conditions, the
 * database server receives a SHOW STATUS query at an average interval of this
 * many microseconds
 */
$wgDBAvgStatusPoll = 2000;

/**
 * Set to true to engage MySQL 4.1/5.0 charset-related features;
 * for now will just cause sending of 'SET NAMES=utf8' on connect.
 *
 * @warning THIS IS EXPERIMENTAL!
 *
 * May break if you're not using the table defs from mysql5/tables.sql.
 * May break if you're upgrading an existing wiki if set differently.
 * Broken symptoms likely to include incorrect behavior with page titles,
 * usernames, comments etc containing non-ASCII characters.
 * Might also cause failures on the object cache and other things.
 *
 * Even correct usage may cause failures with Unicode supplementary
 * characters (those not in the Basic Multilingual Plane) unless MySQL
 * has enhanced their Unicode support.
 */
$wgDBmysql5 = false;

/**
 * Set true to enable Oracle DCRP (supported from 11gR1 onward)
 *
 * To use this feature set to true and use a datasource defined as
 * POOLED (i.e. in tnsnames definition set server=pooled in connect_data
 * block).
 *
 * Starting from 11gR1 you can use DCRP (Database Resident Connection
 * Pool) that maintains established sessions and reuses them on new
 * connections.
 *
 * Not completely tested, but it should fall back on normal connection
 * in case the pool is full or the datasource is not configured as
 * pooled.
 * And the other way around; using oci_pconnect on a non pooled
 * datasource should produce a normal connection.
 *
 * When it comes to frequent shortlived DB connections like with MW
 * Oracle tends to s***. The problem is the driver connects to the
 * database reasonably fast, but establishing a session takes time and
 * resources. MW does not rely on session state (as it does not use
 * features such as package variables) so establishing a valid session
 * is in this case an unwanted overhead that just slows things down.
 *
 * @warning EXPERIMENTAL!
 *
 */
$wgDBOracleDRCP = false;

/**
 * Other wikis on this site, can be administered from a single developer
 * account.
 * Array numeric key => database name
 */
$wgLocalDatabases = array();

/**
 * If lag is higher than $wgSlaveLagWarning, show a warning in some special
 * pages (like watchlist).  If the lag is higher than $wgSlaveLagCritical,
 * show a more obvious warning.
 */
$wgSlaveLagWarning = 10;

/**
 * @see $wgSlaveLagWarning
 */
$wgSlaveLagCritical = 30;

/**
 * Use Windows Authentication instead of $wgDBuser / $wgDBpassword for MS SQL Server
 */
$wgDBWindowsAuthentication = false;

/**@}*/ # End of DB settings }

/************************************************************************//**
 * @name   Text storage
 * @{
 */

/**
 * We can also compress text stored in the 'text' table. If this is set on, new
 * revisions will be compressed on page save if zlib support is available. Any
 * compressed revisions will be decompressed on load regardless of this setting,
 * but will not be readable at all* if zlib support is not available.
 */
$wgCompressRevisions = false;

/**
 * External stores allow including content
 * from non database sources following URL links.
 *
 * Short names of ExternalStore classes may be specified in an array here:
 * @code
 * $wgExternalStores = array("http","file","custom")...
 * @endcode
 *
 * CAUTION: Access to database might lead to code execution
 */
$wgExternalStores = array();

/**
 * An array of external MySQL servers.
 *
 * @par Example:
 * Create a cluster named 'cluster1' containing three servers:
 * @code
 * $wgExternalServers = array(
 *     'cluster1' => array( 'srv28', 'srv29', 'srv30' )
 * );
 * @endcode
 *
 * Used by LBFactorySimple, may be ignored if $wgLBFactoryConf is set to
 * another class.
 */
$wgExternalServers = array();

/**
 * The place to put new revisions, false to put them in the local text table.
 * Part of a URL, e.g. DB://cluster1
 *
 * Can be an array instead of a single string, to enable data distribution. Keys
 * must be consecutive integers, starting at zero.
 *
 * @par Example:
 * @code
 * $wgDefaultExternalStore = array( 'DB://cluster1', 'DB://cluster2' );
 * @endcode
 *
 * @var array
 */
$wgDefaultExternalStore = false;

/**
 * Revision text may be cached in $wgMemc to reduce load on external storage
 * servers and object extraction overhead for frequently-loaded revisions.
 *
 * Set to 0 to disable, or number of seconds before cache expiry.
 */
$wgRevisionCacheExpiry = 0;

/** @} */ # end text storage }

/************************************************************************//**
 * @name   Performance hacks and limits
 * @{
 */

/**
 * Disable database-intensive features
 */
$wgMiserMode = false;

/**
 * Disable all query pages if miser mode is on, not just some
 */
$wgDisableQueryPages = false;

/**
 * Number of rows to cache in 'querycache' table when miser mode is on
 */
$wgQueryCacheLimit = 1000;

/**
 * Number of links to a page required before it is deemed "wanted"
 */
$wgWantedPagesThreshold = 1;

/**
 * Enable slow parser functions
 */
$wgAllowSlowParserFunctions = false;

/**
 * Allow schema updates
 */
$wgAllowSchemaUpdates = true;

/**
 * Anti-lock flags - bitfield
 *   - ALF_NO_LINK_LOCK:
 *       Don't use locking reads when updating the link table. This is
 *       necessary for wikis with a high edit rate for performance
 *       reasons, but may cause link table inconsistency
 */
$wgAntiLockFlags = 0;

/**
 * Maximum article size in kilobytes
 */
$wgMaxArticleSize = 2048;

/**
 * The minimum amount of memory that MediaWiki "needs"; MediaWiki will try to
 * raise PHP's memory limit if it's below this amount.
 */
$wgMemoryLimit = "50M";

/** @} */ # end performance hacks }

/************************************************************************//**
 * @name   Cache settings
 * @{
 */

/**
 * Directory for caching data in the local filesystem. Should not be accessible
 * from the web. Set this to false to not use any local caches.
 *
 * Note: if multiple wikis share the same localisation cache directory, they
 * must all have the same set of extensions. You can set a directory just for
 * the localisation cache using $wgLocalisationCacheConf['storeDirectory'].
 */
$wgCacheDirectory = false;

/**
 * Main cache type. This should be a cache with fast access, but it may have
 * limited space. By default, it is disabled, since the database is not fast
 * enough to make it worthwhile.
 *
 * The options are:
 *
 *   - CACHE_ANYTHING:   Use anything, as long as it works
 *   - CACHE_NONE:       Do not cache
 *   - CACHE_DB:         Store cache objects in the DB
 *   - CACHE_MEMCACHED:  MemCached, must specify servers in $wgMemCachedServers
 *   - CACHE_ACCEL:      APC, XCache or WinCache
 *   - (other):          A string may be used which identifies a cache
 *                       configuration in $wgObjectCaches.
 *
 * @see $wgMessageCacheType, $wgParserCacheType
 */
$wgMainCacheType = CACHE_NONE;

/**
 * The cache type for storing the contents of the MediaWiki namespace. This
 * cache is used for a small amount of data which is expensive to regenerate.
 *
 * For available types see $wgMainCacheType.
 */
$wgMessageCacheType = CACHE_ANYTHING;

/**
 * The cache type for storing article HTML. This is used to store data which
 * is expensive to regenerate, and benefits from having plenty of storage space.
 *
 * For available types see $wgMainCacheType.
 */
$wgParserCacheType = CACHE_ANYTHING;

/**
 * The cache type for storing session data. Used if $wgSessionsInObjectCache is true.
 *
 * For available types see $wgMainCacheType.
 */
$wgSessionCacheType = CACHE_ANYTHING;

/**
 * The cache type for storing language conversion tables,
 * which are used when parsing certain text and interface messages.
 *
 * For available types see $wgMainCacheType.
 *
 * @since 1.20
 */
$wgLanguageConverterCacheType = CACHE_ANYTHING;

/**
 * Advanced object cache configuration.
 *
 * Use this to define the class names and constructor parameters which are used
 * for the various cache types. Custom cache types may be defined here and
 * referenced from $wgMainCacheType, $wgMessageCacheType, $wgParserCacheType,
 * or $wgLanguageConverterCacheType.
 *
 * The format is an associative array where the key is a cache identifier, and
 * the value is an associative array of parameters. The "class" parameter is the
 * class name which will be used. Alternatively, a "factory" parameter may be
 * given, giving a callable function which will generate a suitable cache object.
 */
$wgObjectCaches = array(
	CACHE_NONE => array( 'class' => 'EmptyBagOStuff' ),
	CACHE_DB => array( 'class' => 'SqlBagOStuff', 'table' => 'objectcache' ),

	CACHE_ANYTHING => array( 'factory' => 'ObjectCache::newAnything' ),
	CACHE_ACCEL => array( 'factory' => 'ObjectCache::newAccelerator' ),
	CACHE_MEMCACHED => array( 'factory' => 'ObjectCache::newMemcached' ),

	'apc' => array( 'class' => 'APCBagOStuff' ),
	'xcache' => array( 'class' => 'XCacheBagOStuff' ),
	'wincache' => array( 'class' => 'WinCacheBagOStuff' ),
	'memcached-php' => array( 'class' => 'MemcachedPhpBagOStuff' ),
	'memcached-pecl' => array( 'class' => 'MemcachedPeclBagOStuff' ),
	'hash' => array( 'class' => 'HashBagOStuff' ),
);

/**
 * The expiry time for the parser cache, in seconds.
 * The default is 86400 (one day).
 */
$wgParserCacheExpireTime = 86400;

/**
 * Deprecated alias for $wgSessionsInObjectCache.
 *
 * @deprecated since 1.20; Use $wgSessionsInObjectCache
 */
$wgSessionsInMemcached = false;

/**
 * Store sessions in an object cache, configured by $wgSessionCacheType. This
 * can be useful to improve performance, or to avoid the locking behavior of
 * PHP's default session handler, which tends to prevent multiple requests for
 * the same user from acting concurrently.
 */
$wgSessionsInObjectCache = false;

/**
 * The expiry time to use for session storage when $wgSessionsInObjectCache is
 * enabled, in seconds.
 */
$wgObjectCacheSessionExpiry = 3600;

/**
 * This is used for setting php's session.save_handler. In practice, you will
 * almost never need to change this ever. Other options might be 'user' or
 * 'session_mysql.' Setting to null skips setting this entirely (which might be
 * useful if you're doing cross-application sessions, see bug 11381)
 */
$wgSessionHandler = null;

/**
 * If enabled, will send MemCached debugging information to $wgDebugLogFile
 */
$wgMemCachedDebug = false;

/**
 * The list of MemCached servers and port numbers
 */
$wgMemCachedServers = array( '127.0.0.1:11211' );

/**
 * Use persistent connections to MemCached, which are shared across multiple
 * requests.
 */
$wgMemCachedPersistent = false;

/**
 * Read/write timeout for MemCached server communication, in microseconds.
 */
$wgMemCachedTimeout = 500000;

/**
 * Set this to true to make a local copy of the message cache, for use in
 * addition to memcached. The files will be put in $wgCacheDirectory.
 */
$wgUseLocalMessageCache = false;

/**
 * Instead of caching everything, only cache those messages which have
 * been customised in the site content language. This means that
 * MediaWiki:Foo/ja is ignored if MediaWiki:Foo doesn't exist.
 * This option is probably only useful for translatewiki.net.
 */
$wgAdaptiveMessageCache = false;

/**
 * Localisation cache configuration. Associative array with keys:
 * class:       The class to use. May be overridden by extensions.
 *
 * store:       The location to store cache data. May be 'files', 'db' or
 *              'detect'. If set to "files", data will be in CDB files. If set
 *              to "db", data will be stored to the database. If set to
 *              "detect", files will be used if $wgCacheDirectory is set,
 *              otherwise the database will be used.
 *
 * storeClass:  The class name for the underlying storage. If set to a class
 *              name, it overrides the "store" setting.
 *
 * storeDirectory:  If the store class puts its data in files, this is the
 *                  directory it will use. If this is false, $wgCacheDirectory
 *                  will be used.
 *
 * manualRecache:   Set this to true to disable cache updates on web requests.
 *                  Use maintenance/rebuildLocalisationCache.php instead.
 */
$wgLocalisationCacheConf = array(
	'class' => 'LocalisationCache',
	'store' => 'detect',
	'storeClass' => false,
	'storeDirectory' => false,
	'manualRecache' => false,
);

/**
 * Allow client-side caching of pages
 */
$wgCachePages = true;

/**
 * Set this to current time to invalidate all prior cached pages. Affects both
 * client-side and server-side caching.
 * You can get the current date on your server by using the command:
 * @verbatim
 *   date +%Y%m%d%H%M%S
 * @endverbatim
 */
$wgCacheEpoch = '20030516000000';

/**
 * Bump this number when changing the global style sheets and JavaScript.
 *
 * It should be appended in the query string of static CSS and JS includes,
 * to ensure that client-side caches do not keep obsolete copies of global
 * styles.
 */
$wgStyleVersion = '303';

/**
 * This will cache static pages for non-logged-in users to reduce
 * database traffic on public sites.
 * Automatically sets $wgShowIPinHeader = false
 * ResourceLoader requests to default language and skins are cached
 * as well as single module requests.
 */
$wgUseFileCache = false;

/**
 * Depth of the subdirectory hierarchy to be created under
 * $wgFileCacheDirectory.  The subdirectories will be named based on
 * the MD5 hash of the title.  A value of 0 means all cache files will
 * be put directly into the main file cache directory.
 */
$wgFileCacheDepth = 2;

/**
 * Keep parsed pages in a cache (objectcache table or memcached)
 * to speed up output of the same page viewed by another user with the
 * same options.
 *
 * This can provide a significant speedup for medium to large pages,
 * so you probably want to keep it on. Extensions that conflict with the
 * parser cache should disable the cache on a per-page basis instead.
 */
$wgEnableParserCache = true;

/**
 * Append a configured value to the parser cache and the sitenotice key so
 * that they can be kept separate for some class of activity.
 */
$wgRenderHashAppend = '';

/**
 * If on, the sidebar navigation links are cached for users with the
 * current language set. This can save a touch of load on a busy site
 * by shaving off extra message lookups.
 *
 * However it is also fragile: changing the site configuration, or
 * having a variable $wgArticlePath, can produce broken links that
 * don't update as expected.
 */
$wgEnableSidebarCache = false;

/**
 * Expiry time for the sidebar cache, in seconds
 */
$wgSidebarCacheExpiry = 86400;

/**
 * When using the file cache, we can store the cached HTML gzipped to save disk
 * space. Pages will then also be served compressed to clients that support it.
 *
 * Requires zlib support enabled in PHP.
 */
$wgUseGzip = false;

/**
 * Whether MediaWiki should send an ETag header. Seems to cause
 * broken behavior with Squid 2.6, see bug 7098.
 */
$wgUseETag = false;

/**
 * Clock skew or the one-second resolution of time() can occasionally cause cache
 * problems when the user requests two pages within a short period of time. This
 * variable adds a given number of seconds to vulnerable timestamps, thereby giving
 * a grace period.
 */
$wgClockSkewFudge = 5;

/**
 * Invalidate various caches when LocalSettings.php changes. This is equivalent
 * to setting $wgCacheEpoch to the modification time of LocalSettings.php, as
 * was previously done in the default LocalSettings.php file.
 *
 * On high-traffic wikis, this should be set to false, to avoid the need to
 * check the file modification time, and to avoid the performance impact of
 * unnecessary cache invalidations.
 */
$wgInvalidateCacheOnLocalSettingsChange = true;

/** @} */ # end of cache settings

/************************************************************************//**
 * @name   HTTP proxy (Squid) settings
 *
 * Many of these settings apply to any HTTP proxy used in front of MediaWiki,
 * although they are referred to as Squid settings for historical reasons.
 *
 * Achieving a high hit ratio with an HTTP proxy requires special
 * configuration. See https://www.mediawiki.org/wiki/Manual:Squid_caching for
 * more details.
 *
 * @{
 */

/**
 * Enable/disable Squid.
 * See https://www.mediawiki.org/wiki/Manual:Squid_caching
 */
$wgUseSquid = false;

/**
 * If you run Squid3 with ESI support, enable this (default:false):
 */
$wgUseESI = false;

/**
 * Send X-Vary-Options header for better caching (requires patched Squid)
 */
$wgUseXVO = false;

/**
 * Add X-Forwarded-Proto to the Vary and X-Vary-Options headers for API
 * requests and RSS/Atom feeds. Use this if you have an SSL termination setup
 * and need to split the cache between HTTP and HTTPS for API requests,
 * feed requests and HTTP redirect responses in order to prevent cache
 * pollution. This does not affect 'normal' requests to index.php other than
 * HTTP redirects.
 */
$wgVaryOnXFP = false;

/**
 * Internal server name as known to Squid, if different.
 *
 * @par Example:
 * @code
 * $wgInternalServer = 'http://yourinternal.tld:8000';
 * @endcode
 */
$wgInternalServer = false;

/**
 * Cache timeout for the squid, will be sent as s-maxage (without ESI) or
 * Surrogate-Control (with ESI). Without ESI, you should strip out s-maxage in
 * the Squid config. 18000 seconds = 5 hours, more cache hits with 2678400 = 31
 * days
 */
$wgSquidMaxage = 18000;

/**
 * Default maximum age for raw CSS/JS accesses
 */
$wgForcedRawSMaxage = 300;

/**
 * List of proxy servers to purge on changes; default port is 80. Use IP addresses.
 *
 * When MediaWiki is running behind a proxy, it will trust X-Forwarded-For
 * headers sent/modified from these proxies when obtaining the remote IP address
 *
 * For a list of trusted servers which *aren't* purged, see $wgSquidServersNoPurge.
 */
$wgSquidServers = array();

/**
 * As above, except these servers aren't purged on page changes; use to set a
 * list of trusted proxies, etc. Supports both individual IP addresses and
 * CIDR blocks.
 * @since 1.23 Supports CIDR ranges
 */
$wgSquidServersNoPurge = array();

/**
 * Maximum number of titles to purge in any one client operation
 */
$wgMaxSquidPurgeTitles = 400;

/**
 * Whether to use a Host header in purge requests sent to the proxy servers
 * configured in $wgSquidServers. Set this to false to support Squid
 * configured in forward-proxy mode.
 *
 * If this is set to true, a Host header will be sent, and only the path
 * component of the URL will appear on the request line, as if the request
 * were a non-proxy HTTP 1.1 request. Varnish only supports this style of
 * request. Squid supports this style of request only if reverse-proxy mode
 * (http_port ... accel) is enabled.
 *
 * If this is set to false, no Host header will be sent, and the absolute URL
 * will be sent in the request line, as is the standard for an HTTP proxy
 * request in both HTTP 1.0 and 1.1. This style of request is not supported
 * by Varnish, but is supported by Squid in either configuration (forward or
 * reverse).
 *
 * @since 1.21
 */
$wgSquidPurgeUseHostHeader = true;

/**
 * Routing configuration for HTCP multicast purging. Add elements here to
 * enable HTCP and determine which purges are sent where. If set to an empty
 * array, HTCP is disabled.
 *
 * Each key in this array is a regular expression to match against the purged
 * URL, or an empty string to match all URLs. The purged URL is matched against
 * the regexes in the order specified, and the first rule whose regex matches
 * is used, all remaining rules will thus be ignored.
 *
 * @par Example configuration to send purges for upload.wikimedia.org to one
 * multicast group and all other purges to another:
 * @code
 * $wgHTCPRouting = array(
 *         '|^https?://upload\.wikimedia\.org|' => array(
 *                 'host' => '239.128.0.113',
 *                 'port' => 4827,
 *         ),
 *         '' => array(
 *                 'host' => '239.128.0.112',
 *                 'port' => 4827,
 *         ),
 * );
 * @endcode
 *
 * You can also pass an array of hosts to send purges too. This is useful when
 * you have several multicast groups or unicast address that should receive a
 * given purge.  Multiple hosts support was introduced in MediaWiki 1.22.
 *
 * @par Example of sending purges to multiple hosts:
 * @code
 * $wgHTCPRouting = array(
 *     '' => array(
 *         // Purges to text caches using multicast
 *         array( 'host' => '239.128.0.114', 'port' => '4827' ),
 *         // Purges to a hardcoded list of caches
 *         array( 'host' => '10.88.66.1', 'port' => '4827' ),
 *         array( 'host' => '10.88.66.2', 'port' => '4827' ),
 *         array( 'host' => '10.88.66.3', 'port' => '4827' ),
 *     ),
 * );
 * @endcode
 *
 * @since 1.22
 *
 * $wgHTCPRouting replaces $wgHTCPMulticastRouting that was introduced in 1.20.
 * For back compatibility purposes, whenever its array is empty
 * $wgHTCPMutlicastRouting will be used as a fallback if it not null.
 *
 * @see $wgHTCPMulticastTTL
 */
$wgHTCPRouting = array();

/**
 * @deprecated since 1.22, please use $wgHTCPRouting instead.
 *
 * Whenever this is set and $wgHTCPRouting evaluates to false, $wgHTCPRouting
 * will be set to this value.
 * This is merely for back compatibility.
 *
 * @since 1.20
 */
$wgHTCPMulticastRouting = null;

/**
 * HTCP multicast address. Set this to a multicast IP address to enable HTCP.
 *
 * Note that MediaWiki uses the old non-RFC compliant HTCP format, which was
 * present in the earliest Squid implementations of the protocol.
 *
 * This setting is DEPRECATED in favor of $wgHTCPRouting , and kept for
 * backwards compatibility only. If $wgHTCPRouting is set, this setting is
 * ignored. If $wgHTCPRouting is not set and this setting is, it is used to
 * populate $wgHTCPRouting.
 *
 * @deprecated since 1.20 in favor of $wgHTCPMulticastRouting and since 1.22 in
 * favor of $wgHTCPRouting.
 */
$wgHTCPMulticastAddress = false;

/**
 * HTCP multicast port.
 * @deprecated since 1.20 in favor of $wgHTCPMulticastRouting and since 1.22 in
 * favor of $wgHTCPRouting.
 *
 * @see $wgHTCPMulticastAddress
 */
$wgHTCPPort = 4827;

/**
 * HTCP multicast TTL.
 * @see $wgHTCPRouting
 */
$wgHTCPMulticastTTL = 1;

/**
 * Should forwarded Private IPs be accepted?
 */
$wgUsePrivateIPs = false;

/** @} */ # end of HTTP proxy settings

/************************************************************************//**
 * @name   Language, regional and character encoding settings
 * @{
 */

/**
 * Site language code. See languages/Names.php for languages supported by
 * MediaWiki out of the box. Not all languages listed there have translations,
 * see languages/messages/ for the list of languages with some localisation.
 *
 * Warning: Don't use language codes listed in $wgDummyLanguageCodes like "no"
 * for Norwegian (use "nb" instead), or things will break unexpectedly.
 *
 * This defines the default interface language for all users, but users can
 * change it in their preferences.
 *
 * This also defines the language of pages in the wiki. The content is wrapped
 * in a html element with lang=XX attribute. This behavior can be overridden
 * via hooks, see Title::getPageLanguage.
 */
$wgLanguageCode = 'en';

/**
 * Language cache size, or really how many languages can we handle
 * simultaneously without degrading to crawl speed.
 */
$wgLangObjCacheSize = 10;

/**
 * Some languages need different word forms, usually for different cases.
 * Used in Language::convertGrammar().
 *
 * @par Example:
 * @code
 * $wgGrammarForms['en']['genitive']['car'] = 'car\'s';
 * @endcode
 */
$wgGrammarForms = array();

/**
 * Treat language links as magic connectors, not inline links
 */
$wgInterwikiMagic = true;

/**
 * Hide interlanguage links from the sidebar
 */
$wgHideInterlanguageLinks = false;

/**
 * List of language names or overrides for default names in Names.php
 */
$wgExtraLanguageNames = array();

/**
 * List of language codes that don't correspond to an actual language.
 * These codes are mostly left-offs from renames, or other legacy things.
 * This array makes them not appear as a selectable language on the installer,
 * and excludes them when running the transstat.php script.
 */
$wgDummyLanguageCodes = array(
	'als' => 'gsw',
	'bat-smg' => 'sgs',
	'be-x-old' => 'be-tarask',
	'bh' => 'bho',
	'fiu-vro' => 'vro',
	'no' => 'nb',
	'qqq' => 'qqq', # Used for message documentation.
	'qqx' => 'qqx', # Used for viewing message keys.
	'roa-rup' => 'rup',
	'simple' => 'en',
	'zh-classical' => 'lzh',
	'zh-min-nan' => 'nan',
	'zh-yue' => 'yue',
);

/**
 * Character set for use in the article edit box. Language-specific encodings
 * may be defined.
 *
 * This historic feature is one of the first that was added by former MediaWiki
 * team leader Brion Vibber, and is used to support the Esperanto x-system.
 */
$wgEditEncoding = '';

/**
 * Set this to true to replace Arabic presentation forms with their standard
 * forms in the U+0600-U+06FF block. This only works if $wgLanguageCode is
 * set to "ar".
 *
 * Note that pages with titles containing presentation forms will become
 * inaccessible, run maintenance/cleanupTitles.php to fix this.
 */
$wgFixArabicUnicode = true;

/**
 * Set this to true to replace ZWJ-based chillu sequences in Malayalam text
 * with their Unicode 5.1 equivalents. This only works if $wgLanguageCode is
 * set to "ml". Note that some clients (even new clients as of 2010) do not
 * support these characters.
 *
 * If you enable this on an existing wiki, run maintenance/cleanupTitles.php to
 * fix any ZWJ sequences in existing page titles.
 */
$wgFixMalayalamUnicode = true;

/**
 * Set this to always convert certain Unicode sequences to modern ones
 * regardless of the content language. This has a small performance
 * impact.
 *
 * See $wgFixArabicUnicode and $wgFixMalayalamUnicode for conversion
 * details.
 *
 * @since 1.17
 */
$wgAllUnicodeFixes = false;

/**
 * Set this to eg 'ISO-8859-1' to perform character set conversion when
 * loading old revisions not marked with "utf-8" flag. Use this when
 * converting a wiki from MediaWiki 1.4 or earlier to UTF-8 without the
 * burdensome mass conversion of old text data.
 *
 * @note This DOES NOT touch any fields other than old_text. Titles, comments,
 * user names, etc still must be converted en masse in the database before
 * continuing as a UTF-8 wiki.
 */
$wgLegacyEncoding = false;

/**
 * Browser Blacklist for unicode non compliant browsers. Contains a list of
 * regexps : "/regexp/"  matching problematic browsers. These browsers will
 * be served encoded unicode in the edit box instead of real unicode.
 */
$wgBrowserBlackList = array(
	/**
	 * Netscape 2-4 detection
	 * The minor version may contain strings such as "Gold" or "SGoldC-SGI"
	 * Lots of non-netscape user agents have "compatible", so it's useful to check for that
	 * with a negative assertion. The [UIN] identifier specifies the level of security
	 * in a Netscape/Mozilla browser, checking for it rules out a number of fakers.
	 * The language string is unreliable, it is missing on NS4 Mac.
	 *
	 * Reference: http://www.psychedelix.com/agents/index.shtml
	 */
	'/^Mozilla\/2\.[^ ]+ [^(]*?\((?!compatible).*; [UIN]/',
	'/^Mozilla\/3\.[^ ]+ [^(]*?\((?!compatible).*; [UIN]/',
	'/^Mozilla\/4\.[^ ]+ [^(]*?\((?!compatible).*; [UIN]/',

	/**
	 * MSIE on Mac OS 9 is teh sux0r, converts þ to <thorn>, ð to <eth>,
	 * Þ to <THORN> and Ð to <ETH>
	 *
	 * Known useragents:
	 * - Mozilla/4.0 (compatible; MSIE 5.0; Mac_PowerPC)
	 * - Mozilla/4.0 (compatible; MSIE 5.15; Mac_PowerPC)
	 * - Mozilla/4.0 (compatible; MSIE 5.23; Mac_PowerPC)
	 * - [...]
	 *
	 * @link http://en.wikipedia.org/w/index.php?diff=12356041&oldid=12355864
	 * @link http://en.wikipedia.org/wiki/Template%3AOS9
	 */
	'/^Mozilla\/4\.0 \(compatible; MSIE \d+\.\d+; Mac_PowerPC\)/',

	/**
	 * Google wireless transcoder, seems to eat a lot of chars alive
	 * http://it.wikipedia.org/w/index.php?title=Luciano_Ligabue&diff=prev&oldid=8857361
	 */
	'/^Mozilla\/4\.0 \(compatible; MSIE 6.0; Windows NT 5.0; Google Wireless Transcoder;\)/'
);

/**
 * If set to true, the MediaWiki 1.4 to 1.5 schema conversion will
 * create stub reference rows in the text table instead of copying
 * the full text of all current entries from 'cur' to 'text'.
 *
 * This will speed up the conversion step for large sites, but
 * requires that the cur table be kept around for those revisions
 * to remain viewable.
 *
 * This option affects the updaters *only*. Any present cur stub
 * revisions will be readable at runtime regardless of this setting.
 */
$wgLegacySchemaConversion = false;

/**
 * Enable dates like 'May 12' instead of '12 May', this only takes effect if
 * the interface is set to English.
 */
$wgAmericanDates = false;

/**
 * For Hindi and Arabic use local numerals instead of Western style (0-9)
 * numerals in interface.
 */
$wgTranslateNumerals = true;

/**
 * Translation using MediaWiki: namespace.
 * Interface messages will be loaded from the database.
 */
$wgUseDatabaseMessages = true;

/**
 * Expiry time for the message cache key
 */
$wgMsgCacheExpiry = 86400;

/**
 * Maximum entry size in the message cache, in bytes
 */
$wgMaxMsgCacheEntrySize = 10000;

/**
 * Whether to enable language variant conversion.
 */
$wgDisableLangConversion = false;

/**
 * Whether to enable language variant conversion for links.
 */
$wgDisableTitleConversion = false;

/**
 * Whether to enable canonical language links in meta data.
 */
$wgCanonicalLanguageLinks = true;

/**
 * Default variant code, if false, the default will be the language code
 */
$wgDefaultLanguageVariant = false;

/**
 * Disabled variants array of language variant conversion.
 *
 * @par Example:
 * @code
 *  $wgDisabledVariants[] = 'zh-mo';
 *  $wgDisabledVariants[] = 'zh-my';
 * @endcode
 */
$wgDisabledVariants = array();

/**
 * Like $wgArticlePath, but on multi-variant wikis, this provides a
 * path format that describes which parts of the URL contain the
 * language variant.
 *
 * @par Example:
 * @code
 *     $wgLanguageCode = 'sr';
 *     $wgVariantArticlePath = '/$2/$1';
 *     $wgArticlePath = '/wiki/$1';
 * @endcode
 *
 * A link to /wiki/ would be redirected to /sr/Главна_страна
 *
 * It is important that $wgArticlePath not overlap with possible values
 * of $wgVariantArticlePath.
 */
$wgVariantArticlePath = false;

/**
 * Show a bar of language selection links in the user login and user
 * registration forms; edit the "loginlanguagelinks" message to
 * customise these.
 */
$wgLoginLanguageSelector = false;

/**
 * When translating messages with wfMessage(), it is not always clear what
 * should be considered UI messages and what should be content messages.
 *
 * For example, for the English Wikipedia, there should be only one 'mainpage',
 * so when getting the link for 'mainpage', we should treat it as site content
 * and call ->inContentLanguage()->text(), but for rendering the text of the
 * link, we call ->text(). The code behaves this way by default. However,
 * sites like the Wikimedia Commons do offer different versions of 'mainpage'
 * and the like for different languages. This array provides a way to override
 * the default behavior.
 *
 * @par Example:
 * To allow language-specific main page and community
 * portal:
 * @code
 *     $wgForceUIMsgAsContentMsg = array( 'mainpage', 'portal-url' );
 * @endcode
 */
$wgForceUIMsgAsContentMsg = array();

/**
 * Fake out the timezone that the server thinks it's in. This will be used for
 * date display and not for what's stored in the DB. Leave to null to retain
 * your server's OS-based timezone value.
 *
 * This variable is currently used only for signature formatting and for local
 * time/date parser variables ({{LOCALTIME}} etc.)
 *
 * Timezones can be translated by editing MediaWiki messages of type
 * timezone-nameinlowercase like timezone-utc.
 *
 * A list of usable timezones can found at:
 * http://php.net/manual/en/timezones.php
 *
 * @par Examples:
 * @code
 * $wgLocaltimezone = 'UTC';
 * $wgLocaltimezone = 'GMT';
 * $wgLocaltimezone = 'PST8PDT';
 * $wgLocaltimezone = 'Europe/Sweden';
 * $wgLocaltimezone = 'CET';
 * @endcode
 */
$wgLocaltimezone = null;

/**
 * Set an offset from UTC in minutes to use for the default timezone setting
 * for anonymous users and new user accounts.
 *
 * This setting is used for most date/time displays in the software, and is
 * overridable in user preferences. It is *not* used for signature timestamps.
 *
 * By default, this will be set to match $wgLocaltimezone.
 */
$wgLocalTZoffset = null;

/** @} */ # End of language/charset settings

/*************************************************************************//**
 * @name   Output format and skin settings
 * @{
 */

/**
 * The default Content-Type header.
 */
$wgMimeType = 'text/html';

/**
 * Previously used as content type in HTML script tags. This is now ignored since
 * HTML5 doesn't require a MIME type for script tags (javascript is the default).
 * It was also previously used by RawAction to determine the ctype query parameter
 * value that will result in a javascript response.
 * @deprecated since 1.22
 */
$wgJsMimeType = null;

/**
 * The default xmlns attribute. The option to define this has been removed.
 * The value of this variable is no longer used by core and is set to a fixed
 * value in Setup.php for compatibility with extensions that depend on the value
 * of this variable being set. Such a dependency however is deprecated.
 * @deprecated since 1.22
 */
$wgXhtmlDefaultNamespace = null;

/**
 * Previously used to determine if we should output an HTML5 doctype.
 * This is no longer used as we always output HTML5 now. For compatibility with
 * extensions that still check the value of this config it's value is now forced
 * to true by Setup.php.
 * @deprecated since 1.22
 */
$wgHtml5 = true;

/**
 * Defines the value of the version attribute in the &lt;html&gt; tag, if any.
 * If $wgAllowRdfaAttributes is true, and this evaluates to boolean false
 * (like if it's left at the default null value), it will be auto-initialized
 * to the correct value for RDFa+HTML5.  As such, you should have no reason to
 * ever actually set this to anything.
 */
$wgHtml5Version = null;

/**
 * Enabled RDFa attributes for use in wikitext.
 * NOTE: Interaction with HTML5 is somewhat underspecified.
 */
$wgAllowRdfaAttributes = false;

/**
 * Enabled HTML5 microdata attributes for use in wikitext.
 */
$wgAllowMicrodataAttributes = false;

/**
 * Should we try to make our HTML output well-formed XML?  If set to false,
 * output will be a few bytes shorter, and the HTML will arguably be more
 * readable.  If set to true, life will be much easier for the authors of
 * screen-scraping bots, and the HTML will arguably be more readable.
 *
 * Setting this to false may omit quotation marks on some attributes, omit
 * slashes from some self-closing tags, omit some ending tags, etc., where
 * permitted by HTML5.  Setting it to true will not guarantee that all pages
 * will be well-formed, although non-well-formed pages should be rare and it's
 * a bug if you find one.  Conversely, setting it to false doesn't mean that
 * all XML-y constructs will be omitted, just that they might be.
 *
 * Because of compatibility with screen-scraping bots, and because it's
 * controversial, this is currently left to true by default.
 */
$wgWellFormedXml = true;

/**
 * Permit other namespaces in addition to the w3.org default.
 *
 * Use the prefix for the key and the namespace for the value.
 *
 * @par Example:
 * @code
 * $wgXhtmlNamespaces['svg'] = 'http://www.w3.org/2000/svg';
 * @endcode
 * Normally we wouldn't have to define this in the root "<html>"
 * element, but IE needs it there in some circumstances.
 *
 * This is ignored if $wgMimeType is set to a non-XML mimetype.
 */
$wgXhtmlNamespaces = array();

/**
 * Show IP address, for non-logged in users. It's necessary to switch this off
 * for some forms of caching.
 * @warning Will disable file cache.
 */
$wgShowIPinHeader = true;

/**
 * Site notice shown at the top of each page
 *
 * MediaWiki:Sitenotice page, which will override this. You can also
 * provide a separate message for logged-out users using the
 * MediaWiki:Anonnotice page.
 */
$wgSiteNotice = '';

/**
 * A subtitle to add to the tagline, for skins that have it/
 */
$wgExtraSubtitle = '';

/**
 * If this is set, a "donate" link will appear in the sidebar. Set it to a URL.
 */
$wgSiteSupportPage = '';

/**
 * Validate the overall output using tidy and refuse
 * to display the page if it's not valid.
 */
$wgValidateAllHtml = false;

/**
 * Default skin, for new users and anonymous visitors. Registered users may
 * change this to any one of the other available skins in their preferences.
 * This has to be completely lowercase; see the "skins" directory for the list
 * of available skins.
 */
$wgDefaultSkin = 'vector';

/**
 * Specify the name of a skin that should not be presented in the list of
 * available skins.  Use for blacklisting a skin which you do not want to
 * remove from the .../skins/ directory
 *
 * @deprecated since 1.23; use $wgSkipSkins instead
 */
$wgSkipSkin = '';

/**
 * Array for more like $wgSkipSkin.
 */
$wgSkipSkins = array();

/**
 * Allow user Javascript page?
 * This enables a lot of neat customizations, but may
 * increase security risk to users and server load.
 */
$wgAllowUserJs = false;

/**
 * Allow user Cascading Style Sheets (CSS)?
 * This enables a lot of neat customizations, but may
 * increase security risk to users and server load.
 */
$wgAllowUserCss = false;

/**
 * Allow user-preferences implemented in CSS?
 * This allows users to customise the site appearance to a greater
 * degree; disabling it will improve page load times.
 */
$wgAllowUserCssPrefs = true;

/**
 * Use the site's Javascript page?
 */
$wgUseSiteJs = true;

/**
 * Use the site's Cascading Style Sheets (CSS)?
 */
$wgUseSiteCss = true;

/**
 * Break out of framesets. This can be used to prevent clickjacking attacks,
 * or to prevent external sites from framing your site with ads.
 */
$wgBreakFrames = false;

/**
 * The X-Frame-Options header to send on pages sensitive to clickjacking
 * attacks, such as edit pages. This prevents those pages from being displayed
 * in a frame or iframe. The options are:
 *
 *   - 'DENY': Do not allow framing. This is recommended for most wikis.
 *
 *   - 'SAMEORIGIN': Allow framing by pages on the same domain. This can be used
 *         to allow framing within a trusted domain. This is insecure if there
 *         is a page on the same domain which allows framing of arbitrary URLs.
 *
 *   - false: Allow all framing. This opens up the wiki to XSS attacks and thus
 *         full compromise of local user accounts. Private wikis behind a
 *         corporate firewall are especially vulnerable. This is not
 *         recommended.
 *
 * For extra safety, set $wgBreakFrames = true, to prevent framing on all pages,
 * not just edit pages.
 */
$wgEditPageFrameOptions = 'DENY';

/**
 * Disallow framing of API pages directly, by setting the X-Frame-Options
 * header. Since the API returns CSRF tokens, allowing the results to be
 * framed can compromise your user's account security.
 * Options are:
 *   - 'DENY': Do not allow framing. This is recommended for most wikis.
 *   - 'SAMEORIGIN': Allow framing by pages on the same domain.
 *   - false: Allow all framing.
 */
$wgApiFrameOptions = 'DENY';

/**
 * Disable output compression (enabled by default if zlib is available)
 */
$wgDisableOutputCompression = false;

/**
 * Should we allow a broader set of characters in id attributes, per HTML5?  If
 * not, use only HTML 4-compatible IDs.  This option is for testing -- when the
 * functionality is ready, it will be on by default with no option.
 *
 * Currently this appears to work fine in all browsers, but it's disabled by
 * default because it normalizes id's a bit too aggressively, breaking preexisting
 * content (particularly Cite).  See bug 27733, bug 27694, bug 27474.
 */
$wgExperimentalHtmlIds = false;

/**
 * Abstract list of footer icons for skins in place of old copyrightico and poweredbyico code
 * You can add new icons to the built in copyright or poweredby, or you can create
 * a new block. Though note that you may need to add some custom css to get good styling
 * of new blocks in monobook. vector and modern should work without any special css.
 *
 * $wgFooterIcons itself is a key/value array.
 * The key is the name of a block that the icons will be wrapped in. The final id varies
 * by skin; Monobook and Vector will turn poweredby into f-poweredbyico while Modern
 * turns it into mw_poweredby.
 * The value is either key/value array of icons or a string.
 * In the key/value array the key may or may not be used by the skin but it can
 * be used to find the icon and unset it or change the icon if needed.
 * This is useful for disabling icons that are set by extensions.
 * The value should be either a string or an array. If it is a string it will be output
 * directly as html, however some skins may choose to ignore it. An array is the preferred format
 * for the icon, the following keys are used:
 * - src: An absolute url to the image to use for the icon, this is recommended
 *        but not required, however some skins will ignore icons without an image
 * - url: The url to use in the a element around the text or icon, if not set an a element will
 *        not be outputted
 * - alt: This is the text form of the icon, it will be displayed without an image in
 *        skins like Modern or if src is not set, and will otherwise be used as
 *        the alt="" for the image. This key is required.
 * - width and height: If the icon specified by src is not of the standard size
 *                     you can specify the size of image to use with these keys.
 *                     Otherwise they will default to the standard 88x31.
 * @todo Reformat documentation.
 */
$wgFooterIcons = array(
	"copyright" => array(
		"copyright" => array(), // placeholder for the built in copyright icon
	),
	"poweredby" => array(
		"mediawiki" => array(
			"src" => null, // Defaults to "$wgStylePath/common/images/poweredby_mediawiki_88x31.png"
			"url" => "//www.mediawiki.org/",
			"alt" => "Powered by MediaWiki",
		)
	),
);

/**
 * Login / create account link behavior when it's possible for anonymous users
 * to create an account.
 *  - true = use a combined login / create account link
 *  - false = split login and create account into two separate links
 */
$wgUseCombinedLoginLink = false;

/**
 * Search form look for Vector skin only.
 *  - true = use an icon search button
 *  - false = use Go & Search buttons
 */
$wgVectorUseSimpleSearch = true;

/**
 * Watch and unwatch as an icon rather than a link for Vector skin only.
 *  - true = use an icon watch/unwatch button
 *  - false = use watch/unwatch text link
 */
$wgVectorUseIconWatch = true;

/**
 * Display user edit counts in various prominent places.
 */
$wgEdititis = false;

/**
 * Some web hosts attempt to rewrite all responses with a 404 (not found)
 * status code, mangling or hiding MediaWiki's output. If you are using such a
 * host, you should start looking for a better one. While you're doing that,
 * set this to false to convert some of MediaWiki's 404 responses to 200 so
 * that the generated error pages can be seen.
 *
 * In cases where for technical reasons it is more important for MediaWiki to
 * send the correct status code than for the body to be transmitted intact,
 * this configuration variable is ignored.
 */
$wgSend404Code = true;

/**
 * The $wgShowRollbackEditCount variable is used to show how many edits will be
 * rollback. The numeric value of the variable are the limit up to are counted.
 * If the value is false or 0, the edits are not counted. Disabling this will
 * furthermore prevent MediaWiki from hiding some useless rollback links.
 *
 * @since 1.20
 */
$wgShowRollbackEditCount = 10;

/**
 * Output a <link rel="canonical"> tag on every page indicating the canonical
 * server which should be used, i.e. $wgServer or $wgCanonicalServer. Since
 * detection of the current server is unreliable, the link is sent
 * unconditionally.
 */
$wgEnableCanonicalServerLink = false;

/** @} */ # End of output format settings }

/*************************************************************************//**
 * @name   Resource loader settings
 * @{
 */

/**
 * Client-side resource modules.
 *
 * Extensions should add their resource loader module definitions
 * to the $wgResourceModules variable.
 *
 * @par Example:
 * @code
 *   $wgResourceModules['ext.myExtension'] = array(
 *      'scripts' => 'myExtension.js',
 *      'styles' => 'myExtension.css',
 *      'dependencies' => array( 'jquery.cookie', 'jquery.tabIndex' ),
 *      'localBasePath' => __DIR__,
 *      'remoteExtPath' => 'MyExtension',
 *   );
 * @endcode
 */
$wgResourceModules = array();

/**
 * Extensions should register foreign module sources here. 'local' is a
 * built-in source that is not in this array, but defined by
 * ResourceLoader::__construct() so that it cannot be unset.
 *
 * @par Example:
 * @code
 *   $wgResourceLoaderSources['foo'] = array(
 *       'loadScript' => 'http://example.org/w/load.php',
 *       'apiScript' => 'http://example.org/w/api.php'
 *   );
 * @endcode
 */
$wgResourceLoaderSources = array();

/**
 * Default 'remoteBasePath' value for instances of ResourceLoaderFileModule.
 * If not set, then $wgScriptPath will be used as a fallback.
 */
$wgResourceBasePath = null;

/**
 * Maximum time in seconds to cache resources served by the resource loader.
 * Used to set last modified headers (max-age/s-maxage).
 *
 * Following options to distinguish:
 * - versioned: Used for modules with a version, because changing version
 *   numbers causes cache misses. This normally has a long expiry time.
 * - unversioned: Used for modules without a version to propagate changes
 *   quickly to clients. Also used for modules with errors to recover quickly.
 *   This normally has a short expiry time.
 *
 * Expiry time for the options to distinguish:
 * - server: Squid/Varnish but also any other public proxy cache between the
 *   client and MediaWiki.
 * - client: On the client side (e.g. in the browser cache).
 */
$wgResourceLoaderMaxage = array(
	'versioned' => array(
		'server' => 30 * 24 * 60 * 60, // 30 days
		'client' => 30 * 24 * 60 * 60, // 30 days
	),
	'unversioned' => array(
		'server' => 5 * 60, // 5 minutes
		'client' => 5 * 60, // 5 minutes
	),
);

/**
 * The default debug mode (on/off) for of ResourceLoader requests.
 *
 * This will still be overridden when the debug URL parameter is used.
 */
$wgResourceLoaderDebug = false;

/**
 * Enable embedding of certain resources using Edge Side Includes. This will
 * improve performance but only works if there is something in front of the
 * web server (e..g a Squid or Varnish server) configured to process the ESI.
 */
$wgResourceLoaderUseESI = false;

/**
 * Put each statement on its own line when minifying JavaScript. This makes
 * debugging in non-debug mode a bit easier.
 */
$wgResourceLoaderMinifierStatementsOnOwnLine = false;

/**
 * Maximum line length when minifying JavaScript. This is not a hard maximum:
 * the minifier will try not to produce lines longer than this, but may be
 * forced to do so in certain cases.
 */
$wgResourceLoaderMinifierMaxLineLength = 1000;

/**
 * Whether to include the mediawiki.legacy JS library (old wikibits.js), and its
 * dependencies.
 */
$wgIncludeLegacyJavaScript = true;

/**
 * Whether to preload the mediawiki.util module as blocking module in the top
 * queue.
 *
 * Before MediaWiki 1.19, modules used to load slower/less asynchronous which
 * allowed modules to lack dependencies on 'popular' modules that were likely
 * loaded already.
 *
 * This setting is to aid scripts during migration by providing mediawiki.util
 * unconditionally (which was the most commonly missed dependency).
 * It doesn't cover all missing dependencies obviously but should fix most of
 * them.
 *
 * This should be removed at some point after site/user scripts have been fixed.
 * Enable this if your wiki has a large amount of user/site scripts that are
 * lacking dependencies.
 * @todo Deprecate
 */
$wgPreloadJavaScriptMwUtil = false;

/**
 * Whether or not to assign configuration variables to the global window object.
 *
 * If this is set to false, old code using deprecated variables will no longer
 * work.
 *
 * @par Example of legacy code:
 * @code{,js}
 *     if ( window.wgRestrictionEdit ) { ... }
 * @endcode
 * or:
 * @code{,js}
 *     if ( wgIsArticle ) { ... }
 * @endcode
 *
 * Instead, one needs to use mw.config.
 * @par Example using mw.config global configuration:
 * @code{,js}
 *     if ( mw.config.exists('wgRestrictionEdit') ) { ... }
 * @endcode
 * or:
 * @code{,js}
 *     if ( mw.config.get('wgIsArticle') ) { ... }
 * @endcode
 */
$wgLegacyJavaScriptGlobals = true;

/**
 * If set to a positive number, ResourceLoader will not generate URLs whose
 * query string is more than this many characters long, and will instead use
 * multiple requests with shorter query strings. This degrades performance,
 * but may be needed if your web server has a low (less than, say 1024)
 * query string length limit or a low value for suhosin.get.max_value_length
 * that you can't increase.
 *
 * If set to a negative number, ResourceLoader will assume there is no query
 * string length limit.
 *
 * Defaults to a value based on php configuration.
 */
$wgResourceLoaderMaxQueryLength = false;

/**
 * If set to true, JavaScript modules loaded from wiki pages will be parsed
 * prior to minification to validate it.
 *
 * Parse errors will result in a JS exception being thrown during module load,
 * which avoids breaking other modules loaded in the same request.
 */
$wgResourceLoaderValidateJS = true;

/**
 * If set to true, statically-sourced (file-backed) JavaScript resources will
 * be parsed for validity before being bundled up into ResourceLoader modules.
 *
 * This can be helpful for development by providing better error messages in
 * default (non-debug) mode, but JavaScript parsing is slow and memory hungry
 * and may fail on large pre-bundled frameworks.
 */
$wgResourceLoaderValidateStaticJS = false;

/**
 * If set to true, asynchronous loading of bottom-queue scripts in the "<head>"
 * will be enabled. This is an experimental feature that's supposed to make
 * JavaScript load faster.
 */
$wgResourceLoaderExperimentalAsyncLoading = false;

/**
 * Global LESS variables. An associative array binding variable names to CSS
 * string values.
 *
 * Because the hashed contents of this array are used to construct the cache key
 * that ResourceLoader uses to look up LESS compilation results, updating this
 * array can be used to deliberately invalidate the set of cached results.
 *
 * @par Example:
 * @code
 *   $wgResourceLoaderLESSVars = array(
 *     'baseFontSize'  => '1em',
 *     'smallFontSize' => '0.75em',
 *     'WikimediaBlue' => '#006699',
 *   );
 * @endcode
 * @since 1.22
 */
$wgResourceLoaderLESSVars = array();

/**
 * Custom LESS functions. An associative array mapping function name to PHP
 * callable.
 *
 * Changes to LESS functions do not trigger cache invalidation. If you update
 * the behavior of a LESS function and need to invalidate stale compilation
 * results, you can touch one of values in $wgResourceLoaderLESSVars, as
 * documented above.
 *
 * @since 1.22
 */
$wgResourceLoaderLESSFunctions = array(
	'embeddable' => 'ResourceLoaderLESSFunctions::embeddable',
	'embed' => 'ResourceLoaderLESSFunctions::embed',
);

/**
 * Default import paths for LESS modules. LESS files referenced in @import
 * statements will be looked up here first, and relative to the importing file
 * second. To avoid collisions, it's important for the LESS files in these
 * directories to have a common, predictable file name prefix.
 *
 * Extensions need not (and should not) register paths in
 * $wgResourceLoaderLESSImportPaths. The import path includes the path of the
 * currently compiling LESS file, which allows each extension to freely import
 * files from its own tree.
 *
 * @since 1.22
 */
$wgResourceLoaderLESSImportPaths = array(
	"$IP/resources/src/mediawiki.less/",
);

/**
 * Whether ResourceLoader should attempt to persist modules in localStorage on
 * browsers that support the Web Storage API.
 *
 * @since 1.23 - Client-side module persistence is experimental. Exercise care.
 */
$wgResourceLoaderStorageEnabled = false;

/**
 * Cache version for client-side ResourceLoader module storage. You can trigger
 * invalidation of the contents of the module store by incrementing this value.
 *
 * @since 1.23
 */
$wgResourceLoaderStorageVersion = 1;

/** @} */ # End of resource loader settings }

/*************************************************************************//**
 * @name   Page title and interwiki link settings
 * @{
 */

/**
 * Name of the project namespace. If left set to false, $wgSitename will be
 * used instead.
 */
$wgMetaNamespace = false;

/**
 * Name of the project talk namespace.
 *
 * Normally you can ignore this and it will be something like
 * $wgMetaNamespace . "_talk". In some languages, you may want to set this
 * manually for grammatical reasons.
 */
$wgMetaNamespaceTalk = false;

/**
 * Additional namespaces. If the namespaces defined in Language.php and
 * Namespace.php are insufficient, you can create new ones here, for example,
 * to import Help files in other languages. You can also override the namespace
 * names of existing namespaces. Extensions developers should use
 * $wgCanonicalNamespaceNames.
 *
 * @warning Once you delete a namespace, the pages in that namespace will
 * no longer be accessible. If you rename it, then you can access them through
 * the new namespace name.
 *
 * Custom namespaces should start at 100 to avoid conflicting with standard
 * namespaces, and should always follow the even/odd main/talk pattern.
 *
 * @par Example:
 * @code
 * $wgExtraNamespaces = array(
 *    100 => "Hilfe",
 *    101 => "Hilfe_Diskussion",
 *    102 => "Aide",
 *    103 => "Discussion_Aide"
 * );
 * @endcode
 *
 * @todo Add a note about maintenance/namespaceDupes.php
 */
$wgExtraNamespaces = array();

/**
 * Same as above, but for namespaces with gender distinction.
 * Note: the default form for the namespace should also be set
 * using $wgExtraNamespaces for the same index.
 * @since 1.18
 */
$wgExtraGenderNamespaces = array();

/**
 * Namespace aliases.
 *
 * These are alternate names for the primary localised namespace names, which
 * are defined by $wgExtraNamespaces and the language file. If a page is
 * requested with such a prefix, the request will be redirected to the primary
 * name.
 *
 * Set this to a map from namespace names to IDs.
 *
 * @par Example:
 * @code
 *    $wgNamespaceAliases = array(
 *        'Wikipedian' => NS_USER,
 *        'Help' => 100,
 *    );
 * @endcode
 */
$wgNamespaceAliases = array();

/**
 * Allowed title characters -- regex character class
 * Don't change this unless you know what you're doing
 *
 * Problematic punctuation:
 *   -  []{}|#    Are needed for link syntax, never enable these
 *   -  <>        Causes problems with HTML escaping, don't use
 *   -  %         Enabled by default, minor problems with path to query rewrite rules, see below
 *   -  +         Enabled by default, but doesn't work with path to query rewrite rules,
 *                corrupted by apache
 *   -  ?         Enabled by default, but doesn't work with path to PATH_INFO rewrites
 *
 * All three of these punctuation problems can be avoided by using an alias,
 * instead of a rewrite rule of either variety.
 *
 * The problem with % is that when using a path to query rewrite rule, URLs are
 * double-unescaped: once by Apache's path conversion code, and again by PHP. So
 * %253F, for example, becomes "?". Our code does not double-escape to compensate
 * for this, indeed double escaping would break if the double-escaped title was
 * passed in the query string rather than the path. This is a minor security issue
 * because articles can be created such that they are hard to view or edit.
 *
 * In some rare cases you may wish to remove + for compatibility with old links.
 *
 * Theoretically 0x80-0x9F of ISO 8859-1 should be disallowed, but
 * this breaks interlanguage links
 */
$wgLegalTitleChars = " %!\"$&'()*,\\-.\\/0-9:;=?@A-Z\\\\^_`a-z~\\x80-\\xFF+";

/**
 * The interwiki prefix of the current wiki, or false if it doesn't have one.
 *
 * @deprecated since 1.23; use $wgLocalInterwikis instead
 */
$wgLocalInterwiki = false;

/**
 * Array for multiple $wgLocalInterwiki values, in case there are several
 * interwiki prefixes that point to the current wiki. If $wgLocalInterwiki is
 * set, its value is prepended to this array, for backwards compatibility.
 *
 * Note, recent changes feeds use only the first entry in this array (or
 * $wgLocalInterwiki, if it is set). See $wgRCFeeds
 */
$wgLocalInterwikis = array();

/**
 * Expiry time for cache of interwiki table
 */
$wgInterwikiExpiry = 10800;

/**
 * @name Interwiki caching settings.
 * @{
 */

/**
 *$wgInterwikiCache specifies path to constant database file.
 *
 * This cdb database is generated by dumpInterwiki from maintenance and has
 * such key formats:
 *  - dbname:key - a simple key (e.g. enwiki:meta)
 *  - _sitename:key - site-scope key (e.g. wiktionary:meta)
 *  - __global:key - global-scope key (e.g. __global:meta)
 *  - __sites:dbname - site mapping (e.g. __sites:enwiki)
 *
 * Sites mapping just specifies site name, other keys provide "local url"
 * data layout.
 */
$wgInterwikiCache = false;

/**
 * Specify number of domains to check for messages.
 *    - 1: Just wiki(db)-level
 *    - 2: wiki and global levels
 *    - 3: site levels
 */
$wgInterwikiScopes = 3;

/**
 * Fallback site, if unable to resolve from cache
 */
$wgInterwikiFallbackSite = 'wiki';

/** @} */ # end of Interwiki caching settings.

/**
 * If local interwikis are set up which allow redirects,
 * set this regexp to restrict URLs which will be displayed
 * as 'redirected from' links.
 *
 * @par Example:
 * It might look something like this:
 * @code
 * $wgRedirectSources = '!^https?://[a-z-]+\.wikipedia\.org/!';
 * @endcode
 *
 * Leave at false to avoid displaying any incoming redirect markers.
 * This does not affect intra-wiki redirects, which don't change
 * the URL.
 */
$wgRedirectSources = false;

/**
 * Set this to false to avoid forcing the first letter of links to capitals.
 *
 * @warning may break links! This makes links COMPLETELY case-sensitive. Links
 * appearing with a capital at the beginning of a sentence will *not* go to the
 * same place as links in the middle of a sentence using a lowercase initial.
 */
$wgCapitalLinks = true;

/**
 * @since 1.16 - This can now be set per-namespace. Some special namespaces (such
 * as Special, see MWNamespace::$alwaysCapitalizedNamespaces for the full list) must be
 * true by default (and setting them has no effect), due to various things that
 * require them to be so. Also, since Talk namespaces need to directly mirror their
 * associated content namespaces, the values for those are ignored in favor of the
 * subject namespace's setting. Setting for NS_MEDIA is taken automatically from
 * NS_FILE.
 *
 * @par Example:
 * @code
 *     $wgCapitalLinkOverrides[ NS_FILE ] = false;
 * @endcode
 */
$wgCapitalLinkOverrides = array();

/**
 * Which namespaces should support subpages?
 * See Language.php for a list of namespaces.
 */
$wgNamespacesWithSubpages = array(
	NS_TALK => true,
	NS_USER => true,
	NS_USER_TALK => true,
	NS_PROJECT => true,
	NS_PROJECT_TALK => true,
	NS_FILE_TALK => true,
	NS_MEDIAWIKI => true,
	NS_MEDIAWIKI_TALK => true,
	NS_TEMPLATE_TALK => true,
	NS_HELP => true,
	NS_HELP_TALK => true,
	NS_CATEGORY_TALK => true
);

/**
  * Array holding default tracking category names.
  *
  * Array contains the system messages for each tracking category.
  * Tracking categories allow pages with certain characteristics to be tracked.
  * It works by adding any such page to a category automatically.
  *
  * @since 1.23
  */
$wgTrackingCategories = array(
	'index-category',
	'noindex-category',
	'expensive-parserfunction-category',
	'post-expand-template-argument-category',
	'post-expand-template-inclusion-category',
	'hidden-category-category',
	'broken-file-category',
);

/**
 * Array of namespaces which can be deemed to contain valid "content", as far
 * as the site statistics are concerned. Useful if additional namespaces also
 * contain "content" which should be considered when generating a count of the
 * number of articles in the wiki.
 */
$wgContentNamespaces = array( NS_MAIN );

/**
 * Max number of redirects to follow when resolving redirects.
 * 1 means only the first redirect is followed (default behavior).
 * 0 or less means no redirects are followed.
 */
$wgMaxRedirects = 1;

/**
 * Array of invalid page redirect targets.
 * Attempting to create a redirect to any of the pages in this array
 * will make the redirect fail.
 * Userlogout is hard-coded, so it does not need to be listed here.
 * (bug 10569) Disallow Mypage and Mytalk as well.
 *
 * As of now, this only checks special pages. Redirects to pages in
 * other namespaces cannot be invalidated by this variable.
 */
$wgInvalidRedirectTargets = array( 'Filepath', 'Mypage', 'Mytalk', 'Redirect' );

/** @} */ # End of title and interwiki settings }

/************************************************************************//**
 * @name   Parser settings
 * These settings configure the transformation from wikitext to HTML.
 * @{
 */

/**
 * Parser configuration. Associative array with the following members:
 *
 *  class             The class name
 *
 *  preprocessorClass The preprocessor class. Two classes are currently available:
 *                    Preprocessor_Hash, which uses plain PHP arrays for temporary
 *                    storage, and Preprocessor_DOM, which uses the DOM module for
 *                    temporary storage. Preprocessor_DOM generally uses less memory;
 *                    the speed of the two is roughly the same.
 *
 *                    If this parameter is not given, it uses Preprocessor_DOM if the
 *                    DOM module is available, otherwise it uses Preprocessor_Hash.
 *
 * The entire associative array will be passed through to the constructor as
 * the first parameter. Note that only Setup.php can use this variable --
 * the configuration will change at runtime via $wgParser member functions, so
 * the contents of this variable will be out-of-date. The variable can only be
 * changed during LocalSettings.php, in particular, it can't be changed during
 * an extension setup function.
 */
$wgParserConf = array(
	'class' => 'Parser',
	#'preprocessorClass' => 'Preprocessor_Hash',
);

/**
 * Maximum indent level of toc.
 */
$wgMaxTocLevel = 999;

/**
 * A complexity limit on template expansion: the maximum number of nodes visited
 * by PPFrame::expand()
 */
$wgMaxPPNodeCount = 1000000;

/**
 * A complexity limit on template expansion: the maximum number of elements
 * generated by Preprocessor::preprocessToObj(). This allows you to limit the
 * amount of memory used by the Preprocessor_DOM node cache: testing indicates
 * that each element uses about 160 bytes of memory on a 64-bit processor, so
 * this default corresponds to about 155 MB.
 *
 * When the limit is exceeded, an exception is thrown.
 */
$wgMaxGeneratedPPNodeCount = 1000000;

/**
 * Maximum recursion depth for templates within templates.
 * The current parser adds two levels to the PHP call stack for each template,
 * and xdebug limits the call stack to 100 by default. So this should hopefully
 * stop the parser before it hits the xdebug limit.
 */
$wgMaxTemplateDepth = 40;

/**
 * @see $wgMaxTemplateDepth
 */
$wgMaxPPExpandDepth = 40;

/**
 * The external URL protocols
 */
$wgUrlProtocols = array(
	'http://',
	'https://',
	'ftp://',
	'ftps://', // If we allow ftp:// we should allow the secure version.
	'ssh://',
	'sftp://', // SFTP > FTP
	'irc://',
	'ircs://', // @bug 28503
	'xmpp:', // Another open communication protocol
	'sip:',
	'sips:',
	'gopher://',
	'telnet://', // Well if we're going to support the above.. -ævar
	'nntp://', // @bug 3808 RFC 1738
	'worldwind://',
	'mailto:',
	'tel:', // If we can make emails linkable, why not phone numbers?
	'sms:', // Likewise this is standardized too
	'news:',
	'svn://',
	'git://',
	'mms://',
	'bitcoin:', // Even registerProtocolHandler whitelists this along with mailto:
	'magnet:', // No reason to reject torrents over magnet: when they're allowed over http://
	'urn:', // Allow URNs to be used in Microdata/RDFa <link ... href="urn:...">s
	'geo:', // urls define geo locations, they're useful in Microdata/RDFa and for coordinates
	'//', // for protocol-relative URLs
);

/**
 * If true, removes (substitutes) templates in "~~~~" signatures.
 */
$wgCleanSignatures = true;

/**
 * Whether to allow inline image pointing to other websites
 */
$wgAllowExternalImages = false;

/**
 * If the above is false, you can specify an exception here. Image URLs
 * that start with this string are then rendered, while all others are not.
 * You can use this to set up a trusted, simple repository of images.
 * You may also specify an array of strings to allow multiple sites
 *
 * @par Examples:
 * @code
 * $wgAllowExternalImagesFrom = 'http://127.0.0.1/';
 * $wgAllowExternalImagesFrom = array( 'http://127.0.0.1/', 'http://example.com' );
 * @endcode
 */
$wgAllowExternalImagesFrom = '';

/**
 * If $wgAllowExternalImages is false, you can allow an on-wiki
 * whitelist of regular expression fragments to match the image URL
 * against. If the image matches one of the regular expression fragments,
 * The image will be displayed.
 *
 * Set this to true to enable the on-wiki whitelist (MediaWiki:External image whitelist)
 * Or false to disable it
 */
$wgEnableImageWhitelist = true;

/**
 * A different approach to the above: simply allow the "<img>" tag to be used.
 * This allows you to specify alt text and other attributes, copy-paste HTML to
 * your wiki more easily, etc.  However, allowing external images in any manner
 * will allow anyone with editing rights to snoop on your visitors' IP
 * addresses and so forth, if they wanted to, by inserting links to images on
 * sites they control.
 */
$wgAllowImageTag = false;

/**
 * $wgUseTidy: use tidy to make sure HTML output is sane.
 * Tidy is a free tool that fixes broken HTML.
 * See http://www.w3.org/People/Raggett/tidy/
 *
 * - $wgTidyBin should be set to the path of the binary and
 * - $wgTidyConf to the path of the configuration file.
 * - $wgTidyOpts can include any number of parameters.
 * - $wgTidyInternal controls the use of the PECL extension or the
 *   libtidy (PHP >= 5) extension to use an in-process tidy library instead
 *   of spawning a separate program.
 *   Normally you shouldn't need to override the setting except for
 *   debugging. To install, use 'pear install tidy' and add a line
 *   'extension=tidy.so' to php.ini.
 */
$wgUseTidy = false;

/**
 * @see $wgUseTidy
 */
$wgAlwaysUseTidy = false;

/**
 * @see $wgUseTidy
 */
$wgTidyBin = 'tidy';

/**
 * @see $wgUseTidy
 */
$wgTidyConf = $IP . '/includes/tidy.conf';

/**
 * @see $wgUseTidy
 */
$wgTidyOpts = '';

/**
 * @see $wgUseTidy
 */
$wgTidyInternal = extension_loaded( 'tidy' );

/**
 * Put tidy warnings in HTML comments
 * Only works for internal tidy.
 */
$wgDebugTidy = false;

/**
 * Allow raw, unchecked HTML in "<html>...</html>" sections.
 * THIS IS VERY DANGEROUS on a publicly editable site, so USE wgGroupPermissions
 * TO RESTRICT EDITING to only those that you trust
 */
$wgRawHtml = false;

/**
 * Set a default target for external links, e.g. _blank to pop up a new window
 */
$wgExternalLinkTarget = false;

/**
 * If true, external URL links in wiki text will be given the
 * rel="nofollow" attribute as a hint to search engines that
 * they should not be followed for ranking purposes as they
 * are user-supplied and thus subject to spamming.
 */
$wgNoFollowLinks = true;

/**
 * Namespaces in which $wgNoFollowLinks doesn't apply.
 * See Language.php for a list of namespaces.
 */
$wgNoFollowNsExceptions = array();

/**
 * If this is set to an array of domains, external links to these domain names
 * (or any subdomains) will not be set to rel="nofollow" regardless of the
 * value of $wgNoFollowLinks.  For instance:
 *
 * $wgNoFollowDomainExceptions = array( 'en.wikipedia.org', 'wiktionary.org',
 * 'mediawiki.org' );
 *
 * This would add rel="nofollow" to links to de.wikipedia.org, but not
 * en.wikipedia.org, wiktionary.org, en.wiktionary.org, us.en.wikipedia.org,
 * etc.
 *
 * Defaults to mediawiki.org for the links included in the software by default.
 */
$wgNoFollowDomainExceptions = array( 'mediawiki.org' );

/**
 * Allow DISPLAYTITLE to change title display
 */
$wgAllowDisplayTitle = true;

/**
 * For consistency, restrict DISPLAYTITLE to text that normalizes to the same
 * canonical DB key. Also disallow some inline CSS rules like display: none;
 * which can cause the text to be hidden or unselectable.
 */
$wgRestrictDisplayTitle = true;

/**
 * Maximum number of calls per parse to expensive parser functions such as
 * PAGESINCATEGORY.
 */
$wgExpensiveParserFunctionLimit = 100;

/**
 * Preprocessor caching threshold
 * Setting it to 'false' will disable the preprocessor cache.
 */
$wgPreprocessorCacheThreshold = 1000;

/**
 * Enable interwiki transcluding.  Only when iw_trans=1 in the interwiki table.
 */
$wgEnableScaryTranscluding = false;

/**
 * Expiry time for transcluded templates cached in transcache database table.
 * Only used $wgEnableInterwikiTranscluding is set to true.
 */
$wgTranscludeCacheExpiry = 3600;

/** @} */ # end of parser settings }

/************************************************************************//**
 * @name   Statistics
 * @{
 */

/**
 * Method used to determine if a page in a content namespace should be counted
 * as a valid article.
 *
 * Redirect pages will never be counted as valid articles.
 *
 * This variable can have the following values:
 * - 'any': all pages as considered as valid articles
 * - 'comma': the page must contain a comma to be considered valid
 * - 'link': the page must contain a [[wiki link]] to be considered valid
 * - null: the value will be set at run time depending on $wgUseCommaCount:
 *         if $wgUseCommaCount is false, it will be 'link', if it is true
 *         it will be 'comma'
 *
 * See also See https://www.mediawiki.org/wiki/Manual:Article_count
 *
 * Retroactively changing this variable will not affect the existing count,
 * to update it, you will need to run the maintenance/updateArticleCount.php
 * script.
 */
$wgArticleCountMethod = null;

/**
 * Backward compatibility setting, will set $wgArticleCountMethod if it is null.
 * @deprecated since 1.18; use $wgArticleCountMethod instead
 */
$wgUseCommaCount = false;

/**
 * wgHitcounterUpdateFreq sets how often page counters should be updated, higher
 * values are easier on the database. A value of 1 causes the counters to be
 * updated on every hit, any higher value n cause them to update *on average*
 * every n hits. Should be set to either 1 or something largish, eg 1000, for
 * maximum efficiency.
 */
$wgHitcounterUpdateFreq = 1;

/**
 * How many days user must be idle before he is considered inactive. Will affect
 * the number shown on Special:Statistics, Special:ActiveUsers, and the
 * {{NUMBEROFACTIVEUSERS}} magic word in wikitext.
 * You might want to leave this as the default value, to provide comparable
 * numbers between different wikis.
 */
$wgActiveUserDays = 30;

/** @} */ # End of statistics }

/************************************************************************//**
 * @name   User accounts, authentication
 * @{
 */

/**
 * For compatibility with old installations set to false
 */
$wgPasswordSalt = true;

/**
 * Specifies the minimal length of a user password. If set to 0, empty pass-
 * words are allowed.
 */
$wgMinimalPasswordLength = 1;

/**
 * Specifies if users should be sent to a password-reset form on login, if their
 * password doesn't meet the requirements of User::isValidPassword().
 * @since 1.23
 */
$wgInvalidPasswordReset = true;

/**
 * Whether to allow password resets ("enter some identifying data, and we'll send an email
 * with a temporary password you can use to get back into the account") identified by
 * various bits of data.  Setting all of these to false (or the whole variable to false)
 * has the effect of disabling password resets entirely
 */
$wgPasswordResetRoutes = array(
	'username' => true,
	'email' => false,
);

/**
 * Maximum number of Unicode characters in signature
 */
$wgMaxSigChars = 255;

/**
 * Maximum number of bytes in username. You want to run the maintenance
 * script ./maintenance/checkUsernames.php once you have changed this value.
 */
$wgMaxNameChars = 255;

/**
 * Array of usernames which may not be registered or logged in from
 * Maintenance scripts can still use these
 */
$wgReservedUsernames = array(
	'MediaWiki default', // Default 'Main Page' and MediaWiki: message pages
	'Conversion script', // Used for the old Wikipedia software upgrade
	'Maintenance script', // Maintenance scripts which perform editing, image import script
	'Template namespace initialisation script', // Used in 1.2->1.3 upgrade
	'ScriptImporter', // Default user name used by maintenance/importSiteScripts.php
	'msg:double-redirect-fixer', // Automatic double redirect fix
	'msg:usermessage-editor', // Default user for leaving user messages
	'msg:proxyblocker', // For $wgProxyList and Special:Blockme (removed in 1.22)
);

/**
 * Settings added to this array will override the default globals for the user
 * preferences used by anonymous visitors and newly created accounts.
 * For instance, to disable editing on double clicks:
 * $wgDefaultUserOptions ['editondblclick'] = 0;
 */
$wgDefaultUserOptions = array(
	'ccmeonemails' => 0,
	'cols' => 80,
	'date' => 'default',
	'diffonly' => 0,
	'disablemail' => 0,
	'editfont' => 'default',
	'editondblclick' => 0,
	'editsectiononrightclick' => 0,
	'enotifminoredits' => 0,
	'enotifrevealaddr' => 0,
	'enotifusertalkpages' => 1,
	'enotifwatchlistpages' => 1,
	'extendwatchlist' => 0,
	'fancysig' => 0,
	'forceeditsummary' => 0,
	'gender' => 'unknown',
	'hideminor' => 0,
	'hidepatrolled' => 0,
	'imagesize' => 2,
	'math' => 1,
	'minordefault' => 0,
	'newpageshidepatrolled' => 0,
	'nickname' => '',
	'norollbackdiff' => 0,
	'numberheadings' => 0,
	'previewonfirst' => 0,
	'previewontop' => 1,
	'rcdays' => 7,
	'rclimit' => 50,
	'rows' => 25,
	'showhiddencats' => 0,
	'shownumberswatching' => 1,
	'showtoolbar' => 1,
	'skin' => false,
	'stubthreshold' => 0,
	'thumbsize' => 2,
	'underline' => 2,
	'uselivepreview' => 0,
	'usenewrc' => 0,
	'watchcreations' => 1,
	'watchdefault' => 1,
	'watchdeletion' => 0,
	'watchlistdays' => 3.0,
	'watchlisthideanons' => 0,
	'watchlisthidebots' => 0,
	'watchlisthideliu' => 0,
	'watchlisthideminor' => 0,
	'watchlisthideown' => 0,
	'watchlisthidepatrolled' => 0,
	'watchmoves' => 0,
	'wllimit' => 250,
	'useeditwarning' => 1,
	'prefershttps' => 1,
);

/**
 * An array of preferences to not show for the user
 */
$wgHiddenPrefs = array();

/**
 * Characters to prevent during new account creations.
 * This is used in a regular expression character class during
 * registration (regex metacharacters like / are escaped).
 */
$wgInvalidUsernameCharacters = '@';

/**
 * Character used as a delimiter when testing for interwiki userrights
 * (In Special:UserRights, it is possible to modify users on different
 * databases if the delimiter is used, e.g. "Someuser@enwiki").
 *
 * It is recommended that you have this delimiter in
 * $wgInvalidUsernameCharacters above, or you will not be able to
 * modify the user rights of those users via Special:UserRights
 */
$wgUserrightsInterwikiDelimiter = '@';

/**
 * This is to let user authenticate using https when they come from http.
 * Based on an idea by George Herbert on wikitech-l:
 * http://lists.wikimedia.org/pipermail/wikitech-l/2010-October/050039.html
 * @since 1.17
 */
$wgSecureLogin = false;

/** @} */ # end user accounts }

/************************************************************************//**
 * @name   User rights, access control and monitoring
 * @{
 */

/**
 * Number of seconds before autoblock entries expire. Default 86400 = 1 day.
 */
$wgAutoblockExpiry = 86400;

/**
 * Set this to true to allow blocked users to edit their own user talk page.
 */
$wgBlockAllowsUTEdit = false;

/**
 * Allow sysops to ban users from accessing Emailuser
 */
$wgSysopEmailBans = true;

/**
 * Limits on the possible sizes of range blocks.
 *
 * CIDR notation is hard to understand, it's easy to mistakenly assume that a
 * /1 is a small range and a /31 is a large range. For IPv4, setting a limit of
 * half the number of bits avoids such errors, and allows entire ISPs to be
 * blocked using a small number of range blocks.
 *
 * For IPv6, RFC 3177 recommends that a /48 be allocated to every residential
 * customer, so range blocks larger than /64 (half the number of bits) will
 * plainly be required. RFC 4692 implies that a very large ISP may be
 * allocated a /19 if a generous HD-Ratio of 0.8 is used, so we will use that
 * as our limit. As of 2012, blocking the whole world would require a /4 range.
 */
$wgBlockCIDRLimit = array(
	'IPv4' => 16, # Blocks larger than a /16 (64k addresses) will not be allowed
	'IPv6' => 19,
);

/**
 * If true, blocked users will not be allowed to login. When using this with
 * a public wiki, the effect of logging out blocked users may actually be
 * avers: unless the user's address is also blocked (e.g. auto-block),
 * logging the user out will again allow reading and editing, just as for
 * anonymous visitors.
 */
$wgBlockDisablesLogin = false;

/**
 * Pages anonymous user may see, set as an array of pages titles.
 *
 * @par Example:
 * @code
 * $wgWhitelistRead = array ( "Main Page", "Wikipedia:Help");
 * @endcode
 *
 * Special:Userlogin and Special:ChangePassword are always whitelisted.
 *
 * @note This will only work if $wgGroupPermissions['*']['read'] is false --
 * see below. Otherwise, ALL pages are accessible, regardless of this setting.
 *
 * @note Also that this will only protect _pages in the wiki_. Uploaded files
 * will remain readable. You can use img_auth.php to protect uploaded files,
 * see https://www.mediawiki.org/wiki/Manual:Image_Authorization
 */
$wgWhitelistRead = false;

/**
 * Pages anonymous user may see, set as an array of regular expressions.
 *
 * This function will match the regexp against the title name, which
 * is without underscore.
 *
 * @par Example:
 * To whitelist [[Main Page]]:
 * @code
 * $wgWhitelistReadRegexp = array( "/Main Page/" );
 * @endcode
 *
 * @note Unless ^ and/or $ is specified, a regular expression might match
 * pages not intended to be whitelisted.  The above example will also
 * whitelist a page named 'Security Main Page'.
 *
 * @par Example:
 * To allow reading any page starting with 'User' regardless of the case:
 * @code
 * $wgWhitelistReadRegexp = array( "@^UsEr.*@i" );
 * @endcode
 * Will allow both [[User is banned]] and [[User:JohnDoe]]
 *
 * @note This will only work if $wgGroupPermissions['*']['read'] is false --
 * see below. Otherwise, ALL pages are accessible, regardless of this setting.
 */
$wgWhitelistReadRegexp = false;

/**
 * Should editors be required to have a validated e-mail
 * address before being allowed to edit?
 */
$wgEmailConfirmToEdit = false;

/**
 * Permission keys given to users in each group.
 *
 * This is an array where the keys are all groups and each value is an
 * array of the format (right => boolean).
 *
 * The second format is used to support per-namespace permissions.
 * Note that this feature does not fully work for all permission types.
 *
 * All users are implicitly in the '*' group including anonymous visitors;
 * logged-in users are all implicitly in the 'user' group. These will be
 * combined with the permissions of all groups that a given user is listed
 * in in the user_groups table.
 *
 * Note: Don't set $wgGroupPermissions = array(); unless you know what you're
 * doing! This will wipe all permissions, and may mean that your users are
 * unable to perform certain essential tasks or access new functionality
 * when new permissions are introduced and default grants established.
 *
 * Functionality to make pages inaccessible has not been extensively tested
 * for security. Use at your own risk!
 *
 * This replaces $wgWhitelistAccount and $wgWhitelistEdit
 */
$wgGroupPermissions = array();

/** @cond file_level_code */
// Implicit group for all visitors
$wgGroupPermissions['*']['createaccount'] = true;
$wgGroupPermissions['*']['read'] = true;
$wgGroupPermissions['*']['edit'] = true;
$wgGroupPermissions['*']['createpage'] = true;
$wgGroupPermissions['*']['createtalk'] = true;
$wgGroupPermissions['*']['writeapi'] = true;
$wgGroupPermissions['*']['editmyusercss'] = true;
$wgGroupPermissions['*']['editmyuserjs'] = true;
$wgGroupPermissions['*']['viewmywatchlist'] = true;
$wgGroupPermissions['*']['editmywatchlist'] = true;
$wgGroupPermissions['*']['viewmyprivateinfo'] = true;
$wgGroupPermissions['*']['editmyprivateinfo'] = true;
$wgGroupPermissions['*']['editmyoptions'] = true;
#$wgGroupPermissions['*']['patrolmarks'] = false; // let anons see what was patrolled

// Implicit group for all logged-in accounts
$wgGroupPermissions['user']['move'] = true;
$wgGroupPermissions['user']['move-subpages'] = true;
$wgGroupPermissions['user']['move-rootuserpages'] = true; // can move root userpages
$wgGroupPermissions['user']['movefile'] = true;
$wgGroupPermissions['user']['read'] = true;
$wgGroupPermissions['user']['edit'] = true;
$wgGroupPermissions['user']['createpage'] = true;
$wgGroupPermissions['user']['createtalk'] = true;
$wgGroupPermissions['user']['writeapi'] = true;
$wgGroupPermissions['user']['upload'] = true;
$wgGroupPermissions['user']['reupload'] = true;
$wgGroupPermissions['user']['reupload-shared'] = true;
$wgGroupPermissions['user']['minoredit'] = true;
$wgGroupPermissions['user']['purge'] = true; // can use ?action=purge without clicking "ok"
$wgGroupPermissions['user']['sendemail'] = true;

// Implicit group for accounts that pass $wgAutoConfirmAge
$wgGroupPermissions['autoconfirmed']['autoconfirmed'] = true;
$wgGroupPermissions['autoconfirmed']['editsemiprotected'] = true;

// Users with bot privilege can have their edits hidden
// from various log pages by default
$wgGroupPermissions['bot']['bot'] = true;
$wgGroupPermissions['bot']['autoconfirmed'] = true;
$wgGroupPermissions['bot']['editsemiprotected'] = true;
$wgGroupPermissions['bot']['nominornewtalk'] = true;
$wgGroupPermissions['bot']['autopatrol'] = true;
$wgGroupPermissions['bot']['suppressredirect'] = true;
$wgGroupPermissions['bot']['apihighlimits'] = true;
$wgGroupPermissions['bot']['writeapi'] = true;

// Most extra permission abilities go to this group
$wgGroupPermissions['sysop']['block'] = true;
$wgGroupPermissions['sysop']['createaccount'] = true;
$wgGroupPermissions['sysop']['delete'] = true;
// can be separately configured for pages with > $wgDeleteRevisionsLimit revs
$wgGroupPermissions['sysop']['bigdelete'] = true;
// can view deleted history entries, but not see or restore the text
$wgGroupPermissions['sysop']['deletedhistory'] = true;
// can view deleted revision text
$wgGroupPermissions['sysop']['deletedtext'] = true;
$wgGroupPermissions['sysop']['undelete'] = true;
$wgGroupPermissions['sysop']['editinterface'] = true;
$wgGroupPermissions['sysop']['editusercss'] = true;
$wgGroupPermissions['sysop']['edituserjs'] = true;
$wgGroupPermissions['sysop']['import'] = true;
$wgGroupPermissions['sysop']['importupload'] = true;
$wgGroupPermissions['sysop']['move'] = true;
$wgGroupPermissions['sysop']['move-subpages'] = true;
$wgGroupPermissions['sysop']['move-rootuserpages'] = true;
$wgGroupPermissions['sysop']['patrol'] = true;
$wgGroupPermissions['sysop']['autopatrol'] = true;
$wgGroupPermissions['sysop']['protect'] = true;
$wgGroupPermissions['sysop']['editprotected'] = true;
$wgGroupPermissions['sysop']['proxyunbannable'] = true;
$wgGroupPermissions['sysop']['rollback'] = true;
$wgGroupPermissions['sysop']['upload'] = true;
$wgGroupPermissions['sysop']['reupload'] = true;
$wgGroupPermissions['sysop']['reupload-shared'] = true;
$wgGroupPermissions['sysop']['unwatchedpages'] = true;
$wgGroupPermissions['sysop']['autoconfirmed'] = true;
$wgGroupPermissions['sysop']['editsemiprotected'] = true;
$wgGroupPermissions['sysop']['ipblock-exempt'] = true;
$wgGroupPermissions['sysop']['blockemail'] = true;
$wgGroupPermissions['sysop']['markbotedits'] = true;
$wgGroupPermissions['sysop']['apihighlimits'] = true;
$wgGroupPermissions['sysop']['browsearchive'] = true;
$wgGroupPermissions['sysop']['noratelimit'] = true;
$wgGroupPermissions['sysop']['movefile'] = true;
$wgGroupPermissions['sysop']['unblockself'] = true;
$wgGroupPermissions['sysop']['suppressredirect'] = true;
#$wgGroupPermissions['sysop']['upload_by_url'] = true;
#$wgGroupPermissions['sysop']['mergehistory'] = true;

// Permission to change users' group assignments
$wgGroupPermissions['bureaucrat']['userrights'] = true;
$wgGroupPermissions['bureaucrat']['noratelimit'] = true;
// Permission to change users' groups assignments across wikis
#$wgGroupPermissions['bureaucrat']['userrights-interwiki'] = true;
// Permission to export pages including linked pages regardless of $wgExportMaxLinkDepth
#$wgGroupPermissions['bureaucrat']['override-export-depth'] = true;

#$wgGroupPermissions['sysop']['deletelogentry'] = true;
#$wgGroupPermissions['sysop']['deleterevision'] = true;
// To hide usernames from users and Sysops
#$wgGroupPermissions['suppress']['hideuser'] = true;
// To hide revisions/log items from users and Sysops
#$wgGroupPermissions['suppress']['suppressrevision'] = true;
// For private suppression log access
#$wgGroupPermissions['suppress']['suppressionlog'] = true;

/**
 * The developer group is deprecated, but can be activated if need be
 * to use the 'lockdb' and 'unlockdb' special pages. Those require
 * that a lock file be defined and creatable/removable by the web
 * server.
 */
# $wgGroupPermissions['developer']['siteadmin'] = true;

/** @endcond */

/**
 * Permission keys revoked from users in each group.
 *
 * This acts the same way as wgGroupPermissions above, except that
 * if the user is in a group here, the permission will be removed from them.
 *
 * Improperly setting this could mean that your users will be unable to perform
 * certain essential tasks, so use at your own risk!
 */
$wgRevokePermissions = array();

/**
 * Implicit groups, aren't shown on Special:Listusers or somewhere else
 */
$wgImplicitGroups = array( '*', 'user', 'autoconfirmed' );

/**
 * A map of group names that the user is in, to group names that those users
 * are allowed to add or revoke.
 *
 * Setting the list of groups to add or revoke to true is equivalent to "any
 * group".
 *
 * @par Example:
 * To allow sysops to add themselves to the "bot" group:
 * @code
 *    $wgGroupsAddToSelf = array( 'sysop' => array( 'bot' ) );
 * @endcode
 *
 * @par Example:
 * Implicit groups may be used for the source group, for instance:
 * @code
 *    $wgGroupsRemoveFromSelf = array( '*' => true );
 * @endcode
 * This allows users in the '*' group (i.e. any user) to remove themselves from
 * any group that they happen to be in.
 */
$wgGroupsAddToSelf = array();

/**
 * @see $wgGroupsAddToSelf
 */
$wgGroupsRemoveFromSelf = array();

/**
 * Set of available actions that can be restricted via action=protect
 * You probably shouldn't change this.
 * Translated through restriction-* messages.
 * Title::getRestrictionTypes() will remove restrictions that are not
 * applicable to a specific title (create and upload)
 */
$wgRestrictionTypes = array( 'create', 'edit', 'move', 'upload' );

/**
 * Rights which can be required for each protection level (via action=protect)
 *
 * You can add a new protection level that requires a specific
 * permission by manipulating this array. The ordering of elements
 * dictates the order on the protection form's lists.
 *
 *   - '' will be ignored (i.e. unprotected)
 *   - 'autoconfirmed' is quietly rewritten to 'editsemiprotected' for backwards compatibility
 *   - 'sysop' is quietly rewritten to 'editprotected' for backwards compatibility
 */
$wgRestrictionLevels = array( '', 'autoconfirmed', 'sysop' );

/**
 * Restriction levels that can be used with cascading protection
 *
 * A page can only be protected with cascading protection if the
 * requested restriction level is included in this array.
 *
 * 'autoconfirmed' is quietly rewritten to 'editsemiprotected' for backwards compatibility.
 * 'sysop' is quietly rewritten to 'editprotected' for backwards compatibility.
 */
$wgCascadingRestrictionLevels = array( 'sysop' );

/**
 * Restriction levels that should be considered "semiprotected"
 *
 * Certain places in the interface recognize a dichotomy between "protected"
 * and "semiprotected", without further distinguishing the specific levels. In
 * general, if anyone can be eligible to edit a protection level merely by
 * reaching some condition in $wgAutopromote, it should probably be considered
 * "semiprotected".
 *
 * 'autoconfirmed' is quietly rewritten to 'editsemiprotected' for backwards compatibility.
 * 'sysop' is not changed, since it really shouldn't be here.
 */
$wgSemiprotectedRestrictionLevels = array( 'autoconfirmed' );

/**
 * Set the minimum permissions required to edit pages in each
 * namespace.  If you list more than one permission, a user must
 * have all of them to edit pages in that namespace.
 *
 * @note NS_MEDIAWIKI is implicitly restricted to 'editinterface'.
 */
$wgNamespaceProtection = array();

/**
 * Pages in namespaces in this array can not be used as templates.
 *
 * Elements MUST be numeric namespace ids, you can safely use the MediaWiki
 * namespaces constants (NS_USER, NS_MAIN...).
 *
 * Among other things, this may be useful to enforce read-restrictions
 * which may otherwise be bypassed by using the template mechanism.
 */
$wgNonincludableNamespaces = array();

/**
 * Number of seconds an account is required to age before it's given the
 * implicit 'autoconfirm' group membership. This can be used to limit
 * privileges of new accounts.
 *
 * Accounts created by earlier versions of the software may not have a
 * recorded creation date, and will always be considered to pass the age test.
 *
 * When left at 0, all registered accounts will pass.
 *
 * @par Example:
 * Set automatic confirmation to 10 minutes (which is 600 seconds):
 * @code
 *  $wgAutoConfirmAge = 600;     // ten minutes
 * @endcode
 * Set age to one day:
 * @code
 *  $wgAutoConfirmAge = 3600*24; // one day
 * @endcode
 */
$wgAutoConfirmAge = 0;

/**
 * Number of edits an account requires before it is autoconfirmed.
 * Passing both this AND the time requirement is needed. Example:
 *
 * @par Example:
 * @code
 * $wgAutoConfirmCount = 50;
 * @endcode
 */
$wgAutoConfirmCount = 0;

/**
 * Automatically add a usergroup to any user who matches certain conditions.
 *
 * @todo Redocument $wgAutopromote
 *
 * The format is
 *   array( '&' or '|' or '^' or '!', cond1, cond2, ... )
 * where cond1, cond2, ... are themselves conditions; *OR*
 *   APCOND_EMAILCONFIRMED, *OR*
 *   array( APCOND_EMAILCONFIRMED ), *OR*
 *   array( APCOND_EDITCOUNT, number of edits ), *OR*
 *   array( APCOND_AGE, seconds since registration ), *OR*
 *   array( APCOND_INGROUPS, group1, group2, ... ), *OR*
 *   array( APCOND_ISIP, ip ), *OR*
 *   array( APCOND_IPINRANGE, range ), *OR*
 *   array( APCOND_AGE_FROM_EDIT, seconds since first edit ), *OR*
 *   array( APCOND_BLOCKED ), *OR*
 *   array( APCOND_ISBOT ), *OR*
 *   similar constructs defined by extensions.
 *
 * If $wgEmailAuthentication is off, APCOND_EMAILCONFIRMED will be true for any
 * user who has provided an e-mail address.
 */
$wgAutopromote = array(
	'autoconfirmed' => array( '&',
		array( APCOND_EDITCOUNT, &$wgAutoConfirmCount ),
		array( APCOND_AGE, &$wgAutoConfirmAge ),
	),
);

/**
 * Automatically add a usergroup to any user who matches certain conditions.
 *
 * Does not add the user to the group again if it has been removed.
 * Also, does not remove the group if the user no longer meets the criteria.
 *
 * The format is:
 * @code
 *    array( event => criteria, ... )
 * @endcode
 * Where event is either:
 *    - 'onEdit' (when user edits)
 *    - 'onView' (when user views the wiki)
 *
 * Criteria has the same format as $wgAutopromote
 *
 * @see $wgAutopromote
 * @since 1.18
 */
$wgAutopromoteOnce = array(
	'onEdit' => array(),
	'onView' => array()
);

/**
 * Put user rights log entries for autopromotion in recent changes?
 * @since 1.18
 */
$wgAutopromoteOnceLogInRC = true;

/**
 * $wgAddGroups and $wgRemoveGroups can be used to give finer control over who
 * can assign which groups at Special:Userrights.
 *
 * @par Example:
 * Bureaucrats can add any group:
 * @code
 * $wgAddGroups['bureaucrat'] = true;
 * @endcode
 * Bureaucrats can only remove bots and sysops:
 * @code
 * $wgRemoveGroups['bureaucrat'] = array( 'bot', 'sysop' );
 * @endcode
 * Sysops can make bots:
 * @code
 * $wgAddGroups['sysop'] = array( 'bot' );
 * @endcode
 * Sysops can disable other sysops in an emergency, and disable bots:
 * @code
 * $wgRemoveGroups['sysop'] = array( 'sysop', 'bot' );
 * @endcode
 */
$wgAddGroups = array();

/**
 * @see $wgAddGroups
 */
$wgRemoveGroups = array();

/**
 * A list of available rights, in addition to the ones defined by the core.
 * For extensions only.
 */
$wgAvailableRights = array();

/**
 * Optional to restrict deletion of pages with higher revision counts
 * to users with the 'bigdelete' permission. (Default given to sysops.)
 */
$wgDeleteRevisionsLimit = 0;

/**
 * The maximum number of edits a user can have and
 * can still be hidden by users with the hideuser permission.
 * This is limited for performance reason.
 * Set to false to disable the limit.
 * @since 1.23
 */
$wgHideUserContribLimit = 1000;

/**
 * Number of accounts each IP address may create, 0 to disable.
 *
 * @warning Requires memcached
 */
$wgAccountCreationThrottle = 0;

/**
 * Edits matching these regular expressions in body text
 * will be recognised as spam and rejected automatically.
 *
 * There's no administrator override on-wiki, so be careful what you set. :)
 * May be an array of regexes or a single string for backwards compatibility.
 *
 * @see http://en.wikipedia.org/wiki/Regular_expression
 *
 * @note Each regex needs a beginning/end delimiter, eg: # or /
 */
$wgSpamRegex = array();

/**
 * Same as the above except for edit summaries
 */
$wgSummarySpamRegex = array();

/**
 * Whether to use DNS blacklists in $wgDnsBlacklistUrls to check for open
 * proxies
 * @since 1.16
 */
$wgEnableDnsBlacklist = false;

/**
 * @deprecated since 1.17 Use $wgEnableDnsBlacklist instead, only kept for
 * backward compatibility.
 */
$wgEnableSorbs = false;

/**
 * List of DNS blacklists to use, if $wgEnableDnsBlacklist is true.
 *
 * This is an array of either a URL or an array with the URL and a key (should
 * the blacklist require a key).
 *
 * @par Example:
 * @code
 * $wgDnsBlacklistUrls = array(
 *   // String containing URL
 *   'http.dnsbl.sorbs.net.',
 *   // Array with URL and key, for services that require a key
 *   array( 'dnsbl.httpbl.net.', 'mykey' ),
 *   // Array with just the URL. While this works, it is recommended that you
 *   // just use a string as shown above
 *   array( 'opm.tornevall.org.' )
 * );
 * @endcode
 *
 * @note You should end the domain name with a . to avoid searching your
 * eventual domain search suffixes.
 * @since 1.16
 */
$wgDnsBlacklistUrls = array( 'http.dnsbl.sorbs.net.' );

/**
 * @deprecated since 1.17 Use $wgDnsBlacklistUrls instead, only kept for
 * backward compatibility.
 */
$wgSorbsUrl = array();

/**
 * Proxy whitelist, list of addresses that are assumed to be non-proxy despite
 * what the other methods might say.
 */
$wgProxyWhitelist = array();

/**
 * Whether to look at the X-Forwarded-For header's list of (potentially spoofed)
 * IPs and apply IP blocks to them. This allows for IP blocks to work with correctly-configured
 * (transparent) proxies without needing to block the proxies themselves.
 */
$wgApplyIpBlocksToXff = false;

/**
 * Simple rate limiter options to brake edit floods.
 *
 * Maximum number actions allowed in the given number of seconds; after that
 * the violating client receives HTTP 500 error pages until the period
 * elapses.
 *
 * @par Example:
 * To set a generic maximum of 4 hits in 60 seconds:
 * @code
 * $wgRateLimits = array( 4, 60 );
 * @endcode
 *
 * You could also limit per action and then type of users. See the inline
 * code for a template to use.
 *
 * This option set is experimental and likely to change.
 *
 * @warning Requires memcached.
 */
$wgRateLimits = array(
	'edit' => array(
		'anon' => null, // for any and all anonymous edits (aggregate)
		'user' => null, // for each logged-in user
		'newbie' => null, // for each recent (autoconfirmed) account; overrides 'user'
		'ip' => null, // for each anon and recent account
		'subnet' => null, // ... within a /24 subnet in IPv4 or /64 in IPv6
	),
	'move' => array(
		'user' => null,
		'newbie' => null,
		'ip' => null,
		'subnet' => null,
	),
	'mailpassword' => array( // triggering password resets emails
		'anon' => null,
	),
	'emailuser' => array( // emailing other users using MediaWiki
		'user' => null,
	),
	'linkpurge' => array( // purges of link tables
		'anon' => null,
		'user' => null,
		'newbie' => null,
		'ip' => null,
		'subnet' => null,
	),
	'renderfile' => array( // files rendered via thumb.php or thumb_handler.php
		'anon' => null,
		'user' => null,
		'newbie' => null,
		'ip' => null,
		'subnet' => null,
	),
);

/**
 * Set to a filename to log rate limiter hits.
 *
 * @deprecated since 1.23, use $wgDebugLogGroups['ratelimit'] instead
 */
$wgRateLimitLog = null;

/**
 * Array of IPs which should be excluded from rate limits.
 * This may be useful for whitelisting NAT gateways for conferences, etc.
 */
$wgRateLimitsExcludedIPs = array();

/**
 * Log IP addresses in the recentchanges table; can be accessed only by
 * extensions (e.g. CheckUser) or a DB admin
 * Used for retroactive autoblocks
 */
$wgPutIPinRC = true;

/**
 * Integer defining default number of entries to show on
 * special pages which are query-pages such as Special:Whatlinkshere.
 */
$wgQueryPageDefaultLimit = 50;

/**
 * Limit password attempts to X attempts per Y seconds per IP per account.
 *
 * @warning Requires memcached.
 */
$wgPasswordAttemptThrottle = array( 'count' => 5, 'seconds' => 300 );

/** @} */ # end of user rights settings

/************************************************************************//**
 * @name   Proxy scanner settings
 * @{
 */

/**
 * This should always be customised in LocalSettings.php
 */
$wgSecretKey = false;

/**
 * Big list of banned IP addresses.
 *
 * This can have the following formats:
 * - An array of addresses, either in the values
 *   or the keys (for backward compatibility)
 * - A string, in that case this is the path to a file
 *   containing the list of IP addresses, one per line
 */
$wgProxyList = array();

/**
 * @deprecated since 1.14
 */
$wgProxyKey = false;

/** @} */ # end of proxy scanner settings

/************************************************************************//**
 * @name   Cookie settings
 * @{
 */

/**
 * Default cookie expiration time. Setting to 0 makes all cookies session-only.
 */
$wgCookieExpiration = 180 * 86400;

/**
 * Set to set an explicit domain on the login cookies eg, "justthis.domain.org"
 * or ".any.subdomain.net"
 */
$wgCookieDomain = '';

/**
 * Set this variable if you want to restrict cookies to a certain path within
 * the domain specified by $wgCookieDomain.
 */
$wgCookiePath = '/';

/**
 * Whether the "secure" flag should be set on the cookie. This can be:
 *   - true:      Set secure flag
 *   - false:     Don't set secure flag
 *   - "detect":  Set the secure flag if $wgServer is set to an HTTPS URL
 */
$wgCookieSecure = 'detect';

/**
 * By default, MediaWiki checks if the client supports cookies during the
 * login process, so that it can display an informative error message if
 * cookies are disabled. Set this to true if you want to disable this cookie
 * check.
 */
$wgDisableCookieCheck = false;

/**
 * Cookies generated by MediaWiki have names starting with this prefix. Set it
 * to a string to use a custom prefix. Setting it to false causes the database
 * name to be used as a prefix.
 */
$wgCookiePrefix = false;

/**
 * Set authentication cookies to HttpOnly to prevent access by JavaScript,
 * in browsers that support this feature. This can mitigates some classes of
 * XSS attack.
 */
$wgCookieHttpOnly = true;

/**
 * A list of cookies that vary the cache (for use by extensions)
 */
$wgCacheVaryCookies = array();

/**
 * Override to customise the session name
 */
$wgSessionName = false;

/** @} */ # end of cookie settings }

/************************************************************************//**
 * @name   LaTeX (mathematical formulas)
 * @{
 */

/**
 * To use inline TeX, you need to compile 'texvc' (in the 'math' subdirectory of
 * the MediaWiki package and have latex, dvips, gs (ghostscript), andconvert
 * (ImageMagick) installed and available in the PATH.
 * Please see math/README for more information.
 */
$wgUseTeX = false;

/** @} */ # end LaTeX }

/************************************************************************//**
 * @name   Profiling, testing and debugging
 *
 * To enable profiling, edit StartProfiler.php
 *
 * @{
 */

/**
 * Filename for debug logging. See https://www.mediawiki.org/wiki/How_to_debug
 * The debug log file should be not be publicly accessible if it is used, as it
 * may contain private data.
 */
$wgDebugLogFile = '';

/**
 * Prefix for debug log lines
 */
$wgDebugLogPrefix = '';

/**
 * If true, instead of redirecting, show a page with a link to the redirect
 * destination. This allows for the inspection of PHP error messages, and easy
 * resubmission of form data. For developer use only.
 */
$wgDebugRedirects = false;

/**
 * If true, log debugging data from action=raw and load.php.
 * This is normally false to avoid overlapping debug entries due to gen=css
 * and gen=js requests.
 */
$wgDebugRawPage = false;

/**
 * Send debug data to an HTML comment in the output.
 *
 * This may occasionally be useful when supporting a non-technical end-user.
 * It's more secure than exposing the debug log file to the web, since the
 * output only contains private data for the current user. But it's not ideal
 * for development use since data is lost on fatal errors and redirects.
 */
$wgDebugComments = false;

/**
 * Extensive database transaction state debugging
 *
 * @since 1.20
 */
$wgDebugDBTransactions = false;

/**
 * Write SQL queries to the debug log
 */
$wgDebugDumpSql = false;

/**
 * Map of string log group names to log destinations.
 *
 * If set, wfDebugLog() output for that group will go to that file instead
 * of the regular $wgDebugLogFile. Useful for enabling selective logging
 * in production.
 *
 * Log destinations may be one of the following:
 * - false to completely remove from the output, including from $wgDebugLogFile.
 * - string values specifying a filename or URI.
 * - associative array mapping 'destination' key to the desired filename or URI.
 *   The associative array may also contain a 'sample' key with an integer value,
 *   specifying a sampling factor.
 *
 * @par Example:
 * @code
 * $wgDebugLogGroups['redis'] = '/var/log/mediawiki/redis.log';
 * @endcode
 *
 * @par Advanced example:
 * @code
 * $wgDebugLogGroups['memcached'] = (
 *     'destination' => '/var/log/mediawiki/memcached.log',
 *     'sample' => 1000,  // log 1 message out of every 1,000.
 * );
 * @endcode
 */
$wgDebugLogGroups = array();

/**
 * Display debug data at the bottom of the main content area.
 *
 * Useful for developers and technical users trying to working on a closed wiki.
 */
$wgShowDebug = false;

/**
 * Prefix debug messages with relative timestamp. Very-poor man's profiler.
 * Since 1.19 also includes memory usage.
 */
$wgDebugTimestamps = false;

/**
 * Print HTTP headers for every request in the debug information.
 */
$wgDebugPrintHttpHeaders = true;

/**
 * Show the contents of $wgHooks in Special:Version
 */
$wgSpecialVersionShowHooks = false;

/**
 * Whether to show "we're sorry, but there has been a database error" pages.
 * Displaying errors aids in debugging, but may display information useful
 * to an attacker.
 */
$wgShowSQLErrors = false;

/**
 * If set to true, uncaught exceptions will print a complete stack trace
 * to output. This should only be used for debugging, as it may reveal
 * private information in function parameters due to PHP's backtrace
 * formatting.
 */
$wgShowExceptionDetails = false;

/**
 * If true, show a backtrace for database errors
 *
 * @note This setting only applies when connection errors and query errors are
 * reported in the normal manner. $wgShowExceptionDetails applies in other cases,
 * including those in which an uncaught exception is thrown from within the
 * exception handler.
 */
$wgShowDBErrorBacktrace = false;

/**
 * If true, send the exception backtrace to the error log
 */
$wgLogExceptionBacktrace = true;

/**
 * Expose backend server host names through the API and various HTML comments
 */
$wgShowHostnames = false;

/**
 * Override server hostname detection with a hardcoded value.
 * Should be a string, default false.
 * @since 1.20
 */
$wgOverrideHostname = false;

/**
 * If set to true MediaWiki will throw notices for some possible error
 * conditions and for deprecated functions.
 */
$wgDevelopmentWarnings = false;

/**
 * Release limitation to wfDeprecated warnings, if set to a release number
 * development warnings will not be generated for deprecations added in releases
 * after the limit.
 */
$wgDeprecationReleaseLimit = false;

/**
 * Only record profiling info for pages that took longer than this
 */
$wgProfileLimit = 0.0;

/**
 * Don't put non-profiling info into log file
 *
 * @deprecated since 1.23, set the log file in
 *   $wgDebugLogGroups['profileoutput'] instead.
 */
$wgProfileOnly = false;

/**
 * Log sums from profiling into "profiling" table in db.
 *
 * You have to create a 'profiling' table in your database before using
 * this feature.  Run set $wgProfileToDatabase to true in
 * LocalSettings.php and run maintenance/update.php or otherwise
 * manually add patch-profiling.sql to your database.
 *
 * To enable profiling, edit StartProfiler.php
 */
$wgProfileToDatabase = false;

/**
 * If true, print a raw call tree instead of per-function report
 */
$wgProfileCallTree = false;

/**
 * Should application server host be put into profiling table
 */
$wgProfilePerHost = false;

/**
 * Host for UDP profiler.
 *
 * The host should be running a daemon which can be obtained from MediaWiki
 * Git at:
 * http://git.wikimedia.org/tree/operations%2Fsoftware.git/master/udpprofile
 */
$wgUDPProfilerHost = '127.0.0.1';

/**
 * Port for UDP profiler.
 * @see $wgUDPProfilerHost
 */
$wgUDPProfilerPort = '3811';

/**
 * Format string for the UDP profiler. The UDP profiler invokes sprintf() with
 * (profile id, count, cpu, cpu_sq, real, real_sq, entry name) as arguments.
 * You can use sprintf's argument numbering/swapping capability to repeat,
 * re-order or omit fields.
 *
 * @see $wgStatsFormatString
 * @since 1.22
 */
$wgUDPProfilerFormatString = "%s - %d %f %f %f %f %s\n";

/**
 * Output debug message on every wfProfileIn/wfProfileOut
 */
$wgDebugFunctionEntry = false;

/**
 * Destination for wfIncrStats() data...
 * 'cache' to go into the system cache, if enabled (memcached)
 * 'udp' to be sent to the UDP profiler (see $wgUDPProfilerHost)
 * false to disable
 */
$wgStatsMethod = 'cache';

/**
 * When $wgStatsMethod is 'udp', setting this to a string allows statistics to
 * be aggregated over more than one wiki. The string will be used in place of
 * the DB name in outgoing UDP packets. If this is set to false, the DB name
 * will be used.
 */
$wgAggregateStatsID = false;

/**
 * When $wgStatsMethod is 'udp', this variable specifies how stats should be
 * formatted. Its value should be a format string suitable for a sprintf()
 * invocation with (id, count, key) arguments, where 'id' is either
 * $wgAggregateStatsID or the DB name, 'count' is the value by which the metric
 * is being incremented, and 'key' is the metric name.
 *
 * @see $wgUDPProfilerFormatString
 * @see $wgAggregateStatsID
 * @since 1.22
 */
$wgStatsFormatString = "stats/%s - %s 1 1 1 1 %s\n";

/**
 * Whereas to count the number of time an article is viewed.
 * Does not work if pages are cached (for example with squid).
 */
$wgDisableCounters = false;

/**
 * InfoAction retrieves a list of transclusion links (both to and from).
 * This number puts a limit on that query in the case of highly transcluded
 * templates.
 */
$wgPageInfoTransclusionLimit = 50;

/**
 * Set this to an integer to only do synchronous site_stats updates
 * one every *this many* updates. The other requests go into pending
 * delta values in $wgMemc. Make sure that $wgMemc is a global cache.
 * If set to -1, updates *only* go to $wgMemc (useful for daemons).
 */
$wgSiteStatsAsyncFactor = false;

/**
 * Parser test suite files to be run by parserTests.php when no specific
 * filename is passed to it.
 *
 * Extensions may add their own tests to this array, or site-local tests
 * may be added via LocalSettings.php
 *
 * Use full paths.
 */
$wgParserTestFiles = array(
	"$IP/tests/parser/parserTests.txt",
	"$IP/tests/parser/extraParserTests.txt"
);

/**
 * If configured, specifies target CodeReview installation to send test
 * result data from 'parserTests.php --upload'
 *
 * Something like this:
 * $wgParserTestRemote = array(
 *     'api-url' => 'https://www.mediawiki.org/w/api.php',
 *     'repo'    => 'MediaWiki',
 *     'suite'   => 'ParserTests',
 *     'path'    => '/trunk/phase3', // not used client-side; for reference
 *     'secret'  => 'qmoicj3mc4mcklmqw', // Shared secret used in HMAC validation
 * );
 */
$wgParserTestRemote = false;

/**
 * Allow running of javascript test suites via [[Special:JavaScriptTest]] (such as QUnit).
 */
$wgEnableJavaScriptTest = false;

/**
 * Configuration for javascript testing.
 */
$wgJavaScriptTestConfig = array(
	'qunit' => array(
		// Page where documentation can be found relevant to the QUnit test suite being ran.
		// Used in the intro paragraph on [[Special:JavaScriptTest/qunit]] for the
		// documentation link in the "javascripttest-qunit-intro" message.
		'documentation' => '//www.mediawiki.org/wiki/Manual:JavaScript_unit_testing',
		// If you are submitting the QUnit test suite to a TestSwarm instance,
		// point this to the "inject.js" script of that instance. This is was registers
		// the QUnit hooks to extract the test results and push them back up into the
		// TestSwarm database.
		// @example 'http://localhost/testswarm/js/inject.js'
		// @example '//integration.mediawiki.org/testswarm/js/inject.js'
		'testswarm-injectjs' => false,
	),
);

/**
 * Overwrite the caching key prefix with custom value.
 * @since 1.19
 */
$wgCachePrefix = false;

/**
 * Display the new debugging toolbar. This also enables profiling on database
 * queries and other useful output.
 * Will disable file cache.
 *
 * @since 1.19
 */
$wgDebugToolbar = false;

/** @} */ # end of profiling, testing and debugging }

/************************************************************************//**
 * @name   Search
 * @{
 */

/**
 * Set this to true to disable the full text search feature.
 */
$wgDisableTextSearch = false;

/**
 * Set to true to have nicer highlighted text in search results,
 * by default off due to execution overhead
 */
$wgAdvancedSearchHighlighting = false;

/**
 * Regexp to match word boundaries, defaults for non-CJK languages
 * should be empty for CJK since the words are not separate
 */
$wgSearchHighlightBoundaries = '[\p{Z}\p{P}\p{C}]';

/**
 * Set to true to have the search engine count total
 * search matches to present in the Special:Search UI.
 * Not supported by every search engine shipped with MW.
 *
 * This could however be slow on larger wikis, and is pretty flaky
 * with the current title vs content split. Recommend avoiding until
 * that's been worked out cleanly; but this may aid in testing the
 * search UI and API to confirm that the result count works.
 */
$wgCountTotalSearchHits = false;

/**
 * Template for OpenSearch suggestions, defaults to API action=opensearch
 *
 * Sites with heavy load would typically have these point to a custom
 * PHP wrapper to avoid firing up mediawiki for every keystroke
 *
 * Placeholders: {searchTerms}
 */
$wgOpenSearchTemplate = false;

/**
 * Enable OpenSearch suggestions requested by MediaWiki. Set this to
 * false if you've disabled scripts that use api?action=opensearch and
 * want reduce load caused by cached scripts still pulling suggestions.
 * It will let the API fallback by responding with an empty array.
 */
$wgEnableOpenSearchSuggest = true;

/**
 * Integer defining default number of entries to show on
 * OpenSearch call.
 */
$wgOpenSearchDefaultLimit = 10;

/**
 * Expiry time for search suggestion responses
 */
$wgSearchSuggestCacheExpiry = 1200;

/**
 * If you've disabled search semi-permanently, this also disables updates to the
 * table. If you ever re-enable, be sure to rebuild the search table.
 */
$wgDisableSearchUpdate = false;

/**
 * List of namespaces which are searched by default.
 *
 * @par Example:
 * @code
 * $wgNamespacesToBeSearchedDefault[NS_MAIN] = true;
 * $wgNamespacesToBeSearchedDefault[NS_PROJECT] = true;
 * @endcode
 */
$wgNamespacesToBeSearchedDefault = array(
	NS_MAIN => true,
);

/**
 * Namespaces to be searched when user clicks the "Help" tab
 * on Special:Search.
 *
 * Same format as $wgNamespacesToBeSearchedDefault.
 */
$wgNamespacesToBeSearchedHelp = array(
	NS_PROJECT => true,
	NS_HELP => true,
);

/**
 * If set to true the 'searcheverything' preference will be effective only for
 * logged-in users.
 * Useful for big wikis to maintain different search profiles for anonymous and
 * logged-in users.
 */
$wgSearchEverythingOnlyLoggedIn = false;

/**
 * Disable the internal MySQL-based search, to allow it to be
 * implemented by an extension instead.
 */
$wgDisableInternalSearch = false;

/**
 * Set this to a URL to forward search requests to some external location.
 * If the URL includes '$1', this will be replaced with the URL-encoded
 * search term.
 *
 * @par Example:
 * To forward to Google you'd have something like:
 * @code
 * $wgSearchForwardUrl =
 *     'http://www.google.com/search?q=$1' .
 *     '&domains=http://example.com' .
 *     '&sitesearch=http://example.com' .
 *     '&ie=utf-8&oe=utf-8';
 * @endcode
 */
$wgSearchForwardUrl = null;

/**
 * Search form behavior.
 * - true = use Go & Search buttons
 * - false = use Go button & Advanced search link
 */
$wgUseTwoButtonsSearchForm = true;

/**
 * Array of namespaces to generate a Google sitemap for when the
 * maintenance/generateSitemap.php script is run, or false if one is to be
 * generated for all namespaces.
 */
$wgSitemapNamespaces = false;

/**
 * Custom namespace priorities for sitemaps. Setting this will allow you to
 * set custom priorities to namespaces when sitemaps are generated using the
 * maintenance/generateSitemap.php script.
 *
 * This should be a map of namespace IDs to priority
 * @par Example:
 * @code
 *  $wgSitemapNamespacesPriorities = array(
 *      NS_USER => '0.9',
 *      NS_HELP => '0.0',
 *  );
 * @endcode
 */
$wgSitemapNamespacesPriorities = false;

/**
 * If true, searches for IP addresses will be redirected to that IP's
 * contributions page. E.g. searching for "1.2.3.4" will redirect to
 * [[Special:Contributions/1.2.3.4]]
 */
$wgEnableSearchContributorsByIP = true;

/** @} */ # end of search settings

/************************************************************************//**
 * @name   Edit user interface
 * @{
 */

/**
 * Path to the GNU diff3 utility. If the file doesn't exist, edit conflicts will
 * fall back to the old behavior (no merging).
 */
$wgDiff3 = '/usr/bin/diff3';

/**
 * Path to the GNU diff utility.
 */
$wgDiff = '/usr/bin/diff';

/**
 * Which namespaces have special treatment where they should be preview-on-open
 * Internally only Category: pages apply, but using this extensions (e.g. Semantic MediaWiki)
 * can specify namespaces of pages they have special treatment for
 */
$wgPreviewOnOpenNamespaces = array(
	NS_CATEGORY => true
);

/**
 * Go button goes straight to the edit screen if the article doesn't exist.
 */
$wgGoToEdit = false;

/**
 * Enable the UniversalEditButton for browsers that support it
 * (currently only Firefox with an extension)
 * See http://universaleditbutton.org for more background information
 */
$wgUniversalEditButton = true;

/**
 * If user doesn't specify any edit summary when making a an edit, MediaWiki
 * will try to automatically create one. This feature can be disabled by set-
 * ting this variable false.
 */
$wgUseAutomaticEditSummaries = true;

/** @} */ # end edit UI }

/************************************************************************//**
 * @name   Maintenance
 * See also $wgSiteNotice
 * @{
 */

/**
 * @cond file_level_code
 * Set $wgCommandLineMode if it's not set already, to avoid notices
 */
if ( !isset( $wgCommandLineMode ) ) {
	$wgCommandLineMode = false;
}
/** @endcond */

/**
 * For colorized maintenance script output, is your terminal background dark ?
 */
$wgCommandLineDarkBg = false;

/**
 * Set this to a string to put the wiki into read-only mode. The text will be
 * used as an explanation to users.
 *
 * This prevents most write operations via the web interface. Cache updates may
 * still be possible. To prevent database writes completely, use the read_only
 * option in MySQL.
 */
$wgReadOnly = null;

/**
 * If this lock file exists (size > 0), the wiki will be forced into read-only mode.
 * Its contents will be shown to users as part of the read-only warning
 * message.
 *
 * Will default to "{$wgUploadDirectory}/lock_yBgMBwiR" in Setup.php
 */
$wgReadOnlyFile = false;

/**
 * When you run the web-based upgrade utility, it will tell you what to set
 * this to in order to authorize the upgrade process. It will subsequently be
 * used as a password, to authorize further upgrades.
 *
 * For security, do not set this to a guessable string. Use the value supplied
 * by the install/upgrade process. To cause the upgrader to generate a new key,
 * delete the old key from LocalSettings.php.
 */
$wgUpgradeKey = false;

/**
 * Fully specified path to git binary
 */
$wgGitBin = '/usr/bin/git';

/**
 * Map GIT repository URLs to viewer URLs to provide links in Special:Version
 *
 * Key is a pattern passed to preg_match() and preg_replace(),
 * without the delimiters (which are #) and must match the whole URL.
 * The value is the replacement for the key (it can contain $1, etc.)
 * %h will be replaced by the short SHA-1 (7 first chars) and %H by the
 * full SHA-1 of the HEAD revision.
 * %r will be replaced with a URL-encoded version of $1.
 *
 * @since 1.20
 */
$wgGitRepositoryViewers = array(
	'https://(?:[a-z0-9_]+@)?gerrit.wikimedia.org/r/(?:p/)?(.*)' =>
		'https://git.wikimedia.org/commit/%r/%H',
	'ssh://(?:[a-z0-9_]+@)?gerrit.wikimedia.org:29418/(.*)' =>
		'https://git.wikimedia.org/commit/%r/%H',
);

/** @} */ # End of maintenance }

/************************************************************************//**
 * @name   Recent changes, new pages, watchlist and history
 * @{
 */

/**
 * Recentchanges items are periodically purged; entries older than this many
 * seconds will go.
 * Default: 13 weeks = about three months
 */
$wgRCMaxAge = 13 * 7 * 24 * 3600;

/**
 * Filter $wgRCLinkDays by $wgRCMaxAge to avoid showing links for numbers
 * higher than what will be stored. Note that this is disabled by default
 * because we sometimes do have RC data which is beyond the limit for some
 * reason, and some users may use the high numbers to display that data which
 * is still there.
 */
$wgRCFilterByAge = false;

/**
 * List of Limits options to list in the Special:Recentchanges and
 * Special:Recentchangeslinked pages.
 */
$wgRCLinkLimits = array( 50, 100, 250, 500 );

/**
 * List of Days options to list in the Special:Recentchanges and
 * Special:Recentchangeslinked pages.
 */
$wgRCLinkDays = array( 1, 3, 7, 14, 30 );

/**
 * Send recent changes updates via UDP. The updates will be formatted for IRC.
 * Set this to the IP address of the receiver.
 *
 * @deprecated since 1.22, use $wgRCFeeds
 */
$wgRC2UDPAddress = false;

/**
 * Port number for RC updates
 *
 * @deprecated since 1.22, use $wgRCFeeds
 */
$wgRC2UDPPort = false;

/**
 * Prefix to prepend to each UDP packet.
 * This can be used to identify the wiki. A script is available called
 * mxircecho.py which listens on a UDP port, and uses a prefix ending in a
 * tab to identify the IRC channel to send the log line to.
 *
 * @deprecated since 1.22, use $wgRCFeeds
 */
$wgRC2UDPPrefix = '';

/**
 * If this is set to true, the first entry in the $wgLocalInterwikis array (or
 * the value of $wgLocalInterwiki, if set) will be prepended to links in the IRC
 * feed. If this is set to a string, that string will be used as the prefix.
 *
 * @deprecated since 1.22, use $wgRCFeeds
 */
$wgRC2UDPInterwikiPrefix = false;

/**
 * Set to true to omit "bot" edits (by users with the bot permission) from the
 * UDP feed.
 *
 * @deprecated since 1.22, use $wgRCFeeds
 */
$wgRC2UDPOmitBots = false;

/**
 * Destinations to which notifications about recent changes
 * should be sent.
 *
 * As of MediaWiki 1.22, the only supported 'engine' parameter option in core
 * is 'UDPRCFeedEngine', which is used to send recent changes over UDP to the
 * specified server.
 * The common options are:
 *   * 'uri' -- the address to which the notices are to be sent.
 *   * 'formatter' -- the class name (implementing RCFeedFormatter) which will
 *     produce the text to send.
 *   * 'omit_bots' -- whether the bot edits should be in the feed
 *   * 'omit_anon' -- whether anonymous edits should be in the feed
 *   * 'omit_user' -- whether edits by registered users should be in the feed
 *   * 'omit_minor' -- whether minor edits should be in the feed
 *   * 'omit_patrolled' -- whether patrolled edits should be in the feed
 *  The IRC-specific options are:
 *   * 'add_interwiki_prefix' -- whether the titles should be prefixed with
 *     the first entry in the $wgLocalInterwikis array (or the value of
 *     $wgLocalInterwiki, if set)
 *  The JSON-specific options are:
 *   * 'channel' -- if set, the 'channel' parameter is also set in JSON values.
 *
 *  To ensure backwards-compatibility, whenever $wgRC2UDPAddress is set, a
 *  'default' feed will be created reusing the deprecated $wgRC2UDP* variables.
 *
 * @example $wgRCFeeds['example'] = array(
 *		'formatter' => 'JSONRCFeedFormatter',
 *		'uri' => "udp://localhost:1336",
 *		'add_interwiki_prefix' => false,
 *		'omit_bots' => true,
 *	);
 * @example $wgRCFeeds['exampleirc'] = array(
 *		'formatter' => 'IRCColourfulRCFeedFormatter',
 *		'uri' => "udp://localhost:1338",
 *		'add_interwiki_prefix' => false,
 *		'omit_bots' => true,
 *	);
 * @since 1.22
 */
$wgRCFeeds = array();

/**
 * Used by RecentChange::getEngine to find the correct engine to use for a given URI scheme.
 * Keys are scheme names, values are names of engine classes.
 */
$wgRCEngines = array(
	'redis' => 'RedisPubSubFeedEngine',
	'udp' => 'UDPRCFeedEngine',
);

/**
 * Enable user search in Special:Newpages
 * This is really a temporary hack around an index install bug on some Wikipedias.
 * Kill it once fixed.
 */
$wgEnableNewpagesUserFilter = true;

/**
 * Use RC Patrolling to check for vandalism
 */
$wgUseRCPatrol = true;

/**
 * Use new page patrolling to check new pages on Special:Newpages
 */
$wgUseNPPatrol = true;

/**
 * Log autopatrol actions to the log table
 */
$wgLogAutopatrol = true;

/**
 * Provide syndication feeds (RSS, Atom) for, e.g., Recentchanges, Newpages
 */
$wgFeed = true;

/**
 * Set maximum number of results to return in syndication feeds (RSS, Atom) for
 * eg Recentchanges, Newpages.
 */
$wgFeedLimit = 50;

/**
 * _Minimum_ timeout for cached Recentchanges feed, in seconds.
 * A cached version will continue to be served out even if changes
 * are made, until this many seconds runs out since the last render.
 *
 * If set to 0, feed caching is disabled. Use this for debugging only;
 * feed generation can be pretty slow with diffs.
 */
$wgFeedCacheTimeout = 60;

/**
 * When generating Recentchanges RSS/Atom feed, diffs will not be generated for
 * pages larger than this size.
 */
$wgFeedDiffCutoff = 32768;

/**
 * Override the site's default RSS/ATOM feed for recentchanges that appears on
 * every page. Some sites might have a different feed they'd like to promote
 * instead of the RC feed (maybe like a "Recent New Articles" or "Breaking news" one).
 * Should be a format as key (either 'rss' or 'atom') and an URL to the feed
 * as value.
 * @par Example:
 * Configure the 'atom' feed to http://example.com/somefeed.xml
 * @code
 * $wgSiteFeed['atom'] = "http://example.com/somefeed.xml";
 * @endcode
 */
$wgOverrideSiteFeed = array();

/**
 * Available feeds objects.
 * Should probably only be defined when a page is syndicated ie when
 * $wgOut->isSyndicated() is true.
 */
$wgFeedClasses = array(
	'rss' => 'RSSFeed',
	'atom' => 'AtomFeed',
);

/**
 * Which feed types should we provide by default?  This can include 'rss',
 * 'atom', neither, or both.
 */
$wgAdvertisedFeedTypes = array( 'atom' );

/**
 * Show watching users in recent changes, watchlist and page history views
 */
$wgRCShowWatchingUsers = false; # UPO

/**
 * Show watching users in Page views
 */
$wgPageShowWatchingUsers = false;

/**
 * Show the amount of changed characters in recent changes
 */
$wgRCShowChangedSize = true;

/**
 * If the difference between the character counts of the text
 * before and after the edit is below that value, the value will be
 * highlighted on the RC page.
 */
$wgRCChangedSizeThreshold = 500;

/**
 * Show "Updated (since my last visit)" marker in RC view, watchlist and history
 * view for watched pages with new changes
 */
$wgShowUpdatedMarker = true;

/**
 * Disable links to talk pages of anonymous users (IPs) in listings on special
 * pages like page history, Special:Recentchanges, etc.
 */
$wgDisableAnonTalk = false;

/**
 * Enable filtering of categories in Recentchanges
 */
$wgAllowCategorizedRecentChanges = false;

/**
 * Allow filtering by change tag in recentchanges, history, etc
 * Has no effect if no tags are defined in valid_tag.
 */
$wgUseTagFilter = true;

/**
 * If set to an integer, pages that are watched by this many users or more
 * will not require the unwatchedpages permission to view the number of
 * watchers.
 *
 * @since 1.21
 */
$wgUnwatchedPageThreshold = false;

/**
 * Flags (letter symbols) shown in recent changes and watchlist to indicate
 * certain types of edits.
 *
 * To register a new one:
 * @code
 * $wgRecentChangesFlags['flag'] => array(
 *   'letter' => 'letter-msg',
 *   'title' => 'tooltip-msg'
 * );
 * @endcode
 *
 * Optional 'class' allows to set a css class different than the flag name.
 *
 * @since 1.22
 */
$wgRecentChangesFlags = array(
	'newpage' => array( 'letter' => 'newpageletter',
		'title' => 'recentchanges-label-newpage' ),
	'minor' => array( 'letter' => 'minoreditletter',
		'title' => 'recentchanges-label-minor', 'class' => 'minoredit' ),
	'bot' => array( 'letter' => 'boteditletter',
		'title' => 'recentchanges-label-bot', 'class' => 'botedit' ),
	'unpatrolled' => array( 'letter' => 'unpatrolledletter',
		'title' => 'recentchanges-label-unpatrolled' ),
);

/** @} */ # end RC/watchlist }

/************************************************************************//**
 * @name   Copyright and credits settings
 * @{
 */

/**
 * Override for copyright metadata.
 *
 * This is the name of the page containing information about the wiki's copyright status,
 * which will be added as a link in the footer if it is specified. It overrides
 * $wgRightsUrl if both are specified.
 */
$wgRightsPage = null;

/**
 * Set this to specify an external URL containing details about the content license used on your
 * wiki.
 * If $wgRightsPage is set then this setting is ignored.
 */
$wgRightsUrl = null;

/**
 * If either $wgRightsUrl or $wgRightsPage is specified then this variable gives the text for the
 * link.
 * If using $wgRightsUrl then this value must be specified. If using $wgRightsPage then the name
 * of the page will also be used as the link if this variable is not set.
 */
$wgRightsText = null;

/**
 * Override for copyright metadata.
 */
$wgRightsIcon = null;

/**
 * Set this to some HTML to override the rights icon with an arbitrary logo
 * @deprecated since 1.18 Use $wgFooterIcons['copyright']['copyright']
 */
$wgCopyrightIcon = null;

/**
 * Set this to true if you want detailed copyright information forms on Upload.
 */
$wgUseCopyrightUpload = false;

/**
 * Set this to the number of authors that you want to be credited below an
 * article text. Set it to zero to hide the attribution block, and a negative
 * number (like -1) to show all authors. Note that this will require 2-3 extra
 * database hits, which can have a not insignificant impact on performance for
 * large wikis.
 */
$wgMaxCredits = 0;

/**
 * If there are more than $wgMaxCredits authors, show $wgMaxCredits of them.
 * Otherwise, link to a separate credits page.
 */
$wgShowCreditsIfMax = true;

/** @} */ # end of copyright and credits settings }

/************************************************************************//**
 * @name   Import / Export
 * @{
 */

/**
 * List of interwiki prefixes for wikis we'll accept as sources for
 * Special:Import (for sysops). Since complete page history can be imported,
 * these should be 'trusted'.
 *
 * If a user has the 'import' permission but not the 'importupload' permission,
 * they will only be able to run imports through this transwiki interface.
 */
$wgImportSources = array();

/**
 * Optional default target namespace for interwiki imports.
 * Can use this to create an incoming "transwiki"-style queue.
 * Set to numeric key, not the name.
 *
 * Users may override this in the Special:Import dialog.
 */
$wgImportTargetNamespace = null;

/**
 * If set to false, disables the full-history option on Special:Export.
 * This is currently poorly optimized for long edit histories, so is
 * disabled on Wikimedia's sites.
 */
$wgExportAllowHistory = true;

/**
 * If set nonzero, Special:Export requests for history of pages with
 * more revisions than this will be rejected. On some big sites things
 * could get bogged down by very very long pages.
 */
$wgExportMaxHistory = 0;

/**
 * Return distinct author list (when not returning full history)
 */
$wgExportAllowListContributors = false;

/**
 * If non-zero, Special:Export accepts a "pagelink-depth" parameter
 * up to this specified level, which will cause it to include all
 * pages linked to from the pages you specify. Since this number
 * can become *insanely large* and could easily break your wiki,
 * it's disabled by default for now.
 *
 * @warning There's a HARD CODED limit of 5 levels of recursion to prevent a
 * crazy-big export from being done by someone setting the depth number too
 * high. In other words, last resort safety net.
 */
$wgExportMaxLinkDepth = 0;

/**
 * Whether to allow the "export all pages in namespace" option
 */
$wgExportFromNamespaces = false;

/**
 * Whether to allow exporting the entire wiki into a single file
 */
$wgExportAllowAll = false;

/** @} */ # end of import/export }

/*************************************************************************//**
 * @name   Extensions
 * @{
 */

/**
 * A list of callback functions which are called once MediaWiki is fully
 * initialised
 */
$wgExtensionFunctions = array();

/**
 * Extension messages files.
 *
 * Associative array mapping extension name to the filename where messages can be
 * found. The file should contain variable assignments. Any of the variables
 * present in languages/messages/MessagesEn.php may be defined, but $messages
 * is the most common.
 *
 * Variables defined in extensions will override conflicting variables defined
 * in the core.
 *
 * Since MediaWiki 1.23, use of this variable to define messages is discouraged; instead, store
 * messages in JSON format and use $wgMessagesDirs. For setting other variables than
 * $messages, $wgExtensionMessagesFiles should still be used. Use a DIFFERENT key because
 * any entry having a key that also exists in $wgMessagesDirs will be ignored.
 *
 * Extensions using the JSON message format can preserve backward compatibility with
 * earlier versions of MediaWiki by using a compatibility shim, such as one generated
 * by the generateJsonI18n.php maintenance script, listing it under the SAME key
 * as for the $wgMessagesDirs entry.
 *
 * @par Example:
 * @code
 *    $wgExtensionMessagesFiles['ConfirmEdit'] = __DIR__.'/ConfirmEdit.i18n.php';
 * @endcode
 */
$wgExtensionMessagesFiles = array();

/**
 * Extension messages directories.
 *
 * Associative array mapping extension name to the path of the directory where message files can
 * be found. The message files are expected to be JSON files named for their language code, e.g.
 * en.json, de.json, etc. Extensions with messages in multiple places may specify an array of
 * message directories.
 *
 * @par Simple example:
 * @code
 *    $wgMessagesDirs['Example'] = __DIR__ . '/i18n';
 * @endcode
 *
 * @par Complex example:
 * @code
 *    $wgMessagesDirs['Example'] = array(
 *        __DIR__ . '/lib/ve/i18n',
 *        __DIR__ . '/lib/oojs-ui/i18n',
 *        __DIR__ . '/i18n',
 *    )
 * @endcode
 * @since 1.23
 */
$wgMessagesDirs = array(
	'core' => "$IP/languages/i18n",
	'oojs-ui' => "$IP/resources/lib/oojs-ui/i18n",
);

/**
 * Array of files with list(s) of extension entry points to be used in
 * maintenance/mergeMessageFileList.php
 * @since 1.22
 */
$wgExtensionEntryPointListFiles = array();

/**
 * Parser output hooks.
 * This is an associative array where the key is an extension-defined tag
 * (typically the extension name), and the value is a PHP callback.
 * These will be called as an OutputPageParserOutput hook, if the relevant
 * tag has been registered with the parser output object.
 *
 * Registration is done with $pout->addOutputHook( $tag, $data ).
 *
 * The callback has the form:
 * @code
 *    function outputHook( $outputPage, $parserOutput, $data ) { ... }
 * @endcode
 */
$wgParserOutputHooks = array();

/**
 * Whether to include the NewPP limit report as a HTML comment
 */
$wgEnableParserLimitReporting = true;

/**
 * List of valid skin names.
 * The key should be the name in all lower case, the value should be a properly
 * cased name for the skin. This value will be prefixed with "Skin" to create the
 * class name of the skin to load, and if the skin's class cannot be found through
 * the autoloader it will be used to load a .php file by that name in the skins directory.
 * The default skins will be added later, by Skin::getSkinNames(). Use
 * Skin::getSkinNames() as an accessor if you wish to have access to the full list.
 */
$wgValidSkinNames = array();

/**
 * Special page list.
 * See the top of SpecialPage.php for documentation.
 */
$wgSpecialPages = array();

/**
 * Array mapping class names to filenames, for autoloading.
 */
$wgAutoloadClasses = array();

/**
 * Switch controlling legacy case-insensitive classloading.
 * Do not disable if your wiki must support data created by PHP4, or by
 * MediaWiki 1.4 or earlier.
 */
$wgAutoloadAttemptLowercase = true;

/**
 * An array of information about installed extensions keyed by their type.
 *
 * All but 'name', 'path' and 'author' can be omitted.
 *
 * @code
 * $wgExtensionCredits[$type][] = array(
 *     'path' => __FILE__,
 *     'name' => 'Example extension',
 *     'author' => array(
 *         'Foo Barstein',
 *     ),
 *     'version' => '1.9.0',
 *     'url' => 'http://example.org/example-extension/',
 *     'descriptionmsg' => 'exampleextension-desc',
 *     'license-name' => 'GPL-2.0',
 * );
 * @endcode
 *
 * The extensions are listed on Special:Version. This page also looks for a file
 * named COPYING or LICENSE (optional .txt extension) and provides a link to
 * view said file. When the 'license-name' key is specified, this file is
 * interpreted as wikitext.
 *
 * - $type: One of 'specialpage', 'parserhook', 'variable', 'media' or 'other'.
 *
 * - author: A string or an array of strings. Authors can be linked using
 *    the regular wikitext link syntax. To have an internationalized version of
 *    "and others" show, add an element "...". This element can also be linked,
 *    for instance "[http://example ...]".
 *
 * - descriptionmsg: A message key or an an array with message key and parameters:
 *    `'descriptionmsg' => array( 'exampleextension-desc', param1, param2, ... ),`
 *
 * - description: Description of extension as inline string instead of
 *    localizable message (omit in favour of 'descriptionmsg').
 *
 * - license-name: Short name of the license (used as label for the link), such
 *   as "GPL-2.0" or "MIT" (https://spdx.org/licenses/ for a list of identifiers).
 */
$wgExtensionCredits = array();

/**
 * Authentication plugin.
 * @var $wgAuth AuthPlugin
 */
$wgAuth = null;

/**
 * Global list of hooks.
 *
 * The key is one of the events made available by MediaWiki, you can find
 * a description for most of them in docs/hooks.txt. The array is used
 * internally by Hook:run().
 *
 * The value can be one of:
 *
 * - A function name:
 * @code
 *     $wgHooks['event_name'][] = $function;
 * @endcode
 * - A function with some data:
 * @code
 *     $wgHooks['event_name'][] = array( $function, $data );
 * @endcode
 * - A an object method:
 * @code
 *     $wgHooks['event_name'][] = array( $object, 'method' );
 * @endcode
 * - A closure:
 * @code
 *     $wgHooks['event_name'][] = function ( $hookParam ) {
 *         // Handler code goes here.
 *     };
 * @endcode
 *
 * @warning You should always append to an event array or you will end up
 * deleting a previous registered hook.
 *
 * @warning Hook handlers should be registered at file scope. Registering
 * handlers after file scope can lead to unexpected results due to caching.
 */
$wgHooks = array();

/**
 * Maps jobs to their handling classes; extensions
 * can add to this to provide custom jobs
 */
$wgJobClasses = array(
	'refreshLinks' => 'RefreshLinksJob',
	'refreshLinks2' => 'RefreshLinksJob2', // b/c
	'htmlCacheUpdate' => 'HTMLCacheUpdateJob',
	'sendMail' => 'EmaillingJob',
	'enotifNotify' => 'EnotifNotifyJob',
	'fixDoubleRedirect' => 'DoubleRedirectJob',
	'uploadFromUrl' => 'UploadFromUrlJob',
	'AssembleUploadChunks' => 'AssembleUploadChunksJob',
	'PublishStashedFile' => 'PublishStashedFileJob',
	'null' => 'NullJob'
);

/**
 * Jobs that must be explicitly requested, i.e. aren't run by job runners unless
 * special flags are set. The values here are keys of $wgJobClasses.
 *
 * These can be:
 * - Very long-running jobs.
 * - Jobs that you would never want to run as part of a page rendering request.
 * - Jobs that you want to run on specialized machines ( like transcoding, or a particular
 *   machine on your cluster has 'outside' web access you could restrict uploadFromUrl )
 * These settings should be global to all wikis.
 */
$wgJobTypesExcludedFromDefaultQueue = array( 'AssembleUploadChunks', 'PublishStashedFile' );

/**
 * Map of job types to how many job "work items" should be run per second
 * on each job runner process. The meaning of "work items" varies per job,
 * but typically would be something like "pages to update". A single job
 * may have a variable number of work items, as is the case with batch jobs.
 * This is used by runJobs.php and not jobs run via $wgJobRunRate.
 * These settings should be global to all wikis.
 */
$wgJobBackoffThrottling = array();

/**
 * Map of job types to configuration arrays.
 * This determines which queue class and storage system is used for each job type.
 * Job types that do not have explicit configuration will use the 'default' config.
 * These settings should be global to all wikis.
 */
$wgJobTypeConf = array(
	'default' => array( 'class' => 'JobQueueDB', 'order' => 'random' ),
);

/**
 * Which aggregator to use for tracking which queues have jobs.
 * These settings should be global to all wikis.
 */
$wgJobQueueAggregator = array(
	'class' => 'JobQueueAggregatorMemc'
);

/**
 * Additional functions to be performed with updateSpecialPages.
 * Expensive Querypages are already updated.
 */
$wgSpecialPageCacheUpdates = array(
	'Statistics' => array( 'SiteStatsUpdate', 'cacheUpdate' ),
	'Activeusers' => array( 'SpecialActiveUsers', 'cacheUpdate' ),
);

/**
 * Hooks that are used for outputting exceptions.  Format is:
 *   $wgExceptionHooks[] = $funcname
 * or:
 *   $wgExceptionHooks[] = array( $class, $funcname )
 * Hooks should return strings or false
 */
$wgExceptionHooks = array();

/**
 * Page property link table invalidation lists. When a page property
 * changes, this may require other link tables to be updated (eg
 * adding __HIDDENCAT__ means the hiddencat tracking category will
 * have been added, so the categorylinks table needs to be rebuilt).
 * This array can be added to by extensions.
 */
$wgPagePropLinkInvalidations = array(
	'hiddencat' => 'categorylinks',
);

/** @} */ # End extensions }

/*************************************************************************//**
 * @name   Categories
 * @{
 */

/**
 * Use experimental, DMOZ-like category browser
 */
$wgUseCategoryBrowser = false;

/**
 *  On  category pages, show thumbnail gallery for images belonging to that
 * category instead of listing them as articles.
 */
$wgCategoryMagicGallery = true;

/**
 * Paging limit for categories
 */
$wgCategoryPagingLimit = 200;

/**
 * Specify how category names should be sorted, when listed on a category page.
 * A sorting scheme is also known as a collation.
 *
 * Available values are:
 *
 *   - uppercase: Converts the category name to upper case, and sorts by that.
 *
 *   - identity: Does no conversion. Sorts by binary value of the string.
 *
 *   - uca-default: Provides access to the Unicode Collation Algorithm with
 *     the default element table. This is a compromise collation which sorts
 *     all languages in a mediocre way. However, it is better than "uppercase".
 *
 * To use the uca-default collation, you must have PHP's intl extension
 * installed. See http://php.net/manual/en/intl.setup.php . The details of the
 * resulting collation will depend on the version of ICU installed on the
 * server.
 *
 * After you change this, you must run maintenance/updateCollation.php to fix
 * the sort keys in the database.
 *
 * Extensions can define there own collations by subclassing Collation
 * and using the Collation::factory hook.
 */
$wgCategoryCollation = 'uppercase';

/** @} */ # End categories }

/*************************************************************************//**
 * @name   Logging
 * @{
 */

/**
 * The logging system has two levels: an event type, which describes the
 * general category and can be viewed as a named subset of all logs; and
 * an action, which is a specific kind of event that can exist in that
 * log type.
 */
$wgLogTypes = array(
	'',
	'block',
	'protect',
	'rights',
	'delete',
	'upload',
	'move',
	'import',
	'patrol',
	'merge',
	'suppress',
);

/**
 * This restricts log access to those who have a certain right
 * Users without this will not see it in the option menu and can not view it
 * Restricted logs are not added to recent changes
 * Logs should remain non-transcludable
 * Format: logtype => permissiontype
 */
$wgLogRestrictions = array(
	'suppress' => 'suppressionlog'
);

/**
 * Show/hide links on Special:Log will be shown for these log types.
 *
 * This is associative array of log type => boolean "hide by default"
 *
 * See $wgLogTypes for a list of available log types.
 *
 * @par Example:
 * @code
 *   $wgFilterLogTypes = array(
 *      'move' => true,
 *      'import' => false,
 *   );
 * @endcode
 *
 * Will display show/hide links for the move and import logs. Move logs will be
 * hidden by default unless the link is clicked. Import logs will be shown by
 * default, and hidden when the link is clicked.
 *
 * A message of the form log-show-hide-[type] should be added, and will be used
 * for the link text.
 */
$wgFilterLogTypes = array(
	'patrol' => true
);

/**
 * Lists the message key string for each log type. The localized messages
 * will be listed in the user interface.
 *
 * Extensions with custom log types may add to this array.
 *
 * @since 1.19, if you follow the naming convention log-name-TYPE,
 * where TYPE is your log type, yoy don't need to use this array.
 */
$wgLogNames = array(
	'' => 'all-logs-page',
	'block' => 'blocklogpage',
	'protect' => 'protectlogpage',
	'rights' => 'rightslog',
	'delete' => 'dellogpage',
	'upload' => 'uploadlogpage',
	'move' => 'movelogpage',
	'import' => 'importlogpage',
	'patrol' => 'patrol-log-page',
	'merge' => 'mergelog',
	'suppress' => 'suppressionlog',
);

/**
 * Lists the message key string for descriptive text to be shown at the
 * top of each log type.
 *
 * Extensions with custom log types may add to this array.
 *
 * @since 1.19, if you follow the naming convention log-description-TYPE,
 * where TYPE is your log type, yoy don't need to use this array.
 */
$wgLogHeaders = array(
	'' => 'alllogstext',
	'block' => 'blocklogtext',
	'protect' => 'protectlogtext',
	'rights' => 'rightslogtext',
	'delete' => 'dellogpagetext',
	'upload' => 'uploadlogpagetext',
	'move' => 'movelogpagetext',
	'import' => 'importlogpagetext',
	'patrol' => 'patrol-log-header',
	'merge' => 'mergelogpagetext',
	'suppress' => 'suppressionlogtext',
);

/**
 * Lists the message key string for formatting individual events of each
 * type and action when listed in the logs.
 *
 * Extensions with custom log types may add to this array.
 */
$wgLogActions = array(
	'block/block' => 'blocklogentry',
	'block/unblock' => 'unblocklogentry',
	'block/reblock' => 'reblock-logentry',
	'protect/protect' => 'protectedarticle',
	'protect/modify' => 'modifiedarticleprotection',
	'protect/unprotect' => 'unprotectedarticle',
	'protect/move_prot' => 'movedarticleprotection',
	'upload/upload' => 'uploadedimage',
	'upload/overwrite' => 'overwroteimage',
	'upload/revert' => 'uploadedimage',
	'import/upload' => 'import-logentry-upload',
	'import/interwiki' => 'import-logentry-interwiki',
	'merge/merge' => 'pagemerge-logentry',
	'suppress/block' => 'blocklogentry',
	'suppress/reblock' => 'reblock-logentry',
);

/**
 * The same as above, but here values are names of functions,
 * not messages.
 * @see LogPage::actionText
 * @see LogFormatter
 */
$wgLogActionsHandlers = array(
	'move/move' => 'MoveLogFormatter',
	'move/move_redir' => 'MoveLogFormatter',
	'delete/delete' => 'DeleteLogFormatter',
	'delete/restore' => 'DeleteLogFormatter',
	'delete/revision' => 'DeleteLogFormatter',
	'delete/event' => 'DeleteLogFormatter',
	'suppress/revision' => 'DeleteLogFormatter',
	'suppress/event' => 'DeleteLogFormatter',
	'suppress/delete' => 'DeleteLogFormatter',
	'patrol/patrol' => 'PatrolLogFormatter',
	'rights/rights' => 'RightsLogFormatter',
	'rights/autopromote' => 'RightsLogFormatter',
);

/**
 * Maintain a log of newusers at Log/newusers?
 */
$wgNewUserLog = true;

/** @} */ # end logging }

/*************************************************************************//**
 * @name   Special pages (general and miscellaneous)
 * @{
 */

/**
 * Allow special page inclusions such as {{Special:Allpages}}
 */
$wgAllowSpecialInclusion = true;

/**
 * Set this to an array of special page names to prevent
 * maintenance/updateSpecialPages.php from updating those pages.
 */
$wgDisableQueryPageUpdate = false;

/**
 * List of special pages, followed by what subtitle they should go under
 * at Special:SpecialPages
 *
 * @deprecated since 1.21 Override SpecialPage::getGroupName instead
 */
$wgSpecialPageGroups = array();

/**
 * Whether or not to sort special pages in Special:Specialpages
 */
$wgSortSpecialPages = true;

/**
 * On Special:Unusedimages, consider images "used", if they are put
 * into a category. Default (false) is not to count those as used.
 */
$wgCountCategorizedImagesAsUsed = false;

/**
 * Maximum number of links to a redirect page listed on
 * Special:Whatlinkshere/RedirectDestination
 */
$wgMaxRedirectLinksRetrieved = 500;

/** @} */ # end special pages }

/*************************************************************************//**
 * @name   Actions
 * @{
 */

/**
 * Array of allowed values for the "title=foo&action=<action>" parameter. Syntax is:
 *     'foo' => 'ClassName'    Load the specified class which subclasses Action
 *     'foo' => true           Load the class FooAction which subclasses Action
 *                             If something is specified in the getActionOverrides()
 *                             of the relevant Page object it will be used
 *                             instead of the default class.
 *     'foo' => false          The action is disabled; show an error message
 * Unsetting core actions will probably cause things to complain loudly.
 */
$wgActions = array(
	'credits' => true,
	'delete' => true,
	'edit' => true,
	'history' => true,
	'info' => true,
	'markpatrolled' => true,
	'protect' => true,
	'purge' => true,
	'raw' => true,
	'render' => true,
	'revert' => true,
	'revisiondelete' => true,
	'rollback' => true,
	'submit' => true,
	'unprotect' => true,
	'unwatch' => true,
	'view' => true,
	'watch' => true,
);

/** @} */ # end actions }

/*************************************************************************//**
 * @name   Robot (search engine crawler) policy
 * See also $wgNoFollowLinks.
 * @{
 */

/**
 * Default robot policy.  The default policy is to encourage indexing and fol-
 * lowing of links.  It may be overridden on a per-namespace and/or per-page
 * basis.
 */
$wgDefaultRobotPolicy = 'index,follow';

/**
 * Robot policies per namespaces. The default policy is given above, the array
 * is made of namespace constants as defined in includes/Defines.php.  You can-
 * not specify a different default policy for NS_SPECIAL: it is always noindex,
 * nofollow.  This is because a number of special pages (e.g., ListPages) have
 * many permutations of options that display the same data under redundant
 * URLs, so search engine spiders risk getting lost in a maze of twisty special
 * pages, all alike, and never reaching your actual content.
 *
 * @par Example:
 * @code
 *   $wgNamespaceRobotPolicies = array( NS_TALK => 'noindex' );
 * @endcode
 */
$wgNamespaceRobotPolicies = array();

/**
 * Robot policies per article. These override the per-namespace robot policies.
 * Must be in the form of an array where the key part is a properly canonicalised
 * text form title and the value is a robot policy.
 *
 * @par Example:
 * @code
 * $wgArticleRobotPolicies = array(
 *         'Main Page' => 'noindex,follow',
 *         'User:Bob' => 'index,follow',
 * );
 * @endcode
 *
 * @par Example that DOES NOT WORK because the names are not canonical text
 * forms:
 * @code
 *   $wgArticleRobotPolicies = array(
 *     # Underscore, not space!
 *     'Main_Page' => 'noindex,follow',
 *     # "Project", not the actual project name!
 *     'Project:X' => 'index,follow',
 *     # Needs to be "Abc", not "abc" (unless $wgCapitalLinks is false for that namespace)!
 *     'abc' => 'noindex,nofollow'
 *   );
 * @endcode
 */
$wgArticleRobotPolicies = array();

/**
 * An array of namespace keys in which the __INDEX__/__NOINDEX__ magic words
 * will not function, so users can't decide whether pages in that namespace are
 * indexed by search engines.  If set to null, default to $wgContentNamespaces.
 *
 * @par Example:
 * @code
 *   $wgExemptFromUserRobotsControl = array( NS_MAIN, NS_TALK, NS_PROJECT );
 * @endcode
 */
$wgExemptFromUserRobotsControl = null;

/** @} */ # End robot policy }

/************************************************************************//**
 * @name   AJAX and API
 * Note: The AJAX entry point which this section refers to is gradually being
 * replaced by the API entry point, api.php. They are essentially equivalent.
 * Both of them are used for dynamic client-side features, via XHR.
 * @{
 */

/**
 * Enable the MediaWiki API for convenient access to
 * machine-readable data via api.php
 *
 * See https://www.mediawiki.org/wiki/API
 */
$wgEnableAPI = true;

/**
 * Allow the API to be used to perform write operations
 * (page edits, rollback, etc.) when an authorised user
 * accesses it
 */
$wgEnableWriteAPI = true;

/**
 *
 *     WARNING: SECURITY THREAT - debug use only
 *
 * Disables many security checks in the API for debugging purposes.
 * This flag should never be used on the production servers, as it introduces
 * a number of potential security holes. Even when enabled, the validation
 * will still be performed, but instead of failing, API will return a warning.
 * Also, there will always be a warning notifying that this flag is set.
 * At this point, the flag allows GET requests to go through for modules
 * requiring POST.
 *
 * @since 1.21
 */
$wgDebugAPI = false;

/**
 * API module extensions.
 * Associative array mapping module name to class name.
 * Extension modules may override the core modules.
 *
 * See ApiMain::$Modules for a list of the core modules.
 */
$wgAPIModules = array();

/**
 * API format module extensions.
 * Associative array mapping format module name to class name.
 * Extension modules may override the core modules.
 *
 * See ApiMain::$Formats for a list of the core format modules.
 */
$wgAPIFormatModules = array();

/**
 * API Query meta module extensions.
 * Associative array mapping meta module name to class name.
 * Extension modules may override the core modules.
 *
 * See ApiQuery::$QueryMetaModules for a list of the core meta modules.
 */
$wgAPIMetaModules = array();

/**
 * API Query prop module extensions.
 * Associative array mapping properties module name to class name.
 * Extension modules may override the core modules.
 *
 * See ApiQuery::$QueryPropModules for a list of the core prop modules.
 */
$wgAPIPropModules = array();

/**
 * API Query list module extensions.
 * Associative array mapping list module name to class name.
 * Extension modules may override the core modules.
 *
 * See ApiQuery::$QueryListModules for a list of the core list modules.
 */
$wgAPIListModules = array();

/**
 * This variable is ignored. To add your module to the API, please add it to $wgAPI*Modules
 * @deprecated since 1.21
 */
$wgAPIGeneratorModules = array();

/**
 * Maximum amount of rows to scan in a DB query in the API
 * The default value is generally fine
 */
$wgAPIMaxDBRows = 5000;

/**
 * The maximum size (in bytes) of an API result.
 * @warning Do not set this lower than $wgMaxArticleSize*1024
 */
$wgAPIMaxResultSize = 8388608;

/**
 * The maximum number of uncached diffs that can be retrieved in one API
 * request. Set this to 0 to disable API diffs altogether
 */
$wgAPIMaxUncachedDiffs = 1;

/**
 * Log file or URL (TCP or UDP) to log API requests to, or false to disable
 * API request logging
 */
$wgAPIRequestLog = false;

/**
 * Set the timeout for the API help text cache. If set to 0, caching disabled
 */
$wgAPICacheHelpTimeout = 60 * 60;

/**
 * The ApiQueryQueryPages module should skip pages that are redundant to true
 * API queries.
 */
$wgAPIUselessQueryPages = array(
	'MIMEsearch', // aiprop=mime
	'LinkSearch', // list=exturlusage
	'FileDuplicateSearch', // prop=duplicatefiles
);

/**
 * Enable AJAX framework
 */
$wgUseAjax = true;

/**
 * List of Ajax-callable functions.
 * Extensions acting as Ajax callbacks must register here
 */
$wgAjaxExportList = array();

/**
 * Enable watching/unwatching pages using AJAX.
 * Requires $wgUseAjax to be true too.
 */
$wgAjaxWatch = true;

/**
 * Enable AJAX check for file overwrite, pre-upload
 */
$wgAjaxUploadDestCheck = true;

/**
 * Enable previewing licences via AJAX. Also requires $wgEnableAPI to be true.
 */
$wgAjaxLicensePreview = true;

/**
 * Settings for incoming cross-site AJAX requests:
 * Newer browsers support cross-site AJAX when the target resource allows requests
 * from the origin domain by the Access-Control-Allow-Origin header.
 * This is currently only used by the API (requests to api.php)
 * $wgCrossSiteAJAXdomains can be set using a wildcard syntax:
 *
 * - '*' matches any number of characters
 * - '?' matches any 1 character
 *
 * @par Example:
 * @code
 * $wgCrossSiteAJAXdomains = array(
 *     'www.mediawiki.org',
 *     '*.wikipedia.org',
 *     '*.wikimedia.org',
 *     '*.wiktionary.org',
 * );
 * @endcode
 */
$wgCrossSiteAJAXdomains = array();

/**
 * Domains that should not be allowed to make AJAX requests,
 * even if they match one of the domains allowed by $wgCrossSiteAJAXdomains
 * Uses the same syntax as $wgCrossSiteAJAXdomains
 */
$wgCrossSiteAJAXdomainExceptions = array();

/** @} */ # End AJAX and API }

/************************************************************************//**
 * @name   Shell and process control
 * @{
 */

/**
 * Maximum amount of virtual memory available to shell processes under linux, in KB.
 */
$wgMaxShellMemory = 307200;

/**
 * Maximum file size created by shell processes under linux, in KB
 * ImageMagick convert for example can be fairly hungry for scratch space
 */
$wgMaxShellFileSize = 102400;

/**
 * Maximum CPU time in seconds for shell processes under Linux
 */
$wgMaxShellTime = 180;

/**
 * Maximum wall clock time (i.e. real time, of the kind the clock on the wall
 * would measure) in seconds for shell processes under Linux
 */
$wgMaxShellWallClockTime = 180;

/**
 * Under Linux: a cgroup directory used to constrain memory usage of shell
 * commands. The directory must be writable by the user which runs MediaWiki.
 *
 * If specified, this is used instead of ulimit, which is inaccurate, and
 * causes malloc() to return NULL, which exposes bugs in C applications, making
 * them segfault or deadlock.
 *
 * A wrapper script will create a cgroup for each shell command that runs, as
 * a subgroup of the specified cgroup. If the memory limit is exceeded, the
 * kernel will send a SIGKILL signal to a process in the subgroup.
 *
 * @par Example:
 * @code
 *    mkdir -p /sys/fs/cgroup/memory/mediawiki
 *    mkdir -m 0777 /sys/fs/cgroup/memory/mediawiki/job
 *    echo '$wgShellCgroup = "/sys/fs/cgroup/memory/mediawiki/job";' >> LocalSettings.php
 * @endcode
 *
 * The reliability of cgroup cleanup can be improved by installing a
 * notify_on_release script in the root cgroup, see e.g.
 * https://gerrit.wikimedia.org/r/#/c/40784
 */
$wgShellCgroup = false;

/**
 * Executable path of the PHP cli binary (php/php5). Should be set up on install.
 */
$wgPhpCli = '/usr/bin/php';

/**
 * Locale for LC_CTYPE, to work around http://bugs.php.net/bug.php?id=45132
 * For Unix-like operating systems, set this to to a locale that has a UTF-8
 * character set. Only the character set is relevant.
 */
$wgShellLocale = 'en_US.utf8';

/** @} */ # End shell }

/************************************************************************//**
 * @name   HTTP client
 * @{
 */

/**
 * Timeout for HTTP requests done internally
 */
$wgHTTPTimeout = 25;

/**
 * Timeout for Asynchronous (background) HTTP requests
 */
$wgAsyncHTTPTimeout = 25;

/**
 * Proxy to use for CURL requests.
 */
$wgHTTPProxy = false;

/**
 * Timeout for connections done internally (in seconds)
 * Only works for curl
 */
$wgHTTPConnectTimeout = 5e0;

/** @} */ # End HTTP client }

/************************************************************************//**
 * @name   Job queue
 * See also $wgEnotifUseJobQ.
 * @{
 */

/**
 * Number of jobs to perform per request. May be less than one in which case
 * jobs are performed probabalistically. If this is zero, jobs will not be done
 * during ordinary apache requests. In this case, maintenance/runJobs.php should
 * be run periodically.
 */
$wgJobRunRate = 1;

/**
 * When $wgJobRunRate > 0, try to run jobs asynchronously, spawning a new process
 * to handle the job execution, instead of blocking the request until the job
 * execution finishes.
 * @since 1.23
 */
$wgRunJobsAsync = true;

/**
 * Number of rows to update per job
 */
$wgUpdateRowsPerJob = 500;

/**
 * Number of rows to update per query
 */
$wgUpdateRowsPerQuery = 100;

/** @} */ # End job queue }

/************************************************************************//**
 * @name   Miscellaneous
 * @{
 */

/**
 * Name of the external diff engine to use
 */
$wgExternalDiffEngine = false;

/**
 * Disable redirects to special pages and interwiki redirects, which use a 302
 * and have no "redirected from" link.
 *
 * @note This is only for articles with #REDIRECT in them. URL's containing a
 * local interwiki prefix (or a non-canonical special page name) are still hard
 * redirected regardless of this setting.
 */
$wgDisableHardRedirects = false;

/**
 * LinkHolderArray batch size
 * For debugging
 */
$wgLinkHolderBatchSize = 1000;

/**
 * By default MediaWiki does not register links pointing to same server in
 * externallinks dataset, use this value to override:
 */
$wgRegisterInternalExternals = false;

/**
 * Maximum number of pages to move at once when moving subpages with a page.
 */
$wgMaximumMovedPages = 100;

/**
 * Fix double redirects after a page move.
 * Tends to conflict with page move vandalism, use only on a private wiki.
 */
$wgFixDoubleRedirects = false;

/**
 * Allow redirection to another page when a user logs in.
 * To enable, set to a string like 'Main Page'
 */
$wgRedirectOnLogin = null;

/**
 * Configuration for processing pool control, for use in high-traffic wikis.
 * An implementation is provided in the PoolCounter extension.
 *
 * This configuration array maps pool types to an associative array. The only
 * defined key in the associative array is "class", which gives the class name.
 * The remaining elements are passed through to the class as constructor
 * parameters.
 *
 * @par Example:
 * @code
 *   $wgPoolCounterConf = array( 'ArticleView' => array(
 *     'class' => 'PoolCounter_Client',
 *     'timeout' => 15, // wait timeout in seconds
 *     'workers' => 5, // maximum number of active threads in each pool
 *     'maxqueue' => 50, // maximum number of total threads in each pool
 *     ... any extension-specific options...
 *   );
 * @endcode
 */
$wgPoolCounterConf = null;

/**
 * To disable file delete/restore temporarily
 */
$wgUploadMaintenance = false;

/**
 * Associative array mapping namespace IDs to the name of the content model pages in that namespace
 * should have by default (use the CONTENT_MODEL_XXX constants). If no special content type is
 * defined for a given namespace, pages in that namespace will use the CONTENT_MODEL_WIKITEXT
 * (except for the special case of JS and CS pages).
 *
 * @since 1.21
 */
$wgNamespaceContentModels = array();

/**
 * How to react if a plain text version of a non-text Content object is requested using
 * ContentHandler::getContentText():
 *
 * * 'ignore': return null
 * * 'fail': throw an MWException
 * * 'serialize': serialize to default format
 *
 * @since 1.21
 */
$wgContentHandlerTextFallback = 'ignore';

/**
 * Set to false to disable use of the database fields introduced by the ContentHandler facility.
 * This way, the ContentHandler facility can be used without any additional information in the
 * database. A page's content model is then derived solely from the page's title. This however
 * means that changing a page's default model (e.g. using $wgNamespaceContentModels) will break
 * the page and/or make the content inaccessible. This also means that pages can not be moved to
 * a title that would default to a different content model.
 *
 * Overall, with $wgContentHandlerUseDB = false, no database updates are needed, but content
 * handling is less robust and less flexible.
 *
 * @since 1.21
 */
$wgContentHandlerUseDB = true;

/**
 * Determines which types of text are parsed as wikitext. This does not imply that these kinds
 * of texts are also rendered as wikitext, it only means that links, magic words, etc will have
 * the effect on the database they would have on a wikitext page.
 *
 * @todo On the long run, it would be nice to put categories etc into a separate structure,
 * or at least parse only the contents of comments in the scripts.
 *
 * @since 1.21
 */
$wgTextModelsToParse = array(
	CONTENT_MODEL_WIKITEXT, // Just for completeness, wikitext will always be parsed.
	CONTENT_MODEL_JAVASCRIPT, // Make categories etc work, people put them into comments.
	CONTENT_MODEL_CSS, // Make categories etc work, people put them into comments.
);

/**
 * Whether the user must enter their password to change their e-mail address
 *
 * @since 1.20
 */
$wgRequirePasswordforEmailChange = true;

/**
 * Register handlers for specific types of sites.
 *
 * @since 1.20
 */
$wgSiteTypes = array(
	'mediawiki' => 'MediaWikiSite',
);

/**
 * Formerly a list of files for HipHop compilation
 * @deprecated since 1.22
 */
$wgCompiledFiles = array();

/**
 * For really cool vim folding this needs to be at the end:
 * vim: foldmarker=@{,@} foldmethod=marker
 * @}
 */<|MERGE_RESOLUTION|>--- conflicted
+++ resolved
@@ -73,11 +73,7 @@
  * MediaWiki version number
  * @since 1.2
  */
-<<<<<<< HEAD
-$wgVersion = '1.22.7';
-=======
 $wgVersion = '1.23.0';
->>>>>>> 3dc1e7b9
 
 /**
  * Name of the site. It must be changed in LocalSettings.php
