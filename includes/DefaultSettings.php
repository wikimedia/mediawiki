<?php
/**
 * Default values for MediaWiki configuration settings.
 *
 *
 *                 NEVER EDIT THIS FILE
 *
 *
 * To customize your installation, edit "LocalSettings.php". If you make
 * changes here, they will be lost on next upgrade of MediaWiki!
 *
 * In this file, variables whose default values depend on other
 * variables are set to false. The actual default value of these variables
 * will only be set in Setup.php, taking into account any custom settings
 * performed in LocalSettings.php.
 *
 * Documentation is in the source and on:
 * https://www.mediawiki.org/wiki/Manual:Configuration_settings
 *
 * @warning  Note: this (and other things) will break if the autoloader is not
 * enabled. Please include includes/AutoLoader.php before including this file.
 *
 * This program is free software; you can redistribute it and/or modify
 * it under the terms of the GNU General Public License as published by
 * the Free Software Foundation; either version 2 of the License, or
 * (at your option) any later version.
 *
 * This program is distributed in the hope that it will be useful,
 * but WITHOUT ANY WARRANTY; without even the implied warranty of
 * MERCHANTABILITY or FITNESS FOR A PARTICULAR PURPOSE. See the
 * GNU General Public License for more details.
 *
 * You should have received a copy of the GNU General Public License along
 * with this program; if not, write to the Free Software Foundation, Inc.,
 * 51 Franklin Street, Fifth Floor, Boston, MA 02110-1301, USA.
 * http://www.gnu.org/copyleft/gpl.html
 *
 * @file
 */

/**
 * @defgroup Globalsettings Global settings
 */

/**
 * @cond file_level_code
 * This is not a valid entry point, perform no further processing unless
 * MEDIAWIKI is defined
 */
if ( !defined( 'MEDIAWIKI' ) ) {
	echo "This file is part of MediaWiki and is not a valid entry point\n";
	die( 1 );
}

/**
 * wgConf hold the site configuration.
 * Not used for much in a default install.
 * @since 1.5
 */
$wgConf = new SiteConfiguration;

/**
 * Registry of factory functions to create config objects:
 * The 'main' key must be set, and the value should be a valid
 * callable.
 * @since 1.23
 */
$wgConfigRegistry = array(
	'main' => 'GlobalVarConfig::newInstance'
);

/**
 * MediaWiki version number
 * @since 1.2
 */
<<<<<<< HEAD
$wgVersion = '1.22.10';
=======
$wgVersion = '1.23.3';
>>>>>>> f3d821de

/**
 * Name of the site. It must be changed in LocalSettings.php
 */
$wgSitename = 'MediaWiki';

/**
 * URL of the server.
 *
 * @par Example:
 * @code
 * $wgServer = 'http://example.com';
 * @endcode
 *
 * This is usually detected correctly by MediaWiki. If MediaWiki detects the
 * wrong server, it will redirect incorrectly after you save a page. In that
 * case, set this variable to fix it.
 *
 * If you want to use protocol-relative URLs on your wiki, set this to a
 * protocol-relative URL like '//example.com' and set $wgCanonicalServer
 * to a fully qualified URL.
 */
$wgServer = WebRequest::detectServer();

/**
 * Canonical URL of the server, to use in IRC feeds and notification e-mails.
 * Must be fully qualified, even if $wgServer is protocol-relative.
 *
 * Defaults to $wgServer, expanded to a fully qualified http:// URL if needed.
 * @since 1.18
 */
$wgCanonicalServer = false;

/************************************************************************//**
 * @name   Script path settings
 * @{
 */

/**
 * The path we should point to.
 * It might be a virtual path in case with use apache mod_rewrite for example.
 *
 * This *needs* to be set correctly.
 *
 * Other paths will be set to defaults based on it unless they are directly
 * set in LocalSettings.php
 */
$wgScriptPath = '/wiki';

/**
 * Whether to support URLs like index.php/Page_title These often break when PHP
 * is set up in CGI mode. PATH_INFO *may* be correct if cgi.fix_pathinfo is set,
 * but then again it may not; lighttpd converts incoming path data to lowercase
 * on systems with case-insensitive filesystems, and there have been reports of
 * problems on Apache as well.
 *
 * To be safe we'll continue to keep it off by default.
 *
 * Override this to false if $_SERVER['PATH_INFO'] contains unexpectedly
 * incorrect garbage, or to true if it is really correct.
 *
 * The default $wgArticlePath will be set based on this value at runtime, but if
 * you have customized it, having this incorrectly set to true can cause
 * redirect loops when "pretty URLs" are used.
 * @since 1.2.1
 */
$wgUsePathInfo = ( strpos( PHP_SAPI, 'cgi' ) === false ) &&
	( strpos( PHP_SAPI, 'apache2filter' ) === false ) &&
	( strpos( PHP_SAPI, 'isapi' ) === false );

/**
 * The extension to append to script names by default. This can either be .php
 * or .php5.
 *
 * Some hosting providers use PHP 4 for *.php files, and PHP 5 for *.php5. This
 * variable is provided to support those providers.
 * @since 1.11
 */
$wgScriptExtension = '.php';

/**@}*/

/************************************************************************//**
 * @name   URLs and file paths
 *
 * These various web and file path variables are set to their defaults
 * in Setup.php if they are not explicitly set from LocalSettings.php.
 *
 * These will relatively rarely need to be set manually, unless you are
 * splitting style sheets or images outside the main document root.
 *
 * In this section, a "path" is usually a host-relative URL, i.e. a URL without
 * the host part, that starts with a slash. In most cases a full URL is also
 * acceptable. A "directory" is a local file path.
 *
 * In both paths and directories, trailing slashes should not be included.
 *
 * @{
 */

/**
 * The URL path to index.php.
 *
 * Defaults to "{$wgScriptPath}/index{$wgScriptExtension}".
 */
$wgScript = false;

/**
 * The URL path to load.php.
 *
 * Defaults to "{$wgScriptPath}/load{$wgScriptExtension}".
 * @since 1.17
 */
$wgLoadScript = false;

/**
 * The URL path of the skins directory.
 * Defaults to "{$wgScriptPath}/skins".
 * @since 1.3
 */
$wgStylePath = false;
$wgStyleSheetPath = &$wgStylePath;

/**
 * The URL path of the skins directory. Should not point to an external domain.
 * Defaults to "{$wgScriptPath}/skins".
 * @since 1.17
 */
$wgLocalStylePath = false;

/**
 * The URL path of the extensions directory.
 * Defaults to "{$wgScriptPath}/extensions".
 * @since 1.16
 */
$wgExtensionAssetsPath = false;

/**
 * Filesystem stylesheets directory.
 * Defaults to "{$IP}/skins".
 * @since 1.3
 */
$wgStyleDirectory = false;

/**
 * The URL path for primary article page views. This path should contain $1,
 * which is replaced by the article title.
 *
 * Defaults to "{$wgScript}/$1" or "{$wgScript}?title=$1",
 * depending on $wgUsePathInfo.
 */
$wgArticlePath = false;

/**
 * The URL path for the images directory.
 * Defaults to "{$wgScriptPath}/images".
 */
$wgUploadPath = false;

/**
 * The filesystem path of the images directory. Defaults to "{$IP}/images".
 */
$wgUploadDirectory = false;

/**
 * Directory where the cached page will be saved.
 * Defaults to "{$wgUploadDirectory}/cache".
 */
$wgFileCacheDirectory = false;

/**
 * The URL path of the wiki logo. The logo size should be 135x135 pixels.
 * Defaults to "{$wgStylePath}/common/images/wiki.png".
 */
$wgLogo = false;

/**
 * The URL path of the shortcut icon.
 * @since 1.6
 */
$wgFavicon = '/favicon.ico';

/**
 * The URL path of the icon for iPhone and iPod Touch web app bookmarks.
 * Defaults to no icon.
 * @since 1.12
 */
$wgAppleTouchIcon = false;

/**
 * The local filesystem path to a temporary directory. This is not required to
 * be web accessible.
 *
 * When this setting is set to false, its value will be set through a call
 * to wfTempDir(). See that methods implementation for the actual detection
 * logic.
 *
 * Developers should use the global function wfTempDir() instead of this
 * variable.
 *
 * @see wfTempDir()
 * @note Default changed to false in MediaWiki 1.20.
 */
$wgTmpDirectory = false;

/**
 * If set, this URL is added to the start of $wgUploadPath to form a complete
 * upload URL.
 * @since 1.4
 */
$wgUploadBaseUrl = '';

/**
 * To enable remote on-demand scaling, set this to the thumbnail base URL.
 * Full thumbnail URL will be like $wgUploadStashScalerBaseUrl/e/e6/Foo.jpg/123px-Foo.jpg
 * where 'e6' are the first two characters of the MD5 hash of the file name.
 * If $wgUploadStashScalerBaseUrl is set to false, thumbs are rendered locally as needed.
 * @since 1.17
 */
$wgUploadStashScalerBaseUrl = false;

/**
 * To set 'pretty' URL paths for actions other than
 * plain page views, add to this array.
 *
 * @par Example:
 * Set pretty URL for the edit action:
 * @code
 *   'edit' => "$wgScriptPath/edit/$1"
 * @endcode
 *
 * There must be an appropriate script or rewrite rule in place to handle these
 * URLs.
 * @since 1.5
 */
$wgActionPaths = array();

/**@}*/

/************************************************************************//**
 * @name   Files and file uploads
 * @{
 */

/**
 * Uploads have to be specially set up to be secure
 */
$wgEnableUploads = false;

/**
 * The maximum age of temporary (incomplete) uploaded files
 */
$wgUploadStashMaxAge = 6 * 3600; // 6 hours

/**
 * Allows to move images and other media files
 */
$wgAllowImageMoving = true;

/**
 * Enable deferred upload tasks that use the job queue.
 * Only enable this if job runners are set up for both the
 * 'AssembleUploadChunks' and 'PublishStashedFile' job types.
 *
 * @note If you use suhosin, this setting is incompatible with
 *   suhosin.session.encrypt.
 */
$wgEnableAsyncUploads = false;

/**
 * These are additional characters that should be replaced with '-' in filenames
 */
$wgIllegalFileChars = ":";

/**
 * @deprecated since 1.17 use $wgDeletedDirectory
 */
$wgFileStore = array();

/**
 * What directory to place deleted uploads in.
 * Defaults to "{$wgUploadDirectory}/deleted".
 */
$wgDeletedDirectory = false;

/**
 * Set this to true if you use img_auth and want the user to see details on why access failed.
 */
$wgImgAuthDetails = false;

/**
 * If this is enabled, img_auth.php will not allow image access unless the wiki
 * is private. This improves security when image uploads are hosted on a
 * separate domain.
 */
$wgImgAuthPublicTest = true;

/**
 * Map of relative URL directories to match to internal mwstore:// base storage paths.
 * For img_auth.php requests, everything after "img_auth.php/" is checked to see
 * if starts with any of the prefixes defined here. The prefixes should not overlap.
 * The prefix that matches has a corresponding storage path, which the rest of the URL
 * is assumed to be relative to. The file at that path (or a 404) is send to the client.
 *
 * Example:
 * $wgImgAuthUrlPathMap['/timeline/'] = 'mwstore://local-fs/timeline-render/';
 * The above maps ".../img_auth.php/timeline/X" to "mwstore://local-fs/timeline-render/".
 * The name "local-fs" should correspond by name to an entry in $wgFileBackends.
 *
 * @see $wgFileBackends
 */
$wgImgAuthUrlPathMap = array();

/**
 * File repository structures
 *
 * $wgLocalFileRepo is a single repository structure, and $wgForeignFileRepos is
 * an array of such structures. Each repository structure is an associative
 * array of properties configuring the repository.
 *
 * Properties required for all repos:
 *   - class            The class name for the repository. May come from the core or an extension.
 *                      The core repository classes are FileRepo, LocalRepo, ForeignDBRepo.
 *                      FSRepo is also supported for backwards compatibility.
 *
 *   - name             A unique name for the repository (but $wgLocalFileRepo should be 'local').
 *                      The name should consist of alpha-numeric characters.
 *   - backend          A file backend name (see $wgFileBackends).
 *
 * For most core repos:
 *   - zones            Associative array of zone names that each map to an array with:
 *                          container  : backend container name the zone is in
 *                          directory  : root path within container for the zone
 *                          url        : base URL to the root of the zone
 *                          urlsByExt  : map of file extension types to base URLs
 *                                       (useful for using a different cache for videos)
 *                          handlerUrl : base script-handled URL to the root of the zone
 *                                       (see FileRepo::getZoneHandlerUrl() function)
 *                      Zones default to using "<repo name>-<zone name>" as the container name
 *                      and default to using the container root as the zone's root directory.
 *                      Nesting of zone locations within other zones should be avoided.
 *   - url              Public zone URL. The 'zones' settings take precedence.
 *   - hashLevels       The number of directory levels for hash-based division of files
 *   - thumbScriptUrl   The URL for thumb.php (optional, not recommended)
 *   - transformVia404  Whether to skip media file transformation on parse and rely on a 404
 *                      handler instead.
 *   - initialCapital   Equivalent to $wgCapitalLinks (or $wgCapitalLinkOverrides[NS_FILE],
 *                      determines whether filenames implicitly start with a capital letter.
 *                      The current implementation may give incorrect description page links
 *                      when the local $wgCapitalLinks and initialCapital are mismatched.
 *   - pathDisclosureProtection
 *                      May be 'paranoid' to remove all parameters from error messages, 'none' to
 *                      leave the paths in unchanged, or 'simple' to replace paths with
 *                      placeholders. Default for LocalRepo is 'simple'.
 *   - fileMode         This allows wikis to set the file mode when uploading/moving files. Default
 *                      is 0644.
 *   - directory        The local filesystem directory where public files are stored. Not used for
 *                      some remote repos.
 *   - thumbDir         The base thumbnail directory. Defaults to "<directory>/thumb".
 *   - thumbUrl         The base thumbnail URL. Defaults to "<url>/thumb".
 *   - isPrivate        Set this if measures should always be taken to keep the files private.
 *                      One should not trust this to assure that the files are not web readable;
 *                      the server configuration should be done manually depending on the backend.
 *
 * These settings describe a foreign MediaWiki installation. They are optional, and will be ignored
 * for local repositories:
 *   - descBaseUrl       URL of image description pages, e.g. http://en.wikipedia.org/wiki/File:
 *   - scriptDirUrl      URL of the MediaWiki installation, equivalent to $wgScriptPath, e.g.
 *                       http://en.wikipedia.org/w
 *   - scriptExtension   Script extension of the MediaWiki installation, equivalent to
 *                       $wgScriptExtension, e.g. .php5 defaults to .php
 *
 *   - articleUrl        Equivalent to $wgArticlePath, e.g. http://en.wikipedia.org/wiki/$1
 *   - fetchDescription  Fetch the text of the remote file description page. Equivalent to
 *                       $wgFetchCommonsDescriptions.
 *   - abbrvThreshold    File names over this size will use the short form of thumbnail names.
 *                       Short thumbnail names only have the width, parameters, and the extension.
 *
 * ForeignDBRepo:
 *   - dbType, dbServer, dbUser, dbPassword, dbName, dbFlags
 *                       equivalent to the corresponding member of $wgDBservers
 *   - tablePrefix       Table prefix, the foreign wiki's $wgDBprefix
 *   - hasSharedCache    True if the wiki's shared cache is accessible via the local $wgMemc
 *
 * ForeignAPIRepo:
 *   - apibase              Use for the foreign API's URL
 *   - apiThumbCacheExpiry  How long to locally cache thumbs for
 *
 * If you leave $wgLocalFileRepo set to false, Setup will fill in appropriate values.
 * Otherwise, set $wgLocalFileRepo to a repository structure as described above.
 * If you set $wgUseInstantCommons to true, it will add an entry for Commons.
 * If you set $wgForeignFileRepos to an array of repository structures, those will
 * be searched after the local file repo.
 * Otherwise, you will only have access to local media files.
 *
 * @see Setup.php for an example usage and default initialization.
 */
$wgLocalFileRepo = false;

/**
 * @see $wgLocalFileRepo
 */
$wgForeignFileRepos = array();

/**
 * Use Commons as a remote file repository. Essentially a wrapper, when this
 * is enabled $wgForeignFileRepos will point at Commons with a set of default
 * settings
 */
$wgUseInstantCommons = false;

/**
 * File backend structure configuration.
 *
 * This is an array of file backend configuration arrays.
 * Each backend configuration has the following parameters:
 *  - 'name'         : A unique name for the backend
 *  - 'class'        : The file backend class to use
 *  - 'wikiId'       : A unique string that identifies the wiki (container prefix)
 *  - 'lockManager'  : The name of a lock manager (see $wgLockManagers)
 *
 * See FileBackend::__construct() for more details.
 * Additional parameters are specific to the file backend class used.
 * These settings should be global to all wikis when possible.
 *
 * There are two particularly important aspects about each backend:
 *   - a) Whether it is fully qualified or wiki-relative.
 *        By default, the paths of files are relative to the current wiki,
 *        which works via prefixing them with the current wiki ID when accessed.
 *        Setting 'wikiId' forces the backend to be fully qualified by prefixing
 *        all paths with the specified value instead. This can be useful if
 *        multiple wikis need to share the same data. Note that 'name' is *not*
 *        part of any prefix and thus should not be relied upon for namespacing.
 *   - b) Whether it is only defined for some wikis or is defined on all
 *        wikis in the wiki farm. Defining a backend globally is useful
 *        if multiple wikis need to share the same data.
 * One should be aware of these aspects when configuring a backend for use with
 * any basic feature or plugin. For example, suppose an extension stores data for
 * different wikis in different directories and sometimes needs to access data from
 * a foreign wiki's directory in order to render a page on given wiki. The extension
 * would need a fully qualified backend that is defined on all wikis in the wiki farm.
 */
$wgFileBackends = array();

/**
 * Array of configuration arrays for each lock manager.
 * Each backend configuration has the following parameters:
 *  - 'name'        : A unique name for the lock manager
 *  - 'class'       : The lock manger class to use
 *
 * See LockManager::__construct() for more details.
 * Additional parameters are specific to the lock manager class used.
 * These settings should be global to all wikis.
 */
$wgLockManagers = array();

/**
 * Show Exif data, on by default if available.
 * Requires PHP's Exif extension: http://www.php.net/manual/en/ref.exif.php
 *
 * @note FOR WINDOWS USERS:
 * To enable Exif functions, add the following lines to the "Windows
 * extensions" section of php.ini:
 * @code{.ini}
 * extension=extensions/php_mbstring.dll
 * extension=extensions/php_exif.dll
 * @endcode
 */
$wgShowEXIF = function_exists( 'exif_read_data' );

/**
 * If to automatically update the img_metadata field
 * if the metadata field is outdated but compatible with the current version.
 * Defaults to false.
 */
$wgUpdateCompatibleMetadata = false;

/**
 * If you operate multiple wikis, you can define a shared upload path here.
 * Uploads to this wiki will NOT be put there - they will be put into
 * $wgUploadDirectory.
 * If $wgUseSharedUploads is set, the wiki will look in the shared repository if
 * no file of the given name is found in the local repository (for [[File:..]],
 * [[Media:..]] links). Thumbnails will also be looked for and generated in this
 * directory.
 *
 * Note that these configuration settings can now be defined on a per-
 * repository basis for an arbitrary number of file repositories, using the
 * $wgForeignFileRepos variable.
 */
$wgUseSharedUploads = false;

/**
 * Full path on the web server where shared uploads can be found
 */
$wgSharedUploadPath = "http://commons.wikimedia.org/shared/images";

/**
 * Fetch commons image description pages and display them on the local wiki?
 */
$wgFetchCommonsDescriptions = false;

/**
 * Path on the file system where shared uploads can be found.
 */
$wgSharedUploadDirectory = "/var/www/wiki3/images";

/**
 * DB name with metadata about shared directory.
 * Set this to false if the uploads do not come from a wiki.
 */
$wgSharedUploadDBname = false;

/**
 * Optional table prefix used in database.
 */
$wgSharedUploadDBprefix = '';

/**
 * Cache shared metadata in memcached.
 * Don't do this if the commons wiki is in a different memcached domain
 */
$wgCacheSharedUploads = true;

/**
 * Allow for upload to be copied from an URL.
 * The timeout for copy uploads is set by $wgCopyUploadTimeout.
 * You have to assign the user right 'upload_by_url' to a user group, to use this.
 */
$wgAllowCopyUploads = false;

/**
 * Allow asynchronous copy uploads.
 * This feature is experimental and broken as of r81612.
 */
$wgAllowAsyncCopyUploads = false;

/**
 * A list of domains copy uploads can come from
 *
 * @since 1.20
 */
$wgCopyUploadsDomains = array();

/**
 * Enable copy uploads from Special:Upload. $wgAllowCopyUploads must also be
 * true. If $wgAllowCopyUploads is true, but this is false, you will only be
 * able to perform copy uploads from the API or extensions (e.g. UploadWizard).
 */
$wgCopyUploadsFromSpecialUpload = false;

/**
 * Proxy to use for copy upload requests.
 * @since 1.20
 */
$wgCopyUploadProxy = false;

/**
 * Different timeout for upload by url
 * This could be useful since when fetching large files, you may want a
 * timeout longer than the default $wgHTTPTimeout. False means fallback
 * to default.
 *
 * @since 1.22
 */
$wgCopyUploadTimeout = false;

/**
 * Different timeout for upload by url when run as a background job
 * This could be useful since when fetching large files via job queue,
 * you may want a different timeout, especially because there is no
 * http request being kept alive.
 *
 * false means fallback to $wgCopyUploadTimeout.
 * @since 1.22
 */
$wgCopyUploadAsyncTimeout = false;

/**
 * Max size for uploads, in bytes. If not set to an array, applies to all
 * uploads. If set to an array, per upload type maximums can be set, using the
 * file and url keys. If the * key is set this value will be used as maximum
 * for non-specified types.
 *
 * @par Example:
 * @code
 * $wgMaxUploadSize = array(
 *     '*' => 250 * 1024,
 *     'url' => 500 * 1024,
 * );
 * @endcode
 * Sets the maximum for all uploads to 250 kB except for upload-by-url, which
 * will have a maximum of 500 kB.
 */
$wgMaxUploadSize = 1024 * 1024 * 100; # 100MB

/**
 * Point the upload navigation link to an external URL
 * Useful if you want to use a shared repository by default
 * without disabling local uploads (use $wgEnableUploads = false for that).
 *
 * @par Example:
 * @code
 * $wgUploadNavigationUrl = 'http://commons.wikimedia.org/wiki/Special:Upload';
 * @endcode
 */
$wgUploadNavigationUrl = false;

/**
 * Point the upload link for missing files to an external URL, as with
 * $wgUploadNavigationUrl. The URL will get "(?|&)wpDestFile=<filename>"
 * appended to it as appropriate.
 */
$wgUploadMissingFileUrl = false;

/**
 * Give a path here to use thumb.php for thumbnail generation on client
 * request, instead of generating them on render and outputting a static URL.
 * This is necessary if some of your apache servers don't have read/write
 * access to the thumbnail path.
 *
 * @par Example:
 * @code
 *   $wgThumbnailScriptPath = "{$wgScriptPath}/thumb{$wgScriptExtension}";
 * @endcode
 */
$wgThumbnailScriptPath = false;

/**
 * @see $wgThumbnailScriptPath
 */
$wgSharedThumbnailScriptPath = false;

/**
 * Set this to false if you do not want MediaWiki to divide your images
 * directory into many subdirectories, for improved performance.
 *
 * It's almost always good to leave this enabled. In previous versions of
 * MediaWiki, some users set this to false to allow images to be added to the
 * wiki by simply copying them into $wgUploadDirectory and then running
 * maintenance/rebuildImages.php to register them in the database. This is no
 * longer recommended, use maintenance/importImages.php instead.
 *
 * @note That this variable may be ignored if $wgLocalFileRepo is set.
 * @todo Deprecate the setting and ultimately remove it from Core.
 */
$wgHashedUploadDirectory = true;

/**
 * Set the following to false especially if you have a set of files that need to
 * be accessible by all wikis, and you do not want to use the hash (path/a/aa/)
 * directory layout.
 */
$wgHashedSharedUploadDirectory = true;

/**
 * Base URL for a repository wiki. Leave this blank if uploads are just stored
 * in a shared directory and not meant to be accessible through a separate wiki.
 * Otherwise the image description pages on the local wiki will link to the
 * image description page on this wiki.
 *
 * Please specify the namespace, as in the example below.
 */
$wgRepositoryBaseUrl = "http://commons.wikimedia.org/wiki/File:";

/**
 * This is the list of preferred extensions for uploading files. Uploading files
 * with extensions not in this list will trigger a warning.
 *
 * @warning If you add any OpenOffice or Microsoft Office file formats here,
 * such as odt or doc, and untrusted users are allowed to upload files, then
 * your wiki will be vulnerable to cross-site request forgery (CSRF).
 */
$wgFileExtensions = array( 'png', 'gif', 'jpg', 'jpeg' );

/**
 * Files with these extensions will never be allowed as uploads.
 * An array of file extensions to blacklist. You should append to this array
 * if you want to blacklist additional files.
 */
$wgFileBlacklist = array(
	# HTML may contain cookie-stealing JavaScript and web bugs
	'html', 'htm', 'js', 'jsb', 'mhtml', 'mht', 'xhtml', 'xht',
	# PHP scripts may execute arbitrary code on the server
	'php', 'phtml', 'php3', 'php4', 'php5', 'phps',
	# Other types that may be interpreted by some servers
	'shtml', 'jhtml', 'pl', 'py', 'cgi',
	# May contain harmful executables for Windows victims
	'exe', 'scr', 'dll', 'msi', 'vbs', 'bat', 'com', 'pif', 'cmd', 'vxd', 'cpl' );

/**
 * Files with these mime types will never be allowed as uploads
 * if $wgVerifyMimeType is enabled.
 */
$wgMimeTypeBlacklist = array(
	# HTML may contain cookie-stealing JavaScript and web bugs
	'text/html', 'text/javascript', 'text/x-javascript', 'application/x-shellscript',
	# PHP scripts may execute arbitrary code on the server
	'application/x-php', 'text/x-php',
	# Other types that may be interpreted by some servers
	'text/x-python', 'text/x-perl', 'text/x-bash', 'text/x-sh', 'text/x-csh',
	# Client-side hazards on Internet Explorer
	'text/scriptlet', 'application/x-msdownload',
	# Windows metafile, client-side vulnerability on some systems
	'application/x-msmetafile',
);

/**
 * Allow Java archive uploads.
 * This is not recommended for public wikis since a maliciously-constructed
 * applet running on the same domain as the wiki can steal the user's cookies.
 */
$wgAllowJavaUploads = false;

/**
 * This is a flag to determine whether or not to check file extensions on upload.
 *
 * @warning Setting this to false is insecure for public wikis.
 */
$wgCheckFileExtensions = true;

/**
 * If this is turned off, users may override the warning for files not covered
 * by $wgFileExtensions.
 *
 * @warning Setting this to false is insecure for public wikis.
 */
$wgStrictFileExtensions = true;

/**
 * Setting this to true will disable the upload system's checks for HTML/JavaScript.
 *
 * @warning THIS IS VERY DANGEROUS on a publicly editable site, so USE
 * $wgGroupPermissions TO RESTRICT UPLOADING to only those that you trust
 */
$wgDisableUploadScriptChecks = false;

/**
 * Warn if uploaded files are larger than this (in bytes), or false to disable
 */
$wgUploadSizeWarning = false;

/**
 * list of trusted media-types and mime types.
 * Use the MEDIATYPE_xxx constants to represent media types.
 * This list is used by File::isSafeFile
 *
 * Types not listed here will have a warning about unsafe content
 * displayed on the images description page. It would also be possible
 * to use this for further restrictions, like disabling direct
 * [[media:...]] links for non-trusted formats.
 */
$wgTrustedMediaFormats = array(
	MEDIATYPE_BITMAP, //all bitmap formats
	MEDIATYPE_AUDIO, //all audio formats
	MEDIATYPE_VIDEO, //all plain video formats
	"image/svg+xml", //svg (only needed if inline rendering of svg is not supported)
	"application/pdf", //PDF files
	#"application/x-shockwave-flash", //flash/shockwave movie
);

/**
 * Plugins for media file type handling.
 * Each entry in the array maps a MIME type to a class name
 */
$wgMediaHandlers = array(
	'image/jpeg' => 'JpegHandler',
	'image/png' => 'PNGHandler',
	'image/gif' => 'GIFHandler',
	'image/tiff' => 'TiffHandler',
	'image/x-ms-bmp' => 'BmpHandler',
	'image/x-bmp' => 'BmpHandler',
	'image/x-xcf' => 'XCFHandler',
	'image/svg+xml' => 'SvgHandler', // official
	'image/svg' => 'SvgHandler', // compat
	'image/vnd.djvu' => 'DjVuHandler', // official
	'image/x.djvu' => 'DjVuHandler', // compat
	'image/x-djvu' => 'DjVuHandler', // compat
);

/**
 * Plugins for page content model handling.
 * Each entry in the array maps a model id to a class name.
 *
 * @since 1.21
 */
$wgContentHandlers = array(
	// the usual case
	CONTENT_MODEL_WIKITEXT => 'WikitextContentHandler',
	// dumb version, no syntax highlighting
	CONTENT_MODEL_JAVASCRIPT => 'JavaScriptContentHandler',
	// dumb version, no syntax highlighting
	CONTENT_MODEL_CSS => 'CssContentHandler',
	// plain text, for use by extensions etc
	CONTENT_MODEL_TEXT => 'TextContentHandler',
);

/**
 * Whether to enable server-side image thumbnailing. If false, images will
 * always be sent to the client in full resolution, with appropriate width= and
 * height= attributes on the <img> tag for the client to do its own scaling.
 */
$wgUseImageResize = true;

/**
 * Resizing can be done using PHP's internal image libraries or using
 * ImageMagick or another third-party converter, e.g. GraphicMagick.
 * These support more file formats than PHP, which only supports PNG,
 * GIF, JPG, XBM and WBMP.
 *
 * Use Image Magick instead of PHP builtin functions.
 */
$wgUseImageMagick = false;

/**
 * The convert command shipped with ImageMagick
 */
$wgImageMagickConvertCommand = '/usr/bin/convert';

/**
 * Sharpening parameter to ImageMagick
 */
$wgSharpenParameter = '0x0.4';

/**
 * Reduction in linear dimensions below which sharpening will be enabled
 */
$wgSharpenReductionThreshold = 0.85;

/**
 * Temporary directory used for ImageMagick. The directory must exist. Leave
 * this set to false to let ImageMagick decide for itself.
 */
$wgImageMagickTempDir = false;

/**
 * Use another resizing converter, e.g. GraphicMagick
 * %s will be replaced with the source path, %d with the destination
 * %w and %h will be replaced with the width and height.
 *
 * @par Example for GraphicMagick:
 * @code
 * $wgCustomConvertCommand = "gm convert %s -resize %wx%h %d"
 * @endcode
 *
 * Leave as false to skip this.
 */
$wgCustomConvertCommand = false;

/**
 * used for lossless jpeg rotation
 *
 * @since 1.21
 */
$wgJpegTran = '/usr/bin/jpegtran';

/**
 * Some tests and extensions use exiv2 to manipulate the Exif metadata in some
 * image formats.
 */
$wgExiv2Command = '/usr/bin/exiv2';

/**
 * Scalable Vector Graphics (SVG) may be uploaded as images.
 * Since SVG support is not yet standard in browsers, it is
 * necessary to rasterize SVGs to PNG as a fallback format.
 *
 * An external program is required to perform this conversion.
 * If set to an array, the first item is a PHP callable and any further items
 * are passed as parameters after $srcPath, $dstPath, $width, $height
 */
$wgSVGConverters = array(
	'ImageMagick' => '$path/convert -background white -thumbnail $widthx$height\! $input PNG:$output',
	'sodipodi' => '$path/sodipodi -z -w $width -f $input -e $output',
	'inkscape' => '$path/inkscape -z -w $width -f $input -e $output',
	'batik' => 'java -Djava.awt.headless=true -jar $path/batik-rasterizer.jar -w $width -d '
		. '$output $input',
	'rsvg' => '$path/rsvg -w $width -h $height $input $output',
	'imgserv' => '$path/imgserv-wrapper -i svg -o png -w$width $input $output',
	'ImagickExt' => array( 'SvgHandler::rasterizeImagickExt' ),
);

/**
 * Pick a converter defined in $wgSVGConverters
 */
$wgSVGConverter = 'ImageMagick';

/**
 * If not in the executable PATH, specify the SVG converter path.
 */
$wgSVGConverterPath = '';

/**
 * Don't scale a SVG larger than this
 */
$wgSVGMaxSize = 2048;

/**
 * Don't read SVG metadata beyond this point.
 * Default is 1024*256 bytes
 */
$wgSVGMetadataCutoff = 262144;

/**
 * Disallow <title> element in SVG files.
 *
 * MediaWiki will reject HTMLesque tags in uploaded files due to idiotic
 * browsers which can not perform basic stuff like MIME detection and which are
 * vulnerable to further idiots uploading crap files as images.
 *
 * When this directive is on, "<title>" will be allowed in files with an
 * "image/svg+xml" MIME type. You should leave this disabled if your web server
 * is misconfigured and doesn't send appropriate MIME types for SVG images.
 */
$wgAllowTitlesInSVG = false;

/**
 * The maximum number of pixels a source image can have if it is to be scaled
 * down by a scaler that requires the full source image to be decompressed
 * and stored in decompressed form, before the thumbnail is generated.
 *
 * This provides a limit on memory usage for the decompression side of the
 * image scaler. The limit is used when scaling PNGs with any of the
 * built-in image scalers, such as ImageMagick or GD. It is ignored for
 * JPEGs with ImageMagick, and when using the VipsScaler extension.
 *
 * The default is 50 MB if decompressed to RGBA form, which corresponds to
 * 12.5 million pixels or 3500x3500.
 */
$wgMaxImageArea = 1.25e7;

/**
 * Force thumbnailing of animated GIFs above this size to a single
 * frame instead of an animated thumbnail.  As of MW 1.17 this limit
 * is checked against the total size of all frames in the animation.
 * It probably makes sense to keep this equal to $wgMaxImageArea.
 */
$wgMaxAnimatedGifArea = 1.25e7;

/**
 * Browsers don't support TIFF inline generally...
 * For inline display, we need to convert to PNG or JPEG.
 * Note scaling should work with ImageMagick, but may not with GD scaling.
 *
 * @par Example:
 * @code
 *  // PNG is lossless, but inefficient for photos
 *  $wgTiffThumbnailType = array( 'png', 'image/png' );
 *  // JPEG is good for photos, but has no transparency support. Bad for diagrams.
 *  $wgTiffThumbnailType = array( 'jpg', 'image/jpeg' );
 * @endcode
 */
$wgTiffThumbnailType = false;

/**
 * If rendered thumbnail files are older than this timestamp, they
 * will be rerendered on demand as if the file didn't already exist.
 * Update if there is some need to force thumbs and SVG rasterizations
 * to rerender, such as fixes to rendering bugs.
 */
$wgThumbnailEpoch = '20030516000000';

/**
 * Certain operations are avoided if there were too many recent failures,
 * for example, thumbnail generation. Bump this value to invalidate all
 * memory of failed operations and thus allow further attempts to resume.
 * This is useful when a cause for the failures has been found and fixed.
 */
$wgAttemptFailureEpoch = 1;

/**
 * If set, inline scaled images will still produce "<img>" tags ready for
 * output instead of showing an error message.
 *
 * This may be useful if errors are transitory, especially if the site
 * is configured to automatically render thumbnails on request.
 *
 * On the other hand, it may obscure error conditions from debugging.
 * Enable the debug log or the 'thumbnail' log group to make sure errors
 * are logged to a file for review.
 */
$wgIgnoreImageErrors = false;

/**
 * Allow thumbnail rendering on page view. If this is false, a valid
 * thumbnail URL is still output, but no file will be created at
 * the target location. This may save some time if you have a
 * thumb.php or 404 handler set up which is faster than the regular
 * webserver(s).
 */
$wgGenerateThumbnailOnParse = true;

/**
 * Show thumbnails for old images on the image description page
 */
$wgShowArchiveThumbnails = true;

/**
 * If set to true, images that contain certain the exif orientation tag will
 * be rotated accordingly. If set to null, try to auto-detect whether a scaler
 * is available that can rotate.
 */
$wgEnableAutoRotation = null;

/**
 * Internal name of virus scanner. This serves as a key to the
 * $wgAntivirusSetup array. Set this to NULL to disable virus scanning. If not
 * null, every file uploaded will be scanned for viruses.
 */
$wgAntivirus = null;

/**
 * Configuration for different virus scanners. This an associative array of
 * associative arrays. It contains one setup array per known scanner type.
 * The entry is selected by $wgAntivirus, i.e.
 * valid values for $wgAntivirus are the keys defined in this array.
 *
 * The configuration array for each scanner contains the following keys:
 * "command", "codemap", "messagepattern":
 *
 * "command" is the full command to call the virus scanner - %f will be
 * replaced with the name of the file to scan. If not present, the filename
 * will be appended to the command. Note that this must be overwritten if the
 * scanner is not in the system path; in that case, please set
 * $wgAntivirusSetup[$wgAntivirus]['command'] to the desired command with full
 * path.
 *
 * "codemap" is a mapping of exit code to return codes of the detectVirus
 * function in SpecialUpload.
 *   - An exit code mapped to AV_SCAN_FAILED causes the function to consider
 *     the scan to be failed. This will pass the file if $wgAntivirusRequired
 *     is not set.
 *   - An exit code mapped to AV_SCAN_ABORTED causes the function to consider
 *     the file to have an unsupported format, which is probably immune to
 *     viruses. This causes the file to pass.
 *   - An exit code mapped to AV_NO_VIRUS will cause the file to pass, meaning
 *     no virus was found.
 *   - All other codes (like AV_VIRUS_FOUND) will cause the function to report
 *     a virus.
 *   - You may use "*" as a key in the array to catch all exit codes not mapped otherwise.
 *
 * "messagepattern" is a perl regular expression to extract the meaningful part of the scanners
 * output. The relevant part should be matched as group one (\1).
 * If not defined or the pattern does not match, the full message is shown to the user.
 */
$wgAntivirusSetup = array(

	#setup for clamav
	'clamav' => array(
		'command' => 'clamscan --no-summary ',
		'codemap' => array(
			"0" => AV_NO_VIRUS, # no virus
			"1" => AV_VIRUS_FOUND, # virus found
			"52" => AV_SCAN_ABORTED, # unsupported file format (probably immune)
			"*" => AV_SCAN_FAILED, # else scan failed
		),
		'messagepattern' => '/.*?:(.*)/sim',
	),
);

/**
 * Determines if a failed virus scan (AV_SCAN_FAILED) will cause the file to be rejected.
 */
$wgAntivirusRequired = true;

/**
 * Determines if the mime type of uploaded files should be checked
 */
$wgVerifyMimeType = true;

/**
 * Sets the mime type definition file to use by MimeMagic.php.
 * Set to null, to use built-in defaults only.
 * example: $wgMimeTypeFile = '/etc/mime.types';
 */
$wgMimeTypeFile = 'includes/mime.types';

/**
 * Sets the mime type info file to use by MimeMagic.php.
 * Set to null, to use built-in defaults only.
 */
$wgMimeInfoFile = 'includes/mime.info';

/**
 * Sets an external mime detector program. The command must print only
 * the mime type to standard output.
 * The name of the file to process will be appended to the command given here.
 * If not set or NULL, mime_content_type will be used if available.
 *
 * @par Example:
 * @code
 * #$wgMimeDetectorCommand = "file -bi"; # use external mime detector (Linux)
 * @endcode
 */
$wgMimeDetectorCommand = null;

/**
 * Switch for trivial mime detection. Used by thumb.php to disable all fancy
 * things, because only a few types of images are needed and file extensions
 * can be trusted.
 */
$wgTrivialMimeDetection = false;

/**
 * Additional XML types we can allow via mime-detection.
 * array = ( 'rootElement' => 'associatedMimeType' )
 */
$wgXMLMimeTypes = array(
	'http://www.w3.org/2000/svg:svg' => 'image/svg+xml',
	'svg' => 'image/svg+xml',
	'http://www.lysator.liu.se/~alla/dia/:diagram' => 'application/x-dia-diagram',
	'http://www.w3.org/1999/xhtml:html' => 'text/html', // application/xhtml+xml?
	'html' => 'text/html', // application/xhtml+xml?
);

/**
 * Limit images on image description pages to a user-selectable limit. In order
 * to reduce disk usage, limits can only be selected from a list.
 * The user preference is saved as an array offset in the database, by default
 * the offset is set with $wgDefaultUserOptions['imagesize']. Make sure you
 * change it if you alter the array (see bug 8858).
 * This is the list of settings the user can choose from:
 */
$wgImageLimits = array(
	array( 320, 240 ),
	array( 640, 480 ),
	array( 800, 600 ),
	array( 1024, 768 ),
	array( 1280, 1024 )
);

/**
 * Adjust thumbnails on image pages according to a user setting. In order to
 * reduce disk usage, the values can only be selected from a list. This is the
 * list of settings the user can choose from:
 */
$wgThumbLimits = array(
	120,
	150,
	180,
	200,
	250,
	300
);

/**
 * Default parameters for the "<gallery>" tag
 */
$wgGalleryOptions = array(
	'imagesPerRow' => 0, // Default number of images per-row in the gallery. 0 -> Adapt to screensize
	'imageWidth' => 120, // Width of the cells containing images in galleries (in "px")
	'imageHeight' => 120, // Height of the cells containing images in galleries (in "px")
	'captionLength' => 25, // Length of caption to truncate (in characters)
	'showBytes' => true, // Show the filesize in bytes in categories
	'mode' => 'traditional',
);

/**
 * Adjust width of upright images when parameter 'upright' is used
 * This allows a nicer look for upright images without the need to fix the width
 * by hardcoded px in wiki sourcecode.
 */
$wgThumbUpright = 0.75;

/**
 * Default value for chmoding of new directories.
 */
$wgDirectoryMode = 0777;

/**
 * Generate and use thumbnails suitable for screens with 1.5 and 2.0 pixel densities.
 *
 * This means a 320x240 use of an image on the wiki will also generate 480x360 and 640x480
 * thumbnails, output via data-src-1-5 and data-src-2-0. Runtime JavaScript switches the
 * images in after loading the original low-resolution versions depending on the reported
 * window.devicePixelRatio.
 */
$wgResponsiveImages = true;

/**
 * @name DJVU settings
 * @{
 */

/**
 * Path of the djvudump executable
 * Enable this and $wgDjvuRenderer to enable djvu rendering
 * example: $wgDjvuDump = 'djvudump';
 */
$wgDjvuDump = null;

/**
 * Path of the ddjvu DJVU renderer
 * Enable this and $wgDjvuDump to enable djvu rendering
 * example: $wgDjvuRenderer = 'ddjvu';
 */
$wgDjvuRenderer = null;

/**
 * Path of the djvutxt DJVU text extraction utility
 * Enable this and $wgDjvuDump to enable text layer extraction from djvu files
 * example: $wgDjvuTxt = 'djvutxt';
 */
$wgDjvuTxt = null;

/**
 * Path of the djvutoxml executable
 * This works like djvudump except much, much slower as of version 3.5.
 *
 * For now we  recommend you use djvudump instead. The djvuxml output is
 * probably more stable, so we'll switch back to it as soon as they fix
 * the efficiency problem.
 * http://sourceforge.net/tracker/index.php?func=detail&aid=1704049&group_id=32953&atid=406583
 *
 * @par Example:
 * @code
 * $wgDjvuToXML = 'djvutoxml';
 * @endcode
 */
$wgDjvuToXML = null;

/**
 * Shell command for the DJVU post processor
 * Default: pnmtopng, since ddjvu generates ppm output
 * Set this to false to output the ppm file directly.
 */
$wgDjvuPostProcessor = 'pnmtojpeg';

/**
 * File extension for the DJVU post processor output
 */
$wgDjvuOutputExtension = 'jpg';

/** @} */ # end of DJvu }

/** @} */ # end of file uploads }

/************************************************************************//**
 * @name   Email settings
 * @{
 */

$serverName = substr( $wgServer, strrpos( $wgServer, '/' ) + 1 );

/**
 * Site admin email address.
 */
$wgEmergencyContact = 'wikiadmin@' . $serverName;

/**
 * Password reminder email address.
 *
 * The address we should use as sender when a user is requesting his password.
 */
$wgPasswordSender = 'apache@' . $serverName;

unset( $serverName ); # Don't leak local variables to global scope

/**
 * Password reminder name
 *
 * @deprecated since 1.23; use the system message 'emailsender' instead.
 */
$wgPasswordSenderName = 'MediaWiki Mail';

/**
 * Dummy address which should be accepted during mail send action.
 * It might be necessary to adapt the address or to set it equal
 * to the $wgEmergencyContact address.
 */
$wgNoReplyAddress = 'reply@not.possible';

/**
 * Set to true to enable the e-mail basic features:
 * Password reminders, etc. If sending e-mail on your
 * server doesn't work, you might want to disable this.
 */
$wgEnableEmail = true;

/**
 * Set to true to enable user-to-user e-mail.
 * This can potentially be abused, as it's hard to track.
 */
$wgEnableUserEmail = true;

/**
 * Set to true to put the sending user's email in a Reply-To header
 * instead of From. ($wgEmergencyContact will be used as From.)
 *
 * Some mailers (eg sSMTP) set the SMTP envelope sender to the From value,
 * which can cause problems with SPF validation and leak recipient addresses
 * when bounces are sent to the sender.
 */
$wgUserEmailUseReplyTo = false;

/**
 * Minimum time, in hours, which must elapse between password reminder
 * emails for a given account. This is to prevent abuse by mail flooding.
 */
$wgPasswordReminderResendTime = 24;

/**
 * The time, in seconds, when an emailed temporary password expires.
 */
$wgNewPasswordExpiry = 3600 * 24 * 7;

/**
 * The time, in seconds, when an email confirmation email expires
 */
$wgUserEmailConfirmationTokenExpiry = 7 * 24 * 60 * 60;

/**
 * The number of days that a user's password is good for. After this number of days, the
 * user will be asked to reset their password. Set to false to disable password expiration.
 */
$wgPasswordExpirationDays = false;

/**
 * If a user's password is expired, the number of seconds when they can still login,
 * and cancel their password change, but are sent to the password change form on each login.
 */
$wgPasswordExpireGrace = 3600 * 24 * 7; // 7 days

/**
 * SMTP Mode.
 *
 * For using a direct (authenticated) SMTP server connection.
 * Default to false or fill an array :
 *
 * @code
 * $wgSMTP = array(
 *     'host'     => 'SMTP domain',
 *     'IDHost'   => 'domain for MessageID',
 *     'port'     => '25',
 *     'auth'     => [true|false],
 *     'username' => [SMTP username],
 *     'password' => [SMTP password],
 * );
 * @endcode
 */
$wgSMTP = false;

/**
 * Additional email parameters, will be passed as the last argument to mail() call.
 * If using safe_mode this has no effect
 */
$wgAdditionalMailParams = null;

/**
 * For parts of the system that have been updated to provide HTML email content, send
 * both text and HTML parts as the body of the email
 */
$wgAllowHTMLEmail = false;

/**
 * True: from page editor if s/he opted-in. False: Enotif mails appear to come
 * from $wgEmergencyContact
 */
$wgEnotifFromEditor = false;

// TODO move UPO to preferences probably ?
# If set to true, users get a corresponding option in their preferences and can choose to
# enable or disable at their discretion
# If set to false, the corresponding input form on the user preference page is suppressed
# It call this to be a "user-preferences-option (UPO)"

/**
 * Require email authentication before sending mail to an email address.
 * This is highly recommended. It prevents MediaWiki from being used as an open
 * spam relay.
 */
$wgEmailAuthentication = true;

/**
 * Allow users to enable email notification ("enotif") on watchlist changes.
 */
$wgEnotifWatchlist = false;

/**
 * Allow users to enable email notification ("enotif") when someone edits their
 * user talk page.
 */
$wgEnotifUserTalk = false;

/**
 * Set the Reply-to address in notifications to the editor's address, if user
 * allowed this in the preferences.
 */
$wgEnotifRevealEditorAddress = false;

/**
 * Send notification mails on minor edits to watchlist pages. This is enabled
 * by default. Does not affect user talk notifications.
 */
$wgEnotifMinorEdits = true;

/**
 * Send a generic mail instead of a personalised mail for each user.  This
 * always uses UTC as the time zone, and doesn't include the username.
 *
 * For pages with many users watching, this can significantly reduce mail load.
 * Has no effect when using sendmail rather than SMTP.
 */
$wgEnotifImpersonal = false;

/**
 * Maximum number of users to mail at once when using impersonal mail. Should
 * match the limit on your mail server.
 */
$wgEnotifMaxRecips = 500;

/**
 * Send mails via the job queue. This can be useful to reduce the time it
 * takes to save a page that a lot of people are watching.
 */
$wgEnotifUseJobQ = false;

/**
 * Use real name instead of username in e-mail "from" field.
 */
$wgEnotifUseRealName = false;

/**
 * Array of usernames who will be sent a notification email for every change
 * which occurs on a wiki. Users will not be notified of their own changes.
 */
$wgUsersNotifiedOnAllChanges = array();

/** @} */ # end of email settings

/************************************************************************//**
 * @name   Database settings
 * @{
 */

/**
 * Database host name or IP address
 */
$wgDBserver = 'localhost';

/**
 * Database port number (for PostgreSQL)
 */
$wgDBport = 5432;

/**
 * Name of the database
 */
$wgDBname = 'my_wiki';

/**
 * Database username
 */
$wgDBuser = 'wikiuser';

/**
 * Database user's password
 */
$wgDBpassword = '';

/**
 * Database type
 */
$wgDBtype = 'mysql';

/**
 * Whether to use SSL in DB connection.
 */
$wgDBssl = false;

/**
 * Whether to use compression in DB connection.
 */
$wgDBcompress = false;

/**
 * Separate username for maintenance tasks. Leave as null to use the default.
 */
$wgDBadminuser = null;

/**
 * Separate password for maintenance tasks. Leave as null to use the default.
 */
$wgDBadminpassword = null;

/**
 * Search type.
 * Leave as null to select the default search engine for the
 * selected database type (eg SearchMySQL), or set to a class
 * name to override to a custom search engine.
 */
$wgSearchType = null;

/**
 * Alternative search types
 * Sometimes you want to support multiple search engines for testing. This
 * allows users to select their search engine of choice via url parameters
 * to Special:Search and the action=search API. If using this, there's no
 * need to add $wgSearchType to it, that is handled automatically.
 */
$wgSearchTypeAlternatives = null;

/**
 * Table name prefix
 */
$wgDBprefix = '';

/**
 * MySQL table options to use during installation or update
 */
$wgDBTableOptions = 'ENGINE=InnoDB';

/**
 * SQL Mode - default is turning off all modes, including strict, if set.
 * null can be used to skip the setting for performance reasons and assume
 * DBA has done his best job.
 * String override can be used for some additional fun :-)
 */
$wgSQLMode = '';

/**
 * Mediawiki schema
 */
$wgDBmwschema = null;

/**
 * To override default SQLite data directory ($docroot/../data)
 */
$wgSQLiteDataDir = '';

/**
 * Make all database connections secretly go to localhost. Fool the load balancer
 * thinking there is an arbitrarily large cluster of servers to connect to.
 * Useful for debugging.
 */
$wgAllDBsAreLocalhost = false;

/**
 * Shared database for multiple wikis. Commonly used for storing a user table
 * for single sign-on. The server for this database must be the same as for the
 * main database.
 *
 * For backwards compatibility the shared prefix is set to the same as the local
 * prefix, and the user table is listed in the default list of shared tables.
 * The user_properties table is also added so that users will continue to have their
 * preferences shared (preferences were stored in the user table prior to 1.16)
 *
 * $wgSharedTables may be customized with a list of tables to share in the shared
 * database. However it is advised to limit what tables you do share as many of
 * MediaWiki's tables may have side effects if you try to share them.
 *
 * $wgSharedPrefix is the table prefix for the shared database. It defaults to
 * $wgDBprefix.
 *
 * @deprecated In new code, use the $wiki parameter to wfGetLB() to access
 *   remote databases. Using wfGetLB() allows the shared database to reside on
 *   separate servers to the wiki's own database, with suitable configuration
 *   of $wgLBFactoryConf.
 */
$wgSharedDB = null;

/**
 * @see $wgSharedDB
 */
$wgSharedPrefix = false;

/**
 * @see $wgSharedDB
 */
$wgSharedTables = array( 'user', 'user_properties' );

/**
 * Database load balancer
 * This is a two-dimensional array, an array of server info structures
 * Fields are:
 *   - host:        Host name
 *   - dbname:      Default database name
 *   - user:        DB user
 *   - password:    DB password
 *   - type:        "mysql" or "postgres"
 *
 *   - load:        Ratio of DB_SLAVE load, must be >=0, the sum of all loads must be >0.
 *                  If this is zero for any given server, no normal query traffic will be
 *                  sent to it. It will be excluded from lag checks in maintenance scripts.
 *                  The only way it can receive traffic is if groupLoads is used.
 *
 *   - groupLoads:  array of load ratios, the key is the query group name. A query may belong
 *                  to several groups, the most specific group defined here is used.
 *
 *   - flags:       bit field
 *                  - DBO_DEFAULT -- turns on DBO_TRX only if !$wgCommandLineMode (recommended)
 *                  - DBO_DEBUG -- equivalent of $wgDebugDumpSql
 *                  - DBO_TRX -- wrap entire request in a transaction
 *                  - DBO_NOBUFFER -- turn off buffering (not useful in LocalSettings.php)
 *                  - DBO_PERSISTENT -- enables persistent database connections
 *                  - DBO_SSL -- uses SSL/TLS encryption in database connections, if available
 *                  - DBO_COMPRESS -- uses internal compression in database connections,
 *                                    if available
 *
 *   - max lag:     (optional) Maximum replication lag before a slave will taken out of rotation
 *
 *   These and any other user-defined properties will be assigned to the mLBInfo member
 *   variable of the Database object.
 *
 * Leave at false to use the single-server variables above. If you set this
 * variable, the single-server variables will generally be ignored (except
 * perhaps in some command-line scripts).
 *
 * The first server listed in this array (with key 0) will be the master. The
 * rest of the servers will be slaves. To prevent writes to your slaves due to
 * accidental misconfiguration or MediaWiki bugs, set read_only=1 on all your
 * slaves in my.cnf. You can set read_only mode at runtime using:
 *
 * @code
 *     SET @@read_only=1;
 * @endcode
 *
 * Since the effect of writing to a slave is so damaging and difficult to clean
 * up, we at Wikimedia set read_only=1 in my.cnf on all our DB servers, even
 * our masters, and then set read_only=0 on masters at runtime.
 */
$wgDBservers = false;

/**
 * Load balancer factory configuration
 * To set up a multi-master wiki farm, set the class here to something that
 * can return a LoadBalancer with an appropriate master on a call to getMainLB().
 * The class identified here is responsible for reading $wgDBservers,
 * $wgDBserver, etc., so overriding it may cause those globals to be ignored.
 *
 * The LBFactoryMulti class is provided for this purpose, please see
 * includes/db/LBFactoryMulti.php for configuration information.
 */
$wgLBFactoryConf = array( 'class' => 'LBFactorySimple' );

/**
 * How long to wait for a slave to catch up to the master
 */
$wgMasterWaitTimeout = 10;

/**
 * File to log database errors to
 */
$wgDBerrorLog = false;

/**
 * Timezone to use in the error log.
 * Defaults to the wiki timezone ($wgLocaltimezone).
 *
 * A list of usable timezones can found at:
 * http://php.net/manual/en/timezones.php
 *
 * @par Examples:
 * @code
 * $wgLocaltimezone = 'UTC';
 * $wgLocaltimezone = 'GMT';
 * $wgLocaltimezone = 'PST8PDT';
 * $wgLocaltimezone = 'Europe/Sweden';
 * $wgLocaltimezone = 'CET';
 * @endcode
 *
 * @since 1.20
 */
$wgDBerrorLogTZ = false;

/**
 * When to give an error message
 */
$wgDBClusterTimeout = 10;

/**
 * Scale load balancer polling time so that under overload conditions, the
 * database server receives a SHOW STATUS query at an average interval of this
 * many microseconds
 */
$wgDBAvgStatusPoll = 2000;

/**
 * Set to true to engage MySQL 4.1/5.0 charset-related features;
 * for now will just cause sending of 'SET NAMES=utf8' on connect.
 *
 * @warning THIS IS EXPERIMENTAL!
 *
 * May break if you're not using the table defs from mysql5/tables.sql.
 * May break if you're upgrading an existing wiki if set differently.
 * Broken symptoms likely to include incorrect behavior with page titles,
 * usernames, comments etc containing non-ASCII characters.
 * Might also cause failures on the object cache and other things.
 *
 * Even correct usage may cause failures with Unicode supplementary
 * characters (those not in the Basic Multilingual Plane) unless MySQL
 * has enhanced their Unicode support.
 */
$wgDBmysql5 = false;

/**
 * Set true to enable Oracle DCRP (supported from 11gR1 onward)
 *
 * To use this feature set to true and use a datasource defined as
 * POOLED (i.e. in tnsnames definition set server=pooled in connect_data
 * block).
 *
 * Starting from 11gR1 you can use DCRP (Database Resident Connection
 * Pool) that maintains established sessions and reuses them on new
 * connections.
 *
 * Not completely tested, but it should fall back on normal connection
 * in case the pool is full or the datasource is not configured as
 * pooled.
 * And the other way around; using oci_pconnect on a non pooled
 * datasource should produce a normal connection.
 *
 * When it comes to frequent shortlived DB connections like with MW
 * Oracle tends to s***. The problem is the driver connects to the
 * database reasonably fast, but establishing a session takes time and
 * resources. MW does not rely on session state (as it does not use
 * features such as package variables) so establishing a valid session
 * is in this case an unwanted overhead that just slows things down.
 *
 * @warning EXPERIMENTAL!
 *
 */
$wgDBOracleDRCP = false;

/**
 * Other wikis on this site, can be administered from a single developer
 * account.
 * Array numeric key => database name
 */
$wgLocalDatabases = array();

/**
 * If lag is higher than $wgSlaveLagWarning, show a warning in some special
 * pages (like watchlist).  If the lag is higher than $wgSlaveLagCritical,
 * show a more obvious warning.
 */
$wgSlaveLagWarning = 10;

/**
 * @see $wgSlaveLagWarning
 */
$wgSlaveLagCritical = 30;

/**
 * Use Windows Authentication instead of $wgDBuser / $wgDBpassword for MS SQL Server
 */
$wgDBWindowsAuthentication = false;

/**@}*/ # End of DB settings }

/************************************************************************//**
 * @name   Text storage
 * @{
 */

/**
 * We can also compress text stored in the 'text' table. If this is set on, new
 * revisions will be compressed on page save if zlib support is available. Any
 * compressed revisions will be decompressed on load regardless of this setting,
 * but will not be readable at all* if zlib support is not available.
 */
$wgCompressRevisions = false;

/**
 * External stores allow including content
 * from non database sources following URL links.
 *
 * Short names of ExternalStore classes may be specified in an array here:
 * @code
 * $wgExternalStores = array("http","file","custom")...
 * @endcode
 *
 * CAUTION: Access to database might lead to code execution
 */
$wgExternalStores = array();

/**
 * An array of external MySQL servers.
 *
 * @par Example:
 * Create a cluster named 'cluster1' containing three servers:
 * @code
 * $wgExternalServers = array(
 *     'cluster1' => array( 'srv28', 'srv29', 'srv30' )
 * );
 * @endcode
 *
 * Used by LBFactorySimple, may be ignored if $wgLBFactoryConf is set to
 * another class.
 */
$wgExternalServers = array();

/**
 * The place to put new revisions, false to put them in the local text table.
 * Part of a URL, e.g. DB://cluster1
 *
 * Can be an array instead of a single string, to enable data distribution. Keys
 * must be consecutive integers, starting at zero.
 *
 * @par Example:
 * @code
 * $wgDefaultExternalStore = array( 'DB://cluster1', 'DB://cluster2' );
 * @endcode
 *
 * @var array
 */
$wgDefaultExternalStore = false;

/**
 * Revision text may be cached in $wgMemc to reduce load on external storage
 * servers and object extraction overhead for frequently-loaded revisions.
 *
 * Set to 0 to disable, or number of seconds before cache expiry.
 */
$wgRevisionCacheExpiry = 0;

/** @} */ # end text storage }

/************************************************************************//**
 * @name   Performance hacks and limits
 * @{
 */

/**
 * Disable database-intensive features
 */
$wgMiserMode = false;

/**
 * Disable all query pages if miser mode is on, not just some
 */
$wgDisableQueryPages = false;

/**
 * Number of rows to cache in 'querycache' table when miser mode is on
 */
$wgQueryCacheLimit = 1000;

/**
 * Number of links to a page required before it is deemed "wanted"
 */
$wgWantedPagesThreshold = 1;

/**
 * Enable slow parser functions
 */
$wgAllowSlowParserFunctions = false;

/**
 * Allow schema updates
 */
$wgAllowSchemaUpdates = true;

/**
 * Anti-lock flags - bitfield
 *   - ALF_NO_LINK_LOCK:
 *       Don't use locking reads when updating the link table. This is
 *       necessary for wikis with a high edit rate for performance
 *       reasons, but may cause link table inconsistency
 */
$wgAntiLockFlags = 0;

/**
 * Maximum article size in kilobytes
 */
$wgMaxArticleSize = 2048;

/**
 * The minimum amount of memory that MediaWiki "needs"; MediaWiki will try to
 * raise PHP's memory limit if it's below this amount.
 */
$wgMemoryLimit = "50M";

/** @} */ # end performance hacks }

/************************************************************************//**
 * @name   Cache settings
 * @{
 */

/**
 * Directory for caching data in the local filesystem. Should not be accessible
 * from the web. Set this to false to not use any local caches.
 *
 * Note: if multiple wikis share the same localisation cache directory, they
 * must all have the same set of extensions. You can set a directory just for
 * the localisation cache using $wgLocalisationCacheConf['storeDirectory'].
 */
$wgCacheDirectory = false;

/**
 * Main cache type. This should be a cache with fast access, but it may have
 * limited space. By default, it is disabled, since the database is not fast
 * enough to make it worthwhile.
 *
 * The options are:
 *
 *   - CACHE_ANYTHING:   Use anything, as long as it works
 *   - CACHE_NONE:       Do not cache
 *   - CACHE_DB:         Store cache objects in the DB
 *   - CACHE_MEMCACHED:  MemCached, must specify servers in $wgMemCachedServers
 *   - CACHE_ACCEL:      APC, XCache or WinCache
 *   - (other):          A string may be used which identifies a cache
 *                       configuration in $wgObjectCaches.
 *
 * @see $wgMessageCacheType, $wgParserCacheType
 */
$wgMainCacheType = CACHE_NONE;

/**
 * The cache type for storing the contents of the MediaWiki namespace. This
 * cache is used for a small amount of data which is expensive to regenerate.
 *
 * For available types see $wgMainCacheType.
 */
$wgMessageCacheType = CACHE_ANYTHING;

/**
 * The cache type for storing article HTML. This is used to store data which
 * is expensive to regenerate, and benefits from having plenty of storage space.
 *
 * For available types see $wgMainCacheType.
 */
$wgParserCacheType = CACHE_ANYTHING;

/**
 * The cache type for storing session data. Used if $wgSessionsInObjectCache is true.
 *
 * For available types see $wgMainCacheType.
 */
$wgSessionCacheType = CACHE_ANYTHING;

/**
 * The cache type for storing language conversion tables,
 * which are used when parsing certain text and interface messages.
 *
 * For available types see $wgMainCacheType.
 *
 * @since 1.20
 */
$wgLanguageConverterCacheType = CACHE_ANYTHING;

/**
 * Advanced object cache configuration.
 *
 * Use this to define the class names and constructor parameters which are used
 * for the various cache types. Custom cache types may be defined here and
 * referenced from $wgMainCacheType, $wgMessageCacheType, $wgParserCacheType,
 * or $wgLanguageConverterCacheType.
 *
 * The format is an associative array where the key is a cache identifier, and
 * the value is an associative array of parameters. The "class" parameter is the
 * class name which will be used. Alternatively, a "factory" parameter may be
 * given, giving a callable function which will generate a suitable cache object.
 */
$wgObjectCaches = array(
	CACHE_NONE => array( 'class' => 'EmptyBagOStuff' ),
	CACHE_DB => array( 'class' => 'SqlBagOStuff', 'table' => 'objectcache' ),

	CACHE_ANYTHING => array( 'factory' => 'ObjectCache::newAnything' ),
	CACHE_ACCEL => array( 'factory' => 'ObjectCache::newAccelerator' ),
	CACHE_MEMCACHED => array( 'factory' => 'ObjectCache::newMemcached' ),

	'apc' => array( 'class' => 'APCBagOStuff' ),
	'xcache' => array( 'class' => 'XCacheBagOStuff' ),
	'wincache' => array( 'class' => 'WinCacheBagOStuff' ),
	'memcached-php' => array( 'class' => 'MemcachedPhpBagOStuff' ),
	'memcached-pecl' => array( 'class' => 'MemcachedPeclBagOStuff' ),
	'hash' => array( 'class' => 'HashBagOStuff' ),
);

/**
 * The expiry time for the parser cache, in seconds.
 * The default is 86400 (one day).
 */
$wgParserCacheExpireTime = 86400;

/**
 * Deprecated alias for $wgSessionsInObjectCache.
 *
 * @deprecated since 1.20; Use $wgSessionsInObjectCache
 */
$wgSessionsInMemcached = false;

/**
 * Store sessions in an object cache, configured by $wgSessionCacheType. This
 * can be useful to improve performance, or to avoid the locking behavior of
 * PHP's default session handler, which tends to prevent multiple requests for
 * the same user from acting concurrently.
 */
$wgSessionsInObjectCache = false;

/**
 * The expiry time to use for session storage when $wgSessionsInObjectCache is
 * enabled, in seconds.
 */
$wgObjectCacheSessionExpiry = 3600;

/**
 * This is used for setting php's session.save_handler. In practice, you will
 * almost never need to change this ever. Other options might be 'user' or
 * 'session_mysql.' Setting to null skips setting this entirely (which might be
 * useful if you're doing cross-application sessions, see bug 11381)
 */
$wgSessionHandler = null;

/**
 * If enabled, will send MemCached debugging information to $wgDebugLogFile
 */
$wgMemCachedDebug = false;

/**
 * The list of MemCached servers and port numbers
 */
$wgMemCachedServers = array( '127.0.0.1:11211' );

/**
 * Use persistent connections to MemCached, which are shared across multiple
 * requests.
 */
$wgMemCachedPersistent = false;

/**
 * Read/write timeout for MemCached server communication, in microseconds.
 */
$wgMemCachedTimeout = 500000;

/**
 * Set this to true to make a local copy of the message cache, for use in
 * addition to memcached. The files will be put in $wgCacheDirectory.
 */
$wgUseLocalMessageCache = false;

/**
 * Instead of caching everything, only cache those messages which have
 * been customised in the site content language. This means that
 * MediaWiki:Foo/ja is ignored if MediaWiki:Foo doesn't exist.
 * This option is probably only useful for translatewiki.net.
 */
$wgAdaptiveMessageCache = false;

/**
 * Localisation cache configuration. Associative array with keys:
 * class:       The class to use. May be overridden by extensions.
 *
 * store:       The location to store cache data. May be 'files', 'db' or
 *              'detect'. If set to "files", data will be in CDB files. If set
 *              to "db", data will be stored to the database. If set to
 *              "detect", files will be used if $wgCacheDirectory is set,
 *              otherwise the database will be used.
 *
 * storeClass:  The class name for the underlying storage. If set to a class
 *              name, it overrides the "store" setting.
 *
 * storeDirectory:  If the store class puts its data in files, this is the
 *                  directory it will use. If this is false, $wgCacheDirectory
 *                  will be used.
 *
 * manualRecache:   Set this to true to disable cache updates on web requests.
 *                  Use maintenance/rebuildLocalisationCache.php instead.
 */
$wgLocalisationCacheConf = array(
	'class' => 'LocalisationCache',
	'store' => 'detect',
	'storeClass' => false,
	'storeDirectory' => false,
	'manualRecache' => false,
);

/**
 * Allow client-side caching of pages
 */
$wgCachePages = true;

/**
 * Set this to current time to invalidate all prior cached pages. Affects both
 * client-side and server-side caching.
 * You can get the current date on your server by using the command:
 * @verbatim
 *   date +%Y%m%d%H%M%S
 * @endverbatim
 */
$wgCacheEpoch = '20030516000000';

/**
 * Bump this number when changing the global style sheets and JavaScript.
 *
 * It should be appended in the query string of static CSS and JS includes,
 * to ensure that client-side caches do not keep obsolete copies of global
 * styles.
 */
$wgStyleVersion = '303';

/**
 * This will cache static pages for non-logged-in users to reduce
 * database traffic on public sites.
 * Automatically sets $wgShowIPinHeader = false
 * ResourceLoader requests to default language and skins are cached
 * as well as single module requests.
 */
$wgUseFileCache = false;

/**
 * Depth of the subdirectory hierarchy to be created under
 * $wgFileCacheDirectory.  The subdirectories will be named based on
 * the MD5 hash of the title.  A value of 0 means all cache files will
 * be put directly into the main file cache directory.
 */
$wgFileCacheDepth = 2;

/**
 * Keep parsed pages in a cache (objectcache table or memcached)
 * to speed up output of the same page viewed by another user with the
 * same options.
 *
 * This can provide a significant speedup for medium to large pages,
 * so you probably want to keep it on. Extensions that conflict with the
 * parser cache should disable the cache on a per-page basis instead.
 */
$wgEnableParserCache = true;

/**
 * Append a configured value to the parser cache and the sitenotice key so
 * that they can be kept separate for some class of activity.
 */
$wgRenderHashAppend = '';

/**
 * If on, the sidebar navigation links are cached for users with the
 * current language set. This can save a touch of load on a busy site
 * by shaving off extra message lookups.
 *
 * However it is also fragile: changing the site configuration, or
 * having a variable $wgArticlePath, can produce broken links that
 * don't update as expected.
 */
$wgEnableSidebarCache = false;

/**
 * Expiry time for the sidebar cache, in seconds
 */
$wgSidebarCacheExpiry = 86400;

/**
 * When using the file cache, we can store the cached HTML gzipped to save disk
 * space. Pages will then also be served compressed to clients that support it.
 *
 * Requires zlib support enabled in PHP.
 */
$wgUseGzip = false;

/**
 * Whether MediaWiki should send an ETag header. Seems to cause
 * broken behavior with Squid 2.6, see bug 7098.
 */
$wgUseETag = false;

/**
 * Clock skew or the one-second resolution of time() can occasionally cause cache
 * problems when the user requests two pages within a short period of time. This
 * variable adds a given number of seconds to vulnerable timestamps, thereby giving
 * a grace period.
 */
$wgClockSkewFudge = 5;

/**
 * Invalidate various caches when LocalSettings.php changes. This is equivalent
 * to setting $wgCacheEpoch to the modification time of LocalSettings.php, as
 * was previously done in the default LocalSettings.php file.
 *
 * On high-traffic wikis, this should be set to false, to avoid the need to
 * check the file modification time, and to avoid the performance impact of
 * unnecessary cache invalidations.
 */
$wgInvalidateCacheOnLocalSettingsChange = true;

/** @} */ # end of cache settings

/************************************************************************//**
 * @name   HTTP proxy (Squid) settings
 *
 * Many of these settings apply to any HTTP proxy used in front of MediaWiki,
 * although they are referred to as Squid settings for historical reasons.
 *
 * Achieving a high hit ratio with an HTTP proxy requires special
 * configuration. See https://www.mediawiki.org/wiki/Manual:Squid_caching for
 * more details.
 *
 * @{
 */

/**
 * Enable/disable Squid.
 * See https://www.mediawiki.org/wiki/Manual:Squid_caching
 */
$wgUseSquid = false;

/**
 * If you run Squid3 with ESI support, enable this (default:false):
 */
$wgUseESI = false;

/**
 * Send X-Vary-Options header for better caching (requires patched Squid)
 */
$wgUseXVO = false;

/**
 * Add X-Forwarded-Proto to the Vary and X-Vary-Options headers for API
 * requests and RSS/Atom feeds. Use this if you have an SSL termination setup
 * and need to split the cache between HTTP and HTTPS for API requests,
 * feed requests and HTTP redirect responses in order to prevent cache
 * pollution. This does not affect 'normal' requests to index.php other than
 * HTTP redirects.
 */
$wgVaryOnXFP = false;

/**
 * Internal server name as known to Squid, if different.
 *
 * @par Example:
 * @code
 * $wgInternalServer = 'http://yourinternal.tld:8000';
 * @endcode
 */
$wgInternalServer = false;

/**
 * Cache timeout for the squid, will be sent as s-maxage (without ESI) or
 * Surrogate-Control (with ESI). Without ESI, you should strip out s-maxage in
 * the Squid config. 18000 seconds = 5 hours, more cache hits with 2678400 = 31
 * days
 */
$wgSquidMaxage = 18000;

/**
 * Default maximum age for raw CSS/JS accesses
 */
$wgForcedRawSMaxage = 300;

/**
 * List of proxy servers to purge on changes; default port is 80. Use IP addresses.
 *
 * When MediaWiki is running behind a proxy, it will trust X-Forwarded-For
 * headers sent/modified from these proxies when obtaining the remote IP address
 *
 * For a list of trusted servers which *aren't* purged, see $wgSquidServersNoPurge.
 */
$wgSquidServers = array();

/**
 * As above, except these servers aren't purged on page changes; use to set a
 * list of trusted proxies, etc. Supports both individual IP addresses and
 * CIDR blocks.
 * @since 1.23 Supports CIDR ranges
 */
$wgSquidServersNoPurge = array();

/**
 * Maximum number of titles to purge in any one client operation
 */
$wgMaxSquidPurgeTitles = 400;

/**
 * Whether to use a Host header in purge requests sent to the proxy servers
 * configured in $wgSquidServers. Set this to false to support Squid
 * configured in forward-proxy mode.
 *
 * If this is set to true, a Host header will be sent, and only the path
 * component of the URL will appear on the request line, as if the request
 * were a non-proxy HTTP 1.1 request. Varnish only supports this style of
 * request. Squid supports this style of request only if reverse-proxy mode
 * (http_port ... accel) is enabled.
 *
 * If this is set to false, no Host header will be sent, and the absolute URL
 * will be sent in the request line, as is the standard for an HTTP proxy
 * request in both HTTP 1.0 and 1.1. This style of request is not supported
 * by Varnish, but is supported by Squid in either configuration (forward or
 * reverse).
 *
 * @since 1.21
 */
$wgSquidPurgeUseHostHeader = true;

/**
 * Routing configuration for HTCP multicast purging. Add elements here to
 * enable HTCP and determine which purges are sent where. If set to an empty
 * array, HTCP is disabled.
 *
 * Each key in this array is a regular expression to match against the purged
 * URL, or an empty string to match all URLs. The purged URL is matched against
 * the regexes in the order specified, and the first rule whose regex matches
 * is used, all remaining rules will thus be ignored.
 *
 * @par Example configuration to send purges for upload.wikimedia.org to one
 * multicast group and all other purges to another:
 * @code
 * $wgHTCPRouting = array(
 *         '|^https?://upload\.wikimedia\.org|' => array(
 *                 'host' => '239.128.0.113',
 *                 'port' => 4827,
 *         ),
 *         '' => array(
 *                 'host' => '239.128.0.112',
 *                 'port' => 4827,
 *         ),
 * );
 * @endcode
 *
 * You can also pass an array of hosts to send purges too. This is useful when
 * you have several multicast groups or unicast address that should receive a
 * given purge.  Multiple hosts support was introduced in MediaWiki 1.22.
 *
 * @par Example of sending purges to multiple hosts:
 * @code
 * $wgHTCPRouting = array(
 *     '' => array(
 *         // Purges to text caches using multicast
 *         array( 'host' => '239.128.0.114', 'port' => '4827' ),
 *         // Purges to a hardcoded list of caches
 *         array( 'host' => '10.88.66.1', 'port' => '4827' ),
 *         array( 'host' => '10.88.66.2', 'port' => '4827' ),
 *         array( 'host' => '10.88.66.3', 'port' => '4827' ),
 *     ),
 * );
 * @endcode
 *
 * @since 1.22
 *
 * $wgHTCPRouting replaces $wgHTCPMulticastRouting that was introduced in 1.20.
 * For back compatibility purposes, whenever its array is empty
 * $wgHTCPMutlicastRouting will be used as a fallback if it not null.
 *
 * @see $wgHTCPMulticastTTL
 */
$wgHTCPRouting = array();

/**
 * @deprecated since 1.22, please use $wgHTCPRouting instead.
 *
 * Whenever this is set and $wgHTCPRouting evaluates to false, $wgHTCPRouting
 * will be set to this value.
 * This is merely for back compatibility.
 *
 * @since 1.20
 */
$wgHTCPMulticastRouting = null;

/**
 * HTCP multicast address. Set this to a multicast IP address to enable HTCP.
 *
 * Note that MediaWiki uses the old non-RFC compliant HTCP format, which was
 * present in the earliest Squid implementations of the protocol.
 *
 * This setting is DEPRECATED in favor of $wgHTCPRouting , and kept for
 * backwards compatibility only. If $wgHTCPRouting is set, this setting is
 * ignored. If $wgHTCPRouting is not set and this setting is, it is used to
 * populate $wgHTCPRouting.
 *
 * @deprecated since 1.20 in favor of $wgHTCPMulticastRouting and since 1.22 in
 * favor of $wgHTCPRouting.
 */
$wgHTCPMulticastAddress = false;

/**
 * HTCP multicast port.
 * @deprecated since 1.20 in favor of $wgHTCPMulticastRouting and since 1.22 in
 * favor of $wgHTCPRouting.
 *
 * @see $wgHTCPMulticastAddress
 */
$wgHTCPPort = 4827;

/**
 * HTCP multicast TTL.
 * @see $wgHTCPRouting
 */
$wgHTCPMulticastTTL = 1;

/**
 * Should forwarded Private IPs be accepted?
 */
$wgUsePrivateIPs = false;

/** @} */ # end of HTTP proxy settings

/************************************************************************//**
 * @name   Language, regional and character encoding settings
 * @{
 */

/**
 * Site language code. See languages/Names.php for languages supported by
 * MediaWiki out of the box. Not all languages listed there have translations,
 * see languages/messages/ for the list of languages with some localisation.
 *
 * Warning: Don't use language codes listed in $wgDummyLanguageCodes like "no"
 * for Norwegian (use "nb" instead), or things will break unexpectedly.
 *
 * This defines the default interface language for all users, but users can
 * change it in their preferences.
 *
 * This also defines the language of pages in the wiki. The content is wrapped
 * in a html element with lang=XX attribute. This behavior can be overridden
 * via hooks, see Title::getPageLanguage.
 */
$wgLanguageCode = 'en';

/**
 * Language cache size, or really how many languages can we handle
 * simultaneously without degrading to crawl speed.
 */
$wgLangObjCacheSize = 10;

/**
 * Some languages need different word forms, usually for different cases.
 * Used in Language::convertGrammar().
 *
 * @par Example:
 * @code
 * $wgGrammarForms['en']['genitive']['car'] = 'car\'s';
 * @endcode
 */
$wgGrammarForms = array();

/**
 * Treat language links as magic connectors, not inline links
 */
$wgInterwikiMagic = true;

/**
 * Hide interlanguage links from the sidebar
 */
$wgHideInterlanguageLinks = false;

/**
 * List of language names or overrides for default names in Names.php
 */
$wgExtraLanguageNames = array();

/**
 * List of language codes that don't correspond to an actual language.
 * These codes are mostly left-offs from renames, or other legacy things.
 * This array makes them not appear as a selectable language on the installer,
 * and excludes them when running the transstat.php script.
 */
$wgDummyLanguageCodes = array(
	'als' => 'gsw',
	'bat-smg' => 'sgs',
	'be-x-old' => 'be-tarask',
	'bh' => 'bho',
	'fiu-vro' => 'vro',
	'no' => 'nb',
	'qqq' => 'qqq', # Used for message documentation.
	'qqx' => 'qqx', # Used for viewing message keys.
	'roa-rup' => 'rup',
	'simple' => 'en',
	'zh-classical' => 'lzh',
	'zh-min-nan' => 'nan',
	'zh-yue' => 'yue',
);

/**
 * Character set for use in the article edit box. Language-specific encodings
 * may be defined.
 *
 * This historic feature is one of the first that was added by former MediaWiki
 * team leader Brion Vibber, and is used to support the Esperanto x-system.
 */
$wgEditEncoding = '';

/**
 * Set this to true to replace Arabic presentation forms with their standard
 * forms in the U+0600-U+06FF block. This only works if $wgLanguageCode is
 * set to "ar".
 *
 * Note that pages with titles containing presentation forms will become
 * inaccessible, run maintenance/cleanupTitles.php to fix this.
 */
$wgFixArabicUnicode = true;

/**
 * Set this to true to replace ZWJ-based chillu sequences in Malayalam text
 * with their Unicode 5.1 equivalents. This only works if $wgLanguageCode is
 * set to "ml". Note that some clients (even new clients as of 2010) do not
 * support these characters.
 *
 * If you enable this on an existing wiki, run maintenance/cleanupTitles.php to
 * fix any ZWJ sequences in existing page titles.
 */
$wgFixMalayalamUnicode = true;

/**
 * Set this to always convert certain Unicode sequences to modern ones
 * regardless of the content language. This has a small performance
 * impact.
 *
 * See $wgFixArabicUnicode and $wgFixMalayalamUnicode for conversion
 * details.
 *
 * @since 1.17
 */
$wgAllUnicodeFixes = false;

/**
 * Set this to eg 'ISO-8859-1' to perform character set conversion when
 * loading old revisions not marked with "utf-8" flag. Use this when
 * converting a wiki from MediaWiki 1.4 or earlier to UTF-8 without the
 * burdensome mass conversion of old text data.
 *
 * @note This DOES NOT touch any fields other than old_text. Titles, comments,
 * user names, etc still must be converted en masse in the database before
 * continuing as a UTF-8 wiki.
 */
$wgLegacyEncoding = false;

/**
 * Browser Blacklist for unicode non compliant browsers. Contains a list of
 * regexps : "/regexp/"  matching problematic browsers. These browsers will
 * be served encoded unicode in the edit box instead of real unicode.
 */
$wgBrowserBlackList = array(
	/**
	 * Netscape 2-4 detection
	 * The minor version may contain strings such as "Gold" or "SGoldC-SGI"
	 * Lots of non-netscape user agents have "compatible", so it's useful to check for that
	 * with a negative assertion. The [UIN] identifier specifies the level of security
	 * in a Netscape/Mozilla browser, checking for it rules out a number of fakers.
	 * The language string is unreliable, it is missing on NS4 Mac.
	 *
	 * Reference: http://www.psychedelix.com/agents/index.shtml
	 */
	'/^Mozilla\/2\.[^ ]+ [^(]*?\((?!compatible).*; [UIN]/',
	'/^Mozilla\/3\.[^ ]+ [^(]*?\((?!compatible).*; [UIN]/',
	'/^Mozilla\/4\.[^ ]+ [^(]*?\((?!compatible).*; [UIN]/',

	/**
	 * MSIE on Mac OS 9 is teh sux0r, converts þ to <thorn>, ð to <eth>,
	 * Þ to <THORN> and Ð to <ETH>
	 *
	 * Known useragents:
	 * - Mozilla/4.0 (compatible; MSIE 5.0; Mac_PowerPC)
	 * - Mozilla/4.0 (compatible; MSIE 5.15; Mac_PowerPC)
	 * - Mozilla/4.0 (compatible; MSIE 5.23; Mac_PowerPC)
	 * - [...]
	 *
	 * @link http://en.wikipedia.org/w/index.php?diff=12356041&oldid=12355864
	 * @link http://en.wikipedia.org/wiki/Template%3AOS9
	 */
	'/^Mozilla\/4\.0 \(compatible; MSIE \d+\.\d+; Mac_PowerPC\)/',

	/**
	 * Google wireless transcoder, seems to eat a lot of chars alive
	 * http://it.wikipedia.org/w/index.php?title=Luciano_Ligabue&diff=prev&oldid=8857361
	 */
	'/^Mozilla\/4\.0 \(compatible; MSIE 6.0; Windows NT 5.0; Google Wireless Transcoder;\)/'
);

/**
 * If set to true, the MediaWiki 1.4 to 1.5 schema conversion will
 * create stub reference rows in the text table instead of copying
 * the full text of all current entries from 'cur' to 'text'.
 *
 * This will speed up the conversion step for large sites, but
 * requires that the cur table be kept around for those revisions
 * to remain viewable.
 *
 * This option affects the updaters *only*. Any present cur stub
 * revisions will be readable at runtime regardless of this setting.
 */
$wgLegacySchemaConversion = false;

/**
 * Enable dates like 'May 12' instead of '12 May', this only takes effect if
 * the interface is set to English.
 */
$wgAmericanDates = false;

/**
 * For Hindi and Arabic use local numerals instead of Western style (0-9)
 * numerals in interface.
 */
$wgTranslateNumerals = true;

/**
 * Translation using MediaWiki: namespace.
 * Interface messages will be loaded from the database.
 */
$wgUseDatabaseMessages = true;

/**
 * Expiry time for the message cache key
 */
$wgMsgCacheExpiry = 86400;

/**
 * Maximum entry size in the message cache, in bytes
 */
$wgMaxMsgCacheEntrySize = 10000;

/**
 * Whether to enable language variant conversion.
 */
$wgDisableLangConversion = false;

/**
 * Whether to enable language variant conversion for links.
 */
$wgDisableTitleConversion = false;

/**
 * Whether to enable canonical language links in meta data.
 */
$wgCanonicalLanguageLinks = true;

/**
 * Default variant code, if false, the default will be the language code
 */
$wgDefaultLanguageVariant = false;

/**
 * Disabled variants array of language variant conversion.
 *
 * @par Example:
 * @code
 *  $wgDisabledVariants[] = 'zh-mo';
 *  $wgDisabledVariants[] = 'zh-my';
 * @endcode
 */
$wgDisabledVariants = array();

/**
 * Like $wgArticlePath, but on multi-variant wikis, this provides a
 * path format that describes which parts of the URL contain the
 * language variant.
 *
 * @par Example:
 * @code
 *     $wgLanguageCode = 'sr';
 *     $wgVariantArticlePath = '/$2/$1';
 *     $wgArticlePath = '/wiki/$1';
 * @endcode
 *
 * A link to /wiki/ would be redirected to /sr/Главна_страна
 *
 * It is important that $wgArticlePath not overlap with possible values
 * of $wgVariantArticlePath.
 */
$wgVariantArticlePath = false;

/**
 * Show a bar of language selection links in the user login and user
 * registration forms; edit the "loginlanguagelinks" message to
 * customise these.
 */
$wgLoginLanguageSelector = false;

/**
 * When translating messages with wfMessage(), it is not always clear what
 * should be considered UI messages and what should be content messages.
 *
 * For example, for the English Wikipedia, there should be only one 'mainpage',
 * so when getting the link for 'mainpage', we should treat it as site content
 * and call ->inContentLanguage()->text(), but for rendering the text of the
 * link, we call ->text(). The code behaves this way by default. However,
 * sites like the Wikimedia Commons do offer different versions of 'mainpage'
 * and the like for different languages. This array provides a way to override
 * the default behavior.
 *
 * @par Example:
 * To allow language-specific main page and community
 * portal:
 * @code
 *     $wgForceUIMsgAsContentMsg = array( 'mainpage', 'portal-url' );
 * @endcode
 */
$wgForceUIMsgAsContentMsg = array();

/**
 * Fake out the timezone that the server thinks it's in. This will be used for
 * date display and not for what's stored in the DB. Leave to null to retain
 * your server's OS-based timezone value.
 *
 * This variable is currently used only for signature formatting and for local
 * time/date parser variables ({{LOCALTIME}} etc.)
 *
 * Timezones can be translated by editing MediaWiki messages of type
 * timezone-nameinlowercase like timezone-utc.
 *
 * A list of usable timezones can found at:
 * http://php.net/manual/en/timezones.php
 *
 * @par Examples:
 * @code
 * $wgLocaltimezone = 'UTC';
 * $wgLocaltimezone = 'GMT';
 * $wgLocaltimezone = 'PST8PDT';
 * $wgLocaltimezone = 'Europe/Sweden';
 * $wgLocaltimezone = 'CET';
 * @endcode
 */
$wgLocaltimezone = null;

/**
 * Set an offset from UTC in minutes to use for the default timezone setting
 * for anonymous users and new user accounts.
 *
 * This setting is used for most date/time displays in the software, and is
 * overridable in user preferences. It is *not* used for signature timestamps.
 *
 * By default, this will be set to match $wgLocaltimezone.
 */
$wgLocalTZoffset = null;

/** @} */ # End of language/charset settings

/*************************************************************************//**
 * @name   Output format and skin settings
 * @{
 */

/**
 * The default Content-Type header.
 */
$wgMimeType = 'text/html';

/**
 * Previously used as content type in HTML script tags. This is now ignored since
 * HTML5 doesn't require a MIME type for script tags (javascript is the default).
 * It was also previously used by RawAction to determine the ctype query parameter
 * value that will result in a javascript response.
 * @deprecated since 1.22
 */
$wgJsMimeType = null;

/**
 * The default xmlns attribute. The option to define this has been removed.
 * The value of this variable is no longer used by core and is set to a fixed
 * value in Setup.php for compatibility with extensions that depend on the value
 * of this variable being set. Such a dependency however is deprecated.
 * @deprecated since 1.22
 */
$wgXhtmlDefaultNamespace = null;

/**
 * Previously used to determine if we should output an HTML5 doctype.
 * This is no longer used as we always output HTML5 now. For compatibility with
 * extensions that still check the value of this config it's value is now forced
 * to true by Setup.php.
 * @deprecated since 1.22
 */
$wgHtml5 = true;

/**
 * Defines the value of the version attribute in the &lt;html&gt; tag, if any.
 * If $wgAllowRdfaAttributes is true, and this evaluates to boolean false
 * (like if it's left at the default null value), it will be auto-initialized
 * to the correct value for RDFa+HTML5.  As such, you should have no reason to
 * ever actually set this to anything.
 */
$wgHtml5Version = null;

/**
 * Enabled RDFa attributes for use in wikitext.
 * NOTE: Interaction with HTML5 is somewhat underspecified.
 */
$wgAllowRdfaAttributes = false;

/**
 * Enabled HTML5 microdata attributes for use in wikitext.
 */
$wgAllowMicrodataAttributes = false;

/**
 * Should we try to make our HTML output well-formed XML?  If set to false,
 * output will be a few bytes shorter, and the HTML will arguably be more
 * readable.  If set to true, life will be much easier for the authors of
 * screen-scraping bots, and the HTML will arguably be more readable.
 *
 * Setting this to false may omit quotation marks on some attributes, omit
 * slashes from some self-closing tags, omit some ending tags, etc., where
 * permitted by HTML5.  Setting it to true will not guarantee that all pages
 * will be well-formed, although non-well-formed pages should be rare and it's
 * a bug if you find one.  Conversely, setting it to false doesn't mean that
 * all XML-y constructs will be omitted, just that they might be.
 *
 * Because of compatibility with screen-scraping bots, and because it's
 * controversial, this is currently left to true by default.
 */
$wgWellFormedXml = true;

/**
 * Permit other namespaces in addition to the w3.org default.
 *
 * Use the prefix for the key and the namespace for the value.
 *
 * @par Example:
 * @code
 * $wgXhtmlNamespaces['svg'] = 'http://www.w3.org/2000/svg';
 * @endcode
 * Normally we wouldn't have to define this in the root "<html>"
 * element, but IE needs it there in some circumstances.
 *
 * This is ignored if $wgMimeType is set to a non-XML mimetype.
 */
$wgXhtmlNamespaces = array();

/**
 * Show IP address, for non-logged in users. It's necessary to switch this off
 * for some forms of caching.
 * @warning Will disable file cache.
 */
$wgShowIPinHeader = true;

/**
 * Site notice shown at the top of each page
 *
 * MediaWiki:Sitenotice page, which will override this. You can also
 * provide a separate message for logged-out users using the
 * MediaWiki:Anonnotice page.
 */
$wgSiteNotice = '';

/**
 * A subtitle to add to the tagline, for skins that have it/
 */
$wgExtraSubtitle = '';

/**
 * If this is set, a "donate" link will appear in the sidebar. Set it to a URL.
 */
$wgSiteSupportPage = '';

/**
 * Validate the overall output using tidy and refuse
 * to display the page if it's not valid.
 */
$wgValidateAllHtml = false;

/**
 * Default skin, for new users and anonymous visitors. Registered users may
 * change this to any one of the other available skins in their preferences.
 * This has to be completely lowercase; see the "skins" directory for the list
 * of available skins.
 */
$wgDefaultSkin = 'vector';

/**
 * Specify the name of a skin that should not be presented in the list of
 * available skins.  Use for blacklisting a skin which you do not want to
 * remove from the .../skins/ directory
 *
 * @deprecated since 1.23; use $wgSkipSkins instead
 */
$wgSkipSkin = '';

/**
 * Array for more like $wgSkipSkin.
 */
$wgSkipSkins = array();

/**
 * Allow user Javascript page?
 * This enables a lot of neat customizations, but may
 * increase security risk to users and server load.
 */
$wgAllowUserJs = false;

/**
 * Allow user Cascading Style Sheets (CSS)?
 * This enables a lot of neat customizations, but may
 * increase security risk to users and server load.
 */
$wgAllowUserCss = false;

/**
 * Allow user-preferences implemented in CSS?
 * This allows users to customise the site appearance to a greater
 * degree; disabling it will improve page load times.
 */
$wgAllowUserCssPrefs = true;

/**
 * Use the site's Javascript page?
 */
$wgUseSiteJs = true;

/**
 * Use the site's Cascading Style Sheets (CSS)?
 */
$wgUseSiteCss = true;

/**
 * Break out of framesets. This can be used to prevent clickjacking attacks,
 * or to prevent external sites from framing your site with ads.
 */
$wgBreakFrames = false;

/**
 * The X-Frame-Options header to send on pages sensitive to clickjacking
 * attacks, such as edit pages. This prevents those pages from being displayed
 * in a frame or iframe. The options are:
 *
 *   - 'DENY': Do not allow framing. This is recommended for most wikis.
 *
 *   - 'SAMEORIGIN': Allow framing by pages on the same domain. This can be used
 *         to allow framing within a trusted domain. This is insecure if there
 *         is a page on the same domain which allows framing of arbitrary URLs.
 *
 *   - false: Allow all framing. This opens up the wiki to XSS attacks and thus
 *         full compromise of local user accounts. Private wikis behind a
 *         corporate firewall are especially vulnerable. This is not
 *         recommended.
 *
 * For extra safety, set $wgBreakFrames = true, to prevent framing on all pages,
 * not just edit pages.
 */
$wgEditPageFrameOptions = 'DENY';

/**
 * Disallow framing of API pages directly, by setting the X-Frame-Options
 * header. Since the API returns CSRF tokens, allowing the results to be
 * framed can compromise your user's account security.
 * Options are:
 *   - 'DENY': Do not allow framing. This is recommended for most wikis.
 *   - 'SAMEORIGIN': Allow framing by pages on the same domain.
 *   - false: Allow all framing.
 */
$wgApiFrameOptions = 'DENY';

/**
 * Disable output compression (enabled by default if zlib is available)
 */
$wgDisableOutputCompression = false;

/**
 * Should we allow a broader set of characters in id attributes, per HTML5?  If
 * not, use only HTML 4-compatible IDs.  This option is for testing -- when the
 * functionality is ready, it will be on by default with no option.
 *
 * Currently this appears to work fine in all browsers, but it's disabled by
 * default because it normalizes id's a bit too aggressively, breaking preexisting
 * content (particularly Cite).  See bug 27733, bug 27694, bug 27474.
 */
$wgExperimentalHtmlIds = false;

/**
 * Abstract list of footer icons for skins in place of old copyrightico and poweredbyico code
 * You can add new icons to the built in copyright or poweredby, or you can create
 * a new block. Though note that you may need to add some custom css to get good styling
 * of new blocks in monobook. vector and modern should work without any special css.
 *
 * $wgFooterIcons itself is a key/value array.
 * The key is the name of a block that the icons will be wrapped in. The final id varies
 * by skin; Monobook and Vector will turn poweredby into f-poweredbyico while Modern
 * turns it into mw_poweredby.
 * The value is either key/value array of icons or a string.
 * In the key/value array the key may or may not be used by the skin but it can
 * be used to find the icon and unset it or change the icon if needed.
 * This is useful for disabling icons that are set by extensions.
 * The value should be either a string or an array. If it is a string it will be output
 * directly as html, however some skins may choose to ignore it. An array is the preferred format
 * for the icon, the following keys are used:
 * - src: An absolute url to the image to use for the icon, this is recommended
 *        but not required, however some skins will ignore icons without an image
 * - url: The url to use in the a element around the text or icon, if not set an a element will
 *        not be outputted
 * - alt: This is the text form of the icon, it will be displayed without an image in
 *        skins like Modern or if src is not set, and will otherwise be used as
 *        the alt="" for the image. This key is required.
 * - width and height: If the icon specified by src is not of the standard size
 *                     you can specify the size of image to use with these keys.
 *                     Otherwise they will default to the standard 88x31.
 * @todo Reformat documentation.
 */
$wgFooterIcons = array(
	"copyright" => array(
		"copyright" => array(), // placeholder for the built in copyright icon
	),
	"poweredby" => array(
		"mediawiki" => array(
			"src" => null, // Defaults to "$wgStylePath/common/images/poweredby_mediawiki_88x31.png"
			"url" => "//www.mediawiki.org/",
			"alt" => "Powered by MediaWiki",
		)
	),
);

/**
 * Login / create account link behavior when it's possible for anonymous users
 * to create an account.
 *  - true = use a combined login / create account link
 *  - false = split login and create account into two separate links
 */
$wgUseCombinedLoginLink = false;

/**
 * Search form look for Vector skin only.
 *  - true = use an icon search button
 *  - false = use Go & Search buttons
 */
$wgVectorUseSimpleSearch = true;

/**
 * Watch and unwatch as an icon rather than a link for Vector skin only.
 *  - true = use an icon watch/unwatch button
 *  - false = use watch/unwatch text link
 */
$wgVectorUseIconWatch = true;

/**
 * Display user edit counts in various prominent places.
 */
$wgEdititis = false;

/**
 * Some web hosts attempt to rewrite all responses with a 404 (not found)
 * status code, mangling or hiding MediaWiki's output. If you are using such a
 * host, you should start looking for a better one. While you're doing that,
 * set this to false to convert some of MediaWiki's 404 responses to 200 so
 * that the generated error pages can be seen.
 *
 * In cases where for technical reasons it is more important for MediaWiki to
 * send the correct status code than for the body to be transmitted intact,
 * this configuration variable is ignored.
 */
$wgSend404Code = true;

/**
 * The $wgShowRollbackEditCount variable is used to show how many edits will be
 * rollback. The numeric value of the variable are the limit up to are counted.
 * If the value is false or 0, the edits are not counted. Disabling this will
 * furthermore prevent MediaWiki from hiding some useless rollback links.
 *
 * @since 1.20
 */
$wgShowRollbackEditCount = 10;

/**
 * Output a <link rel="canonical"> tag on every page indicating the canonical
 * server which should be used, i.e. $wgServer or $wgCanonicalServer. Since
 * detection of the current server is unreliable, the link is sent
 * unconditionally.
 */
$wgEnableCanonicalServerLink = false;

/** @} */ # End of output format settings }

/*************************************************************************//**
 * @name   Resource loader settings
 * @{
 */

/**
 * Client-side resource modules.
 *
 * Extensions should add their resource loader module definitions
 * to the $wgResourceModules variable.
 *
 * @par Example:
 * @code
 *   $wgResourceModules['ext.myExtension'] = array(
 *      'scripts' => 'myExtension.js',
 *      'styles' => 'myExtension.css',
 *      'dependencies' => array( 'jquery.cookie', 'jquery.tabIndex' ),
 *      'localBasePath' => __DIR__,
 *      'remoteExtPath' => 'MyExtension',
 *   );
 * @endcode
 */
$wgResourceModules = array();

/**
 * Extensions should register foreign module sources here. 'local' is a
 * built-in source that is not in this array, but defined by
 * ResourceLoader::__construct() so that it cannot be unset.
 *
 * @par Example:
 * @code
 *   $wgResourceLoaderSources['foo'] = array(
 *       'loadScript' => 'http://example.org/w/load.php',
 *       'apiScript' => 'http://example.org/w/api.php'
 *   );
 * @endcode
 */
$wgResourceLoaderSources = array();

/**
 * Default 'remoteBasePath' value for instances of ResourceLoaderFileModule.
 * If not set, then $wgScriptPath will be used as a fallback.
 */
$wgResourceBasePath = null;

/**
 * Maximum time in seconds to cache resources served by the resource loader.
 * Used to set last modified headers (max-age/s-maxage).
 *
 * Following options to distinguish:
 * - versioned: Used for modules with a version, because changing version
 *   numbers causes cache misses. This normally has a long expiry time.
 * - unversioned: Used for modules without a version to propagate changes
 *   quickly to clients. Also used for modules with errors to recover quickly.
 *   This normally has a short expiry time.
 *
 * Expiry time for the options to distinguish:
 * - server: Squid/Varnish but also any other public proxy cache between the
 *   client and MediaWiki.
 * - client: On the client side (e.g. in the browser cache).
 */
$wgResourceLoaderMaxage = array(
	'versioned' => array(
		'server' => 30 * 24 * 60 * 60, // 30 days
		'client' => 30 * 24 * 60 * 60, // 30 days
	),
	'unversioned' => array(
		'server' => 5 * 60, // 5 minutes
		'client' => 5 * 60, // 5 minutes
	),
);

/**
 * The default debug mode (on/off) for of ResourceLoader requests.
 *
 * This will still be overridden when the debug URL parameter is used.
 */
$wgResourceLoaderDebug = false;

/**
 * Enable embedding of certain resources using Edge Side Includes. This will
 * improve performance but only works if there is something in front of the
 * web server (e..g a Squid or Varnish server) configured to process the ESI.
 */
$wgResourceLoaderUseESI = false;

/**
 * Put each statement on its own line when minifying JavaScript. This makes
 * debugging in non-debug mode a bit easier.
 */
$wgResourceLoaderMinifierStatementsOnOwnLine = false;

/**
 * Maximum line length when minifying JavaScript. This is not a hard maximum:
 * the minifier will try not to produce lines longer than this, but may be
 * forced to do so in certain cases.
 */
$wgResourceLoaderMinifierMaxLineLength = 1000;

/**
 * Whether to include the mediawiki.legacy JS library (old wikibits.js), and its
 * dependencies.
 */
$wgIncludeLegacyJavaScript = true;

/**
 * Whether to preload the mediawiki.util module as blocking module in the top
 * queue.
 *
 * Before MediaWiki 1.19, modules used to load slower/less asynchronous which
 * allowed modules to lack dependencies on 'popular' modules that were likely
 * loaded already.
 *
 * This setting is to aid scripts during migration by providing mediawiki.util
 * unconditionally (which was the most commonly missed dependency).
 * It doesn't cover all missing dependencies obviously but should fix most of
 * them.
 *
 * This should be removed at some point after site/user scripts have been fixed.
 * Enable this if your wiki has a large amount of user/site scripts that are
 * lacking dependencies.
 * @todo Deprecate
 */
$wgPreloadJavaScriptMwUtil = false;

/**
 * Whether or not to assign configuration variables to the global window object.
 *
 * If this is set to false, old code using deprecated variables will no longer
 * work.
 *
 * @par Example of legacy code:
 * @code{,js}
 *     if ( window.wgRestrictionEdit ) { ... }
 * @endcode
 * or:
 * @code{,js}
 *     if ( wgIsArticle ) { ... }
 * @endcode
 *
 * Instead, one needs to use mw.config.
 * @par Example using mw.config global configuration:
 * @code{,js}
 *     if ( mw.config.exists('wgRestrictionEdit') ) { ... }
 * @endcode
 * or:
 * @code{,js}
 *     if ( mw.config.get('wgIsArticle') ) { ... }
 * @endcode
 */
$wgLegacyJavaScriptGlobals = true;

/**
 * If set to a positive number, ResourceLoader will not generate URLs whose
 * query string is more than this many characters long, and will instead use
 * multiple requests with shorter query strings. This degrades performance,
 * but may be needed if your web server has a low (less than, say 1024)
 * query string length limit or a low value for suhosin.get.max_value_length
 * that you can't increase.
 *
 * If set to a negative number, ResourceLoader will assume there is no query
 * string length limit.
 *
 * Defaults to a value based on php configuration.
 */
$wgResourceLoaderMaxQueryLength = false;

/**
 * If set to true, JavaScript modules loaded from wiki pages will be parsed
 * prior to minification to validate it.
 *
 * Parse errors will result in a JS exception being thrown during module load,
 * which avoids breaking other modules loaded in the same request.
 */
$wgResourceLoaderValidateJS = true;

/**
 * If set to true, statically-sourced (file-backed) JavaScript resources will
 * be parsed for validity before being bundled up into ResourceLoader modules.
 *
 * This can be helpful for development by providing better error messages in
 * default (non-debug) mode, but JavaScript parsing is slow and memory hungry
 * and may fail on large pre-bundled frameworks.
 */
$wgResourceLoaderValidateStaticJS = false;

/**
 * If set to true, asynchronous loading of bottom-queue scripts in the "<head>"
 * will be enabled. This is an experimental feature that's supposed to make
 * JavaScript load faster.
 */
$wgResourceLoaderExperimentalAsyncLoading = false;

/**
 * Global LESS variables. An associative array binding variable names to CSS
 * string values.
 *
 * Because the hashed contents of this array are used to construct the cache key
 * that ResourceLoader uses to look up LESS compilation results, updating this
 * array can be used to deliberately invalidate the set of cached results.
 *
 * @par Example:
 * @code
 *   $wgResourceLoaderLESSVars = array(
 *     'baseFontSize'  => '1em',
 *     'smallFontSize' => '0.75em',
 *     'WikimediaBlue' => '#006699',
 *   );
 * @endcode
 * @since 1.22
 */
$wgResourceLoaderLESSVars = array();

/**
 * Custom LESS functions. An associative array mapping function name to PHP
 * callable.
 *
 * Changes to LESS functions do not trigger cache invalidation. If you update
 * the behavior of a LESS function and need to invalidate stale compilation
 * results, you can touch one of values in $wgResourceLoaderLESSVars, as
 * documented above.
 *
 * @since 1.22
 */
$wgResourceLoaderLESSFunctions = array(
	'embeddable' => 'ResourceLoaderLESSFunctions::embeddable',
	'embed' => 'ResourceLoaderLESSFunctions::embed',
);

/**
 * Default import paths for LESS modules. LESS files referenced in @import
 * statements will be looked up here first, and relative to the importing file
 * second. To avoid collisions, it's important for the LESS files in these
 * directories to have a common, predictable file name prefix.
 *
 * Extensions need not (and should not) register paths in
 * $wgResourceLoaderLESSImportPaths. The import path includes the path of the
 * currently compiling LESS file, which allows each extension to freely import
 * files from its own tree.
 *
 * @since 1.22
 */
$wgResourceLoaderLESSImportPaths = array(
	"$IP/resources/src/mediawiki.less/",
);

/**
 * Whether ResourceLoader should attempt to persist modules in localStorage on
 * browsers that support the Web Storage API.
 *
 * @since 1.23 - Client-side module persistence is experimental. Exercise care.
 */
$wgResourceLoaderStorageEnabled = false;

/**
 * Cache version for client-side ResourceLoader module storage. You can trigger
 * invalidation of the contents of the module store by incrementing this value.
 *
 * @since 1.23
 */
$wgResourceLoaderStorageVersion = 1;

/** @} */ # End of resource loader settings }

/*************************************************************************//**
 * @name   Page title and interwiki link settings
 * @{
 */

/**
 * Name of the project namespace. If left set to false, $wgSitename will be
 * used instead.
 */
$wgMetaNamespace = false;

/**
 * Name of the project talk namespace.
 *
 * Normally you can ignore this and it will be something like
 * $wgMetaNamespace . "_talk". In some languages, you may want to set this
 * manually for grammatical reasons.
 */
$wgMetaNamespaceTalk = false;

/**
 * Additional namespaces. If the namespaces defined in Language.php and
 * Namespace.php are insufficient, you can create new ones here, for example,
 * to import Help files in other languages. You can also override the namespace
 * names of existing namespaces. Extensions developers should use
 * $wgCanonicalNamespaceNames.
 *
 * @warning Once you delete a namespace, the pages in that namespace will
 * no longer be accessible. If you rename it, then you can access them through
 * the new namespace name.
 *
 * Custom namespaces should start at 100 to avoid conflicting with standard
 * namespaces, and should always follow the even/odd main/talk pattern.
 *
 * @par Example:
 * @code
 * $wgExtraNamespaces = array(
 *    100 => "Hilfe",
 *    101 => "Hilfe_Diskussion",
 *    102 => "Aide",
 *    103 => "Discussion_Aide"
 * );
 * @endcode
 *
 * @todo Add a note about maintenance/namespaceDupes.php
 */
$wgExtraNamespaces = array();

/**
 * Same as above, but for namespaces with gender distinction.
 * Note: the default form for the namespace should also be set
 * using $wgExtraNamespaces for the same index.
 * @since 1.18
 */
$wgExtraGenderNamespaces = array();

/**
 * Namespace aliases.
 *
 * These are alternate names for the primary localised namespace names, which
 * are defined by $wgExtraNamespaces and the language file. If a page is
 * requested with such a prefix, the request will be redirected to the primary
 * name.
 *
 * Set this to a map from namespace names to IDs.
 *
 * @par Example:
 * @code
 *    $wgNamespaceAliases = array(
 *        'Wikipedian' => NS_USER,
 *        'Help' => 100,
 *    );
 * @endcode
 */
$wgNamespaceAliases = array();

/**
 * Allowed title characters -- regex character class
 * Don't change this unless you know what you're doing
 *
 * Problematic punctuation:
 *   -  []{}|#    Are needed for link syntax, never enable these
 *   -  <>        Causes problems with HTML escaping, don't use
 *   -  %         Enabled by default, minor problems with path to query rewrite rules, see below
 *   -  +         Enabled by default, but doesn't work with path to query rewrite rules,
 *                corrupted by apache
 *   -  ?         Enabled by default, but doesn't work with path to PATH_INFO rewrites
 *
 * All three of these punctuation problems can be avoided by using an alias,
 * instead of a rewrite rule of either variety.
 *
 * The problem with % is that when using a path to query rewrite rule, URLs are
 * double-unescaped: once by Apache's path conversion code, and again by PHP. So
 * %253F, for example, becomes "?". Our code does not double-escape to compensate
 * for this, indeed double escaping would break if the double-escaped title was
 * passed in the query string rather than the path. This is a minor security issue
 * because articles can be created such that they are hard to view or edit.
 *
 * In some rare cases you may wish to remove + for compatibility with old links.
 *
 * Theoretically 0x80-0x9F of ISO 8859-1 should be disallowed, but
 * this breaks interlanguage links
 */
$wgLegalTitleChars = " %!\"$&'()*,\\-.\\/0-9:;=?@A-Z\\\\^_`a-z~\\x80-\\xFF+";

/**
 * The interwiki prefix of the current wiki, or false if it doesn't have one.
 *
 * @deprecated since 1.23; use $wgLocalInterwikis instead
 */
$wgLocalInterwiki = false;

/**
 * Array for multiple $wgLocalInterwiki values, in case there are several
 * interwiki prefixes that point to the current wiki. If $wgLocalInterwiki is
 * set, its value is prepended to this array, for backwards compatibility.
 *
 * Note, recent changes feeds use only the first entry in this array (or
 * $wgLocalInterwiki, if it is set). See $wgRCFeeds
 */
$wgLocalInterwikis = array();

/**
 * Expiry time for cache of interwiki table
 */
$wgInterwikiExpiry = 10800;

/**
 * @name Interwiki caching settings.
 * @{
 */

/**
 *$wgInterwikiCache specifies path to constant database file.
 *
 * This cdb database is generated by dumpInterwiki from maintenance and has
 * such key formats:
 *  - dbname:key - a simple key (e.g. enwiki:meta)
 *  - _sitename:key - site-scope key (e.g. wiktionary:meta)
 *  - __global:key - global-scope key (e.g. __global:meta)
 *  - __sites:dbname - site mapping (e.g. __sites:enwiki)
 *
 * Sites mapping just specifies site name, other keys provide "local url"
 * data layout.
 */
$wgInterwikiCache = false;

/**
 * Specify number of domains to check for messages.
 *    - 1: Just wiki(db)-level
 *    - 2: wiki and global levels
 *    - 3: site levels
 */
$wgInterwikiScopes = 3;

/**
 * Fallback site, if unable to resolve from cache
 */
$wgInterwikiFallbackSite = 'wiki';

/** @} */ # end of Interwiki caching settings.

/**
 * If local interwikis are set up which allow redirects,
 * set this regexp to restrict URLs which will be displayed
 * as 'redirected from' links.
 *
 * @par Example:
 * It might look something like this:
 * @code
 * $wgRedirectSources = '!^https?://[a-z-]+\.wikipedia\.org/!';
 * @endcode
 *
 * Leave at false to avoid displaying any incoming redirect markers.
 * This does not affect intra-wiki redirects, which don't change
 * the URL.
 */
$wgRedirectSources = false;

/**
 * Set this to false to avoid forcing the first letter of links to capitals.
 *
 * @warning may break links! This makes links COMPLETELY case-sensitive. Links
 * appearing with a capital at the beginning of a sentence will *not* go to the
 * same place as links in the middle of a sentence using a lowercase initial.
 */
$wgCapitalLinks = true;

/**
 * @since 1.16 - This can now be set per-namespace. Some special namespaces (such
 * as Special, see MWNamespace::$alwaysCapitalizedNamespaces for the full list) must be
 * true by default (and setting them has no effect), due to various things that
 * require them to be so. Also, since Talk namespaces need to directly mirror their
 * associated content namespaces, the values for those are ignored in favor of the
 * subject namespace's setting. Setting for NS_MEDIA is taken automatically from
 * NS_FILE.
 *
 * @par Example:
 * @code
 *     $wgCapitalLinkOverrides[ NS_FILE ] = false;
 * @endcode
 */
$wgCapitalLinkOverrides = array();

/**
 * Which namespaces should support subpages?
 * See Language.php for a list of namespaces.
 */
$wgNamespacesWithSubpages = array(
	NS_TALK => true,
	NS_USER => true,
	NS_USER_TALK => true,
	NS_PROJECT => true,
	NS_PROJECT_TALK => true,
	NS_FILE_TALK => true,
	NS_MEDIAWIKI => true,
	NS_MEDIAWIKI_TALK => true,
	NS_TEMPLATE_TALK => true,
	NS_HELP => true,
	NS_HELP_TALK => true,
	NS_CATEGORY_TALK => true
);

/**
  * Array holding default tracking category names.
  *
  * Array contains the system messages for each tracking category.
  * Tracking categories allow pages with certain characteristics to be tracked.
  * It works by adding any such page to a category automatically.
  *
  * @since 1.23
  */
$wgTrackingCategories = array(
	'index-category',
	'noindex-category',
	'expensive-parserfunction-category',
	'post-expand-template-argument-category',
	'post-expand-template-inclusion-category',
	'hidden-category-category',
	'broken-file-category',
);

/**
 * Array of namespaces which can be deemed to contain valid "content", as far
 * as the site statistics are concerned. Useful if additional namespaces also
 * contain "content" which should be considered when generating a count of the
 * number of articles in the wiki.
 */
$wgContentNamespaces = array( NS_MAIN );

/**
 * Max number of redirects to follow when resolving redirects.
 * 1 means only the first redirect is followed (default behavior).
 * 0 or less means no redirects are followed.
 */
$wgMaxRedirects = 1;

/**
 * Array of invalid page redirect targets.
 * Attempting to create a redirect to any of the pages in this array
 * will make the redirect fail.
 * Userlogout is hard-coded, so it does not need to be listed here.
 * (bug 10569) Disallow Mypage and Mytalk as well.
 *
 * As of now, this only checks special pages. Redirects to pages in
 * other namespaces cannot be invalidated by this variable.
 */
$wgInvalidRedirectTargets = array( 'Filepath', 'Mypage', 'Mytalk', 'Redirect' );

/** @} */ # End of title and interwiki settings }

/************************************************************************//**
 * @name   Parser settings
 * These settings configure the transformation from wikitext to HTML.
 * @{
 */

/**
 * Parser configuration. Associative array with the following members:
 *
 *  class             The class name
 *
 *  preprocessorClass The preprocessor class. Two classes are currently available:
 *                    Preprocessor_Hash, which uses plain PHP arrays for temporary
 *                    storage, and Preprocessor_DOM, which uses the DOM module for
 *                    temporary storage. Preprocessor_DOM generally uses less memory;
 *                    the speed of the two is roughly the same.
 *
 *                    If this parameter is not given, it uses Preprocessor_DOM if the
 *                    DOM module is available, otherwise it uses Preprocessor_Hash.
 *
 * The entire associative array will be passed through to the constructor as
 * the first parameter. Note that only Setup.php can use this variable --
 * the configuration will change at runtime via $wgParser member functions, so
 * the contents of this variable will be out-of-date. The variable can only be
 * changed during LocalSettings.php, in particular, it can't be changed during
 * an extension setup function.
 */
$wgParserConf = array(
	'class' => 'Parser',
	#'preprocessorClass' => 'Preprocessor_Hash',
);

/**
 * Maximum indent level of toc.
 */
$wgMaxTocLevel = 999;

/**
 * A complexity limit on template expansion: the maximum number of nodes visited
 * by PPFrame::expand()
 */
$wgMaxPPNodeCount = 1000000;

/**
 * A complexity limit on template expansion: the maximum number of elements
 * generated by Preprocessor::preprocessToObj(). This allows you to limit the
 * amount of memory used by the Preprocessor_DOM node cache: testing indicates
 * that each element uses about 160 bytes of memory on a 64-bit processor, so
 * this default corresponds to about 155 MB.
 *
 * When the limit is exceeded, an exception is thrown.
 */
$wgMaxGeneratedPPNodeCount = 1000000;

/**
 * Maximum recursion depth for templates within templates.
 * The current parser adds two levels to the PHP call stack for each template,
 * and xdebug limits the call stack to 100 by default. So this should hopefully
 * stop the parser before it hits the xdebug limit.
 */
$wgMaxTemplateDepth = 40;

/**
 * @see $wgMaxTemplateDepth
 */
$wgMaxPPExpandDepth = 40;

/**
 * The external URL protocols
 */
$wgUrlProtocols = array(
	'http://',
	'https://',
	'ftp://',
	'ftps://', // If we allow ftp:// we should allow the secure version.
	'ssh://',
	'sftp://', // SFTP > FTP
	'irc://',
	'ircs://', // @bug 28503
	'xmpp:', // Another open communication protocol
	'sip:',
	'sips:',
	'gopher://',
	'telnet://', // Well if we're going to support the above.. -ævar
	'nntp://', // @bug 3808 RFC 1738
	'worldwind://',
	'mailto:',
	'tel:', // If we can make emails linkable, why not phone numbers?
	'sms:', // Likewise this is standardized too
	'news:',
	'svn://',
	'git://',
	'mms://',
	'bitcoin:', // Even registerProtocolHandler whitelists this along with mailto:
	'magnet:', // No reason to reject torrents over magnet: when they're allowed over http://
	'urn:', // Allow URNs to be used in Microdata/RDFa <link ... href="urn:...">s
	'geo:', // urls define geo locations, they're useful in Microdata/RDFa and for coordinates
	'//', // for protocol-relative URLs
);

/**
 * If true, removes (substitutes) templates in "~~~~" signatures.
 */
$wgCleanSignatures = true;

/**
 * Whether to allow inline image pointing to other websites
 */
$wgAllowExternalImages = false;

/**
 * If the above is false, you can specify an exception here. Image URLs
 * that start with this string are then rendered, while all others are not.
 * You can use this to set up a trusted, simple repository of images.
 * You may also specify an array of strings to allow multiple sites
 *
 * @par Examples:
 * @code
 * $wgAllowExternalImagesFrom = 'http://127.0.0.1/';
 * $wgAllowExternalImagesFrom = array( 'http://127.0.0.1/', 'http://example.com' );
 * @endcode
 */
$wgAllowExternalImagesFrom = '';

/**
 * If $wgAllowExternalImages is false, you can allow an on-wiki
 * whitelist of regular expression fragments to match the image URL
 * against. If the image matches one of the regular expression fragments,
 * The image will be displayed.
 *
 * Set this to true to enable the on-wiki whitelist (MediaWiki:External image whitelist)
 * Or false to disable it
 */
$wgEnableImageWhitelist = true;

/**
 * A different approach to the above: simply allow the "<img>" tag to be used.
 * This allows you to specify alt text and other attributes, copy-paste HTML to
 * your wiki more easily, etc.  However, allowing external images in any manner
 * will allow anyone with editing rights to snoop on your visitors' IP
 * addresses and so forth, if they wanted to, by inserting links to images on
 * sites they control.
 */
$wgAllowImageTag = false;

/**
 * $wgUseTidy: use tidy to make sure HTML output is sane.
 * Tidy is a free tool that fixes broken HTML.
 * See http://www.w3.org/People/Raggett/tidy/
 *
 * - $wgTidyBin should be set to the path of the binary and
 * - $wgTidyConf to the path of the configuration file.
 * - $wgTidyOpts can include any number of parameters.
 * - $wgTidyInternal controls the use of the PECL extension or the
 *   libtidy (PHP >= 5) extension to use an in-process tidy library instead
 *   of spawning a separate program.
 *   Normally you shouldn't need to override the setting except for
 *   debugging. To install, use 'pear install tidy' and add a line
 *   'extension=tidy.so' to php.ini.
 */
$wgUseTidy = false;

/**
 * @see $wgUseTidy
 */
$wgAlwaysUseTidy = false;

/**
 * @see $wgUseTidy
 */
$wgTidyBin = 'tidy';

/**
 * @see $wgUseTidy
 */
$wgTidyConf = $IP . '/includes/tidy.conf';

/**
 * @see $wgUseTidy
 */
$wgTidyOpts = '';

/**
 * @see $wgUseTidy
 */
$wgTidyInternal = extension_loaded( 'tidy' );

/**
 * Put tidy warnings in HTML comments
 * Only works for internal tidy.
 */
$wgDebugTidy = false;

/**
 * Allow raw, unchecked HTML in "<html>...</html>" sections.
 * THIS IS VERY DANGEROUS on a publicly editable site, so USE wgGroupPermissions
 * TO RESTRICT EDITING to only those that you trust
 */
$wgRawHtml = false;

/**
 * Set a default target for external links, e.g. _blank to pop up a new window
 */
$wgExternalLinkTarget = false;

/**
 * If true, external URL links in wiki text will be given the
 * rel="nofollow" attribute as a hint to search engines that
 * they should not be followed for ranking purposes as they
 * are user-supplied and thus subject to spamming.
 */
$wgNoFollowLinks = true;

/**
 * Namespaces in which $wgNoFollowLinks doesn't apply.
 * See Language.php for a list of namespaces.
 */
$wgNoFollowNsExceptions = array();

/**
 * If this is set to an array of domains, external links to these domain names
 * (or any subdomains) will not be set to rel="nofollow" regardless of the
 * value of $wgNoFollowLinks.  For instance:
 *
 * $wgNoFollowDomainExceptions = array( 'en.wikipedia.org', 'wiktionary.org',
 * 'mediawiki.org' );
 *
 * This would add rel="nofollow" to links to de.wikipedia.org, but not
 * en.wikipedia.org, wiktionary.org, en.wiktionary.org, us.en.wikipedia.org,
 * etc.
 *
 * Defaults to mediawiki.org for the links included in the software by default.
 */
$wgNoFollowDomainExceptions = array( 'mediawiki.org' );

/**
 * Allow DISPLAYTITLE to change title display
 */
$wgAllowDisplayTitle = true;

/**
 * For consistency, restrict DISPLAYTITLE to text that normalizes to the same
 * canonical DB key. Also disallow some inline CSS rules like display: none;
 * which can cause the text to be hidden or unselectable.
 */
$wgRestrictDisplayTitle = true;

/**
 * Maximum number of calls per parse to expensive parser functions such as
 * PAGESINCATEGORY.
 */
$wgExpensiveParserFunctionLimit = 100;

/**
 * Preprocessor caching threshold
 * Setting it to 'false' will disable the preprocessor cache.
 */
$wgPreprocessorCacheThreshold = 1000;

/**
 * Enable interwiki transcluding.  Only when iw_trans=1 in the interwiki table.
 */
$wgEnableScaryTranscluding = false;

/**
 * Expiry time for transcluded templates cached in transcache database table.
 * Only used $wgEnableInterwikiTranscluding is set to true.
 */
$wgTranscludeCacheExpiry = 3600;

/** @} */ # end of parser settings }

/************************************************************************//**
 * @name   Statistics
 * @{
 */

/**
 * Method used to determine if a page in a content namespace should be counted
 * as a valid article.
 *
 * Redirect pages will never be counted as valid articles.
 *
 * This variable can have the following values:
 * - 'any': all pages as considered as valid articles
 * - 'comma': the page must contain a comma to be considered valid
 * - 'link': the page must contain a [[wiki link]] to be considered valid
 * - null: the value will be set at run time depending on $wgUseCommaCount:
 *         if $wgUseCommaCount is false, it will be 'link', if it is true
 *         it will be 'comma'
 *
 * See also See https://www.mediawiki.org/wiki/Manual:Article_count
 *
 * Retroactively changing this variable will not affect the existing count,
 * to update it, you will need to run the maintenance/updateArticleCount.php
 * script.
 */
$wgArticleCountMethod = null;

/**
 * Backward compatibility setting, will set $wgArticleCountMethod if it is null.
 * @deprecated since 1.18; use $wgArticleCountMethod instead
 */
$wgUseCommaCount = false;

/**
 * wgHitcounterUpdateFreq sets how often page counters should be updated, higher
 * values are easier on the database. A value of 1 causes the counters to be
 * updated on every hit, any higher value n cause them to update *on average*
 * every n hits. Should be set to either 1 or something largish, eg 1000, for
 * maximum efficiency.
 */
$wgHitcounterUpdateFreq = 1;

/**
 * How many days user must be idle before he is considered inactive. Will affect
 * the number shown on Special:Statistics, Special:ActiveUsers, and the
 * {{NUMBEROFACTIVEUSERS}} magic word in wikitext.
 * You might want to leave this as the default value, to provide comparable
 * numbers between different wikis.
 */
$wgActiveUserDays = 30;

/** @} */ # End of statistics }

/************************************************************************//**
 * @name   User accounts, authentication
 * @{
 */

/**
 * For compatibility with old installations set to false
 */
$wgPasswordSalt = true;

/**
 * Specifies the minimal length of a user password. If set to 0, empty pass-
 * words are allowed.
 */
$wgMinimalPasswordLength = 1;

/**
 * Specifies if users should be sent to a password-reset form on login, if their
 * password doesn't meet the requirements of User::isValidPassword().
 * @since 1.23
 */
$wgInvalidPasswordReset = true;

/**
 * Whether to allow password resets ("enter some identifying data, and we'll send an email
 * with a temporary password you can use to get back into the account") identified by
 * various bits of data.  Setting all of these to false (or the whole variable to false)
 * has the effect of disabling password resets entirely
 */
$wgPasswordResetRoutes = array(
	'username' => true,
	'email' => false,
);

/**
 * Maximum number of Unicode characters in signature
 */
$wgMaxSigChars = 255;

/**
 * Maximum number of bytes in username. You want to run the maintenance
 * script ./maintenance/checkUsernames.php once you have changed this value.
 */
$wgMaxNameChars = 255;

/**
 * Array of usernames which may not be registered or logged in from
 * Maintenance scripts can still use these
 */
$wgReservedUsernames = array(
	'MediaWiki default', // Default 'Main Page' and MediaWiki: message pages
	'Conversion script', // Used for the old Wikipedia software upgrade
	'Maintenance script', // Maintenance scripts which perform editing, image import script
	'Template namespace initialisation script', // Used in 1.2->1.3 upgrade
	'ScriptImporter', // Default user name used by maintenance/importSiteScripts.php
	'msg:double-redirect-fixer', // Automatic double redirect fix
	'msg:usermessage-editor', // Default user for leaving user messages
	'msg:proxyblocker', // For $wgProxyList and Special:Blockme (removed in 1.22)
);

/**
 * Settings added to this array will override the default globals for the user
 * preferences used by anonymous visitors and newly created accounts.
 * For instance, to disable editing on double clicks:
 * $wgDefaultUserOptions ['editondblclick'] = 0;
 */
$wgDefaultUserOptions = array(
	'ccmeonemails' => 0,
	'cols' => 80,
	'date' => 'default',
	'diffonly' => 0,
	'disablemail' => 0,
	'editfont' => 'default',
	'editondblclick' => 0,
	'editsectiononrightclick' => 0,
	'enotifminoredits' => 0,
	'enotifrevealaddr' => 0,
	'enotifusertalkpages' => 1,
	'enotifwatchlistpages' => 1,
	'extendwatchlist' => 0,
	'fancysig' => 0,
	'forceeditsummary' => 0,
	'gender' => 'unknown',
	'hideminor' => 0,
	'hidepatrolled' => 0,
	'imagesize' => 2,
	'math' => 1,
	'minordefault' => 0,
	'newpageshidepatrolled' => 0,
	'nickname' => '',
	'norollbackdiff' => 0,
	'numberheadings' => 0,
	'previewonfirst' => 0,
	'previewontop' => 1,
	'rcdays' => 7,
	'rclimit' => 50,
	'rows' => 25,
	'showhiddencats' => 0,
	'shownumberswatching' => 1,
	'showtoolbar' => 1,
	'skin' => false,
	'stubthreshold' => 0,
	'thumbsize' => 2,
	'underline' => 2,
	'uselivepreview' => 0,
	'usenewrc' => 0,
	'watchcreations' => 1,
	'watchdefault' => 1,
	'watchdeletion' => 0,
	'watchlistdays' => 3.0,
	'watchlisthideanons' => 0,
	'watchlisthidebots' => 0,
	'watchlisthideliu' => 0,
	'watchlisthideminor' => 0,
	'watchlisthideown' => 0,
	'watchlisthidepatrolled' => 0,
	'watchmoves' => 0,
	'wllimit' => 250,
	'useeditwarning' => 1,
	'prefershttps' => 1,
);

/**
 * An array of preferences to not show for the user
 */
$wgHiddenPrefs = array();

/**
 * Characters to prevent during new account creations.
 * This is used in a regular expression character class during
 * registration (regex metacharacters like / are escaped).
 */
$wgInvalidUsernameCharacters = '@';

/**
 * Character used as a delimiter when testing for interwiki userrights
 * (In Special:UserRights, it is possible to modify users on different
 * databases if the delimiter is used, e.g. "Someuser@enwiki").
 *
 * It is recommended that you have this delimiter in
 * $wgInvalidUsernameCharacters above, or you will not be able to
 * modify the user rights of those users via Special:UserRights
 */
$wgUserrightsInterwikiDelimiter = '@';

/**
 * This is to let user authenticate using https when they come from http.
 * Based on an idea by George Herbert on wikitech-l:
 * http://lists.wikimedia.org/pipermail/wikitech-l/2010-October/050039.html
 * @since 1.17
 */
$wgSecureLogin = false;

/** @} */ # end user accounts }

/************************************************************************//**
 * @name   User rights, access control and monitoring
 * @{
 */

/**
 * Number of seconds before autoblock entries expire. Default 86400 = 1 day.
 */
$wgAutoblockExpiry = 86400;

/**
 * Set this to true to allow blocked users to edit their own user talk page.
 */
$wgBlockAllowsUTEdit = false;

/**
 * Allow sysops to ban users from accessing Emailuser
 */
$wgSysopEmailBans = true;

/**
 * Limits on the possible sizes of range blocks.
 *
 * CIDR notation is hard to understand, it's easy to mistakenly assume that a
 * /1 is a small range and a /31 is a large range. For IPv4, setting a limit of
 * half the number of bits avoids such errors, and allows entire ISPs to be
 * blocked using a small number of range blocks.
 *
 * For IPv6, RFC 3177 recommends that a /48 be allocated to every residential
 * customer, so range blocks larger than /64 (half the number of bits) will
 * plainly be required. RFC 4692 implies that a very large ISP may be
 * allocated a /19 if a generous HD-Ratio of 0.8 is used, so we will use that
 * as our limit. As of 2012, blocking the whole world would require a /4 range.
 */
$wgBlockCIDRLimit = array(
	'IPv4' => 16, # Blocks larger than a /16 (64k addresses) will not be allowed
	'IPv6' => 19,
);

/**
 * If true, blocked users will not be allowed to login. When using this with
 * a public wiki, the effect of logging out blocked users may actually be
 * avers: unless the user's address is also blocked (e.g. auto-block),
 * logging the user out will again allow reading and editing, just as for
 * anonymous visitors.
 */
$wgBlockDisablesLogin = false;

/**
 * Pages anonymous user may see, set as an array of pages titles.
 *
 * @par Example:
 * @code
 * $wgWhitelistRead = array ( "Main Page", "Wikipedia:Help");
 * @endcode
 *
 * Special:Userlogin and Special:ChangePassword are always whitelisted.
 *
 * @note This will only work if $wgGroupPermissions['*']['read'] is false --
 * see below. Otherwise, ALL pages are accessible, regardless of this setting.
 *
 * @note Also that this will only protect _pages in the wiki_. Uploaded files
 * will remain readable. You can use img_auth.php to protect uploaded files,
 * see https://www.mediawiki.org/wiki/Manual:Image_Authorization
 */
$wgWhitelistRead = false;

/**
 * Pages anonymous user may see, set as an array of regular expressions.
 *
 * This function will match the regexp against the title name, which
 * is without underscore.
 *
 * @par Example:
 * To whitelist [[Main Page]]:
 * @code
 * $wgWhitelistReadRegexp = array( "/Main Page/" );
 * @endcode
 *
 * @note Unless ^ and/or $ is specified, a regular expression might match
 * pages not intended to be whitelisted.  The above example will also
 * whitelist a page named 'Security Main Page'.
 *
 * @par Example:
 * To allow reading any page starting with 'User' regardless of the case:
 * @code
 * $wgWhitelistReadRegexp = array( "@^UsEr.*@i" );
 * @endcode
 * Will allow both [[User is banned]] and [[User:JohnDoe]]
 *
 * @note This will only work if $wgGroupPermissions['*']['read'] is false --
 * see below. Otherwise, ALL pages are accessible, regardless of this setting.
 */
$wgWhitelistReadRegexp = false;

/**
 * Should editors be required to have a validated e-mail
 * address before being allowed to edit?
 */
$wgEmailConfirmToEdit = false;

/**
 * Permission keys given to users in each group.
 *
 * This is an array where the keys are all groups and each value is an
 * array of the format (right => boolean).
 *
 * The second format is used to support per-namespace permissions.
 * Note that this feature does not fully work for all permission types.
 *
 * All users are implicitly in the '*' group including anonymous visitors;
 * logged-in users are all implicitly in the 'user' group. These will be
 * combined with the permissions of all groups that a given user is listed
 * in in the user_groups table.
 *
 * Note: Don't set $wgGroupPermissions = array(); unless you know what you're
 * doing! This will wipe all permissions, and may mean that your users are
 * unable to perform certain essential tasks or access new functionality
 * when new permissions are introduced and default grants established.
 *
 * Functionality to make pages inaccessible has not been extensively tested
 * for security. Use at your own risk!
 *
 * This replaces $wgWhitelistAccount and $wgWhitelistEdit
 */
$wgGroupPermissions = array();

/** @cond file_level_code */
// Implicit group for all visitors
$wgGroupPermissions['*']['createaccount'] = true;
$wgGroupPermissions['*']['read'] = true;
$wgGroupPermissions['*']['edit'] = true;
$wgGroupPermissions['*']['createpage'] = true;
$wgGroupPermissions['*']['createtalk'] = true;
$wgGroupPermissions['*']['writeapi'] = true;
$wgGroupPermissions['*']['editmyusercss'] = true;
$wgGroupPermissions['*']['editmyuserjs'] = true;
$wgGroupPermissions['*']['viewmywatchlist'] = true;
$wgGroupPermissions['*']['editmywatchlist'] = true;
$wgGroupPermissions['*']['viewmyprivateinfo'] = true;
$wgGroupPermissions['*']['editmyprivateinfo'] = true;
$wgGroupPermissions['*']['editmyoptions'] = true;
#$wgGroupPermissions['*']['patrolmarks'] = false; // let anons see what was patrolled

// Implicit group for all logged-in accounts
$wgGroupPermissions['user']['move'] = true;
$wgGroupPermissions['user']['move-subpages'] = true;
$wgGroupPermissions['user']['move-rootuserpages'] = true; // can move root userpages
$wgGroupPermissions['user']['movefile'] = true;
$wgGroupPermissions['user']['read'] = true;
$wgGroupPermissions['user']['edit'] = true;
$wgGroupPermissions['user']['createpage'] = true;
$wgGroupPermissions['user']['createtalk'] = true;
$wgGroupPermissions['user']['writeapi'] = true;
$wgGroupPermissions['user']['upload'] = true;
$wgGroupPermissions['user']['reupload'] = true;
$wgGroupPermissions['user']['reupload-shared'] = true;
$wgGroupPermissions['user']['minoredit'] = true;
$wgGroupPermissions['user']['purge'] = true; // can use ?action=purge without clicking "ok"
$wgGroupPermissions['user']['sendemail'] = true;

// Implicit group for accounts that pass $wgAutoConfirmAge
$wgGroupPermissions['autoconfirmed']['autoconfirmed'] = true;
$wgGroupPermissions['autoconfirmed']['editsemiprotected'] = true;

// Users with bot privilege can have their edits hidden
// from various log pages by default
$wgGroupPermissions['bot']['bot'] = true;
$wgGroupPermissions['bot']['autoconfirmed'] = true;
$wgGroupPermissions['bot']['editsemiprotected'] = true;
$wgGroupPermissions['bot']['nominornewtalk'] = true;
$wgGroupPermissions['bot']['autopatrol'] = true;
$wgGroupPermissions['bot']['suppressredirect'] = true;
$wgGroupPermissions['bot']['apihighlimits'] = true;
$wgGroupPermissions['bot']['writeapi'] = true;

// Most extra permission abilities go to this group
$wgGroupPermissions['sysop']['block'] = true;
$wgGroupPermissions['sysop']['createaccount'] = true;
$wgGroupPermissions['sysop']['delete'] = true;
// can be separately configured for pages with > $wgDeleteRevisionsLimit revs
$wgGroupPermissions['sysop']['bigdelete'] = true;
// can view deleted history entries, but not see or restore the text
$wgGroupPermissions['sysop']['deletedhistory'] = true;
// can view deleted revision text
$wgGroupPermissions['sysop']['deletedtext'] = true;
$wgGroupPermissions['sysop']['undelete'] = true;
$wgGroupPermissions['sysop']['editinterface'] = true;
$wgGroupPermissions['sysop']['editusercss'] = true;
$wgGroupPermissions['sysop']['edituserjs'] = true;
$wgGroupPermissions['sysop']['import'] = true;
$wgGroupPermissions['sysop']['importupload'] = true;
$wgGroupPermissions['sysop']['move'] = true;
$wgGroupPermissions['sysop']['move-subpages'] = true;
$wgGroupPermissions['sysop']['move-rootuserpages'] = true;
$wgGroupPermissions['sysop']['patrol'] = true;
$wgGroupPermissions['sysop']['autopatrol'] = true;
$wgGroupPermissions['sysop']['protect'] = true;
$wgGroupPermissions['sysop']['editprotected'] = true;
$wgGroupPermissions['sysop']['proxyunbannable'] = true;
$wgGroupPermissions['sysop']['rollback'] = true;
$wgGroupPermissions['sysop']['upload'] = true;
$wgGroupPermissions['sysop']['reupload'] = true;
$wgGroupPermissions['sysop']['reupload-shared'] = true;
$wgGroupPermissions['sysop']['unwatchedpages'] = true;
$wgGroupPermissions['sysop']['autoconfirmed'] = true;
$wgGroupPermissions['sysop']['editsemiprotected'] = true;
$wgGroupPermissions['sysop']['ipblock-exempt'] = true;
$wgGroupPermissions['sysop']['blockemail'] = true;
$wgGroupPermissions['sysop']['markbotedits'] = true;
$wgGroupPermissions['sysop']['apihighlimits'] = true;
$wgGroupPermissions['sysop']['browsearchive'] = true;
$wgGroupPermissions['sysop']['noratelimit'] = true;
$wgGroupPermissions['sysop']['movefile'] = true;
$wgGroupPermissions['sysop']['unblockself'] = true;
$wgGroupPermissions['sysop']['suppressredirect'] = true;
#$wgGroupPermissions['sysop']['upload_by_url'] = true;
#$wgGroupPermissions['sysop']['mergehistory'] = true;

// Permission to change users' group assignments
$wgGroupPermissions['bureaucrat']['userrights'] = true;
$wgGroupPermissions['bureaucrat']['noratelimit'] = true;
// Permission to change users' groups assignments across wikis
#$wgGroupPermissions['bureaucrat']['userrights-interwiki'] = true;
// Permission to export pages including linked pages regardless of $wgExportMaxLinkDepth
#$wgGroupPermissions['bureaucrat']['override-export-depth'] = true;

#$wgGroupPermissions['sysop']['deletelogentry'] = true;
#$wgGroupPermissions['sysop']['deleterevision'] = true;
// To hide usernames from users and Sysops
#$wgGroupPermissions['suppress']['hideuser'] = true;
// To hide revisions/log items from users and Sysops
#$wgGroupPermissions['suppress']['suppressrevision'] = true;
// For private suppression log access
#$wgGroupPermissions['suppress']['suppressionlog'] = true;

/**
 * The developer group is deprecated, but can be activated if need be
 * to use the 'lockdb' and 'unlockdb' special pages. Those require
 * that a lock file be defined and creatable/removable by the web
 * server.
 */
# $wgGroupPermissions['developer']['siteadmin'] = true;

/** @endcond */

/**
 * Permission keys revoked from users in each group.
 *
 * This acts the same way as wgGroupPermissions above, except that
 * if the user is in a group here, the permission will be removed from them.
 *
 * Improperly setting this could mean that your users will be unable to perform
 * certain essential tasks, so use at your own risk!
 */
$wgRevokePermissions = array();

/**
 * Implicit groups, aren't shown on Special:Listusers or somewhere else
 */
$wgImplicitGroups = array( '*', 'user', 'autoconfirmed' );

/**
 * A map of group names that the user is in, to group names that those users
 * are allowed to add or revoke.
 *
 * Setting the list of groups to add or revoke to true is equivalent to "any
 * group".
 *
 * @par Example:
 * To allow sysops to add themselves to the "bot" group:
 * @code
 *    $wgGroupsAddToSelf = array( 'sysop' => array( 'bot' ) );
 * @endcode
 *
 * @par Example:
 * Implicit groups may be used for the source group, for instance:
 * @code
 *    $wgGroupsRemoveFromSelf = array( '*' => true );
 * @endcode
 * This allows users in the '*' group (i.e. any user) to remove themselves from
 * any group that they happen to be in.
 */
$wgGroupsAddToSelf = array();

/**
 * @see $wgGroupsAddToSelf
 */
$wgGroupsRemoveFromSelf = array();

/**
 * Set of available actions that can be restricted via action=protect
 * You probably shouldn't change this.
 * Translated through restriction-* messages.
 * Title::getRestrictionTypes() will remove restrictions that are not
 * applicable to a specific title (create and upload)
 */
$wgRestrictionTypes = array( 'create', 'edit', 'move', 'upload' );

/**
 * Rights which can be required for each protection level (via action=protect)
 *
 * You can add a new protection level that requires a specific
 * permission by manipulating this array. The ordering of elements
 * dictates the order on the protection form's lists.
 *
 *   - '' will be ignored (i.e. unprotected)
 *   - 'autoconfirmed' is quietly rewritten to 'editsemiprotected' for backwards compatibility
 *   - 'sysop' is quietly rewritten to 'editprotected' for backwards compatibility
 */
$wgRestrictionLevels = array( '', 'autoconfirmed', 'sysop' );

/**
 * Restriction levels that can be used with cascading protection
 *
 * A page can only be protected with cascading protection if the
 * requested restriction level is included in this array.
 *
 * 'autoconfirmed' is quietly rewritten to 'editsemiprotected' for backwards compatibility.
 * 'sysop' is quietly rewritten to 'editprotected' for backwards compatibility.
 */
$wgCascadingRestrictionLevels = array( 'sysop' );

/**
 * Restriction levels that should be considered "semiprotected"
 *
 * Certain places in the interface recognize a dichotomy between "protected"
 * and "semiprotected", without further distinguishing the specific levels. In
 * general, if anyone can be eligible to edit a protection level merely by
 * reaching some condition in $wgAutopromote, it should probably be considered
 * "semiprotected".
 *
 * 'autoconfirmed' is quietly rewritten to 'editsemiprotected' for backwards compatibility.
 * 'sysop' is not changed, since it really shouldn't be here.
 */
$wgSemiprotectedRestrictionLevels = array( 'autoconfirmed' );

/**
 * Set the minimum permissions required to edit pages in each
 * namespace.  If you list more than one permission, a user must
 * have all of them to edit pages in that namespace.
 *
 * @note NS_MEDIAWIKI is implicitly restricted to 'editinterface'.
 */
$wgNamespaceProtection = array();

/**
 * Pages in namespaces in this array can not be used as templates.
 *
 * Elements MUST be numeric namespace ids, you can safely use the MediaWiki
 * namespaces constants (NS_USER, NS_MAIN...).
 *
 * Among other things, this may be useful to enforce read-restrictions
 * which may otherwise be bypassed by using the template mechanism.
 */
$wgNonincludableNamespaces = array();

/**
 * Number of seconds an account is required to age before it's given the
 * implicit 'autoconfirm' group membership. This can be used to limit
 * privileges of new accounts.
 *
 * Accounts created by earlier versions of the software may not have a
 * recorded creation date, and will always be considered to pass the age test.
 *
 * When left at 0, all registered accounts will pass.
 *
 * @par Example:
 * Set automatic confirmation to 10 minutes (which is 600 seconds):
 * @code
 *  $wgAutoConfirmAge = 600;     // ten minutes
 * @endcode
 * Set age to one day:
 * @code
 *  $wgAutoConfirmAge = 3600*24; // one day
 * @endcode
 */
$wgAutoConfirmAge = 0;

/**
 * Number of edits an account requires before it is autoconfirmed.
 * Passing both this AND the time requirement is needed. Example:
 *
 * @par Example:
 * @code
 * $wgAutoConfirmCount = 50;
 * @endcode
 */
$wgAutoConfirmCount = 0;

/**
 * Automatically add a usergroup to any user who matches certain conditions.
 *
 * @todo Redocument $wgAutopromote
 *
 * The format is
 *   array( '&' or '|' or '^' or '!', cond1, cond2, ... )
 * where cond1, cond2, ... are themselves conditions; *OR*
 *   APCOND_EMAILCONFIRMED, *OR*
 *   array( APCOND_EMAILCONFIRMED ), *OR*
 *   array( APCOND_EDITCOUNT, number of edits ), *OR*
 *   array( APCOND_AGE, seconds since registration ), *OR*
 *   array( APCOND_INGROUPS, group1, group2, ... ), *OR*
 *   array( APCOND_ISIP, ip ), *OR*
 *   array( APCOND_IPINRANGE, range ), *OR*
 *   array( APCOND_AGE_FROM_EDIT, seconds since first edit ), *OR*
 *   array( APCOND_BLOCKED ), *OR*
 *   array( APCOND_ISBOT ), *OR*
 *   similar constructs defined by extensions.
 *
 * If $wgEmailAuthentication is off, APCOND_EMAILCONFIRMED will be true for any
 * user who has provided an e-mail address.
 */
$wgAutopromote = array(
	'autoconfirmed' => array( '&',
		array( APCOND_EDITCOUNT, &$wgAutoConfirmCount ),
		array( APCOND_AGE, &$wgAutoConfirmAge ),
	),
);

/**
 * Automatically add a usergroup to any user who matches certain conditions.
 *
 * Does not add the user to the group again if it has been removed.
 * Also, does not remove the group if the user no longer meets the criteria.
 *
 * The format is:
 * @code
 *    array( event => criteria, ... )
 * @endcode
 * Where event is either:
 *    - 'onEdit' (when user edits)
 *    - 'onView' (when user views the wiki)
 *
 * Criteria has the same format as $wgAutopromote
 *
 * @see $wgAutopromote
 * @since 1.18
 */
$wgAutopromoteOnce = array(
	'onEdit' => array(),
	'onView' => array()
);

/**
 * Put user rights log entries for autopromotion in recent changes?
 * @since 1.18
 */
$wgAutopromoteOnceLogInRC = true;

/**
 * $wgAddGroups and $wgRemoveGroups can be used to give finer control over who
 * can assign which groups at Special:Userrights.
 *
 * @par Example:
 * Bureaucrats can add any group:
 * @code
 * $wgAddGroups['bureaucrat'] = true;
 * @endcode
 * Bureaucrats can only remove bots and sysops:
 * @code
 * $wgRemoveGroups['bureaucrat'] = array( 'bot', 'sysop' );
 * @endcode
 * Sysops can make bots:
 * @code
 * $wgAddGroups['sysop'] = array( 'bot' );
 * @endcode
 * Sysops can disable other sysops in an emergency, and disable bots:
 * @code
 * $wgRemoveGroups['sysop'] = array( 'sysop', 'bot' );
 * @endcode
 */
$wgAddGroups = array();

/**
 * @see $wgAddGroups
 */
$wgRemoveGroups = array();

/**
 * A list of available rights, in addition to the ones defined by the core.
 * For extensions only.
 */
$wgAvailableRights = array();

/**
 * Optional to restrict deletion of pages with higher revision counts
 * to users with the 'bigdelete' permission. (Default given to sysops.)
 */
$wgDeleteRevisionsLimit = 0;

/**
 * The maximum number of edits a user can have and
 * can still be hidden by users with the hideuser permission.
 * This is limited for performance reason.
 * Set to false to disable the limit.
 * @since 1.23
 */
$wgHideUserContribLimit = 1000;

/**
 * Number of accounts each IP address may create, 0 to disable.
 *
 * @warning Requires memcached
 */
$wgAccountCreationThrottle = 0;

/**
 * Edits matching these regular expressions in body text
 * will be recognised as spam and rejected automatically.
 *
 * There's no administrator override on-wiki, so be careful what you set. :)
 * May be an array of regexes or a single string for backwards compatibility.
 *
 * @see http://en.wikipedia.org/wiki/Regular_expression
 *
 * @note Each regex needs a beginning/end delimiter, eg: # or /
 */
$wgSpamRegex = array();

/**
 * Same as the above except for edit summaries
 */
$wgSummarySpamRegex = array();

/**
 * Whether to use DNS blacklists in $wgDnsBlacklistUrls to check for open
 * proxies
 * @since 1.16
 */
$wgEnableDnsBlacklist = false;

/**
 * @deprecated since 1.17 Use $wgEnableDnsBlacklist instead, only kept for
 * backward compatibility.
 */
$wgEnableSorbs = false;

/**
 * List of DNS blacklists to use, if $wgEnableDnsBlacklist is true.
 *
 * This is an array of either a URL or an array with the URL and a key (should
 * the blacklist require a key).
 *
 * @par Example:
 * @code
 * $wgDnsBlacklistUrls = array(
 *   // String containing URL
 *   'http.dnsbl.sorbs.net.',
 *   // Array with URL and key, for services that require a key
 *   array( 'dnsbl.httpbl.net.', 'mykey' ),
 *   // Array with just the URL. While this works, it is recommended that you
 *   // just use a string as shown above
 *   array( 'opm.tornevall.org.' )
 * );
 * @endcode
 *
 * @note You should end the domain name with a . to avoid searching your
 * eventual domain search suffixes.
 * @since 1.16
 */
$wgDnsBlacklistUrls = array( 'http.dnsbl.sorbs.net.' );

/**
 * @deprecated since 1.17 Use $wgDnsBlacklistUrls instead, only kept for
 * backward compatibility.
 */
$wgSorbsUrl = array();

/**
 * Proxy whitelist, list of addresses that are assumed to be non-proxy despite
 * what the other methods might say.
 */
$wgProxyWhitelist = array();

/**
 * Whether to look at the X-Forwarded-For header's list of (potentially spoofed)
 * IPs and apply IP blocks to them. This allows for IP blocks to work with correctly-configured
 * (transparent) proxies without needing to block the proxies themselves.
 */
$wgApplyIpBlocksToXff = false;

/**
 * Simple rate limiter options to brake edit floods.
 *
 * Maximum number actions allowed in the given number of seconds; after that
 * the violating client receives HTTP 500 error pages until the period
 * elapses.
 *
 * @par Example:
 * To set a generic maximum of 4 hits in 60 seconds:
 * @code
 * $wgRateLimits = array( 4, 60 );
 * @endcode
 *
 * You could also limit per action and then type of users. See the inline
 * code for a template to use.
 *
 * This option set is experimental and likely to change.
 *
 * @warning Requires memcached.
 */
$wgRateLimits = array(
	'edit' => array(
		'anon' => null, // for any and all anonymous edits (aggregate)
		'user' => null, // for each logged-in user
		'newbie' => null, // for each recent (autoconfirmed) account; overrides 'user'
		'ip' => null, // for each anon and recent account
		'subnet' => null, // ... within a /24 subnet in IPv4 or /64 in IPv6
	),
	'move' => array(
		'user' => null,
		'newbie' => null,
		'ip' => null,
		'subnet' => null,
	),
	'mailpassword' => array( // triggering password resets emails
		'anon' => null,
	),
	'emailuser' => array( // emailing other users using MediaWiki
		'user' => null,
	),
	'linkpurge' => array( // purges of link tables
		'anon' => null,
		'user' => null,
		'newbie' => null,
		'ip' => null,
		'subnet' => null,
	),
	'renderfile' => array( // files rendered via thumb.php or thumb_handler.php
		'anon' => null,
		'user' => null,
		'newbie' => null,
		'ip' => null,
		'subnet' => null,
	),
);

/**
 * Set to a filename to log rate limiter hits.
 *
 * @deprecated since 1.23, use $wgDebugLogGroups['ratelimit'] instead
 */
$wgRateLimitLog = null;

/**
 * Array of IPs which should be excluded from rate limits.
 * This may be useful for whitelisting NAT gateways for conferences, etc.
 */
$wgRateLimitsExcludedIPs = array();

/**
 * Log IP addresses in the recentchanges table; can be accessed only by
 * extensions (e.g. CheckUser) or a DB admin
 * Used for retroactive autoblocks
 */
$wgPutIPinRC = true;

/**
 * Integer defining default number of entries to show on
 * special pages which are query-pages such as Special:Whatlinkshere.
 */
$wgQueryPageDefaultLimit = 50;

/**
 * Limit password attempts to X attempts per Y seconds per IP per account.
 *
 * @warning Requires memcached.
 */
$wgPasswordAttemptThrottle = array( 'count' => 5, 'seconds' => 300 );

/** @} */ # end of user rights settings

/************************************************************************//**
 * @name   Proxy scanner settings
 * @{
 */

/**
 * This should always be customised in LocalSettings.php
 */
$wgSecretKey = false;

/**
 * Big list of banned IP addresses.
 *
 * This can have the following formats:
 * - An array of addresses, either in the values
 *   or the keys (for backward compatibility)
 * - A string, in that case this is the path to a file
 *   containing the list of IP addresses, one per line
 */
$wgProxyList = array();

/**
 * @deprecated since 1.14
 */
$wgProxyKey = false;

/** @} */ # end of proxy scanner settings

/************************************************************************//**
 * @name   Cookie settings
 * @{
 */

/**
 * Default cookie expiration time. Setting to 0 makes all cookies session-only.
 */
$wgCookieExpiration = 180 * 86400;

/**
 * Set to set an explicit domain on the login cookies eg, "justthis.domain.org"
 * or ".any.subdomain.net"
 */
$wgCookieDomain = '';

/**
 * Set this variable if you want to restrict cookies to a certain path within
 * the domain specified by $wgCookieDomain.
 */
$wgCookiePath = '/';

/**
 * Whether the "secure" flag should be set on the cookie. This can be:
 *   - true:      Set secure flag
 *   - false:     Don't set secure flag
 *   - "detect":  Set the secure flag if $wgServer is set to an HTTPS URL
 */
$wgCookieSecure = 'detect';

/**
 * By default, MediaWiki checks if the client supports cookies during the
 * login process, so that it can display an informative error message if
 * cookies are disabled. Set this to true if you want to disable this cookie
 * check.
 */
$wgDisableCookieCheck = false;

/**
 * Cookies generated by MediaWiki have names starting with this prefix. Set it
 * to a string to use a custom prefix. Setting it to false causes the database
 * name to be used as a prefix.
 */
$wgCookiePrefix = false;

/**
 * Set authentication cookies to HttpOnly to prevent access by JavaScript,
 * in browsers that support this feature. This can mitigates some classes of
 * XSS attack.
 */
$wgCookieHttpOnly = true;

/**
 * A list of cookies that vary the cache (for use by extensions)
 */
$wgCacheVaryCookies = array();

/**
 * Override to customise the session name
 */
$wgSessionName = false;

/** @} */ # end of cookie settings }

/************************************************************************//**
 * @name   LaTeX (mathematical formulas)
 * @{
 */

/**
 * To use inline TeX, you need to compile 'texvc' (in the 'math' subdirectory of
 * the MediaWiki package and have latex, dvips, gs (ghostscript), andconvert
 * (ImageMagick) installed and available in the PATH.
 * Please see math/README for more information.
 */
$wgUseTeX = false;

/** @} */ # end LaTeX }

/************************************************************************//**
 * @name   Profiling, testing and debugging
 *
 * To enable profiling, edit StartProfiler.php
 *
 * @{
 */

/**
 * Filename for debug logging. See https://www.mediawiki.org/wiki/How_to_debug
 * The debug log file should be not be publicly accessible if it is used, as it
 * may contain private data.
 */
$wgDebugLogFile = '';

/**
 * Prefix for debug log lines
 */
$wgDebugLogPrefix = '';

/**
 * If true, instead of redirecting, show a page with a link to the redirect
 * destination. This allows for the inspection of PHP error messages, and easy
 * resubmission of form data. For developer use only.
 */
$wgDebugRedirects = false;

/**
 * If true, log debugging data from action=raw and load.php.
 * This is normally false to avoid overlapping debug entries due to gen=css
 * and gen=js requests.
 */
$wgDebugRawPage = false;

/**
 * Send debug data to an HTML comment in the output.
 *
 * This may occasionally be useful when supporting a non-technical end-user.
 * It's more secure than exposing the debug log file to the web, since the
 * output only contains private data for the current user. But it's not ideal
 * for development use since data is lost on fatal errors and redirects.
 */
$wgDebugComments = false;

/**
 * Extensive database transaction state debugging
 *
 * @since 1.20
 */
$wgDebugDBTransactions = false;

/**
 * Write SQL queries to the debug log
 */
$wgDebugDumpSql = false;

/**
 * Map of string log group names to log destinations.
 *
 * If set, wfDebugLog() output for that group will go to that file instead
 * of the regular $wgDebugLogFile. Useful for enabling selective logging
 * in production.
 *
 * Log destinations may be one of the following:
 * - false to completely remove from the output, including from $wgDebugLogFile.
 * - string values specifying a filename or URI.
 * - associative array mapping 'destination' key to the desired filename or URI.
 *   The associative array may also contain a 'sample' key with an integer value,
 *   specifying a sampling factor.
 *
 * @par Example:
 * @code
 * $wgDebugLogGroups['redis'] = '/var/log/mediawiki/redis.log';
 * @endcode
 *
 * @par Advanced example:
 * @code
 * $wgDebugLogGroups['memcached'] = (
 *     'destination' => '/var/log/mediawiki/memcached.log',
 *     'sample' => 1000,  // log 1 message out of every 1,000.
 * );
 * @endcode
 */
$wgDebugLogGroups = array();

/**
 * Display debug data at the bottom of the main content area.
 *
 * Useful for developers and technical users trying to working on a closed wiki.
 */
$wgShowDebug = false;

/**
 * Prefix debug messages with relative timestamp. Very-poor man's profiler.
 * Since 1.19 also includes memory usage.
 */
$wgDebugTimestamps = false;

/**
 * Print HTTP headers for every request in the debug information.
 */
$wgDebugPrintHttpHeaders = true;

/**
 * Show the contents of $wgHooks in Special:Version
 */
$wgSpecialVersionShowHooks = false;

/**
 * Whether to show "we're sorry, but there has been a database error" pages.
 * Displaying errors aids in debugging, but may display information useful
 * to an attacker.
 */
$wgShowSQLErrors = false;

/**
 * If set to true, uncaught exceptions will print a complete stack trace
 * to output. This should only be used for debugging, as it may reveal
 * private information in function parameters due to PHP's backtrace
 * formatting.
 */
$wgShowExceptionDetails = false;

/**
 * If true, show a backtrace for database errors
 *
 * @note This setting only applies when connection errors and query errors are
 * reported in the normal manner. $wgShowExceptionDetails applies in other cases,
 * including those in which an uncaught exception is thrown from within the
 * exception handler.
 */
$wgShowDBErrorBacktrace = false;

/**
 * If true, send the exception backtrace to the error log
 */
$wgLogExceptionBacktrace = true;

/**
 * Expose backend server host names through the API and various HTML comments
 */
$wgShowHostnames = false;

/**
 * Override server hostname detection with a hardcoded value.
 * Should be a string, default false.
 * @since 1.20
 */
$wgOverrideHostname = false;

/**
 * If set to true MediaWiki will throw notices for some possible error
 * conditions and for deprecated functions.
 */
$wgDevelopmentWarnings = false;

/**
 * Release limitation to wfDeprecated warnings, if set to a release number
 * development warnings will not be generated for deprecations added in releases
 * after the limit.
 */
$wgDeprecationReleaseLimit = false;

/**
 * Only record profiling info for pages that took longer than this
 */
$wgProfileLimit = 0.0;

/**
 * Don't put non-profiling info into log file
 *
 * @deprecated since 1.23, set the log file in
 *   $wgDebugLogGroups['profileoutput'] instead.
 */
$wgProfileOnly = false;

/**
 * Log sums from profiling into "profiling" table in db.
 *
 * You have to create a 'profiling' table in your database before using
 * this feature.  Run set $wgProfileToDatabase to true in
 * LocalSettings.php and run maintenance/update.php or otherwise
 * manually add patch-profiling.sql to your database.
 *
 * To enable profiling, edit StartProfiler.php
 */
$wgProfileToDatabase = false;

/**
 * If true, print a raw call tree instead of per-function report
 */
$wgProfileCallTree = false;

/**
 * Should application server host be put into profiling table
 */
$wgProfilePerHost = false;

/**
 * Host for UDP profiler.
 *
 * The host should be running a daemon which can be obtained from MediaWiki
 * Git at:
 * http://git.wikimedia.org/tree/operations%2Fsoftware.git/master/udpprofile
 */
$wgUDPProfilerHost = '127.0.0.1';

/**
 * Port for UDP profiler.
 * @see $wgUDPProfilerHost
 */
$wgUDPProfilerPort = '3811';

/**
 * Format string for the UDP profiler. The UDP profiler invokes sprintf() with
 * (profile id, count, cpu, cpu_sq, real, real_sq, entry name) as arguments.
 * You can use sprintf's argument numbering/swapping capability to repeat,
 * re-order or omit fields.
 *
 * @see $wgStatsFormatString
 * @since 1.22
 */
$wgUDPProfilerFormatString = "%s - %d %f %f %f %f %s\n";

/**
 * Output debug message on every wfProfileIn/wfProfileOut
 */
$wgDebugFunctionEntry = false;

/**
 * Destination for wfIncrStats() data...
 * 'cache' to go into the system cache, if enabled (memcached)
 * 'udp' to be sent to the UDP profiler (see $wgUDPProfilerHost)
 * false to disable
 */
$wgStatsMethod = 'cache';

/**
 * When $wgStatsMethod is 'udp', setting this to a string allows statistics to
 * be aggregated over more than one wiki. The string will be used in place of
 * the DB name in outgoing UDP packets. If this is set to false, the DB name
 * will be used.
 */
$wgAggregateStatsID = false;

/**
 * When $wgStatsMethod is 'udp', this variable specifies how stats should be
 * formatted. Its value should be a format string suitable for a sprintf()
 * invocation with (id, count, key) arguments, where 'id' is either
 * $wgAggregateStatsID or the DB name, 'count' is the value by which the metric
 * is being incremented, and 'key' is the metric name.
 *
 * @see $wgUDPProfilerFormatString
 * @see $wgAggregateStatsID
 * @since 1.22
 */
$wgStatsFormatString = "stats/%s - %s 1 1 1 1 %s\n";

/**
 * Whereas to count the number of time an article is viewed.
 * Does not work if pages are cached (for example with squid).
 */
$wgDisableCounters = false;

/**
 * InfoAction retrieves a list of transclusion links (both to and from).
 * This number puts a limit on that query in the case of highly transcluded
 * templates.
 */
$wgPageInfoTransclusionLimit = 50;

/**
 * Set this to an integer to only do synchronous site_stats updates
 * one every *this many* updates. The other requests go into pending
 * delta values in $wgMemc. Make sure that $wgMemc is a global cache.
 * If set to -1, updates *only* go to $wgMemc (useful for daemons).
 */
$wgSiteStatsAsyncFactor = false;

/**
 * Parser test suite files to be run by parserTests.php when no specific
 * filename is passed to it.
 *
 * Extensions may add their own tests to this array, or site-local tests
 * may be added via LocalSettings.php
 *
 * Use full paths.
 */
$wgParserTestFiles = array(
	"$IP/tests/parser/parserTests.txt",
	"$IP/tests/parser/extraParserTests.txt"
);

/**
 * If configured, specifies target CodeReview installation to send test
 * result data from 'parserTests.php --upload'
 *
 * Something like this:
 * $wgParserTestRemote = array(
 *     'api-url' => 'https://www.mediawiki.org/w/api.php',
 *     'repo'    => 'MediaWiki',
 *     'suite'   => 'ParserTests',
 *     'path'    => '/trunk/phase3', // not used client-side; for reference
 *     'secret'  => 'qmoicj3mc4mcklmqw', // Shared secret used in HMAC validation
 * );
 */
$wgParserTestRemote = false;

/**
 * Allow running of javascript test suites via [[Special:JavaScriptTest]] (such as QUnit).
 */
$wgEnableJavaScriptTest = false;

/**
 * Configuration for javascript testing.
 */
$wgJavaScriptTestConfig = array(
	'qunit' => array(
		// Page where documentation can be found relevant to the QUnit test suite being ran.
		// Used in the intro paragraph on [[Special:JavaScriptTest/qunit]] for the
		// documentation link in the "javascripttest-qunit-intro" message.
		'documentation' => '//www.mediawiki.org/wiki/Manual:JavaScript_unit_testing',
		// If you are submitting the QUnit test suite to a TestSwarm instance,
		// point this to the "inject.js" script of that instance. This is was registers
		// the QUnit hooks to extract the test results and push them back up into the
		// TestSwarm database.
		// @example 'http://localhost/testswarm/js/inject.js'
		// @example '//integration.mediawiki.org/testswarm/js/inject.js'
		'testswarm-injectjs' => false,
	),
);

/**
 * Overwrite the caching key prefix with custom value.
 * @since 1.19
 */
$wgCachePrefix = false;

/**
 * Display the new debugging toolbar. This also enables profiling on database
 * queries and other useful output.
 * Will disable file cache.
 *
 * @since 1.19
 */
$wgDebugToolbar = false;

/** @} */ # end of profiling, testing and debugging }

/************************************************************************//**
 * @name   Search
 * @{
 */

/**
 * Set this to true to disable the full text search feature.
 */
$wgDisableTextSearch = false;

/**
 * Set to true to have nicer highlighted text in search results,
 * by default off due to execution overhead
 */
$wgAdvancedSearchHighlighting = false;

/**
 * Regexp to match word boundaries, defaults for non-CJK languages
 * should be empty for CJK since the words are not separate
 */
$wgSearchHighlightBoundaries = '[\p{Z}\p{P}\p{C}]';

/**
 * Set to true to have the search engine count total
 * search matches to present in the Special:Search UI.
 * Not supported by every search engine shipped with MW.
 *
 * This could however be slow on larger wikis, and is pretty flaky
 * with the current title vs content split. Recommend avoiding until
 * that's been worked out cleanly; but this may aid in testing the
 * search UI and API to confirm that the result count works.
 */
$wgCountTotalSearchHits = false;

/**
 * Template for OpenSearch suggestions, defaults to API action=opensearch
 *
 * Sites with heavy load would typically have these point to a custom
 * PHP wrapper to avoid firing up mediawiki for every keystroke
 *
 * Placeholders: {searchTerms}
 */
$wgOpenSearchTemplate = false;

/**
 * Enable OpenSearch suggestions requested by MediaWiki. Set this to
 * false if you've disabled scripts that use api?action=opensearch and
 * want reduce load caused by cached scripts still pulling suggestions.
 * It will let the API fallback by responding with an empty array.
 */
$wgEnableOpenSearchSuggest = true;

/**
 * Integer defining default number of entries to show on
 * OpenSearch call.
 */
$wgOpenSearchDefaultLimit = 10;

/**
 * Expiry time for search suggestion responses
 */
$wgSearchSuggestCacheExpiry = 1200;

/**
 * If you've disabled search semi-permanently, this also disables updates to the
 * table. If you ever re-enable, be sure to rebuild the search table.
 */
$wgDisableSearchUpdate = false;

/**
 * List of namespaces which are searched by default.
 *
 * @par Example:
 * @code
 * $wgNamespacesToBeSearchedDefault[NS_MAIN] = true;
 * $wgNamespacesToBeSearchedDefault[NS_PROJECT] = true;
 * @endcode
 */
$wgNamespacesToBeSearchedDefault = array(
	NS_MAIN => true,
);

/**
 * Namespaces to be searched when user clicks the "Help" tab
 * on Special:Search.
 *
 * Same format as $wgNamespacesToBeSearchedDefault.
 */
$wgNamespacesToBeSearchedHelp = array(
	NS_PROJECT => true,
	NS_HELP => true,
);

/**
 * If set to true the 'searcheverything' preference will be effective only for
 * logged-in users.
 * Useful for big wikis to maintain different search profiles for anonymous and
 * logged-in users.
 */
$wgSearchEverythingOnlyLoggedIn = false;

/**
 * Disable the internal MySQL-based search, to allow it to be
 * implemented by an extension instead.
 */
$wgDisableInternalSearch = false;

/**
 * Set this to a URL to forward search requests to some external location.
 * If the URL includes '$1', this will be replaced with the URL-encoded
 * search term.
 *
 * @par Example:
 * To forward to Google you'd have something like:
 * @code
 * $wgSearchForwardUrl =
 *     'http://www.google.com/search?q=$1' .
 *     '&domains=http://example.com' .
 *     '&sitesearch=http://example.com' .
 *     '&ie=utf-8&oe=utf-8';
 * @endcode
 */
$wgSearchForwardUrl = null;

/**
 * Search form behavior.
 * - true = use Go & Search buttons
 * - false = use Go button & Advanced search link
 */
$wgUseTwoButtonsSearchForm = true;

/**
 * Array of namespaces to generate a Google sitemap for when the
 * maintenance/generateSitemap.php script is run, or false if one is to be
 * generated for all namespaces.
 */
$wgSitemapNamespaces = false;

/**
 * Custom namespace priorities for sitemaps. Setting this will allow you to
 * set custom priorities to namespaces when sitemaps are generated using the
 * maintenance/generateSitemap.php script.
 *
 * This should be a map of namespace IDs to priority
 * @par Example:
 * @code
 *  $wgSitemapNamespacesPriorities = array(
 *      NS_USER => '0.9',
 *      NS_HELP => '0.0',
 *  );
 * @endcode
 */
$wgSitemapNamespacesPriorities = false;

/**
 * If true, searches for IP addresses will be redirected to that IP's
 * contributions page. E.g. searching for "1.2.3.4" will redirect to
 * [[Special:Contributions/1.2.3.4]]
 */
$wgEnableSearchContributorsByIP = true;

/** @} */ # end of search settings

/************************************************************************//**
 * @name   Edit user interface
 * @{
 */

/**
 * Path to the GNU diff3 utility. If the file doesn't exist, edit conflicts will
 * fall back to the old behavior (no merging).
 */
$wgDiff3 = '/usr/bin/diff3';

/**
 * Path to the GNU diff utility.
 */
$wgDiff = '/usr/bin/diff';

/**
 * Which namespaces have special treatment where they should be preview-on-open
 * Internally only Category: pages apply, but using this extensions (e.g. Semantic MediaWiki)
 * can specify namespaces of pages they have special treatment for
 */
$wgPreviewOnOpenNamespaces = array(
	NS_CATEGORY => true
);

/**
 * Go button goes straight to the edit screen if the article doesn't exist.
 */
$wgGoToEdit = false;

/**
 * Enable the UniversalEditButton for browsers that support it
 * (currently only Firefox with an extension)
 * See http://universaleditbutton.org for more background information
 */
$wgUniversalEditButton = true;

/**
 * If user doesn't specify any edit summary when making a an edit, MediaWiki
 * will try to automatically create one. This feature can be disabled by set-
 * ting this variable false.
 */
$wgUseAutomaticEditSummaries = true;

/** @} */ # end edit UI }

/************************************************************************//**
 * @name   Maintenance
 * See also $wgSiteNotice
 * @{
 */

/**
 * @cond file_level_code
 * Set $wgCommandLineMode if it's not set already, to avoid notices
 */
if ( !isset( $wgCommandLineMode ) ) {
	$wgCommandLineMode = false;
}
/** @endcond */

/**
 * For colorized maintenance script output, is your terminal background dark ?
 */
$wgCommandLineDarkBg = false;

/**
 * Set this to a string to put the wiki into read-only mode. The text will be
 * used as an explanation to users.
 *
 * This prevents most write operations via the web interface. Cache updates may
 * still be possible. To prevent database writes completely, use the read_only
 * option in MySQL.
 */
$wgReadOnly = null;

/**
 * If this lock file exists (size > 0), the wiki will be forced into read-only mode.
 * Its contents will be shown to users as part of the read-only warning
 * message.
 *
 * Will default to "{$wgUploadDirectory}/lock_yBgMBwiR" in Setup.php
 */
$wgReadOnlyFile = false;

/**
 * When you run the web-based upgrade utility, it will tell you what to set
 * this to in order to authorize the upgrade process. It will subsequently be
 * used as a password, to authorize further upgrades.
 *
 * For security, do not set this to a guessable string. Use the value supplied
 * by the install/upgrade process. To cause the upgrader to generate a new key,
 * delete the old key from LocalSettings.php.
 */
$wgUpgradeKey = false;

/**
 * Fully specified path to git binary
 */
$wgGitBin = '/usr/bin/git';

/**
 * Map GIT repository URLs to viewer URLs to provide links in Special:Version
 *
 * Key is a pattern passed to preg_match() and preg_replace(),
 * without the delimiters (which are #) and must match the whole URL.
 * The value is the replacement for the key (it can contain $1, etc.)
 * %h will be replaced by the short SHA-1 (7 first chars) and %H by the
 * full SHA-1 of the HEAD revision.
 * %r will be replaced with a URL-encoded version of $1.
 *
 * @since 1.20
 */
$wgGitRepositoryViewers = array(
	'https://(?:[a-z0-9_]+@)?gerrit.wikimedia.org/r/(?:p/)?(.*)' =>
		'https://git.wikimedia.org/commit/%r/%H',
	'ssh://(?:[a-z0-9_]+@)?gerrit.wikimedia.org:29418/(.*)' =>
		'https://git.wikimedia.org/commit/%r/%H',
);

/** @} */ # End of maintenance }

/************************************************************************//**
 * @name   Recent changes, new pages, watchlist and history
 * @{
 */

/**
 * Recentchanges items are periodically purged; entries older than this many
 * seconds will go.
 * Default: 13 weeks = about three months
 */
$wgRCMaxAge = 13 * 7 * 24 * 3600;

/**
 * Filter $wgRCLinkDays by $wgRCMaxAge to avoid showing links for numbers
 * higher than what will be stored. Note that this is disabled by default
 * because we sometimes do have RC data which is beyond the limit for some
 * reason, and some users may use the high numbers to display that data which
 * is still there.
 */
$wgRCFilterByAge = false;

/**
 * List of Limits options to list in the Special:Recentchanges and
 * Special:Recentchangeslinked pages.
 */
$wgRCLinkLimits = array( 50, 100, 250, 500 );

/**
 * List of Days options to list in the Special:Recentchanges and
 * Special:Recentchangeslinked pages.
 */
$wgRCLinkDays = array( 1, 3, 7, 14, 30 );

/**
 * Send recent changes updates via UDP. The updates will be formatted for IRC.
 * Set this to the IP address of the receiver.
 *
 * @deprecated since 1.22, use $wgRCFeeds
 */
$wgRC2UDPAddress = false;

/**
 * Port number for RC updates
 *
 * @deprecated since 1.22, use $wgRCFeeds
 */
$wgRC2UDPPort = false;

/**
 * Prefix to prepend to each UDP packet.
 * This can be used to identify the wiki. A script is available called
 * mxircecho.py which listens on a UDP port, and uses a prefix ending in a
 * tab to identify the IRC channel to send the log line to.
 *
 * @deprecated since 1.22, use $wgRCFeeds
 */
$wgRC2UDPPrefix = '';

/**
 * If this is set to true, the first entry in the $wgLocalInterwikis array (or
 * the value of $wgLocalInterwiki, if set) will be prepended to links in the IRC
 * feed. If this is set to a string, that string will be used as the prefix.
 *
 * @deprecated since 1.22, use $wgRCFeeds
 */
$wgRC2UDPInterwikiPrefix = false;

/**
 * Set to true to omit "bot" edits (by users with the bot permission) from the
 * UDP feed.
 *
 * @deprecated since 1.22, use $wgRCFeeds
 */
$wgRC2UDPOmitBots = false;

/**
 * Destinations to which notifications about recent changes
 * should be sent.
 *
 * As of MediaWiki 1.22, the only supported 'engine' parameter option in core
 * is 'UDPRCFeedEngine', which is used to send recent changes over UDP to the
 * specified server.
 * The common options are:
 *   * 'uri' -- the address to which the notices are to be sent.
 *   * 'formatter' -- the class name (implementing RCFeedFormatter) which will
 *     produce the text to send.
 *   * 'omit_bots' -- whether the bot edits should be in the feed
 *   * 'omit_anon' -- whether anonymous edits should be in the feed
 *   * 'omit_user' -- whether edits by registered users should be in the feed
 *   * 'omit_minor' -- whether minor edits should be in the feed
 *   * 'omit_patrolled' -- whether patrolled edits should be in the feed
 *  The IRC-specific options are:
 *   * 'add_interwiki_prefix' -- whether the titles should be prefixed with
 *     the first entry in the $wgLocalInterwikis array (or the value of
 *     $wgLocalInterwiki, if set)
 *  The JSON-specific options are:
 *   * 'channel' -- if set, the 'channel' parameter is also set in JSON values.
 *
 *  To ensure backwards-compatibility, whenever $wgRC2UDPAddress is set, a
 *  'default' feed will be created reusing the deprecated $wgRC2UDP* variables.
 *
 * @example $wgRCFeeds['example'] = array(
 *		'formatter' => 'JSONRCFeedFormatter',
 *		'uri' => "udp://localhost:1336",
 *		'add_interwiki_prefix' => false,
 *		'omit_bots' => true,
 *	);
 * @example $wgRCFeeds['exampleirc'] = array(
 *		'formatter' => 'IRCColourfulRCFeedFormatter',
 *		'uri' => "udp://localhost:1338",
 *		'add_interwiki_prefix' => false,
 *		'omit_bots' => true,
 *	);
 * @since 1.22
 */
$wgRCFeeds = array();

/**
 * Used by RecentChange::getEngine to find the correct engine to use for a given URI scheme.
 * Keys are scheme names, values are names of engine classes.
 */
$wgRCEngines = array(
	'redis' => 'RedisPubSubFeedEngine',
	'udp' => 'UDPRCFeedEngine',
);

/**
 * Enable user search in Special:Newpages
 * This is really a temporary hack around an index install bug on some Wikipedias.
 * Kill it once fixed.
 */
$wgEnableNewpagesUserFilter = true;

/**
 * Use RC Patrolling to check for vandalism
 */
$wgUseRCPatrol = true;

/**
 * Use new page patrolling to check new pages on Special:Newpages
 */
$wgUseNPPatrol = true;

/**
 * Log autopatrol actions to the log table
 */
$wgLogAutopatrol = true;

/**
 * Provide syndication feeds (RSS, Atom) for, e.g., Recentchanges, Newpages
 */
$wgFeed = true;

/**
 * Set maximum number of results to return in syndication feeds (RSS, Atom) for
 * eg Recentchanges, Newpages.
 */
$wgFeedLimit = 50;

/**
 * _Minimum_ timeout for cached Recentchanges feed, in seconds.
 * A cached version will continue to be served out even if changes
 * are made, until this many seconds runs out since the last render.
 *
 * If set to 0, feed caching is disabled. Use this for debugging only;
 * feed generation can be pretty slow with diffs.
 */
$wgFeedCacheTimeout = 60;

/**
 * When generating Recentchanges RSS/Atom feed, diffs will not be generated for
 * pages larger than this size.
 */
$wgFeedDiffCutoff = 32768;

/**
 * Override the site's default RSS/ATOM feed for recentchanges that appears on
 * every page. Some sites might have a different feed they'd like to promote
 * instead of the RC feed (maybe like a "Recent New Articles" or "Breaking news" one).
 * Should be a format as key (either 'rss' or 'atom') and an URL to the feed
 * as value.
 * @par Example:
 * Configure the 'atom' feed to http://example.com/somefeed.xml
 * @code
 * $wgSiteFeed['atom'] = "http://example.com/somefeed.xml";
 * @endcode
 */
$wgOverrideSiteFeed = array();

/**
 * Available feeds objects.
 * Should probably only be defined when a page is syndicated ie when
 * $wgOut->isSyndicated() is true.
 */
$wgFeedClasses = array(
	'rss' => 'RSSFeed',
	'atom' => 'AtomFeed',
);

/**
 * Which feed types should we provide by default?  This can include 'rss',
 * 'atom', neither, or both.
 */
$wgAdvertisedFeedTypes = array( 'atom' );

/**
 * Show watching users in recent changes, watchlist and page history views
 */
$wgRCShowWatchingUsers = false; # UPO

/**
 * Show watching users in Page views
 */
$wgPageShowWatchingUsers = false;

/**
 * Show the amount of changed characters in recent changes
 */
$wgRCShowChangedSize = true;

/**
 * If the difference between the character counts of the text
 * before and after the edit is below that value, the value will be
 * highlighted on the RC page.
 */
$wgRCChangedSizeThreshold = 500;

/**
 * Show "Updated (since my last visit)" marker in RC view, watchlist and history
 * view for watched pages with new changes
 */
$wgShowUpdatedMarker = true;

/**
 * Disable links to talk pages of anonymous users (IPs) in listings on special
 * pages like page history, Special:Recentchanges, etc.
 */
$wgDisableAnonTalk = false;

/**
 * Enable filtering of categories in Recentchanges
 */
$wgAllowCategorizedRecentChanges = false;

/**
 * Allow filtering by change tag in recentchanges, history, etc
 * Has no effect if no tags are defined in valid_tag.
 */
$wgUseTagFilter = true;

/**
 * If set to an integer, pages that are watched by this many users or more
 * will not require the unwatchedpages permission to view the number of
 * watchers.
 *
 * @since 1.21
 */
$wgUnwatchedPageThreshold = false;

/**
 * Flags (letter symbols) shown in recent changes and watchlist to indicate
 * certain types of edits.
 *
 * To register a new one:
 * @code
 * $wgRecentChangesFlags['flag'] => array(
 *   'letter' => 'letter-msg',
 *   'title' => 'tooltip-msg'
 * );
 * @endcode
 *
 * Optional 'class' allows to set a css class different than the flag name.
 *
 * @since 1.22
 */
$wgRecentChangesFlags = array(
	'newpage' => array( 'letter' => 'newpageletter',
		'title' => 'recentchanges-label-newpage' ),
	'minor' => array( 'letter' => 'minoreditletter',
		'title' => 'recentchanges-label-minor', 'class' => 'minoredit' ),
	'bot' => array( 'letter' => 'boteditletter',
		'title' => 'recentchanges-label-bot', 'class' => 'botedit' ),
	'unpatrolled' => array( 'letter' => 'unpatrolledletter',
		'title' => 'recentchanges-label-unpatrolled' ),
);

/** @} */ # end RC/watchlist }

/************************************************************************//**
 * @name   Copyright and credits settings
 * @{
 */

/**
 * Override for copyright metadata.
 *
 * This is the name of the page containing information about the wiki's copyright status,
 * which will be added as a link in the footer if it is specified. It overrides
 * $wgRightsUrl if both are specified.
 */
$wgRightsPage = null;

/**
 * Set this to specify an external URL containing details about the content license used on your
 * wiki.
 * If $wgRightsPage is set then this setting is ignored.
 */
$wgRightsUrl = null;

/**
 * If either $wgRightsUrl or $wgRightsPage is specified then this variable gives the text for the
 * link.
 * If using $wgRightsUrl then this value must be specified. If using $wgRightsPage then the name
 * of the page will also be used as the link if this variable is not set.
 */
$wgRightsText = null;

/**
 * Override for copyright metadata.
 */
$wgRightsIcon = null;

/**
 * Set this to some HTML to override the rights icon with an arbitrary logo
 * @deprecated since 1.18 Use $wgFooterIcons['copyright']['copyright']
 */
$wgCopyrightIcon = null;

/**
 * Set this to true if you want detailed copyright information forms on Upload.
 */
$wgUseCopyrightUpload = false;

/**
 * Set this to the number of authors that you want to be credited below an
 * article text. Set it to zero to hide the attribution block, and a negative
 * number (like -1) to show all authors. Note that this will require 2-3 extra
 * database hits, which can have a not insignificant impact on performance for
 * large wikis.
 */
$wgMaxCredits = 0;

/**
 * If there are more than $wgMaxCredits authors, show $wgMaxCredits of them.
 * Otherwise, link to a separate credits page.
 */
$wgShowCreditsIfMax = true;

/** @} */ # end of copyright and credits settings }

/************************************************************************//**
 * @name   Import / Export
 * @{
 */

/**
 * List of interwiki prefixes for wikis we'll accept as sources for
 * Special:Import (for sysops). Since complete page history can be imported,
 * these should be 'trusted'.
 *
 * If a user has the 'import' permission but not the 'importupload' permission,
 * they will only be able to run imports through this transwiki interface.
 */
$wgImportSources = array();

/**
 * Optional default target namespace for interwiki imports.
 * Can use this to create an incoming "transwiki"-style queue.
 * Set to numeric key, not the name.
 *
 * Users may override this in the Special:Import dialog.
 */
$wgImportTargetNamespace = null;

/**
 * If set to false, disables the full-history option on Special:Export.
 * This is currently poorly optimized for long edit histories, so is
 * disabled on Wikimedia's sites.
 */
$wgExportAllowHistory = true;

/**
 * If set nonzero, Special:Export requests for history of pages with
 * more revisions than this will be rejected. On some big sites things
 * could get bogged down by very very long pages.
 */
$wgExportMaxHistory = 0;

/**
 * Return distinct author list (when not returning full history)
 */
$wgExportAllowListContributors = false;

/**
 * If non-zero, Special:Export accepts a "pagelink-depth" parameter
 * up to this specified level, which will cause it to include all
 * pages linked to from the pages you specify. Since this number
 * can become *insanely large* and could easily break your wiki,
 * it's disabled by default for now.
 *
 * @warning There's a HARD CODED limit of 5 levels of recursion to prevent a
 * crazy-big export from being done by someone setting the depth number too
 * high. In other words, last resort safety net.
 */
$wgExportMaxLinkDepth = 0;

/**
 * Whether to allow the "export all pages in namespace" option
 */
$wgExportFromNamespaces = false;

/**
 * Whether to allow exporting the entire wiki into a single file
 */
$wgExportAllowAll = false;

/** @} */ # end of import/export }

/*************************************************************************//**
 * @name   Extensions
 * @{
 */

/**
 * A list of callback functions which are called once MediaWiki is fully
 * initialised
 */
$wgExtensionFunctions = array();

/**
 * Extension messages files.
 *
 * Associative array mapping extension name to the filename where messages can be
 * found. The file should contain variable assignments. Any of the variables
 * present in languages/messages/MessagesEn.php may be defined, but $messages
 * is the most common.
 *
 * Variables defined in extensions will override conflicting variables defined
 * in the core.
 *
 * Since MediaWiki 1.23, use of this variable to define messages is discouraged; instead, store
 * messages in JSON format and use $wgMessagesDirs. For setting other variables than
 * $messages, $wgExtensionMessagesFiles should still be used. Use a DIFFERENT key because
 * any entry having a key that also exists in $wgMessagesDirs will be ignored.
 *
 * Extensions using the JSON message format can preserve backward compatibility with
 * earlier versions of MediaWiki by using a compatibility shim, such as one generated
 * by the generateJsonI18n.php maintenance script, listing it under the SAME key
 * as for the $wgMessagesDirs entry.
 *
 * @par Example:
 * @code
 *    $wgExtensionMessagesFiles['ConfirmEdit'] = __DIR__.'/ConfirmEdit.i18n.php';
 * @endcode
 */
$wgExtensionMessagesFiles = array();

/**
 * Extension messages directories.
 *
 * Associative array mapping extension name to the path of the directory where message files can
 * be found. The message files are expected to be JSON files named for their language code, e.g.
 * en.json, de.json, etc. Extensions with messages in multiple places may specify an array of
 * message directories.
 *
 * @par Simple example:
 * @code
 *    $wgMessagesDirs['Example'] = __DIR__ . '/i18n';
 * @endcode
 *
 * @par Complex example:
 * @code
 *    $wgMessagesDirs['Example'] = array(
 *        __DIR__ . '/lib/ve/i18n',
 *        __DIR__ . '/lib/oojs-ui/i18n',
 *        __DIR__ . '/i18n',
 *    )
 * @endcode
 * @since 1.23
 */
$wgMessagesDirs = array(
	'core' => "$IP/languages/i18n",
	'oojs-ui' => "$IP/resources/lib/oojs-ui/i18n",
);

/**
 * Array of files with list(s) of extension entry points to be used in
 * maintenance/mergeMessageFileList.php
 * @since 1.22
 */
$wgExtensionEntryPointListFiles = array();

/**
 * Parser output hooks.
 * This is an associative array where the key is an extension-defined tag
 * (typically the extension name), and the value is a PHP callback.
 * These will be called as an OutputPageParserOutput hook, if the relevant
 * tag has been registered with the parser output object.
 *
 * Registration is done with $pout->addOutputHook( $tag, $data ).
 *
 * The callback has the form:
 * @code
 *    function outputHook( $outputPage, $parserOutput, $data ) { ... }
 * @endcode
 */
$wgParserOutputHooks = array();

/**
 * Whether to include the NewPP limit report as a HTML comment
 */
$wgEnableParserLimitReporting = true;

/**
 * List of valid skin names.
 * The key should be the name in all lower case, the value should be a properly
 * cased name for the skin. This value will be prefixed with "Skin" to create the
 * class name of the skin to load, and if the skin's class cannot be found through
 * the autoloader it will be used to load a .php file by that name in the skins directory.
 * The default skins will be added later, by Skin::getSkinNames(). Use
 * Skin::getSkinNames() as an accessor if you wish to have access to the full list.
 */
$wgValidSkinNames = array();

/**
 * Special page list.
 * See the top of SpecialPage.php for documentation.
 */
$wgSpecialPages = array();

/**
 * Array mapping class names to filenames, for autoloading.
 */
$wgAutoloadClasses = array();

/**
 * Switch controlling legacy case-insensitive classloading.
 * Do not disable if your wiki must support data created by PHP4, or by
 * MediaWiki 1.4 or earlier.
 */
$wgAutoloadAttemptLowercase = true;

/**
 * An array of information about installed extensions keyed by their type.
 *
 * All but 'name', 'path' and 'author' can be omitted.
 *
 * @code
 * $wgExtensionCredits[$type][] = array(
 *     'path' => __FILE__,
 *     'name' => 'Example extension',
 *     'author' => array(
 *         'Foo Barstein',
 *     ),
 *     'version' => '1.9.0',
 *     'url' => 'http://example.org/example-extension/',
 *     'descriptionmsg' => 'exampleextension-desc',
 *     'license-name' => 'GPL-2.0',
 * );
 * @endcode
 *
 * The extensions are listed on Special:Version. This page also looks for a file
 * named COPYING or LICENSE (optional .txt extension) and provides a link to
 * view said file. When the 'license-name' key is specified, this file is
 * interpreted as wikitext.
 *
 * - $type: One of 'specialpage', 'parserhook', 'variable', 'media' or 'other'.
 *
 * - author: A string or an array of strings. Authors can be linked using
 *    the regular wikitext link syntax. To have an internationalized version of
 *    "and others" show, add an element "...". This element can also be linked,
 *    for instance "[http://example ...]".
 *
 * - descriptionmsg: A message key or an an array with message key and parameters:
 *    `'descriptionmsg' => array( 'exampleextension-desc', param1, param2, ... ),`
 *
 * - description: Description of extension as inline string instead of
 *    localizable message (omit in favour of 'descriptionmsg').
 *
 * - license-name: Short name of the license (used as label for the link), such
 *   as "GPL-2.0" or "MIT" (https://spdx.org/licenses/ for a list of identifiers).
 */
$wgExtensionCredits = array();

/**
 * Authentication plugin.
 * @var $wgAuth AuthPlugin
 */
$wgAuth = null;

/**
 * Global list of hooks.
 *
 * The key is one of the events made available by MediaWiki, you can find
 * a description for most of them in docs/hooks.txt. The array is used
 * internally by Hook:run().
 *
 * The value can be one of:
 *
 * - A function name:
 * @code
 *     $wgHooks['event_name'][] = $function;
 * @endcode
 * - A function with some data:
 * @code
 *     $wgHooks['event_name'][] = array( $function, $data );
 * @endcode
 * - A an object method:
 * @code
 *     $wgHooks['event_name'][] = array( $object, 'method' );
 * @endcode
 * - A closure:
 * @code
 *     $wgHooks['event_name'][] = function ( $hookParam ) {
 *         // Handler code goes here.
 *     };
 * @endcode
 *
 * @warning You should always append to an event array or you will end up
 * deleting a previous registered hook.
 *
 * @warning Hook handlers should be registered at file scope. Registering
 * handlers after file scope can lead to unexpected results due to caching.
 */
$wgHooks = array();

/**
 * Maps jobs to their handling classes; extensions
 * can add to this to provide custom jobs
 */
$wgJobClasses = array(
	'refreshLinks' => 'RefreshLinksJob',
	'refreshLinks2' => 'RefreshLinksJob2', // b/c
	'htmlCacheUpdate' => 'HTMLCacheUpdateJob',
	'sendMail' => 'EmaillingJob',
	'enotifNotify' => 'EnotifNotifyJob',
	'fixDoubleRedirect' => 'DoubleRedirectJob',
	'uploadFromUrl' => 'UploadFromUrlJob',
	'AssembleUploadChunks' => 'AssembleUploadChunksJob',
	'PublishStashedFile' => 'PublishStashedFileJob',
	'null' => 'NullJob'
);

/**
 * Jobs that must be explicitly requested, i.e. aren't run by job runners unless
 * special flags are set. The values here are keys of $wgJobClasses.
 *
 * These can be:
 * - Very long-running jobs.
 * - Jobs that you would never want to run as part of a page rendering request.
 * - Jobs that you want to run on specialized machines ( like transcoding, or a particular
 *   machine on your cluster has 'outside' web access you could restrict uploadFromUrl )
 * These settings should be global to all wikis.
 */
$wgJobTypesExcludedFromDefaultQueue = array( 'AssembleUploadChunks', 'PublishStashedFile' );

/**
 * Map of job types to how many job "work items" should be run per second
 * on each job runner process. The meaning of "work items" varies per job,
 * but typically would be something like "pages to update". A single job
 * may have a variable number of work items, as is the case with batch jobs.
 * This is used by runJobs.php and not jobs run via $wgJobRunRate.
 * These settings should be global to all wikis.
 */
$wgJobBackoffThrottling = array();

/**
 * Map of job types to configuration arrays.
 * This determines which queue class and storage system is used for each job type.
 * Job types that do not have explicit configuration will use the 'default' config.
 * These settings should be global to all wikis.
 */
$wgJobTypeConf = array(
	'default' => array( 'class' => 'JobQueueDB', 'order' => 'random' ),
);

/**
 * Which aggregator to use for tracking which queues have jobs.
 * These settings should be global to all wikis.
 */
$wgJobQueueAggregator = array(
	'class' => 'JobQueueAggregatorMemc'
);

/**
 * Additional functions to be performed with updateSpecialPages.
 * Expensive Querypages are already updated.
 */
$wgSpecialPageCacheUpdates = array(
	'Statistics' => array( 'SiteStatsUpdate', 'cacheUpdate' ),
	'Activeusers' => array( 'SpecialActiveUsers', 'cacheUpdate' ),
);

/**
 * Hooks that are used for outputting exceptions.  Format is:
 *   $wgExceptionHooks[] = $funcname
 * or:
 *   $wgExceptionHooks[] = array( $class, $funcname )
 * Hooks should return strings or false
 */
$wgExceptionHooks = array();

/**
 * Page property link table invalidation lists. When a page property
 * changes, this may require other link tables to be updated (eg
 * adding __HIDDENCAT__ means the hiddencat tracking category will
 * have been added, so the categorylinks table needs to be rebuilt).
 * This array can be added to by extensions.
 */
$wgPagePropLinkInvalidations = array(
	'hiddencat' => 'categorylinks',
);

/** @} */ # End extensions }

/*************************************************************************//**
 * @name   Categories
 * @{
 */

/**
 * Use experimental, DMOZ-like category browser
 */
$wgUseCategoryBrowser = false;

/**
 *  On  category pages, show thumbnail gallery for images belonging to that
 * category instead of listing them as articles.
 */
$wgCategoryMagicGallery = true;

/**
 * Paging limit for categories
 */
$wgCategoryPagingLimit = 200;

/**
 * Specify how category names should be sorted, when listed on a category page.
 * A sorting scheme is also known as a collation.
 *
 * Available values are:
 *
 *   - uppercase: Converts the category name to upper case, and sorts by that.
 *
 *   - identity: Does no conversion. Sorts by binary value of the string.
 *
 *   - uca-default: Provides access to the Unicode Collation Algorithm with
 *     the default element table. This is a compromise collation which sorts
 *     all languages in a mediocre way. However, it is better than "uppercase".
 *
 * To use the uca-default collation, you must have PHP's intl extension
 * installed. See http://php.net/manual/en/intl.setup.php . The details of the
 * resulting collation will depend on the version of ICU installed on the
 * server.
 *
 * After you change this, you must run maintenance/updateCollation.php to fix
 * the sort keys in the database.
 *
 * Extensions can define there own collations by subclassing Collation
 * and using the Collation::factory hook.
 */
$wgCategoryCollation = 'uppercase';

/** @} */ # End categories }

/*************************************************************************//**
 * @name   Logging
 * @{
 */

/**
 * The logging system has two levels: an event type, which describes the
 * general category and can be viewed as a named subset of all logs; and
 * an action, which is a specific kind of event that can exist in that
 * log type.
 */
$wgLogTypes = array(
	'',
	'block',
	'protect',
	'rights',
	'delete',
	'upload',
	'move',
	'import',
	'patrol',
	'merge',
	'suppress',
);

/**
 * This restricts log access to those who have a certain right
 * Users without this will not see it in the option menu and can not view it
 * Restricted logs are not added to recent changes
 * Logs should remain non-transcludable
 * Format: logtype => permissiontype
 */
$wgLogRestrictions = array(
	'suppress' => 'suppressionlog'
);

/**
 * Show/hide links on Special:Log will be shown for these log types.
 *
 * This is associative array of log type => boolean "hide by default"
 *
 * See $wgLogTypes for a list of available log types.
 *
 * @par Example:
 * @code
 *   $wgFilterLogTypes = array(
 *      'move' => true,
 *      'import' => false,
 *   );
 * @endcode
 *
 * Will display show/hide links for the move and import logs. Move logs will be
 * hidden by default unless the link is clicked. Import logs will be shown by
 * default, and hidden when the link is clicked.
 *
 * A message of the form log-show-hide-[type] should be added, and will be used
 * for the link text.
 */
$wgFilterLogTypes = array(
	'patrol' => true
);

/**
 * Lists the message key string for each log type. The localized messages
 * will be listed in the user interface.
 *
 * Extensions with custom log types may add to this array.
 *
 * @since 1.19, if you follow the naming convention log-name-TYPE,
 * where TYPE is your log type, yoy don't need to use this array.
 */
$wgLogNames = array(
	'' => 'all-logs-page',
	'block' => 'blocklogpage',
	'protect' => 'protectlogpage',
	'rights' => 'rightslog',
	'delete' => 'dellogpage',
	'upload' => 'uploadlogpage',
	'move' => 'movelogpage',
	'import' => 'importlogpage',
	'patrol' => 'patrol-log-page',
	'merge' => 'mergelog',
	'suppress' => 'suppressionlog',
);

/**
 * Lists the message key string for descriptive text to be shown at the
 * top of each log type.
 *
 * Extensions with custom log types may add to this array.
 *
 * @since 1.19, if you follow the naming convention log-description-TYPE,
 * where TYPE is your log type, yoy don't need to use this array.
 */
$wgLogHeaders = array(
	'' => 'alllogstext',
	'block' => 'blocklogtext',
	'protect' => 'protectlogtext',
	'rights' => 'rightslogtext',
	'delete' => 'dellogpagetext',
	'upload' => 'uploadlogpagetext',
	'move' => 'movelogpagetext',
	'import' => 'importlogpagetext',
	'patrol' => 'patrol-log-header',
	'merge' => 'mergelogpagetext',
	'suppress' => 'suppressionlogtext',
);

/**
 * Lists the message key string for formatting individual events of each
 * type and action when listed in the logs.
 *
 * Extensions with custom log types may add to this array.
 */
$wgLogActions = array(
	'block/block' => 'blocklogentry',
	'block/unblock' => 'unblocklogentry',
	'block/reblock' => 'reblock-logentry',
	'protect/protect' => 'protectedarticle',
	'protect/modify' => 'modifiedarticleprotection',
	'protect/unprotect' => 'unprotectedarticle',
	'protect/move_prot' => 'movedarticleprotection',
	'upload/upload' => 'uploadedimage',
	'upload/overwrite' => 'overwroteimage',
	'upload/revert' => 'uploadedimage',
	'import/upload' => 'import-logentry-upload',
	'import/interwiki' => 'import-logentry-interwiki',
	'merge/merge' => 'pagemerge-logentry',
	'suppress/block' => 'blocklogentry',
	'suppress/reblock' => 'reblock-logentry',
);

/**
 * The same as above, but here values are names of functions,
 * not messages.
 * @see LogPage::actionText
 * @see LogFormatter
 */
$wgLogActionsHandlers = array(
	'move/move' => 'MoveLogFormatter',
	'move/move_redir' => 'MoveLogFormatter',
	'delete/delete' => 'DeleteLogFormatter',
	'delete/restore' => 'DeleteLogFormatter',
	'delete/revision' => 'DeleteLogFormatter',
	'delete/event' => 'DeleteLogFormatter',
	'suppress/revision' => 'DeleteLogFormatter',
	'suppress/event' => 'DeleteLogFormatter',
	'suppress/delete' => 'DeleteLogFormatter',
	'patrol/patrol' => 'PatrolLogFormatter',
	'rights/rights' => 'RightsLogFormatter',
	'rights/autopromote' => 'RightsLogFormatter',
);

/**
 * Maintain a log of newusers at Log/newusers?
 */
$wgNewUserLog = true;

/** @} */ # end logging }

/*************************************************************************//**
 * @name   Special pages (general and miscellaneous)
 * @{
 */

/**
 * Allow special page inclusions such as {{Special:Allpages}}
 */
$wgAllowSpecialInclusion = true;

/**
 * Set this to an array of special page names to prevent
 * maintenance/updateSpecialPages.php from updating those pages.
 */
$wgDisableQueryPageUpdate = false;

/**
 * List of special pages, followed by what subtitle they should go under
 * at Special:SpecialPages
 *
 * @deprecated since 1.21 Override SpecialPage::getGroupName instead
 */
$wgSpecialPageGroups = array();

/**
 * Whether or not to sort special pages in Special:Specialpages
 */
$wgSortSpecialPages = true;

/**
 * On Special:Unusedimages, consider images "used", if they are put
 * into a category. Default (false) is not to count those as used.
 */
$wgCountCategorizedImagesAsUsed = false;

/**
 * Maximum number of links to a redirect page listed on
 * Special:Whatlinkshere/RedirectDestination
 */
$wgMaxRedirectLinksRetrieved = 500;

/** @} */ # end special pages }

/*************************************************************************//**
 * @name   Actions
 * @{
 */

/**
 * Array of allowed values for the "title=foo&action=<action>" parameter. Syntax is:
 *     'foo' => 'ClassName'    Load the specified class which subclasses Action
 *     'foo' => true           Load the class FooAction which subclasses Action
 *                             If something is specified in the getActionOverrides()
 *                             of the relevant Page object it will be used
 *                             instead of the default class.
 *     'foo' => false          The action is disabled; show an error message
 * Unsetting core actions will probably cause things to complain loudly.
 */
$wgActions = array(
	'credits' => true,
	'delete' => true,
	'edit' => true,
	'history' => true,
	'info' => true,
	'markpatrolled' => true,
	'protect' => true,
	'purge' => true,
	'raw' => true,
	'render' => true,
	'revert' => true,
	'revisiondelete' => true,
	'rollback' => true,
	'submit' => true,
	'unprotect' => true,
	'unwatch' => true,
	'view' => true,
	'watch' => true,
);

/** @} */ # end actions }

/*************************************************************************//**
 * @name   Robot (search engine crawler) policy
 * See also $wgNoFollowLinks.
 * @{
 */

/**
 * Default robot policy.  The default policy is to encourage indexing and fol-
 * lowing of links.  It may be overridden on a per-namespace and/or per-page
 * basis.
 */
$wgDefaultRobotPolicy = 'index,follow';

/**
 * Robot policies per namespaces. The default policy is given above, the array
 * is made of namespace constants as defined in includes/Defines.php.  You can-
 * not specify a different default policy for NS_SPECIAL: it is always noindex,
 * nofollow.  This is because a number of special pages (e.g., ListPages) have
 * many permutations of options that display the same data under redundant
 * URLs, so search engine spiders risk getting lost in a maze of twisty special
 * pages, all alike, and never reaching your actual content.
 *
 * @par Example:
 * @code
 *   $wgNamespaceRobotPolicies = array( NS_TALK => 'noindex' );
 * @endcode
 */
$wgNamespaceRobotPolicies = array();

/**
 * Robot policies per article. These override the per-namespace robot policies.
 * Must be in the form of an array where the key part is a properly canonicalised
 * text form title and the value is a robot policy.
 *
 * @par Example:
 * @code
 * $wgArticleRobotPolicies = array(
 *         'Main Page' => 'noindex,follow',
 *         'User:Bob' => 'index,follow',
 * );
 * @endcode
 *
 * @par Example that DOES NOT WORK because the names are not canonical text
 * forms:
 * @code
 *   $wgArticleRobotPolicies = array(
 *     # Underscore, not space!
 *     'Main_Page' => 'noindex,follow',
 *     # "Project", not the actual project name!
 *     'Project:X' => 'index,follow',
 *     # Needs to be "Abc", not "abc" (unless $wgCapitalLinks is false for that namespace)!
 *     'abc' => 'noindex,nofollow'
 *   );
 * @endcode
 */
$wgArticleRobotPolicies = array();

/**
 * An array of namespace keys in which the __INDEX__/__NOINDEX__ magic words
 * will not function, so users can't decide whether pages in that namespace are
 * indexed by search engines.  If set to null, default to $wgContentNamespaces.
 *
 * @par Example:
 * @code
 *   $wgExemptFromUserRobotsControl = array( NS_MAIN, NS_TALK, NS_PROJECT );
 * @endcode
 */
$wgExemptFromUserRobotsControl = null;

/** @} */ # End robot policy }

/************************************************************************//**
 * @name   AJAX and API
 * Note: The AJAX entry point which this section refers to is gradually being
 * replaced by the API entry point, api.php. They are essentially equivalent.
 * Both of them are used for dynamic client-side features, via XHR.
 * @{
 */

/**
 * Enable the MediaWiki API for convenient access to
 * machine-readable data via api.php
 *
 * See https://www.mediawiki.org/wiki/API
 */
$wgEnableAPI = true;

/**
 * Allow the API to be used to perform write operations
 * (page edits, rollback, etc.) when an authorised user
 * accesses it
 */
$wgEnableWriteAPI = true;

/**
 *
 *     WARNING: SECURITY THREAT - debug use only
 *
 * Disables many security checks in the API for debugging purposes.
 * This flag should never be used on the production servers, as it introduces
 * a number of potential security holes. Even when enabled, the validation
 * will still be performed, but instead of failing, API will return a warning.
 * Also, there will always be a warning notifying that this flag is set.
 * At this point, the flag allows GET requests to go through for modules
 * requiring POST.
 *
 * @since 1.21
 */
$wgDebugAPI = false;

/**
 * API module extensions.
 * Associative array mapping module name to class name.
 * Extension modules may override the core modules.
 *
 * See ApiMain::$Modules for a list of the core modules.
 */
$wgAPIModules = array();

/**
 * API format module extensions.
 * Associative array mapping format module name to class name.
 * Extension modules may override the core modules.
 *
 * See ApiMain::$Formats for a list of the core format modules.
 */
$wgAPIFormatModules = array();

/**
 * API Query meta module extensions.
 * Associative array mapping meta module name to class name.
 * Extension modules may override the core modules.
 *
 * See ApiQuery::$QueryMetaModules for a list of the core meta modules.
 */
$wgAPIMetaModules = array();

/**
 * API Query prop module extensions.
 * Associative array mapping properties module name to class name.
 * Extension modules may override the core modules.
 *
 * See ApiQuery::$QueryPropModules for a list of the core prop modules.
 */
$wgAPIPropModules = array();

/**
 * API Query list module extensions.
 * Associative array mapping list module name to class name.
 * Extension modules may override the core modules.
 *
 * See ApiQuery::$QueryListModules for a list of the core list modules.
 */
$wgAPIListModules = array();

/**
 * This variable is ignored. To add your module to the API, please add it to $wgAPI*Modules
 * @deprecated since 1.21
 */
$wgAPIGeneratorModules = array();

/**
 * Maximum amount of rows to scan in a DB query in the API
 * The default value is generally fine
 */
$wgAPIMaxDBRows = 5000;

/**
 * The maximum size (in bytes) of an API result.
 * @warning Do not set this lower than $wgMaxArticleSize*1024
 */
$wgAPIMaxResultSize = 8388608;

/**
 * The maximum number of uncached diffs that can be retrieved in one API
 * request. Set this to 0 to disable API diffs altogether
 */
$wgAPIMaxUncachedDiffs = 1;

/**
 * Log file or URL (TCP or UDP) to log API requests to, or false to disable
 * API request logging
 */
$wgAPIRequestLog = false;

/**
 * Set the timeout for the API help text cache. If set to 0, caching disabled
 */
$wgAPICacheHelpTimeout = 60 * 60;

/**
 * The ApiQueryQueryPages module should skip pages that are redundant to true
 * API queries.
 */
$wgAPIUselessQueryPages = array(
	'MIMEsearch', // aiprop=mime
	'LinkSearch', // list=exturlusage
	'FileDuplicateSearch', // prop=duplicatefiles
);

/**
 * Enable AJAX framework
 */
$wgUseAjax = true;

/**
 * List of Ajax-callable functions.
 * Extensions acting as Ajax callbacks must register here
 */
$wgAjaxExportList = array();

/**
 * Enable watching/unwatching pages using AJAX.
 * Requires $wgUseAjax to be true too.
 */
$wgAjaxWatch = true;

/**
 * Enable AJAX check for file overwrite, pre-upload
 */
$wgAjaxUploadDestCheck = true;

/**
 * Enable previewing licences via AJAX. Also requires $wgEnableAPI to be true.
 */
$wgAjaxLicensePreview = true;

/**
 * Settings for incoming cross-site AJAX requests:
 * Newer browsers support cross-site AJAX when the target resource allows requests
 * from the origin domain by the Access-Control-Allow-Origin header.
 * This is currently only used by the API (requests to api.php)
 * $wgCrossSiteAJAXdomains can be set using a wildcard syntax:
 *
 * - '*' matches any number of characters
 * - '?' matches any 1 character
 *
 * @par Example:
 * @code
 * $wgCrossSiteAJAXdomains = array(
 *     'www.mediawiki.org',
 *     '*.wikipedia.org',
 *     '*.wikimedia.org',
 *     '*.wiktionary.org',
 * );
 * @endcode
 */
$wgCrossSiteAJAXdomains = array();

/**
 * Domains that should not be allowed to make AJAX requests,
 * even if they match one of the domains allowed by $wgCrossSiteAJAXdomains
 * Uses the same syntax as $wgCrossSiteAJAXdomains
 */
$wgCrossSiteAJAXdomainExceptions = array();

/** @} */ # End AJAX and API }

/************************************************************************//**
 * @name   Shell and process control
 * @{
 */

/**
 * Maximum amount of virtual memory available to shell processes under linux, in KB.
 */
$wgMaxShellMemory = 307200;

/**
 * Maximum file size created by shell processes under linux, in KB
 * ImageMagick convert for example can be fairly hungry for scratch space
 */
$wgMaxShellFileSize = 102400;

/**
 * Maximum CPU time in seconds for shell processes under Linux
 */
$wgMaxShellTime = 180;

/**
 * Maximum wall clock time (i.e. real time, of the kind the clock on the wall
 * would measure) in seconds for shell processes under Linux
 */
$wgMaxShellWallClockTime = 180;

/**
 * Under Linux: a cgroup directory used to constrain memory usage of shell
 * commands. The directory must be writable by the user which runs MediaWiki.
 *
 * If specified, this is used instead of ulimit, which is inaccurate, and
 * causes malloc() to return NULL, which exposes bugs in C applications, making
 * them segfault or deadlock.
 *
 * A wrapper script will create a cgroup for each shell command that runs, as
 * a subgroup of the specified cgroup. If the memory limit is exceeded, the
 * kernel will send a SIGKILL signal to a process in the subgroup.
 *
 * @par Example:
 * @code
 *    mkdir -p /sys/fs/cgroup/memory/mediawiki
 *    mkdir -m 0777 /sys/fs/cgroup/memory/mediawiki/job
 *    echo '$wgShellCgroup = "/sys/fs/cgroup/memory/mediawiki/job";' >> LocalSettings.php
 * @endcode
 *
 * The reliability of cgroup cleanup can be improved by installing a
 * notify_on_release script in the root cgroup, see e.g.
 * https://gerrit.wikimedia.org/r/#/c/40784
 */
$wgShellCgroup = false;

/**
 * Executable path of the PHP cli binary (php/php5). Should be set up on install.
 */
$wgPhpCli = '/usr/bin/php';

/**
 * Locale for LC_CTYPE, to work around http://bugs.php.net/bug.php?id=45132
 * For Unix-like operating systems, set this to to a locale that has a UTF-8
 * character set. Only the character set is relevant.
 */
$wgShellLocale = 'en_US.utf8';

/** @} */ # End shell }

/************************************************************************//**
 * @name   HTTP client
 * @{
 */

/**
 * Timeout for HTTP requests done internally
 */
$wgHTTPTimeout = 25;

/**
 * Timeout for Asynchronous (background) HTTP requests
 */
$wgAsyncHTTPTimeout = 25;

/**
 * Proxy to use for CURL requests.
 */
$wgHTTPProxy = false;

/**
 * Timeout for connections done internally (in seconds)
 * Only works for curl
 */
$wgHTTPConnectTimeout = 5e0;

/** @} */ # End HTTP client }

/************************************************************************//**
 * @name   Job queue
 * See also $wgEnotifUseJobQ.
 * @{
 */

/**
 * Number of jobs to perform per request. May be less than one in which case
 * jobs are performed probabalistically. If this is zero, jobs will not be done
 * during ordinary apache requests. In this case, maintenance/runJobs.php should
 * be run periodically.
 */
$wgJobRunRate = 1;

/**
 * When $wgJobRunRate > 0, try to run jobs asynchronously, spawning a new process
 * to handle the job execution, instead of blocking the request until the job
 * execution finishes.
 * @since 1.23
 */
$wgRunJobsAsync = true;

/**
 * Number of rows to update per job
 */
$wgUpdateRowsPerJob = 500;

/**
 * Number of rows to update per query
 */
$wgUpdateRowsPerQuery = 100;

/** @} */ # End job queue }

/************************************************************************//**
 * @name   Miscellaneous
 * @{
 */

/**
 * Name of the external diff engine to use
 */
$wgExternalDiffEngine = false;

/**
 * Disable redirects to special pages and interwiki redirects, which use a 302
 * and have no "redirected from" link.
 *
 * @note This is only for articles with #REDIRECT in them. URL's containing a
 * local interwiki prefix (or a non-canonical special page name) are still hard
 * redirected regardless of this setting.
 */
$wgDisableHardRedirects = false;

/**
 * LinkHolderArray batch size
 * For debugging
 */
$wgLinkHolderBatchSize = 1000;

/**
 * By default MediaWiki does not register links pointing to same server in
 * externallinks dataset, use this value to override:
 */
$wgRegisterInternalExternals = false;

/**
 * Maximum number of pages to move at once when moving subpages with a page.
 */
$wgMaximumMovedPages = 100;

/**
 * Fix double redirects after a page move.
 * Tends to conflict with page move vandalism, use only on a private wiki.
 */
$wgFixDoubleRedirects = false;

/**
 * Allow redirection to another page when a user logs in.
 * To enable, set to a string like 'Main Page'
 */
$wgRedirectOnLogin = null;

/**
 * Configuration for processing pool control, for use in high-traffic wikis.
 * An implementation is provided in the PoolCounter extension.
 *
 * This configuration array maps pool types to an associative array. The only
 * defined key in the associative array is "class", which gives the class name.
 * The remaining elements are passed through to the class as constructor
 * parameters.
 *
 * @par Example:
 * @code
 *   $wgPoolCounterConf = array( 'ArticleView' => array(
 *     'class' => 'PoolCounter_Client',
 *     'timeout' => 15, // wait timeout in seconds
 *     'workers' => 5, // maximum number of active threads in each pool
 *     'maxqueue' => 50, // maximum number of total threads in each pool
 *     ... any extension-specific options...
 *   );
 * @endcode
 */
$wgPoolCounterConf = null;

/**
 * To disable file delete/restore temporarily
 */
$wgUploadMaintenance = false;

/**
 * Associative array mapping namespace IDs to the name of the content model pages in that namespace
 * should have by default (use the CONTENT_MODEL_XXX constants). If no special content type is
 * defined for a given namespace, pages in that namespace will use the CONTENT_MODEL_WIKITEXT
 * (except for the special case of JS and CS pages).
 *
 * @since 1.21
 */
$wgNamespaceContentModels = array();

/**
 * How to react if a plain text version of a non-text Content object is requested using
 * ContentHandler::getContentText():
 *
 * * 'ignore': return null
 * * 'fail': throw an MWException
 * * 'serialize': serialize to default format
 *
 * @since 1.21
 */
$wgContentHandlerTextFallback = 'ignore';

/**
 * Set to false to disable use of the database fields introduced by the ContentHandler facility.
 * This way, the ContentHandler facility can be used without any additional information in the
 * database. A page's content model is then derived solely from the page's title. This however
 * means that changing a page's default model (e.g. using $wgNamespaceContentModels) will break
 * the page and/or make the content inaccessible. This also means that pages can not be moved to
 * a title that would default to a different content model.
 *
 * Overall, with $wgContentHandlerUseDB = false, no database updates are needed, but content
 * handling is less robust and less flexible.
 *
 * @since 1.21
 */
$wgContentHandlerUseDB = true;

/**
 * Determines which types of text are parsed as wikitext. This does not imply that these kinds
 * of texts are also rendered as wikitext, it only means that links, magic words, etc will have
 * the effect on the database they would have on a wikitext page.
 *
 * @todo On the long run, it would be nice to put categories etc into a separate structure,
 * or at least parse only the contents of comments in the scripts.
 *
 * @since 1.21
 */
$wgTextModelsToParse = array(
	CONTENT_MODEL_WIKITEXT, // Just for completeness, wikitext will always be parsed.
	CONTENT_MODEL_JAVASCRIPT, // Make categories etc work, people put them into comments.
	CONTENT_MODEL_CSS, // Make categories etc work, people put them into comments.
);

/**
 * Whether the user must enter their password to change their e-mail address
 *
 * @since 1.20
 */
$wgRequirePasswordforEmailChange = true;

/**
 * Register handlers for specific types of sites.
 *
 * @since 1.20
 */
$wgSiteTypes = array(
	'mediawiki' => 'MediaWikiSite',
);

/**
 * Formerly a list of files for HipHop compilation
 * @deprecated since 1.22
 */
$wgCompiledFiles = array();

/**
 * For really cool vim folding this needs to be at the end:
 * vim: foldmarker=@{,@} foldmethod=marker
 * @}
 */<|MERGE_RESOLUTION|>--- conflicted
+++ resolved
@@ -73,11 +73,7 @@
  * MediaWiki version number
  * @since 1.2
  */
-<<<<<<< HEAD
-$wgVersion = '1.22.10';
-=======
 $wgVersion = '1.23.3';
->>>>>>> f3d821de
 
 /**
  * Name of the site. It must be changed in LocalSettings.php
