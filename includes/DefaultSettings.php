--- conflicted
+++ resolved
@@ -75,11 +75,7 @@
  * MediaWiki version number
  * @since 1.2
  */
-<<<<<<< HEAD
-$wgVersion = '1.27.2-fundraising';
-=======
-$wgVersion = '1.27.3';
->>>>>>> 53912df8
+$wgVersion = '1.27.3-fundraising';
 
 /**
  * Name of the site. It must be changed in LocalSettings.php
