<?php
/**
 * Default values for MediaWiki configuration settings.
 *
 *
 *                 NEVER EDIT THIS FILE
 *
 *
 * To customize your installation, edit "LocalSettings.php". If you make
 * changes here, they will be lost on next upgrade of MediaWiki!
 *
 * In this file, variables whose default values depend on other
 * variables are set to false. The actual default value of these variables
 * will only be set in Setup.php, taking into account any custom settings
 * performed in LocalSettings.php.
 *
 * Documentation is in the source and on:
 * https://www.mediawiki.org/wiki/Manual:Configuration_settings
 *
 * @warning  Note: this (and other things) will break if the autoloader is not
 * enabled. Please include includes/AutoLoader.php before including this file.
 *
 * This program is free software; you can redistribute it and/or modify
 * it under the terms of the GNU General Public License as published by
 * the Free Software Foundation; either version 2 of the License, or
 * (at your option) any later version.
 *
 * This program is distributed in the hope that it will be useful,
 * but WITHOUT ANY WARRANTY; without even the implied warranty of
 * MERCHANTABILITY or FITNESS FOR A PARTICULAR PURPOSE. See the
 * GNU General Public License for more details.
 *
 * You should have received a copy of the GNU General Public License along
 * with this program; if not, write to the Free Software Foundation, Inc.,
 * 51 Franklin Street, Fifth Floor, Boston, MA 02110-1301, USA.
 * http://www.gnu.org/copyleft/gpl.html
 *
 * @file
 */

/**
 * @cond file_level_code
 * This is not a valid entry point, perform no further processing unless
 * MEDIAWIKI is defined
 */
if ( !defined( 'MEDIAWIKI' ) ) {
	echo "This file is part of MediaWiki and is not a valid entry point\n";
	die( 1 );
}

/** @endcond */

/**
 * $wgConf hold the site configuration.
 * Not used for much in a default install.
 * @since 1.5
 */
$wgConf = new SiteConfiguration;

/**
 * Registry of factory functions to create config objects:
 * The 'main' key must be set, and the value should be a valid
 * callable.
 * @since 1.23
 */
$wgConfigRegistry = [
	'main' => 'GlobalVarConfig::newInstance'
];

/**
 * MediaWiki version number
 * @since 1.2
 * @deprecated since 1.35; use the MW_VERSION constant instead
 */
$wgVersion = MW_VERSION;

/**
 * Name of the site. It must be changed in LocalSettings.php
 */
$wgSitename = 'MediaWiki';

/** @} */

/************************************************************************//**
 * @name   Server URLs and file paths
 *
 * In this section, a "path" is usually a host-relative URL, i.e. a URL without
 * the host part, that starts with a slash. In most cases a full URL is also
 * acceptable. A "directory" is a local file path.
 *
 * In both paths and directories, trailing slashes should not be included.
 *
 * @{
 */

/**
 * URL of the server.
 *
 * @par Example:
 * @code
 * $wgServer = 'http://example.com';
 * @endcode
 *
 * This must be set in LocalSettings.php. The MediaWiki installer does this
 * automatically since 1.18.
 *
 * If you want to use protocol-relative URLs on your wiki, set this to a
 * protocol-relative URL like '//example.com' and set $wgCanonicalServer
 * to a fully qualified URL.
 */
$wgServer = false;

/**
 * Canonical URL of the server, to use in IRC feeds and notification e-mails.
 * Must be fully qualified, even if $wgServer is protocol-relative.
 *
 * Defaults to $wgServer, expanded to a fully qualified http:// URL if needed.
 * @since 1.18
 */
$wgCanonicalServer = false;

/**
 * Server name. This is automatically computed by parsing the bare
 * hostname out of $wgCanonicalServer. It should not be customized.
 * @since 1.24
 */
$wgServerName = false;

/**
 * When the wiki is running behind a proxy and this is set to true, assumes that the proxy exposes
 * the wiki on the standard ports (443 for https and 80 for http).
 * @var bool
 * @since 1.26
 */
$wgAssumeProxiesUseDefaultProtocolPorts = true;

/**
 * For installations where the canonical server is HTTP but HTTPS is optionally
 * supported, you can specify a non-standard HTTPS port here. $wgServer should
 * be a protocol-relative URL.
 *
 * If HTTPS is always used, just specify the port number in $wgServer.
 *
 * @see https://phabricator.wikimedia.org/T67184
 *
 * @since 1.24
 */
$wgHttpsPort = 443;

/**
 * If this is true, when an insecure HTTP request is received, always redirect
 * to HTTPS. This overrides and disables the preferhttps user preference, and it
 * overrides $wgSecureLogin and the CanIPUseHTTPS hook.
 *
 * $wgServer may be either https or protocol-relative. If $wgServer starts with
 * "http://", an exception will be thrown.
 *
 * If a reverse proxy or CDN is used to forward requests from HTTPS to HTTP,
 * the request header "X-Forwarded-Proto: https" should be sent to suppress
 * the redirect.
 *
 * In addition to setting this to true, for optimal security, the web server
 * should also be configured to send Strict-Transport-Security response headers.
 *
 * @var bool
 * @since 1.35
 */
$wgForceHTTPS = false;

/**
 * The path we should point to.
 * It might be a virtual path in case with use apache mod_rewrite for example.
 *
 * This *needs* to be set correctly.
 *
 * Other paths will be set to defaults based on it unless they are directly
 * set in LocalSettings.php
 */
$wgScriptPath = '/wiki';

/**
 * Whether to support URLs like index.php/Page_title These often break when PHP
 * is set up in CGI mode. PATH_INFO *may* be correct if cgi.fix_pathinfo is set,
 * but then again it may not; lighttpd converts incoming path data to lowercase
 * on systems with case-insensitive filesystems, and there have been reports of
 * problems on Apache as well.
 *
 * To be safe we'll continue to keep it off by default.
 *
 * Override this to false if $_SERVER['PATH_INFO'] contains unexpectedly
 * incorrect garbage, or to true if it is really correct.
 *
 * The default $wgArticlePath will be set based on this value at runtime, but if
 * you have customized it, having this incorrectly set to true can cause
 * redirect loops when "pretty URLs" are used.
 * @since 1.2.1
 */
$wgUsePathInfo = ( strpos( PHP_SAPI, 'cgi' ) === false ) &&
	( strpos( PHP_SAPI, 'apache2filter' ) === false ) &&
	( strpos( PHP_SAPI, 'isapi' ) === false );

/**
 * The URL path to index.php.
 *
 * Defaults to "{$wgScriptPath}/index.php".
 */
$wgScript = false;

/**
 * The URL path to load.php.
 *
 * Defaults to "{$wgScriptPath}/load.php".
 * @since 1.17
 */
$wgLoadScript = false;

/**
 * The URL path to the REST API
 * Defaults to "{$wgScriptPath}/rest.php"
 * @since 1.34
 */
$wgRestPath = false;

/**
 * The URL path of the skins directory.
 * Defaults to "{$wgResourceBasePath}/skins".
 * @since 1.3
 */
$wgStylePath = false;
$wgStyleSheetPath = &$wgStylePath;

/**
 * The URL path of the skins directory. Should not point to an external domain.
 * Defaults to "{$wgScriptPath}/skins".
 * @since 1.17
 */
$wgLocalStylePath = false;

/**
 * The URL path of the extensions directory.
 * Defaults to "{$wgResourceBasePath}/extensions".
 * @since 1.16
 */
$wgExtensionAssetsPath = false;

/**
 * Filesystem extensions directory.
 * Defaults to "{$IP}/extensions".
 * @since 1.25
 */
$wgExtensionDirectory = "{$IP}/extensions";

/**
 * Filesystem stylesheets directory.
 * Defaults to "{$IP}/skins".
 * @since 1.3
 */
$wgStyleDirectory = "{$IP}/skins";

/**
 * The URL path for primary article page views. This path should contain $1,
 * which is replaced by the article title.
 *
 * Defaults to "{$wgScript}/$1" or "{$wgScript}?title=$1",
 * depending on $wgUsePathInfo.
 */
$wgArticlePath = false;

/**
 * The URL path for the images directory.
 * Defaults to "{$wgScriptPath}/images".
 */
$wgUploadPath = false;

/**
 * The base path for img_auth.php. This is used to interpret the request URL
 * for requests to img_auth.php that do not match the base upload path. If
 * false, "{$wgScriptPath}/img_auth.php" is used.
 *
 * Normally, requests to img_auth.php have a REQUEST_URI which matches
 * $wgUploadPath, and in that case, setting this should not be necessary.
 * This variable is used in case img_auth.php is accessed via a different path
 * than $wgUploadPath.
 *
 * @since 1.35
 */
$wgImgAuthPath = false;

/**
 * The base path for thumb_handler.php. This is used to interpret the request URL
 * for requests to thumb_handler.php that do not match the base upload path.
 *
<<<<<<< HEAD
 * @since 1.35
=======
 * @since 1.35.1
>>>>>>> 3e26b5ff
 */
$wgThumbPath = false;

/**
 * The filesystem path of the images directory. Defaults to "{$IP}/images".
 */
$wgUploadDirectory = false;

/**
 * Directory where the cached page will be saved.
 * Defaults to "{$wgUploadDirectory}/cache".
 */
$wgFileCacheDirectory = false;

/**
 * The URL path of the wiki logo. The logo size should be 135x135 pixels.
 * Defaults to "$wgResourceBasePath/resources/assets/wiki.png".
 * Developers should retrieve this logo (and other variants) using
 *   the static function ResourceLoaderSkinModule::getAvailableLogos
 * Ignored if $wgLogos is set.
 */
$wgLogo = false;

/**
 * The URL path to various wiki logos.
 * The `1x` logo size should be 135x135 pixels.
 * The `1.5x` 1.5x version of square logo
 * The `2x` 2x version of square logo
 * The `svg` version of square logo
 * The `wordmark` key should point to an array with the following fields
 *  - `src` relative or absolute path to a landscape logo
 *  - `width` defining the width of the logo in pixels.
 *  - `height` defining the height of the logo in pixels.
 * All values can be either an absolute or relative URI
 * Configuration is optional provided $wgLogo is used instead.
 * Defaults to [ "1x" => $wgLogo ],
 *   or [ "1x" => "$wgResourceBasePath/resources/assets/wiki.png" ] if $wgLogo is not set.
 * @since 1.35
 * @var array|false
 */
$wgLogos = false;

/**
 * Array with URL paths to HD versions of the wiki logo. The scaled logo size
 * should be under 135x155 pixels.
 * Only 1.5x and 2x versions are supported.
 *
 * @par Example:
 * @code
 * $wgLogoHD = [
 *	"1.5x" => "path/to/1.5x_version.png",
 *	"2x" => "path/to/2x_version.png"
 * ];
 * @endcode
 *
 * SVG is also supported but when enabled, it
 * disables 1.5x and 2x as svg will already
 * be optimised for screen resolution.
 *
 * @par Example:
 * @code
 * $wgLogoHD = [
 *	"svg" => "path/to/svg_version.svg",
 * ];
 * @endcode
 *
 * @var array|false
 * @since 1.25
 * @deprecated since 1.35. Developers should retrieve this logo (and other variants) using
 *   the static function ResourceLoaderSkinModule::getAvailableLogos. $wgLogos should be used
 *   instead.
 */
$wgLogoHD = false;

/**
 * The URL path of the shortcut icon.
 * @since 1.6
 */
$wgFavicon = '/favicon.ico';

/**
 * The URL path of the icon for iPhone and iPod Touch web app bookmarks.
 * Defaults to no icon.
 * @since 1.12
 */
$wgAppleTouchIcon = false;

/**
 * Value for the referrer policy meta tag.
 * One or more of the values defined in the Referrer Policy specification:
 * https://w3c.github.io/webappsec-referrer-policy/
 * ('no-referrer', 'no-referrer-when-downgrade', 'same-origin',
 * 'origin', 'strict-origin', 'origin-when-cross-origin',
 * 'strict-origin-when-cross-origin', or 'unsafe-url')
 * Setting it to false prevents the meta tag from being output
 * (which results in falling back to the Referrer-Policy header,
 * or 'no-referrer-when-downgrade' if that's not set either.)
 * Setting it to an array (supported since 1.31) will create a meta tag for
 * each value, in the reverse of the order (meaning that the first array element
 * will be the default and the others used as fallbacks for browsers which do not
 * understand it).
 *
 * @var array|string|bool
 * @since 1.25
 */
$wgReferrerPolicy = false;

/**
 * The local filesystem path to a temporary directory. This must not be web accessible.
 *
 * When this setting is set to false, its value will automatically be decided
 * through the first call to wfTempDir(). See that method's implementation for
 * the actual detection logic.
 *
 * To find the temporary path for the current wiki, developers must not use
 * this variable directly. Use the global function wfTempDir() instead.
 *
 * The temporary directory is expected to be shared with other applications,
 * including other MediaWiki instances (which might not run the same version
 * or configution). When storing files here, take care to avoid conflicts
 * with other instances of MediaWiki. For example, when caching the result
 * of a computation, the file name should incorporate the input of the
 * computation so that it cannot be confused for the result of a similar
 * computation by another MediaWiki instance.
 *
 * @see wfTempDir()
 * @note Default changed to false in MediaWiki 1.20.
 */
$wgTmpDirectory = false;

/**
 * If set, this URL is added to the start of $wgUploadPath to form a complete
 * upload URL.
 * @since 1.4
 */
$wgUploadBaseUrl = '';

/**
 * To enable remote on-demand scaling, set this to the thumbnail base URL.
 * Full thumbnail URL will be like $wgUploadStashScalerBaseUrl/e/e6/Foo.jpg/123px-Foo.jpg
 * where 'e6' are the first two characters of the MD5 hash of the file name.
 * If $wgUploadStashScalerBaseUrl is set to false, thumbs are rendered locally as needed.
 * @since 1.17
 */
$wgUploadStashScalerBaseUrl = false;

/**
 * To set 'pretty' URL paths for actions other than
 * plain page views, add to this array.
 *
 * @par Example:
 * Set pretty URL for the edit action:
 * @code
 *   'edit' => "$wgScriptPath/edit/$1"
 * @endcode
 *
 * There must be an appropriate script or rewrite rule in place to handle these
 * URLs.
 * @since 1.5
 */
$wgActionPaths = [];

/** @} */

/************************************************************************//**
 * @name   Files and file uploads
 * @{
 */

/**
 * Allow users to upload files.
 *
 * Use $wgLocalFileRepo to control how and where uploads are stored.
 * Disabled by default as for security reasons.
 * See <https://www.mediawiki.org/wiki/Manual:Configuring_file_uploads>.
 *
 * @since 1.5
 */
$wgEnableUploads = false;

/**
 * The maximum age of temporary (incomplete) uploaded files
 */
$wgUploadStashMaxAge = 6 * 3600; // 6 hours

/**
 * Allows to move images and other media files
 *
 * @deprecated since 1.35, use group permission settings instead.
 * (eg $wgGroupPermissions['sysop']['movefile'] = false; to revoke the
 * ability from sysops)
 */
$wgAllowImageMoving = true;

/**
 * Enable deferred upload tasks that use the job queue.
 * Only enable this if job runners are set up for both the
 * 'AssembleUploadChunks' and 'PublishStashedFile' job types.
 *
 * @note If you use suhosin, this setting is incompatible with
 *   suhosin.session.encrypt.
 */
$wgEnableAsyncUploads = false;

/**
 * Additional characters that are not allowed in filenames. They are replaced with '-' when
 * uploading. Like $wgLegalTitleChars, this is a regexp character class.
 *
 * Slashes and backslashes are disallowed regardless of this setting, but included here for
 * completeness.
 */
$wgIllegalFileChars = ":\\/\\\\";

/**
 * What directory to place deleted uploads in.
 * Defaults to "{$wgUploadDirectory}/deleted".
 */
$wgDeletedDirectory = false;

/**
 * Set this to true if you use img_auth and want the user to see details on why access failed.
 */
$wgImgAuthDetails = false;

/**
 * Map of relative URL directories to match to internal mwstore:// base storage paths.
 * For img_auth.php requests, everything after "img_auth.php/" is checked to see
 * if starts with any of the prefixes defined here. The prefixes should not overlap.
 * The prefix that matches has a corresponding storage path, which the rest of the URL
 * is assumed to be relative to. The file at that path (or a 404) is send to the client.
 *
 * Example:
 * $wgImgAuthUrlPathMap['/timeline/'] = 'mwstore://local-fs/timeline-render/';
 * The above maps ".../img_auth.php/timeline/X" to "mwstore://local-fs/timeline-render/".
 * The name "local-fs" should correspond by name to an entry in $wgFileBackends.
 *
 * @see $wgFileBackends
 */
$wgImgAuthUrlPathMap = [];

/**
 * File repository structures
 *
 * $wgLocalFileRepo is a single repository structure, and $wgForeignFileRepos is
 * an array of such structures. Each repository structure is an associative
 * array of properties configuring the repository.
 *
 * Properties required for all repos:
 *   - class            The class name for the repository. May come from the core or an extension.
 *                      The core repository classes are FileRepo, LocalRepo, ForeignDBRepo.
 *
 *   - name             A unique name for the repository (but $wgLocalFileRepo should be 'local').
 *                      The name should consist of alpha-numeric characters.
 *   - backend          A file backend name (see $wgFileBackends).
 *
 * For most core repos:
 *   - zones            Associative array of zone names that each map to an array with:
 *                          container  : backend container name the zone is in
 *                          directory  : root path within container for the zone
 *                          url        : base URL to the root of the zone
 *                          urlsByExt  : map of file extension types to base URLs
 *                                       (useful for using a different cache for videos)
 *                      Zones default to using "<repo name>-<zone name>" as the container name
 *                      and default to using the container root as the zone's root directory.
 *                      Nesting of zone locations within other zones should be avoided.
 *   - url              Public zone URL. The 'zones' settings take precedence.
 *   - hashLevels       The number of directory levels for hash-based division of files.
 *
 *                      Set this to 0 if you do not want MediaWiki to divide your images
 *                      directory into many subdirectories.
 *
 *                      It is recommended to leave this enabled. In previous versions of
 *                      MediaWiki, some users set this to false to allow images to be added to
 *                      the wiki by copying them into $wgUploadDirectory and then running
 *                      maintenance/rebuildImages.php to register them in the database.
 *                      This is no longer supported, use maintenance/importImages.php instead.
 *
 *                      Default: 2.
 *   - deletedHashLevels
 *                      Optional 'hashLevels' override for the 'deleted' zone.
 *   - thumbScriptUrl   The URL for thumb.php (optional, not recommended)
 *   - transformVia404  Whether to skip media file transformation on parse and rely on a 404
 *                      handler instead.
 *   - initialCapital   Equivalent to $wgCapitalLinks (or $wgCapitalLinkOverrides[NS_FILE],
 *                      determines whether filenames implicitly start with a capital letter.
 *                      The current implementation may give incorrect description page links
 *                      when the local $wgCapitalLinks and initialCapital are mismatched.
 *   - pathDisclosureProtection
 *                      May be 'paranoid' to remove all parameters from error messages, 'none' to
 *                      leave the paths in unchanged, or 'simple' to replace paths with
 *                      placeholders. Default for LocalRepo is 'simple'.
 *   - fileMode         This allows wikis to set the file mode when uploading/moving files. Default
 *                      is 0644.
 *   - directory        The local filesystem directory where public files are stored. Not used for
 *                      some remote repos.
 *   - thumbDir         The base thumbnail directory. Defaults to "<directory>/thumb".
 *   - thumbUrl         The base thumbnail URL. Defaults to "<url>/thumb".
 *   - isPrivate        Set this if measures should always be taken to keep the files private.
 *                      One should not trust this to assure that the files are not web readable;
 *                      the server configuration should be done manually depending on the backend.
 *
 * These settings describe a foreign MediaWiki installation. They are optional, and will be ignored
 * for local repositories:
 *   - descBaseUrl       URL of image description pages, e.g. https://en.wikipedia.org/wiki/File:
 *   - scriptDirUrl      URL of the MediaWiki installation, equivalent to $wgScriptPath, e.g.
 *                       https://en.wikipedia.org/w
 *   - articleUrl        Equivalent to $wgArticlePath, e.g. https://en.wikipedia.org/wiki/$1
 *   - fetchDescription  Fetch the text of the remote file description page and display them
 *                       on the local wiki.
 *   - abbrvThreshold    File names over this size will use the short form of thumbnail names.
 *                       Short thumbnail names only have the width, parameters, and the extension.
 *
 * ForeignDBRepo:
 *   - dbType, dbServer, dbUser, dbPassword, dbName, dbFlags
 *                       equivalent to the corresponding member of $wgDBservers
 *   - tablePrefix       Table prefix, the foreign wiki's $wgDBprefix
 *   - hasSharedCache    Set to true if the foreign wiki's $wgMainCacheType is identical to,
 *                       and accessible from, this wiki.
 *
 * ForeignAPIRepo:
 *   - apibase              Use for the foreign API's URL
 *   - apiThumbCacheExpiry  How long to locally cache thumbs for
 *
 * If you leave $wgLocalFileRepo set to false, Setup will fill in appropriate values.
 * Otherwise, set $wgLocalFileRepo to a repository structure as described above.
 * If you set $wgUseInstantCommons to true, it will add an entry for Commons.
 * If you set $wgForeignFileRepos to an array of repository structures, those will
 * be searched after the local file repo.
 * Otherwise, you will only have access to local media files.
 *
 * @see FileRepo::__construct for the default options.
 * @see Setup.php for an example usage and default initialization.
 */
$wgLocalFileRepo = false;

/**
 * Enable the use of files from one or more other wikis.
 *
 * If you operate multiple wikis, you can declare a shared upload path here.
 * Uploads to the local wiki will NOT be stored here - See $wgLocalFileRepo
 * and $wgUploadDirectory for that.
 *
 * The wiki will only consider the foreign repository if no file of the given name
 * is found in the local repository (e.g. via `[[File:..]]` syntax).
 *
 * @since 1.11
 * @see $wgLocalFileRepo
 */
$wgForeignFileRepos = [];

/**
 * Use Wikimedia Commons as a foreign file repository.
 *
 * This is a shortcut for adding an entry to to $wgForeignFileRepos
 * for https://commons.wikimedia.org, using ForeignAPIRepo with the
 * default settings.
 *
 * @since 1.16
 */
$wgUseInstantCommons = false;

/**
 * Shortcut for adding an entry to $wgForeignFileRepos.
 *
 * Uses the following variables:
 *
 * - directory: $wgSharedUploadDirectory.
 * - url: $wgSharedUploadPath.
 * - hashLevels: Based on $wgHashedSharedUploadDirectory.
 * - thumbScriptUrl: $wgSharedThumbnailScriptPath.
 * - transformVia404: Based on $wgGenerateThumbnailOnParse.
 * - descBaseUrl: $wgRepositoryBaseUrl.
 * - fetchDescription: $wgFetchCommonsDescriptions.
 *
 * If $wgSharedUploadDBname is set, it uses the ForeignDBRepo
 * class, with also the following variables:
 *
 * - dbName: $wgSharedUploadDBname.
 * - dbType: $wgDBtype.
 * - dbServer: $wgDBserver.
 * - dbUser: $wgDBuser.
 * - dbPassword: $wgDBpassword.
 * - dbFlags: Based on $wgDebugDumpSql.
 * - tablePrefix: $wgSharedUploadDBprefix,
 * - hasSharedCache: $wgCacheSharedUploads.
 *
 * @var bool
 * @since 1.3
 */
$wgUseSharedUploads = false;

/**
 * Shortcut for the 'directory' setting of $wgForeignFileRepos.
 * Only used if $wgUseSharedUploads is enabled.
 *
 * @var string
 * @since 1.3
 */
$wgSharedUploadDirectory = null;

/**
 * Shortcut for the 'url' setting of $wgForeignFileRepos.
 * Only used if $wgUseSharedUploads is enabled.
 *
 * @var string
 * @since 1.3
 */
$wgSharedUploadPath = null;

/**
 * Shortcut for the 'hashLevels' setting of $wgForeignFileRepos.
 * Only used if $wgUseSharedUploads is enabled.
 *
 * @var bool
 * @since 1.3
 */
$wgHashedSharedUploadDirectory = true;

/**
 * Shortcut for the 'descBaseUrl' setting of $wgForeignFileRepos.
 * Only used if $wgUseSharedUploads is enabled.
 *
 * @since 1.5
 */
$wgRepositoryBaseUrl = 'https://commons.wikimedia.org/wiki/File:';

/**
 * Shortcut for the 'fetchDescription' setting of $wgForeignFileRepos.
 * Only used if $wgUseSharedUploads is enabled.
 *
 * @var bool
 * @since 1.5
 */
$wgFetchCommonsDescriptions = false;

/**
 * Shortcut for the ForeignDBRepo 'dbName' setting in $wgForeignFileRepos.
 * Set this to false if the uploads do not come from a wiki.
 * Only used if $wgUseSharedUploads is enabled.
 *
 * @var bool|string
 * @since 1.4
 */
$wgSharedUploadDBname = false;

/**
 * Shortcut for the ForeignDBRepo 'tablePrefix' setting in $wgForeignFileRepos.
 * Only used if $wgUseSharedUploads is enabled.
 *
 * @var string
 * @since 1.5
 */
$wgSharedUploadDBprefix = '';

/**
 * Shortcut for the ForeignDBRepo 'hasSharedCache' setting in $wgForeignFileRepos.
 * Only used if $wgUseSharedUploads is enabled.
 *
 * @var bool
 * @since 1.5
 */
$wgCacheSharedUploads = true;

/**
 * Array of foreign file repo names (set in $wgForeignFileRepos above) that
 * are allowable upload targets. These wikis must have some method of
 * authentication (i.e. CentralAuth), and be CORS-enabled for this wiki.
 * The string 'local' signifies the default local file repository.
 *
 * Example:
 * $wgForeignUploadTargets = [ 'shared' ];
 */
$wgForeignUploadTargets = [ 'local' ];

/**
 * Configuration for file uploads using the embeddable upload dialog
 * (https://www.mediawiki.org/wiki/Upload_dialog).
 *
 * This applies also to foreign uploads to this wiki (the configuration is loaded by remote wikis
 * using the action=query&meta=siteinfo API).
 *
 * See below for documentation of each property. None of the properties may be omitted.
 */
$wgUploadDialog = [
	// Fields to make available in the dialog. `true` means that this field is visible, `false` means
	// that it is hidden. The "Name" field can't be hidden. Note that you also have to add the
	// matching replacement to the 'filepage' format key below to make use of these.
	'fields' => [
		'description' => true,
		'date' => false,
		'categories' => false,
	],
	// Suffix of localisation messages used to describe the license under which the uploaded file will
	// be released. The same value may be set for both 'local' and 'foreign' uploads.
	'licensemessages' => [
		// The 'local' messages are used for local uploads on this wiki:
		// * upload-form-label-own-work-message-generic-local
		// * upload-form-label-not-own-work-message-generic-local
		// * upload-form-label-not-own-work-local-generic-local
		'local' => 'generic-local',
		// The 'foreign' messages are used for cross-wiki uploads from other wikis to this wiki:
		// * upload-form-label-own-work-message-generic-foreign
		// * upload-form-label-not-own-work-message-generic-foreign
		// * upload-form-label-not-own-work-local-generic-foreign
		'foreign' => 'generic-foreign',
	],
	// Upload comments to use for 'local' and 'foreign' uploads. This can also be set to a single
	// string value, in which case it is used for both kinds of uploads. Available replacements:
	// * $HOST - domain name from which a cross-wiki upload originates
	// * $PAGENAME - wiki page name from which an upload originates
	'comment' => [
		'local' => '',
		'foreign' => '',
	],
	// Format of the file page wikitext to be generated from the fields input by the user.
	'format' => [
		// Wrapper for the whole page. Available replacements:
		// * $DESCRIPTION - file description, as input by the user (only if the 'description' field is
		//   enabled), wrapped as defined below in the 'description' key
		// * $DATE - file creation date, as input by the user (only if the 'date' field is enabled)
		// * $SOURCE - as defined below in the 'ownwork' key, may be extended in the future
		// * $AUTHOR - linked user name, may be extended in the future
		// * $LICENSE - as defined below in the 'license' key, may be extended in the future
		// * $CATEGORIES - file categories wikitext, as input by the user (only if the 'categories'
		//   field is enabled), or if no input, as defined below in the 'uncategorized' key
		'filepage' => '$DESCRIPTION',
		// Wrapped for file description. Available replacements:
		// * $LANGUAGE - source wiki's content language
		// * $TEXT - input by the user
		'description' => '$TEXT',
		'ownwork' => '',
		'license' => '',
		'uncategorized' => '',
	],
];

/**
 * File backend structure configuration.
 *
 * This is an array of file backend configuration arrays.
 * Each backend configuration has the following parameters:
 *  - name        : A unique name for the backend
 *  - class       : The file backend class to use
 *  - wikiId      : A unique string that identifies the wiki (container prefix)
 *  - lockManager : The name of a lock manager (see $wgLockManagers) [optional]
 *  - fileJournal : File journal configuration for FileJournal::__construct() [optional]
 *
 * See FileBackend::__construct() for more details.
 * Additional parameters are specific to the file backend class used.
 * These settings should be global to all wikis when possible.
 *
 * FileBackendMultiWrite::__construct() is augmented with a 'template' option that
 * can be used in any of the values of the 'backends' array. Its value is the name of
 * another backend in $wgFileBackends. When set, it pre-fills the array with all of the
 * configuration of the named backend. Explicitly set values in the array take precedence.
 *
 * There are two particularly important aspects about each backend:
 *   - a) Whether it is fully qualified or wiki-relative.
 *        By default, the paths of files are relative to the current wiki,
 *        which works via prefixing them with the current wiki ID when accessed.
 *        Setting 'domainId' forces the backend to be fully qualified by prefixing
 *        all paths with the specified value instead. This can be useful if
 *        multiple wikis need to share the same data. Note that 'name' is *not*
 *        part of any prefix and thus should not be relied upon for namespacing.
 *   - b) Whether it is only defined for some wikis or is defined on all
 *        wikis in the wiki farm. Defining a backend globally is useful
 *        if multiple wikis need to share the same data.
 * One should be aware of these aspects when configuring a backend for use with
 * any basic feature or plugin. For example, suppose an extension stores data for
 * different wikis in different directories and sometimes needs to access data from
 * a foreign wiki's directory in order to render a page on given wiki. The extension
 * would need a fully qualified backend that is defined on all wikis in the wiki farm.
 */
$wgFileBackends = [];

/**
 * Array of configuration arrays for each lock manager.
 * Each backend configuration has the following parameters:
 *  - name  : A unique name for the lock manager
 *  - class : The lock manger class to use
 *
 * See LockManager::__construct() for more details.
 * Additional parameters are specific to the lock manager class used.
 * These settings should be global to all wikis.
 */
$wgLockManagers = [];

/**
 * Show Exif data, on by default if available.
 * Requires PHP's Exif extension: https://www.php.net/manual/en/ref.exif.php
 *
 * @note FOR WINDOWS USERS:
 * To enable Exif functions, add the following line to the "Windows
 * extensions" section of php.ini:
 * @code{.ini}
 * extension=extensions/php_exif.dll
 * @endcode
 */
$wgShowEXIF = function_exists( 'exif_read_data' );

/**
 * If to automatically update the img_metadata field
 * if the metadata field is outdated but compatible with the current version.
 * Defaults to false.
 */
$wgUpdateCompatibleMetadata = false;

/**
 * Allow for upload to be copied from an URL.
 * The timeout for copy uploads is set by $wgCopyUploadTimeout.
 * You have to assign the user right 'upload_by_url' to a user group, to use this.
 */
$wgAllowCopyUploads = false;

/**
 * A list of domains copy uploads can come from
 *
 * @since 1.20
 */
$wgCopyUploadsDomains = [];

/**
 * Enable copy uploads from Special:Upload. $wgAllowCopyUploads must also be
 * true. If $wgAllowCopyUploads is true, but this is false, you will only be
 * able to perform copy uploads from the API or extensions (e.g. UploadWizard).
 */
$wgCopyUploadsFromSpecialUpload = false;

/**
 * Proxy to use for copy upload requests.
 * @since 1.20
 */
$wgCopyUploadProxy = false;

/**
 * Different timeout for upload by url
 * This could be useful since when fetching large files, you may want a
 * timeout longer than the default $wgHTTPTimeout. False means fallback
 * to default.
 *
 * @var int|bool
 *
 * @since 1.22
 */
$wgCopyUploadTimeout = false;

/**
 * Max size for uploads, in bytes.
 *
 * If not set to an array, applies to all uploads. If set to an array, per upload
 * type maximums can be set, using the file and url keys. If the `*` key is set
 * this value will be used as maximum for non-specified types.
 *
 * The below example would set the maximum for all uploads to 250 kB except,
 * for upload-by-url, which would have a maximum of 500 kB.
 *
 * @par Example:
 * @code
 * $wgMaxUploadSize = [
 *     '*' => 250 * 1024,
 *     'url' => 500 * 1024,
 * ];
 * @endcode
 *
 * Default: 100 MB.
 */
$wgMaxUploadSize = 1024 * 1024 * 100;

/**
 * Minimum upload chunk size, in bytes.
 *
 * When using chunked upload, non-final chunks smaller than this will be rejected.
 *
 * Note that this may be further reduced by the `upload_max_filesize` and
 * `post_max_size` PHP settings. Use ApiUpload::getMinUploadChunkSize to
 * get the effective minimum chunk size used by MediaWiki.
 *
 * Default: 1 KB.
 *
 * @since 1.26
 * @see ApiUpload::getMinUploadChunkSize
 */
$wgMinUploadChunkSize = 1024;

/**
 * Point the upload navigation link to an external URL
 * Useful if you want to use a shared repository by default
 * without disabling local uploads (use $wgEnableUploads = false for that).
 *
 * @par Example:
 * @code
 * $wgUploadNavigationUrl = 'https://commons.wikimedia.org/wiki/Special:Upload';
 * @endcode
 */
$wgUploadNavigationUrl = false;

/**
 * Point the upload link for missing files to an external URL, as with
 * $wgUploadNavigationUrl. The URL will get "(?|&)wpDestFile=<filename>"
 * appended to it as appropriate.
 */
$wgUploadMissingFileUrl = false;

/**
 * Give a path here to use thumb.php for thumbnail generation on client
 * request, instead of generating them on render and outputting a static URL.
 * This is necessary if some of your apache servers don't have read/write
 * access to the thumbnail path.
 *
 * @par Example:
 * @code
 *   $wgThumbnailScriptPath = "{$wgScriptPath}/thumb.php";
 * @endcode
 */
$wgThumbnailScriptPath = false;

/**
 * Shortcut for the 'thumbScriptUrl' setting of $wgForeignFileRepos.
 * Only used if $wgUseSharedUploads is enabled.
 *
 * @var string
 * @since 1.3
 */
$wgSharedThumbnailScriptPath = false;

/**
 * Shortcut for setting `hashLevels=2` in $wgLocalFileRepo.
 *
 * @note Only used if $wgLocalFileRepo is not set.
 * @var bool
 */
$wgHashedUploadDirectory = true;

/**
 * This is the list of preferred extensions for uploading files. Uploading files
 * with extensions not in this list will trigger a warning.
 *
 * @warning If you add any OpenOffice or Microsoft Office file formats here,
 * such as odt or doc, and untrusted users are allowed to upload files, then
 * your wiki will be vulnerable to cross-site request forgery (CSRF).
 */
$wgFileExtensions = [ 'png', 'gif', 'jpg', 'jpeg', 'webp' ];

/**
 * Files with these extensions will never be allowed as uploads.
 * An array of file extensions to blacklist. You should append to this array
 * if you want to blacklist additional files.
 */
$wgFileBlacklist = [
	# HTML may contain cookie-stealing JavaScript and web bugs
	'html', 'htm', 'js', 'jsb', 'mhtml', 'mht', 'xhtml', 'xht',
	# PHP scripts may execute arbitrary code on the server
	'php', 'phtml', 'php3', 'php4', 'php5', 'phps', 'phar',
	# Other types that may be interpreted by some servers
	'shtml', 'jhtml', 'pl', 'py', 'cgi',
	# May contain harmful executables for Windows victims
	'exe', 'scr', 'dll', 'msi', 'vbs', 'bat', 'com', 'pif', 'cmd', 'vxd', 'cpl' ];

/**
 * Files with these MIME types will never be allowed as uploads
 * if $wgVerifyMimeType is enabled.
 */
$wgMimeTypeBlacklist = [
	# HTML may contain cookie-stealing JavaScript and web bugs
	'text/html', 'text/javascript', 'text/x-javascript', 'application/x-shellscript',
	# PHP scripts may execute arbitrary code on the server
	'application/x-php', 'text/x-php',
	# Other types that may be interpreted by some servers
	'text/x-python', 'text/x-perl', 'text/x-bash', 'text/x-sh', 'text/x-csh',
	# Client-side hazards on Internet Explorer
	'text/scriptlet', 'application/x-msdownload',
	# Windows metafile, client-side vulnerability on some systems
	'application/x-msmetafile',
];

/**
 * Allow Java archive uploads.
 * This is not recommended for public wikis since a maliciously-constructed
 * applet running on the same domain as the wiki can steal the user's cookies.
 */
$wgAllowJavaUploads = false;

/**
 * This is a flag to determine whether or not to check file extensions on upload.
 *
 * @warning Setting this to false is insecure for public wikis.
 */
$wgCheckFileExtensions = true;

/**
 * If this is turned off, users may override the warning for files not covered
 * by $wgFileExtensions.
 *
 * @warning Setting this to false is insecure for public wikis.
 */
$wgStrictFileExtensions = true;

/**
 * Setting this to true will disable the upload system's checks for HTML/JavaScript.
 *
 * @warning THIS IS VERY DANGEROUS on a publicly editable site, so USE
 * $wgGroupPermissions TO RESTRICT UPLOADING to only those that you trust
 */
$wgDisableUploadScriptChecks = false;

/**
 * Warn if uploaded files are larger than this (in bytes), or false to disable
 */
$wgUploadSizeWarning = false;

/**
 * list of trusted media-types and MIME types.
 * Use the MEDIATYPE_xxx constants to represent media types.
 * This list is used by File::isSafeFile
 *
 * Types not listed here will have a warning about unsafe content
 * displayed on the images description page. It would also be possible
 * to use this for further restrictions, like disabling direct
 * [[media:...]] links for non-trusted formats.
 */
$wgTrustedMediaFormats = [
	MEDIATYPE_BITMAP, // all bitmap formats
	MEDIATYPE_AUDIO, // all audio formats
	MEDIATYPE_VIDEO, // all plain video formats
	"image/svg+xml", // svg (only needed if inline rendering of svg is not supported)
	"application/pdf", // PDF files
	# "application/x-shockwave-flash", //flash/shockwave movie
];

/**
 * Plugins for media file type handling.
 * Each entry in the array maps a MIME type to a class name
 *
 * Core media handlers are listed in MediaHandlerFactory,
 * and extensions should use extension.json.
 */
$wgMediaHandlers = [];

/**
 * Media handler overrides for parser tests (they don't need to generate actual
 * thumbnails, so a mock will do)
 */
$wgParserTestMediaHandlers = [
	'image/jpeg' => 'MockBitmapHandler',
	'image/png' => 'MockBitmapHandler',
	'image/gif' => 'MockBitmapHandler',
	'image/tiff' => 'MockBitmapHandler',
	'image/webp' => 'MockBitmapHandler',
	'image/x-ms-bmp' => 'MockBitmapHandler',
	'image/x-bmp' => 'MockBitmapHandler',
	'image/x-xcf' => 'MockBitmapHandler',
	'image/svg+xml' => 'MockSvgHandler',
	'image/vnd.djvu' => 'MockDjVuHandler',
];

/**
 * Plugins for page content model handling.
 * Each entry in the array maps a model id to a class name or callback
 * that creates an instance of the appropriate ContentHandler subclass.
 *
 * @since 1.21
 */
$wgContentHandlers = [
	// the usual case
	CONTENT_MODEL_WIKITEXT => WikitextContentHandler::class,
	// dumb version, no syntax highlighting
	CONTENT_MODEL_JAVASCRIPT => JavaScriptContentHandler::class,
	// simple implementation, for use by extensions, etc.
	CONTENT_MODEL_JSON => JsonContentHandler::class,
	// dumb version, no syntax highlighting
	CONTENT_MODEL_CSS => CssContentHandler::class,
	// plain text, for use by extensions, etc.
	CONTENT_MODEL_TEXT => TextContentHandler::class,
];

/**
 * Whether to enable server-side image thumbnailing. If false, images will
 * always be sent to the client in full resolution, with appropriate width= and
 * height= attributes on the <img> tag for the client to do its own scaling.
 */
$wgUseImageResize = true;

/**
 * Resizing can be done using PHP's internal image libraries or using
 * ImageMagick or another third-party converter, e.g. GraphicMagick.
 * These support more file formats than PHP, which only supports PNG,
 * GIF, JPG, XBM and WBMP.
 *
 * Use Image Magick instead of PHP builtin functions.
 */
$wgUseImageMagick = false;

/**
 * The convert command shipped with ImageMagick
 */
$wgImageMagickConvertCommand = '/usr/bin/convert';

/**
 * Array of max pixel areas for interlacing per MIME type
 * @since 1.27
 */
$wgMaxInterlacingAreas = [];

/**
 * Sharpening parameter to ImageMagick
 */
$wgSharpenParameter = '0x0.4';

/**
 * Reduction in linear dimensions below which sharpening will be enabled
 */
$wgSharpenReductionThreshold = 0.85;

/**
 * Temporary directory used for ImageMagick. The directory must exist. Leave
 * this set to false to let ImageMagick decide for itself.
 */
$wgImageMagickTempDir = false;

/**
 * Use another resizing converter, e.g. GraphicMagick
 * %s will be replaced with the source path, %d with the destination
 * %w and %h will be replaced with the width and height.
 *
 * @par Example for GraphicMagick:
 * @code
 * $wgCustomConvertCommand = "gm convert %s -resize %wx%h %d"
 * @endcode
 *
 * Leave as false to skip this.
 */
$wgCustomConvertCommand = false;

/**
 * used for lossless jpeg rotation
 *
 * @since 1.21
 */
$wgJpegTran = '/usr/bin/jpegtran';

/**
 * At default setting of 'yuv420', JPEG thumbnails will use 4:2:0 chroma
 * subsampling to reduce file size, at the cost of possible color fringing
 * at sharp edges.
 *
 * See https://en.wikipedia.org/wiki/Chroma_subsampling
 *
 * Supported values:
 *   false - use scaling system's default (same as pre-1.27 behavior)
 *   'yuv444' - luma and chroma at same resolution
 *   'yuv422' - chroma at 1/2 resolution horizontally, full vertically
 *   'yuv420' - chroma at 1/2 resolution in both dimensions
 *
 * This setting is currently supported only for the ImageMagick backend;
 * others may default to 4:2:0 or 4:4:4 or maintaining the source file's
 * sampling in the thumbnail.
 *
 * @since 1.27
 */
$wgJpegPixelFormat = 'yuv420';

/**
 * When scaling a JPEG thumbnail, this is the quality we request
 * from the backend. It should be an int between 1 and 100,
 * with 100 indicating 100% quality.
 *
 * @since 1.32
 */
$wgJpegQuality = 80;

/**
 * Some tests and extensions use exiv2 to manipulate the Exif metadata in some
 * image formats.
 */
$wgExiv2Command = '/usr/bin/exiv2';

/**
 * Path to exiftool binary. Used for lossless ICC profile swapping.
 *
 * @since 1.26
 */
$wgExiftool = '/usr/bin/exiftool';

/**
 * Scalable Vector Graphics (SVG) may be uploaded as images.
 * Since SVG support is not yet standard in browsers, it is
 * necessary to rasterize SVGs to PNG as a fallback format.
 *
 * An external program is required to perform this conversion.
 * If set to an array, the first item is a PHP callable and any further items
 * are passed as parameters after $srcPath, $dstPath, $width, $height
 */
$wgSVGConverters = [
	'ImageMagick' =>
		'$path/convert -background "#ffffff00" -thumbnail $widthx$height\! $input PNG:$output',
	'sodipodi' => '$path/sodipodi -z -w $width -f $input -e $output',
	'inkscape' => '$path/inkscape -z -w $width -f $input -e $output',
	'batik' => 'java -Djava.awt.headless=true -jar $path/batik-rasterizer.jar -w $width -d '
		. '$output $input',
	'rsvg' => '$path/rsvg-convert -w $width -h $height -o $output $input',
	'imgserv' => '$path/imgserv-wrapper -i svg -o png -w$width $input $output',
	'ImagickExt' => [ 'SvgHandler::rasterizeImagickExt' ],
];

/**
 * Pick a converter defined in $wgSVGConverters
 */
$wgSVGConverter = 'ImageMagick';

/**
 * If not in the executable PATH, specify the SVG converter path.
 */
$wgSVGConverterPath = '';

/**
 * Don't scale a SVG larger than this
 */
$wgSVGMaxSize = 5120;

/**
 * Don't read SVG metadata beyond this point.
 * Default is 1024*256 bytes
 */
$wgSVGMetadataCutoff = 262144;

/**
 * Whether thumbnails should be generated in target language (usually, same as
 * page language), if available.
 * Currently, applies only to SVG images that use the systemLanguage attribute
 * to specify text language.
 *
 * @since 1.33
 */
$wgMediaInTargetLanguage = true;

/**
 * The maximum number of pixels a source image can have if it is to be scaled
 * down by a scaler that requires the full source image to be decompressed
 * and stored in decompressed form, before the thumbnail is generated.
 *
 * This provides a limit on memory usage for the decompression side of the
 * image scaler. The limit is used when scaling PNGs with any of the
 * built-in image scalers, such as ImageMagick or GD. It is ignored for
 * JPEGs with ImageMagick, and when using the VipsScaler extension.
 *
 * The default is 50 MB if decompressed to RGBA form, which corresponds to
 * 12.5 million pixels or 3500x3500.
 */
$wgMaxImageArea = 1.25e7;

/**
 * Force thumbnailing of animated GIFs above this size to a single
 * frame instead of an animated thumbnail.  As of MW 1.17 this limit
 * is checked against the total size of all frames in the animation.
 * It probably makes sense to keep this equal to $wgMaxImageArea.
 */
$wgMaxAnimatedGifArea = 1.25e7;

/**
 * Browsers don't support TIFF inline generally...
 * For inline display, we need to convert to PNG or JPEG.
 * Note scaling should work with ImageMagick, but may not with GD scaling.
 *
 * @par Example:
 * @code
 *  // PNG is lossless, but inefficient for photos
 *  $wgTiffThumbnailType = [ 'png', 'image/png' ];
 *  // JPEG is good for photos, but has no transparency support. Bad for diagrams.
 *  $wgTiffThumbnailType = [ 'jpg', 'image/jpeg' ];
 * @endcode
 */
$wgTiffThumbnailType = [];

/**
 * If rendered thumbnail files are older than this timestamp, they
 * will be rerendered on demand as if the file didn't already exist.
 * Update if there is some need to force thumbs and SVG rasterizations
 * to rerender, such as fixes to rendering bugs.
 */
$wgThumbnailEpoch = '20030516000000';

/**
 * Certain operations are avoided if there were too many recent failures,
 * for example, thumbnail generation. Bump this value to invalidate all
 * memory of failed operations and thus allow further attempts to resume.
 * This is useful when a cause for the failures has been found and fixed.
 */
$wgAttemptFailureEpoch = 1;

/**
 * If set, inline scaled images will still produce "<img>" tags ready for
 * output instead of showing an error message.
 *
 * This may be useful if errors are transitory, especially if the site
 * is configured to automatically render thumbnails on request.
 *
 * On the other hand, it may obscure error conditions from debugging.
 * Enable the debug log or the 'thumbnail' log group to make sure errors
 * are logged to a file for review.
 */
$wgIgnoreImageErrors = false;

/**
 * Render thumbnails while parsing wikitext.
 *
 * If set to false, then the Parser will output valid thumbnail URLs without
 * generating or storing the thumbnail files. This can significantly speed up
 * processing on the web server. The site admin needs to configure a 404 handler
 * in order for the URLs in question to regenerate the thumbnails in question
 * on-demand. This can enable concurrency and also save computing resources
 * as not every resolution of every image on every page is accessed between
 * re-parses of the article. For example, re-parses triggered by bot edits,
 * or cascading updates from template edits.
 *
 * If you use $wgLocalFileRepo, then you will also need to set the following:
 *
 * @code
 *   $wgLocalFileRepo['transformVia404'] = true;
 * @endcode
 * @var bool
 * @since 1.7.0
 */
$wgGenerateThumbnailOnParse = true;

/**
 * Show thumbnails for old images on the image description page
 */
$wgShowArchiveThumbnails = true;

/**
 * If set to true, images that contain certain the exif orientation tag will
 * be rotated accordingly. If set to null, try to auto-detect whether a scaler
 * is available that can rotate.
 */
$wgEnableAutoRotation = null;

/**
 * Internal name of virus scanner. This serves as a key to the
 * $wgAntivirusSetup array. Set this to NULL to disable virus scanning. If not
 * null, every file uploaded will be scanned for viruses.
 */
$wgAntivirus = null;

/**
 * Configuration for different virus scanners. This an associative array of
 * associative arrays. It contains one setup array per known scanner type.
 * The entry is selected by $wgAntivirus, i.e.
 * valid values for $wgAntivirus are the keys defined in this array.
 *
 * The configuration array for each scanner contains the following keys:
 * "command", "codemap", "messagepattern":
 *
 * "command" is the full command to call the virus scanner - %f will be
 * replaced with the name of the file to scan. If not present, the filename
 * will be appended to the command. Note that this must be overwritten if the
 * scanner is not in the system path; in that case, please set
 * $wgAntivirusSetup[$wgAntivirus]['command'] to the desired command with full
 * path.
 *
 * "codemap" is a mapping of exit code to return codes of the detectVirus
 * function in SpecialUpload.
 *   - An exit code mapped to AV_SCAN_FAILED causes the function to consider
 *     the scan to be failed. This will pass the file if $wgAntivirusRequired
 *     is not set.
 *   - An exit code mapped to AV_SCAN_ABORTED causes the function to consider
 *     the file to have an unsupported format, which is probably immune to
 *     viruses. This causes the file to pass.
 *   - An exit code mapped to AV_NO_VIRUS will cause the file to pass, meaning
 *     no virus was found.
 *   - All other codes (like AV_VIRUS_FOUND) will cause the function to report
 *     a virus.
 *   - You may use "*" as a key in the array to catch all exit codes not mapped otherwise.
 *
 * "messagepattern" is a perl regular expression to extract the meaningful part of the scanners
 * output. The relevant part should be matched as group one (\1).
 * If not defined or the pattern does not match, the full message is shown to the user.
 */
$wgAntivirusSetup = [

	# setup for clamav
	'clamav' => [
		'command' => 'clamscan --no-summary ',
		'codemap' => [
			"0" => AV_NO_VIRUS, # no virus
			"1" => AV_VIRUS_FOUND, # virus found
			"52" => AV_SCAN_ABORTED, # unsupported file format (probably immune)
			"*" => AV_SCAN_FAILED, # else scan failed
		],
		'messagepattern' => '/.*?:(.*)/sim',
	],
];

/**
 * Determines if a failed virus scan (AV_SCAN_FAILED) will cause the file to be rejected.
 */
$wgAntivirusRequired = true;

/**
 * Determines if the MIME type of uploaded files should be checked
 */
$wgVerifyMimeType = true;

/**
 * Determines whether extra checks for IE type detection should be applied.
 * This is a conservative check for exactly what IE 6 or so checked for,
 * and shouldn't trigger on for instance JPEG files containing links in EXIF
 * metadata.
 *
 * @since 1.34
 */
$wgVerifyMimeTypeIE = true;

/**
 * Sets the MIME type definition file to use by includes/libs/mime/MimeAnalyzer.php.
 * When this is set to the path of a mime.types file, MediaWiki will use this
 * file to map MIME types to file extensions and vice versa, in lieu of its
 * internal MIME map. Note that some MIME mappings are considered "baked in"
 * and cannot be overridden. See includes/libs/mime/MimeMapMinimal.php for a
 * full list.
 * example: $wgMimeTypeFile = '/etc/mime.types';
 */
$wgMimeTypeFile = 'internal';

/**
 * Sets the MIME type info file to use by includes/libs/mime/MimeAnalyzer.php.
 * Set to null to use the minimum set of built-in defaults only.
 */
$wgMimeInfoFile = 'internal';

/**
 * Sets an external MIME detector program. The command must print only
 * the MIME type to standard output.
 * The name of the file to process will be appended to the command given here.
 * If not set or NULL, PHP's mime_content_type function will be used.
 *
 * @par Example:
 * @code
 * #$wgMimeDetectorCommand = "file -bi"; # use external MIME detector (Linux)
 * @endcode
 */
$wgMimeDetectorCommand = null;

/**
 * Switch for trivial MIME detection. Used by thumb.php to disable all fancy
 * things, because only a few types of images are needed and file extensions
 * can be trusted.
 */
$wgTrivialMimeDetection = false;

/**
 * Additional XML types we can allow via MIME-detection.
 * array = [ 'rootElement' => 'associatedMimeType' ]
 */
$wgXMLMimeTypes = [
	'http://www.w3.org/2000/svg:svg' => 'image/svg+xml',
	'svg' => 'image/svg+xml',
	'http://www.lysator.liu.se/~alla/dia/:diagram' => 'application/x-dia-diagram',
	'http://www.w3.org/1999/xhtml:html' => 'text/html', // application/xhtml+xml?
	'html' => 'text/html', // application/xhtml+xml?
];

/**
 * Limit images on image description pages to a user-selectable limit. In order
 * to reduce disk usage, limits can only be selected from a list.
 * The user preference is saved as an array offset in the database, by default
 * the offset is set with $wgDefaultUserOptions['imagesize']. Make sure you
 * change it if you alter the array (see T10858).
 * This is the list of settings the user can choose from:
 */
$wgImageLimits = [
	[ 320, 240 ],
	[ 640, 480 ],
	[ 800, 600 ],
	[ 1024, 768 ],
	[ 1280, 1024 ]
];

/**
 * Adjust thumbnails on image pages according to a user setting. In order to
 * reduce disk usage, the values can only be selected from a list. This is the
 * list of settings the user can choose from:
 */
$wgThumbLimits = [
	120,
	150,
	180,
	200,
	250,
	300
];

/**
 * When defined, is an array of image widths used as buckets for thumbnail generation.
 * The goal is to save resources by generating thumbnails based on reference buckets instead of
 * always using the original. This will incur a speed gain but cause a quality loss.
 *
 * The buckets generation is chained, with each bucket generated based on the above bucket
 * when possible. File handlers have to opt into using that feature. For now only BitmapHandler
 * supports it.
 */
$wgThumbnailBuckets = null;

/**
 * When using thumbnail buckets as defined above, this sets the minimum distance to the bucket
 * above the requested size. The distance represents how many extra pixels of width the bucket
 * needs in order to be used as the reference for a given thumbnail. For example, with the
 * following buckets:
 *
 * $wgThumbnailBuckets = [ 128, 256, 512 ];
 *
 * and a distance of 50:
 *
 * $wgThumbnailMinimumBucketDistance = 50;
 *
 * If we want to render a thumbnail of width 220px, the 512px bucket will be used,
 * because 220 + 50 = 270 and the closest bucket bigger than 270px is 512.
 */
$wgThumbnailMinimumBucketDistance = 50;

/**
 * When defined, is an array of thumbnail widths to be rendered at upload time. The idea is to
 * prerender common thumbnail sizes, in order to avoid the necessity to render them on demand, which
 * has a performance impact for the first client to view a certain size.
 *
 * This obviously means that more disk space is needed per upload upfront.
 *
 * @since 1.25
 */

$wgUploadThumbnailRenderMap = [];

/**
 * The method through which the thumbnails will be prerendered for the entries in
 * $wgUploadThumbnailRenderMap
 *
 * The method can be either "http" or "jobqueue". The former uses an http request to hit the
 * thumbnail's URL.
 * This method only works if thumbnails are configured to be rendered by a 404 handler. The latter
 * option uses the job queue to render the thumbnail.
 *
 * @since 1.25
 */
$wgUploadThumbnailRenderMethod = 'jobqueue';

/**
 * When using the "http" $wgUploadThumbnailRenderMethod, lets one specify a custom Host HTTP header.
 *
 * @since 1.25
 */
$wgUploadThumbnailRenderHttpCustomHost = false;

/**
 * When using the "http" $wgUploadThumbnailRenderMethod, lets one specify a custom domain to send
 * the HTTP request to.
 *
 * @since 1.25
 */
$wgUploadThumbnailRenderHttpCustomDomain = false;

/**
 * When this variable is true and JPGs use the sRGB ICC profile, swaps it for the more lightweight
 * (and free) TinyRGB profile when generating thumbnails.
 *
 * @since 1.26
 */
$wgUseTinyRGBForJPGThumbnails = false;

/**
 * Parameters for the "<gallery>" tag.
 * Fields are:
 *   - imagesPerRow:   Default number of images per-row in the gallery. 0 -> Adapt to screensize
 *   - imageWidth:     Width of the cells containing images in galleries (in "px")
 *   - imageHeight:    Height of the cells containing images in galleries (in "px")
 *   - captionLength:  Length to truncate filename to in caption when using "showfilename".
 *                     A value of 'true' will truncate the filename to one line using CSS
 *                     and will be the behaviour after deprecation.
 *                     @deprecated since 1.28
 *   - showBytes:      Show the filesize in bytes in categories
 *   - showDimensions: Show the dimensions (width x height) in categories
 *   - mode:           Gallery mode
 */
$wgGalleryOptions = [];

/**
 * Adjust width of upright images when parameter 'upright' is used
 * This allows a nicer look for upright images without the need to fix the width
 * by hardcoded px in wiki sourcecode.
 */
$wgThumbUpright = 0.75;

/**
 * Default value for chmoding of new directories.
 */
$wgDirectoryMode = 0777;

/**
 * Generate and use thumbnails suitable for screens with 1.5 and 2.0 pixel densities.
 *
 * This means a 320x240 use of an image on the wiki will also generate 480x360 and 640x480
 * thumbnails, output via the srcset attribute.
 */
$wgResponsiveImages = true;

/**
 * On pages containing images, tell the user agent to pre-connect to hosts from
 * $wgForeignFileRepos.  This speeds up rendering, but may create unwanted
 * traffic if there are many possible URLs from which images are served.
 * @since 1.35
 * @warning EXPERIMENTAL!
 */
$wgImagePreconnect = false;

/**
 * @name DJVU settings
 * @{
 */

/**
 * Path of the djvudump executable
 * Enable this and $wgDjvuRenderer to enable djvu rendering
 * example: $wgDjvuDump = 'djvudump';
 */
$wgDjvuDump = null;

/**
 * Path of the ddjvu DJVU renderer
 * Enable this and $wgDjvuDump to enable djvu rendering
 * example: $wgDjvuRenderer = 'ddjvu';
 */
$wgDjvuRenderer = null;

/**
 * Path of the djvutxt DJVU text extraction utility
 * Enable this and $wgDjvuDump to enable text layer extraction from djvu files
 * example: $wgDjvuTxt = 'djvutxt';
 */
$wgDjvuTxt = null;

/**
 * Path of the djvutoxml executable
 * This works like djvudump except much, much slower as of version 3.5.
 *
 * For now we recommend you use djvudump instead. The djvuxml output is
 * probably more stable, so we'll switch back to it as soon as they fix
 * the efficiency problem.
 * https://sourceforge.net/tracker/index.php?func=detail&aid=1704049&group_id=32953&atid=406583
 *
 * @par Example:
 * @code
 * $wgDjvuToXML = 'djvutoxml';
 * @endcode
 */
$wgDjvuToXML = null;

/**
 * Shell command for the DJVU post processor
 * Default: pnmtojpeg, since ddjvu generates ppm output
 * Set this to false to output the ppm file directly.
 */
$wgDjvuPostProcessor = 'pnmtojpeg';

/**
 * File extension for the DJVU post processor output
 */
$wgDjvuOutputExtension = 'jpg';

/** @} */ # end of DJvu }

/** @} */ # end of file uploads }

/************************************************************************//**
 * @name   Email settings
 * @{
 */

/**
 * Site admin email address.
 *
 * Defaults to "wikiadmin@$wgServerName" (in Setup.php).
 */
$wgEmergencyContact = false;

/**
 * Sender email address for e-mail notifications.
 *
 * The address we use as sender when a user requests a password reminder,
 * as well as other e-mail notifications.
 *
 * Defaults to "apache@$wgServerName" (in Setup.php).
 */
$wgPasswordSender = false;

/**
 * Reply-To address for e-mail notifications.
 *
 * Defaults to $wgPasswordSender (in Setup.php).
 */
$wgNoReplyAddress = false;

/**
 * Set to true to enable the e-mail basic features:
 * Password reminders, etc. If sending e-mail on your
 * server doesn't work, you might want to disable this.
 */
$wgEnableEmail = true;

/**
 * Set to true to enable user-to-user e-mail.
 * This can potentially be abused, as it's hard to track.
 */
$wgEnableUserEmail = true;

/**
 * Set to true to enable the Special Mute page. This allows users
 * to mute unwanted communications from other users, and is linked
 * to from emails originating from Special:Email.
 *
 * @since 1.34
 * @deprecated 1.34
 */
$wgEnableSpecialMute = false;

/**
 * Set to true to enable user-to-user e-mail blacklist.
 *
 * @since 1.30
 */
$wgEnableUserEmailBlacklist = false;

/**
 * If true put the sending user's email in a Reply-To header
 * instead of From (false). ($wgPasswordSender will be used as From.)
 *
 * Some mailers (eg SMTP) set the SMTP envelope sender to the From value,
 * which can cause problems with SPF validation and leak recipient addresses
 * when bounces are sent to the sender. In addition, DMARC restrictions
 * can cause emails to fail to be received when false.
 */
$wgUserEmailUseReplyTo = true;

/**
 * Minimum time, in hours, which must elapse between password reminder
 * emails for a given account. This is to prevent abuse by mail flooding.
 */
$wgPasswordReminderResendTime = 24;

/**
 * The time, in seconds, when an emailed temporary password expires.
 */
$wgNewPasswordExpiry = 3600 * 24 * 7;

/**
 * The time, in seconds, when an email confirmation email expires
 */
$wgUserEmailConfirmationTokenExpiry = 7 * 24 * 60 * 60;

/**
 * The number of days that a user's password is good for. After this number of days, the
 * user will be asked to reset their password. Set to false to disable password expiration.
 */
$wgPasswordExpirationDays = false;

/**
 * If a user's password is expired, the number of seconds when they can still login,
 * and cancel their password change, but are sent to the password change form on each login.
 */
$wgPasswordExpireGrace = 3600 * 24 * 7; // 7 days

/**
 * SMTP Mode.
 *
 * For using a direct (authenticated) SMTP server connection.
 * Default to false or fill an array :
 *
 * @code
 * $wgSMTP = [
 *     'host'     => 'SMTP domain',
 *     'IDHost'   => 'domain for MessageID',
 *     'port'     => '25',
 *     'auth'     => [true|false],
 *     'username' => [SMTP username],
 *     'password' => [SMTP password],
 * ];
 * @endcode
 */
$wgSMTP = false;

/**
 * Additional email parameters, will be passed as the last argument to mail() call.
 */
$wgAdditionalMailParams = null;

/**
 * For parts of the system that have been updated to provide HTML email content, send
 * both text and HTML parts as the body of the email
 */
$wgAllowHTMLEmail = false;

/**
 * Allow sending of e-mail notifications with the editor's address as sender.
 *
 * This setting depends on $wgEnotifRevealEditorAddress also being enabled.
 * If both are enabled, notifications for actions from users that have opted-in,
 * will be sent to other users with their address as "From" instead of "Reply-To".
 *
 * If disabled, or not opted-in, notifications come from $wgPasswordSender.
 *
 * @var bool
 */
$wgEnotifFromEditor = false;

// TODO move UPO to preferences probably ?
# If set to true, users get a corresponding option in their preferences and can choose to
# enable or disable at their discretion
# If set to false, the corresponding input form on the user preference page is suppressed
# It call this to be a "user-preferences-option (UPO)"

/**
 * Require email authentication before sending mail to an email address.
 * This is highly recommended. It prevents MediaWiki from being used as an open
 * spam relay.
 */
$wgEmailAuthentication = true;

/**
 * Allow users to enable email notification ("enotif") on watchlist changes.
 */
$wgEnotifWatchlist = false;

/**
 * Allow users to enable email notification ("enotif") when someone edits their
 * user talk page.
 *
 * The owner of the user talk page must also have the 'enotifusertalkpages' user
 * preference set to true.
 */
$wgEnotifUserTalk = false;

/**
 * Allow sending of e-mail notifications with the editor's address in "Reply-To".
 *
 * Note, enabling this only actually uses it in notification e-mails if the user
 * opted-in to this feature. This feature flag also controls visibility of the
 * 'enotifrevealaddr' preference, which, if users opt into, will make e-mail
 * notifications about their actions use their address as "Reply-To".
 *
 * To set the address as "From" instead of "Reply-To", also enable $wgEnotifFromEditor.
 *
 * If disabled, or not opted-in, notifications come from $wgPasswordSender.
 *
 * @var bool
 */
$wgEnotifRevealEditorAddress = false;

/**
 * Potentially send notification mails on minor edits to pages. This is enabled
 * by default.  If this is false, users will never be notified on minor edits.
 *
 * If it is true, editors with the 'nominornewtalk' right (typically bots) will still not
 * trigger notifications for minor edits they make (to any page, not just user talk).
 *
 * Finally, if the watcher/recipient has the 'enotifminoredits' user preference set to
 * false, they will not receive notifications for minor edits.
 *
 * User talk notifications are also affected by $wgEnotifMinorEdits, the above settings,
 * $wgEnotifUserTalk, and the preference described there.
 */
$wgEnotifMinorEdits = true;

/**
 * Send a generic mail instead of a personalised mail for each user.  This
 * always uses UTC as the time zone, and doesn't include the username.
 *
 * For pages with many users watching, this can significantly reduce mail load.
 * Has no effect when using sendmail rather than SMTP.
 */
$wgEnotifImpersonal = false;

/**
 * Maximum number of users to mail at once when using impersonal mail. Should
 * match the limit on your mail server.
 */
$wgEnotifMaxRecips = 500;

/**
 * Use real name instead of username in e-mail "from" field.
 */
$wgEnotifUseRealName = false;

/**
 * Array of usernames who will be sent a notification email for every change
 * which occurs on a wiki. Users will not be notified of their own changes.
 */
$wgUsersNotifiedOnAllChanges = [];

/** @} */ # end of email settings

/************************************************************************//**
 * @name   Database settings
 * @{
 */

/**
 * Current wiki database name
 *
 * Should be alphanumeric, without spaces nor hyphens.
 * This is used to determine the current/local wiki ID (WikiMap::getCurrentWikiDbDomain).
 *
 * This should still be set even if $wgLBFactoryConf is configured.
 */
$wgDBname = 'my_wiki';

/**
 * Current wiki database schema name
 *
 * Should be alphanumeric, without spaces nor hyphens.
 * This is used to determine the current/local wiki ID (WikiMap::getCurrentWikiDbDomain).
 *
 * This should still be set even if $wgLBFactoryConf is configured.
 */
$wgDBmwschema = null;

/**
 * Current wiki database table name prefix
 *
 * Should be alphanumeric, without spaces nor hyphens, preferably ending in an underscore.
 * This is used to determine the current/local wiki ID (WikiMap::getCurrentWikiDbDomain).
 *
 * This should still be set even if $wgLBFactoryConf is configured.
 */
$wgDBprefix = '';

/**
 * Database host name or IP address
 */
$wgDBserver = 'localhost';

/**
 * Database port number (for PostgreSQL and Microsoft SQL Server).
 */
$wgDBport = 5432;

/**
 * Database username
 */
$wgDBuser = 'wikiuser';

/**
 * Database user's password
 */
$wgDBpassword = '';

/**
 * Database type
 */
$wgDBtype = 'mysql';

/**
 * Whether to use SSL in DB connection.
 *
 * This setting is only used if $wgLBFactoryConf['class'] is set to
 * '\Wikimedia\Rdbms\LBFactorySimple' and $wgDBservers is an empty array; otherwise
 * the DBO_SSL flag must be set in the 'flags' option of the database
 * connection to achieve the same functionality.
 */
$wgDBssl = false;

/**
 * Whether to use compression in DB connection.
 *
 * This setting is only used $wgLBFactoryConf['class'] is set to
 * '\Wikimedia\Rdbms\LBFactorySimple' and $wgDBservers is an empty array; otherwise
 * the DBO_COMPRESS flag must be set in the 'flags' option of the database
 * connection to achieve the same functionality.
 */
$wgDBcompress = false;

/**
 * Separate username for maintenance tasks. Leave as null to use the default.
 */
$wgDBadminuser = null;

/**
 * Separate password for maintenance tasks. Leave as null to use the default.
 */
$wgDBadminpassword = null;

/**
 * Search type.
 *
 * Leave as null to select the default search engine for the
 * selected database type (eg SearchMySQL), or set to a class
 * name to override to a custom search engine.
 *
 * If the canonical name for the search engine doesn't match the class name
 * (because it's namespaced for example), you can add a mapping for this in
 * SearchMappings in extension.json.
 */
$wgSearchType = null;

/**
 * Alternative search types
 *
 * Sometimes you want to support multiple search engines for testing. This
 * allows users to select their search engine of choice via url parameters
 * to Special:Search and the action=search API. If using this, there's no
 * need to add $wgSearchType to it, that is handled automatically.
 *
 * If the canonical name for the search engine doesn't match the class name
 * (because it's namespaced for example), you can add a mapping for this in
 * SearchMappings in extension.json.
 */
$wgSearchTypeAlternatives = null;

/**
 * MySQL table options to use during installation or update
 */
$wgDBTableOptions = 'ENGINE=InnoDB, DEFAULT CHARSET=binary';

/**
 * SQL Mode - default is turning off all modes, including strict, if set.
 * null can be used to skip the setting for performance reasons and assume
 * DBA has done his best job.
 * String override can be used for some additional fun :-)
 */
$wgSQLMode = '';

/**
 * Default group to use when getting database connections.
 * Will be used as default query group in ILoadBalancer::getConnection.
 * @since 1.32
 */
$wgDBDefaultGroup = null;

/**
 * To override default SQLite data directory ($docroot/../data)
 */
$wgSQLiteDataDir = '';

/**
 * Shared database for multiple wikis. Commonly used for storing a user table
 * for single sign-on. The server for this database must be the same as for the
 * main database.
 *
 * For backwards compatibility the shared prefix is set to the same as the local
 * prefix, and the user table is listed in the default list of shared tables.
 * The user_properties table is also added so that users will continue to have their
 * preferences shared (preferences were stored in the user table prior to 1.16)
 *
 * $wgSharedTables may be customized with a list of tables to share in the shared
 * database. However it is advised to limit what tables you do share as many of
 * MediaWiki's tables may have side effects if you try to share them.
 *
 * $wgSharedPrefix is the table prefix for the shared database. It defaults to
 * $wgDBprefix.
 *
 * $wgSharedSchema is the table schema for the shared database. It defaults to
 * $wgDBmwschema.
 *
 * @deprecated since 1.21 In new code, use the $wiki parameter to LBFactory::getMainLB() to
 *   access remote databases. Using LBFactory::getMainLB() allows the shared database to
 *   reside on separate servers to the wiki's own database, with suitable
 *   configuration of $wgLBFactoryConf.
 */
$wgSharedDB = null;

/**
 * @see $wgSharedDB
 */
$wgSharedPrefix = false;

/**
 * @see $wgSharedDB
 * The installer will add 'actor' to this list for all new wikis.
 */
$wgSharedTables = [ 'user', 'user_properties' ];

/**
 * @see $wgSharedDB
 * @since 1.23
 */
$wgSharedSchema = false;

/**
 * Database load balancer
 * This is a two-dimensional array, an array of server info structures
 * Fields are:
 *   - host:        Host name
 *   - dbname:      Default database name
 *   - user:        DB user
 *   - password:    DB password
 *   - type:        DB type
 *   - driver:      DB driver (when there are multiple drivers)
 *
 *   - load:        Ratio of DB_REPLICA load, must be >=0, the sum of all loads must be >0.
 *                  If this is zero for any given server, no normal query traffic will be
 *                  sent to it. It will be excluded from lag checks in maintenance scripts.
 *                  The only way it can receive traffic is if groupLoads is used.
 *
 *   - groupLoads:  (optional) Array of load ratios, the key is the query group name. A query
 *                  may belong to several groups, the most specific group defined here is used.
 *
 *   - flags:       (optional) Bit field of properties:
 *                  - DBO_DEFAULT:    Transactionalize web requests and use autocommit otherwise
 *                  - DBO_DEBUG:      Equivalent of $wgDebugDumpSql
 *                  - DBO_SSL:        Use TLS connection encryption if available
 *                  - DBO_COMPRESS:   Use protocol compression with database connections
 *                  - DBO_PERSISTENT: Enables persistent database connections
 *
 *   - max lag:     (optional) Maximum replication lag before a replica DB goes out of rotation
 *   - is static:   (optional) Set to true if the dataset is static and no replication is used.
 *   - cliMode:     (optional) Connection handles will not assume that requests are short-lived
 *                  nor that INSERT..SELECT can be rewritten into a buffered SELECT and INSERT.
 *                  This is what DBO_DEFAULT uses to determine when a web request is present.
 *                  [Default: uses value of $wgCommandLineMode]
 *
 *   These and any other user-defined properties will be assigned to the mLBInfo member
 *   variable of the Database object.
 *
 * Leave at false to use the single-server variables above. If you set this
 * variable, the single-server variables will generally be ignored (except
 * perhaps in some command-line scripts).
 *
 * The first server listed in this array (with key 0) will be the master. The
 * rest of the servers will be replica DBs. To prevent writes to your replica DBs due to
 * accidental misconfiguration or MediaWiki bugs, set read_only=1 on all your
 * replica DBs in my.cnf. You can set read_only mode at runtime using:
 *
 * @code
 *     SET @@read_only=1;
 * @endcode
 *
 * Since the effect of writing to a replica DB is so damaging and difficult to clean
 * up, we at Wikimedia set read_only=1 in my.cnf on all our DB servers, even
 * our masters, and then set read_only=0 on masters at runtime.
 */
$wgDBservers = false;

/**
 * Load balancer factory configuration
 * To set up a multi-master wiki farm, set the class here to something that
 * can return a LoadBalancer with an appropriate master on a call to getMainLB().
 * The class identified here is responsible for reading $wgDBservers,
 * $wgDBserver, etc., so overriding it may cause those globals to be ignored.
 *
 * The LBFactoryMulti class is provided for this purpose, please see
 * includes/db/LBFactoryMulti.php for configuration information.
 */
$wgLBFactoryConf = [ 'class' => \Wikimedia\Rdbms\LBFactorySimple::class ];

/**
 * After a state-changing request is done by a client, this determines
 * how many seconds that client should keep using the master datacenter.
 * This avoids unexpected stale or 404 responses due to replication lag.
 * @since 1.27
 */
$wgDataCenterUpdateStickTTL = 10;

/**
 * File to log database errors to
 */
$wgDBerrorLog = false;

/**
 * Timezone to use in the error log.
 * Defaults to the wiki timezone ($wgLocaltimezone).
 *
 * A list of usable timezones can found at:
 * https://www.php.net/manual/en/timezones.php
 *
 * @par Examples:
 * @code
 * $wgDBerrorLogTZ = 'UTC';
 * $wgDBerrorLogTZ = 'GMT';
 * $wgDBerrorLogTZ = 'PST8PDT';
 * $wgDBerrorLogTZ = 'Europe/Sweden';
 * $wgDBerrorLogTZ = 'CET';
 * @endcode
 *
 * @since 1.20
 */
$wgDBerrorLogTZ = false;

/**
 * Other wikis on this site, can be administered from a single developer account.
 *
 * @var string[] List of wiki DB domain IDs; the format of each ID consist of 1-3 hyphen
 *   delimited alphanumeric components (each with no hyphens nor spaces) of any of the forms:
 *   - "<DB NAME>-<DB SCHEMA>-<TABLE PREFIX>"
 *   - "<DB NAME>-<TABLE PREFIX>"
 *   - "<DB NAME>"
 * If hyphens appear in any of the components, then the domain ID parsing may not work
 * in all cases and site functionality might be affected. If the schema ($wgDBmwschema)
 * is left to the default "mediawiki" for all wikis, then the schema should be omitted
 * from these IDs.
 */
$wgLocalDatabases = [];

/**
 * If lag is higher than $wgSlaveLagWarning, show a warning in some special
 * pages (like watchlist).  If the lag is higher than $wgSlaveLagCritical,
 * show a more obvious warning.
 */
$wgSlaveLagWarning = 10;

/**
 * @see $wgSlaveLagWarning
 */
$wgSlaveLagCritical = 30;

/** @} */ # End of DB settings }

/************************************************************************//**
 * @name   Text storage
 * @{
 */

/**
 * We can also compress text stored in the 'text' table. If this is set on, new
 * revisions will be compressed on page save if zlib support is available. Any
 * compressed revisions will be decompressed on load regardless of this setting,
 * but will not be readable at all* if zlib support is not available.
 */
$wgCompressRevisions = false;

/**
 * External stores allow including content
 * from non database sources following URL links.
 *
 * Short names of ExternalStore classes may be specified in an array here:
 * @code
 * $wgExternalStores = [ "http","file","custom" ]...
 * @endcode
 *
 * CAUTION: Access to database might lead to code execution
 */
$wgExternalStores = [];

/**
 * An array of external MySQL servers.
 *
 * @par Example:
 * Create a cluster named 'cluster1' containing three servers:
 * @code
 * $wgExternalServers = [
 *     'cluster1' => <array in the same format as $wgDBservers>
 * ];
 * @endcode
 *
 * Used by \Wikimedia\Rdbms\LBFactorySimple, may be ignored if $wgLBFactoryConf is set to
 * another class.
 */
$wgExternalServers = [];

/**
 * The place to put new revisions, false to put them in the local text table.
 * Part of a URL, e.g. DB://cluster1
 *
 * Can be an array instead of a single string, to enable data distribution. Keys
 * must be consecutive integers, starting at zero.
 *
 * @par Example:
 * @code
 * $wgDefaultExternalStore = [ 'DB://cluster1', 'DB://cluster2' ];
 * @endcode
 *
 * @var array
 */
$wgDefaultExternalStore = false;

/**
 * Revision text may be cached in $wgMemc to reduce load on external storage
 * servers and object extraction overhead for frequently-loaded revisions.
 *
 * Set to 0 to disable, or number of seconds before cache expiry.
 */
$wgRevisionCacheExpiry = 86400 * 7;

/** @} */ # end text storage }

/************************************************************************//**
 * @name   Performance hacks and limits
 * @{
 */

/**
 * Disable database-intensive features
 */
$wgMiserMode = false;

/**
 * Disable all query pages if miser mode is on, not just some
 */
$wgDisableQueryPages = false;

/**
 * Number of rows to cache in 'querycache' table when miser mode is on
 */
$wgQueryCacheLimit = 1000;

/**
 * Number of links to a page required before it is deemed "wanted"
 */
$wgWantedPagesThreshold = 1;

/**
 * Enable slow parser functions
 */
$wgAllowSlowParserFunctions = false;

/**
 * Allow schema updates
 */
$wgAllowSchemaUpdates = true;

/**
 * Maximum article size in kilobytes
 */
$wgMaxArticleSize = 2048;

/**
 * The minimum amount of memory that MediaWiki "needs"; MediaWiki will try to
 * raise PHP's memory limit if it's below this amount.
 */
$wgMemoryLimit = "50M";

/**
 * The minimum amount of time that MediaWiki needs for "slow" write request,
 * particularly ones with multiple non-atomic writes that *should* be as
 * transactional as possible; MediaWiki will call set_time_limit() if needed.
 * @since 1.26
 */
$wgTransactionalTimeLimit = 120;

/** @} */ # end performance hacks }

/************************************************************************//**
 * @name   Cache settings
 * @{
 */

/**
 * Directory for caching data in the local filesystem. Should not be accessible
 * from the web.
 *
 * Note: if multiple wikis share the same localisation cache directory, they
 * must all have the same set of extensions. You can set a directory just for
 * the localisation cache using $wgLocalisationCacheConf['storeDirectory'].
 */
$wgCacheDirectory = false;

/**
 * Main cache type. This should be a cache with fast access, but it may have
 * limited space. By default, it is disabled, since the stock database cache
 * is not fast enough to make it worthwhile.
 *
 * The options are:
 *
 *   - CACHE_ANYTHING:   Use anything, as long as it works
 *   - CACHE_NONE:       Do not cache
 *   - CACHE_DB:         Store cache objects in the DB
 *   - CACHE_MEMCACHED:  MemCached, must specify servers in $wgMemCachedServers
 *   - CACHE_ACCEL:      APC, APCU or WinCache
 *   - (other):          A string may be used which identifies a cache
 *                       configuration in $wgObjectCaches.
 *
 * @see $wgMessageCacheType, $wgParserCacheType
 */
$wgMainCacheType = CACHE_NONE;

/**
 * The cache type for storing the contents of the MediaWiki namespace. This
 * cache is used for a small amount of data which is expensive to regenerate.
 *
 * For available types see $wgMainCacheType.
 */
$wgMessageCacheType = CACHE_ANYTHING;

/**
 * The cache type for storing article HTML. This is used to store data which
 * is expensive to regenerate, and benefits from having plenty of storage space.
 *
 * For available types see $wgMainCacheType.
 */
$wgParserCacheType = CACHE_ANYTHING;

/**
 * The cache type for storing session data.
 *
 * For available types see $wgMainCacheType.
 */
$wgSessionCacheType = CACHE_ANYTHING;

/**
 * The cache type for storing language conversion tables,
 * which are used when parsing certain text and interface messages.
 *
 * For available types see $wgMainCacheType.
 *
 * @since 1.20
 */
$wgLanguageConverterCacheType = CACHE_ANYTHING;

/**
 * Advanced object cache configuration.
 *
 * Use this to define the class names and constructor parameters which are used
 * for the various cache types. Custom cache types may be defined here and
 * referenced from $wgMainCacheType, $wgMessageCacheType, $wgParserCacheType,
 * or $wgLanguageConverterCacheType.
 *
 * The format is an associative array where the key is a cache identifier, and
 * the value is an associative array of parameters. The "class" parameter is the
 * class name which will be used. Alternatively, a "factory" parameter may be
 * given, giving a callable function which will generate a suitable cache object.
 */
$wgObjectCaches = [
	CACHE_NONE => [ 'class' => EmptyBagOStuff::class, 'reportDupes' => false ],
	CACHE_DB => [ 'class' => SqlBagOStuff::class, 'loggroup' => 'SQLBagOStuff' ],

	CACHE_ANYTHING => [ 'factory' => 'ObjectCache::newAnything' ],
	CACHE_ACCEL => [ 'factory' => 'ObjectCache::getLocalServerInstance' ],
	CACHE_MEMCACHED => [ 'class' => MemcachedPhpBagOStuff::class, 'loggroup' => 'memcached' ],

	'db-replicated' => [
		'class'        => ReplicatedBagOStuff::class,
		'readFactory'  => [
			'factory' => 'ObjectCache::newFromParams',
			'args'    => [ [ 'class' => SqlBagOStuff::class, 'replicaOnly' => true ] ]
		],
		'writeFactory' => [
			'factory' => 'ObjectCache::newFromParams',
			'args'    => [ [ 'class' => SqlBagOStuff::class, 'replicaOnly' => false ] ]
		],
		'loggroup'     => 'SQLBagOStuff',
		'reportDupes'  => false
	],
	'memcached-php' => [ 'class' => MemcachedPhpBagOStuff::class, 'loggroup' => 'memcached' ],
	'memcached-pecl' => [ 'class' => MemcachedPeclBagOStuff::class, 'loggroup' => 'memcached' ],
	'hash' => [ 'class' => HashBagOStuff::class, 'reportDupes' => false ],

	// Deprecated since 1.35.
	// - To configure a wg*CacheType variable to use the local server cache,
	//   use CACHE_ACCEL instead, which will select these automatically.
	// - To access the object for the local server cache at run-time,
	//   use MediaWikiServices::getLocalServerObjectCache()
	//   instead of e.g. ObjectCache::getInstance( 'apcu' ).
	// - To instantiate a new one of these explicitly, do so directly
	//   by using `new APCUBagOStuff( [ … ] )`
	// - To instantiate a new one of these including auto-detection and fallback,
	//   use ObjectCache::makeLocalServerCache().
	'apc' => [ 'class' => APCUBagOStuff::class, 'reportDupes' => false ],
	'apcu' => [ 'class' => APCUBagOStuff::class, 'reportDupes' => false ],
	'wincache' => [ 'class' => WinCacheBagOStuff::class, 'reportDupes' => false ],
];

/**
 * Main Wide-Area-Network cache type.
 *
 * By default, this will wrap $wgMainCacheType (which is disabled, since the basic
 * stock default of CACHE_DB is not fast enough to make it worthwhile).
 *
 * For single server or single data-center setup, setting $wgMainCacheType
 * is enough.
 *
 * For a multiple data-center setup, WANObjectCache should be configured to
 * broadcast some if its operations using Mcrouter or Dynomite.
 * See @ref wanobjectcache-deployment "Deploying WANObjectCache".
 *
 * The options are:
 *   - false:            Configure the cache using $wgMainCacheType, without using
 *                       a relayer (only matters if there are multiple data-centers)
 *   - CACHE_NONE:       Do not cache
 *   - (other):          A string may be used which identifies a cache
 *                       configuration in $wgWANObjectCaches
 * @since 1.26
 */
$wgMainWANCache = false;

/**
 * Advanced WAN object cache configuration.
 *
 * The format is an associative array where the key is an identifier
 * that may be referenced by $wgMainWANCache, and the value is an array of options:
 *
 *  - class:   (Required) The class to use (must be WANObjectCache or a subclass).
 *  - cacheId: (Required) A cache identifier from $wgObjectCaches.
 *  - secret:  (Optional) Stable secret for hashing long strings in key components.
 *             Default: $wgSecretKey.
 *
 * Any other options are treated as constructor parameters to WANObjectCache,
 * except for 'cache', 'logger', 'stats' and 'asyncHandler' which are
 * unconditionally set by MediaWiki core's ServiceWiring.
 *
 * @par Example:
 * @code
 * $wgWANObjectCaches'memcached-php' => [
 *   'class' => WANObjectCache::class,
 *   'cacheId' => 'memcached-php',
 * ];
 * @endcode
 *
 * @since 1.26
 */
$wgWANObjectCaches = [
	CACHE_NONE => [
		'class' => WANObjectCache::class,
		'cacheId' => CACHE_NONE,
	]
];

/**
 * Verify and enforce WAN cache purges using reliable DB sources as streams.
 *
 * These secondary cache purges are de-duplicated via simple cache mutexes.
 * This improves consistency when cache purges are lost, which becomes more likely
 * as more cache servers are added or if there are multiple datacenters. Only keys
 * related to important mutable content will be checked.
 *
 * @var bool
 * @since 1.29
 */
$wgEnableWANCacheReaper = false;

/**
 * The object store type of the main stash.
 *
 * This store should be a very fast storage system optimized for holding lightweight data
 * like incrementable hit counters and current user activity. The store should replicate the
 * dataset among all data-centers. Any add(), merge(), lock(), and unlock() operations should
 * maintain "best effort" linearizability; as long as connectivity is strong, latency is low,
 * and there is no eviction pressure prompted by low free space, those operations should be
 * linearizable. In terms of PACELC (https://en.wikipedia.org/wiki/PACELC_theorem), the store
 * should act as a PA/EL distributed system for these operations. One optimization for these
 * operations is to route them to a "primary" data-center (e.g. one that serves HTTP POST) for
 * synchronous execution and then replicate to the others asynchronously. This means that at
 * least calls to these operations during HTTP POST requests would quickly return.
 *
 * All other operations, such as get(), set(), delete(), changeTTL(), incr(), and decr(),
 * should be synchronous in the local data-center, replicating asynchronously to the others.
 * This behavior can be overriden by the use of the WRITE_SYNC and READ_LATEST flags.
 *
 * The store should *preferably* have eventual consistency to handle network partitions.
 *
 * Modules that rely on the stash should be prepared for:
 *   - add(), merge(), lock(), and unlock() to be slower than other write operations,
 *     at least in "secondary" data-centers (e.g. one that only serves HTTP GET/HEAD)
 *   - Other write operations to have race conditions accross data-centers
 *   - Read operations to have race conditions accross data-centers
 *   - Consistency to be either eventual (with Last-Write-Wins) or just "best effort"
 *
 * In general, this means avoiding updates during idempotent HTTP requests (GET/HEAD) and
 * avoiding assumptions of true linearizability (e.g. accepting anomalies). Modules that need
 * these kind of guarantees should use other storage mediums.
 *
 * Valid options are the keys of $wgObjectCaches, e.g. CACHE_* constants.
 *
 * @since 1.26
 */
$wgMainStash = 'db-replicated';

/**
 * The expiry time for the parser cache, in seconds.
 * The default is 86400 (one day).
 */
$wgParserCacheExpireTime = 86400;

/**
 * The expiry time to use for session storage, in seconds.
 */
$wgObjectCacheSessionExpiry = 3600;

/**
 * Whether to use PHP session handling ($_SESSION and session_*() functions)
 *
 * If the constant MW_NO_SESSION is defined, this is forced to 'disable'.
 *
 * If the constant MW_NO_SESSION_HANDLER is defined, this is ignored and PHP
 * session handling will function independently of SessionHandler.
 * SessionHandler and PHP's session handling may attempt to override each
 * others' cookies.
 *
 * @since 1.27
 * @var string
 *  - 'enable': Integrate with PHP's session handling as much as possible.
 *  - 'warn': Integrate but log warnings if anything changes $_SESSION.
 *  - 'disable': Throw exceptions if PHP session handling is used.
 */
$wgPHPSessionHandling = 'enable';

/**
 * Number of internal PBKDF2 iterations to use when deriving session secrets.
 *
 * @since 1.28
 */
$wgSessionPbkdf2Iterations = 10001;

/**
 * The list of MemCached servers and port numbers
 */
$wgMemCachedServers = [ '127.0.0.1:11211' ];

/**
 * Use persistent connections to MemCached, which are shared across multiple
 * requests.
 */
$wgMemCachedPersistent = false;

/**
 * Read/write timeout for MemCached server communication, in microseconds.
 */
$wgMemCachedTimeout = 500000;

/**
 * Set this to true to maintain a copy of the message cache on the local server.
 *
 * This layer of message cache is in addition to the one configured by $wgMessageCacheType.
 *
 * The local copy is put in APC. If APC is not installed, this setting does nothing.
 *
 * Note that this is about the message cache, which stores interface messages
 * maintained as wiki pages. This is separate from the localisation cache for interface
 * messages provided by the software, which is configured by $wgLocalisationCacheConf.
 */
$wgUseLocalMessageCache = false;

/**
 * Instead of caching everything, only cache those messages which have
 * been customised in the site content language. This means that
 * MediaWiki:Foo/ja is ignored if MediaWiki:Foo doesn't exist.
 * This option is probably only useful for translatewiki.net.
 */
$wgAdaptiveMessageCache = false;

/**
 * Localisation cache configuration.
 *
 * Used by Language::getLocalisationCache() to decide how to construct the
 * LocalisationCache instance. Associative array with keys:
 *
 * class:       The class to use for constructing the LocalisationCache object.
 *              This may be overridden by extensions to a subclass of LocalisationCache.
 *              Sub classes are expected to still honor the 'storeClass', 'storeDirectory'
 *              and 'manualRecache' options where applicable.
 *
 * storeClass:  Which LCStore class implementation to use. This is optional.
 *              The default LocalisationCache class offers the 'store' option
 *              as abstraction for this.
 *
 * store:       How and where to store localisation cache data.
 *              This option is ignored if 'storeClass' is explicitly set to a class name.
 *              Must be one of:
 *              - 'detect' (default): Automatically select 'files' if 'storeDirectory'
 *                 or $wgCacheDirectory is set, and fall back to 'db' otherwise.
 *              - 'files': Store in $wgCacheDirectory as CDB files.
 *              - 'array': Store in $wgCacheDirectory as PHP static array files.
 *              - 'db': Store in the l10n_cache database table.
 *
 * storeDirectory: If the selected LCStore class puts its data in files, then it
 *                 will use this directory. If set to false (default), then
 *                 $wgCacheDirectory is used instead.
 *
 * manualRecache: Set this to true to disable cache updates on web requests.
 *                Use maintenance/rebuildLocalisationCache.php instead.
 */
$wgLocalisationCacheConf = [
	'class' => LocalisationCache::class,
	'store' => 'detect',
	'storeClass' => false,
	'storeDirectory' => false,
	'storeServer' => [],
	'forceRecache' => false,
	'manualRecache' => false,
];

/**
 * Allow client-side caching of pages
 */
$wgCachePages = true;

/**
 * Set this to current time to invalidate all prior cached pages. Affects both
 * client-side and server-side caching.
 * You can get the current date on your server by using the command:
 * @verbatim
 *   date +%Y%m%d%H%M%S
 * @endverbatim
 */
$wgCacheEpoch = '20030516000000';

/**
 * Directory where GitInfo will look for pre-computed cache files. If false,
 * $wgCacheDirectory/gitinfo will be used.
 */
$wgGitInfoCacheDirectory = false;

/**
 * This will cache static pages for non-logged-in users to reduce
 * database traffic on public sites. ResourceLoader requests to default
 * language and skins are cached as well as single module requests.
 */
$wgUseFileCache = false;

/**
 * Depth of the subdirectory hierarchy to be created under
 * $wgFileCacheDirectory.  The subdirectories will be named based on
 * the MD5 hash of the title.  A value of 0 means all cache files will
 * be put directly into the main file cache directory.
 */
$wgFileCacheDepth = 2;

/**
 * Append a configured value to the parser cache and the sitenotice key so
 * that they can be kept separate for some class of activity.
 */
$wgRenderHashAppend = '';

/**
 * If on, the sidebar navigation links are cached for users with the
 * current language set. This can save a touch of load on a busy site
 * by shaving off extra message lookups.
 *
 * However it is also fragile: changing the site configuration, or
 * having a variable $wgArticlePath, can produce broken links that
 * don't update as expected.
 */
$wgEnableSidebarCache = false;

/**
 * Expiry time for the sidebar cache, in seconds
 */
$wgSidebarCacheExpiry = 86400;

/**
 * Expiry time for the footer link cache, in seconds, or 0 if disabled
 *
 * @since 1.35
 */
$wgFooterLinkCacheExpiry = 0;

/**
 * When using the file cache, we can store the cached HTML gzipped to save disk
 * space. Pages will then also be served compressed to clients that support it.
 *
 * Requires zlib support enabled in PHP.
 */
$wgUseGzip = false;

/**
 * Invalidate various caches when LocalSettings.php changes. This is equivalent
 * to setting $wgCacheEpoch to the modification time of LocalSettings.php, as
 * was previously done in the default LocalSettings.php file.
 *
 * On high-traffic wikis, this should be set to false, to avoid the need to
 * check the file modification time, and to avoid the performance impact of
 * unnecessary cache invalidations.
 */
$wgInvalidateCacheOnLocalSettingsChange = true;

/**
 * When loading extensions through the extension registration system, this
 * can be used to invalidate the cache. A good idea would be to set this to
 * one file, you can just `touch` that one to invalidate the cache
 *
 * @par Example:
 * @code
 * $wgExtensionInfoMtime = filemtime( "$IP/LocalSettings.php" );
 * @endcode
 *
 * If set to false, the mtime for each individual JSON file will be checked,
 * which can be slow if a large number of extensions are being loaded.
 *
 * @var int|bool
 */
$wgExtensionInfoMTime = false;

/** @} */ # end of cache settings

/************************************************************************//**
 * @name   HTTP proxy (CDN) settings
 *
 * Many of these settings apply to any HTTP proxy used in front of MediaWiki,
 * although they are sometimes still referred to as Squid settings for
 * historical reasons.
 *
 * Achieving a high hit ratio with an HTTP proxy requires special configuration.
 * See https://www.mediawiki.org/wiki/Manual:Performance_tuning#Page_view_caching
 * for more details.
 *
 * @{
 */

/**
 * Enable/disable CDN.
 *
 * See https://www.mediawiki.org/wiki/Manual:Performance_tuning#Page_view_caching
 *
 * @since 1.34 Renamed from $wgUseSquid.
 */
$wgUseCdn = false;

/**
 * Add X-Forwarded-Proto to the Vary and Key headers for API requests and
 * RSS/Atom feeds. Use this if you have an SSL termination setup
 * and need to split the cache between HTTP and HTTPS for API requests,
 * feed requests and HTTP redirect responses in order to prevent cache
 * pollution. This does not affect 'normal' requests to index.php other than
 * HTTP redirects.
 */
$wgVaryOnXFP = false;

/**
 * Internal server name as known to CDN, if different.
 *
 * @par Example:
 * @code
 * $wgInternalServer = 'http://yourinternal.tld:8000';
 * @endcode
 */
$wgInternalServer = false;

/**
 * Cache TTL for the CDN sent as s-maxage (without ESI) or
 * Surrogate-Control (with ESI). Without ESI, you should strip
 * out s-maxage in the CDN config.
 *
 * 18000 seconds = 5 hours, more cache hits with 2678400 = 31 days.
 *
 * @since 1.34 Renamed from $wgSquidMaxage
 */
$wgCdnMaxAge = 18000;

/**
 * Cache timeout for the CDN when DB replica DB lag is high
 * @see $wgCdnMaxAge
 *
 * @since 1.27
 */
$wgCdnMaxageLagged = 30;

/**
 * Cache timeout when delivering a stale ParserCache response due to PoolCounter
 * contention.
 *
 * @since 1.35
 */
$wgCdnMaxageStale = 10;

/**
 * Cache TTL for the user agent sent as max-age, for logged out users.
 * Only applies if $wgUseCdn is false.
 * @see $wgUseCdn
 *
 * @since 1.35
 */
$wgLoggedOutMaxAge = 0;

/**
 * If set, any SquidPurge call on a URL or URLs will send a second purge no less than
 * this many seconds later via the job queue. This requires delayed job support.
 * This should be safely higher than the 'max lag' value in $wgLBFactoryConf, so that
 * replica DB lag does not cause page to be stuck in stales states in CDN.
 *
 * This also fixes race conditions in two-tiered CDN setups (e.g. cdn2 => cdn1 => MediaWiki).
 * If a purge for a URL reaches cdn2 before cdn1 and a request reaches cdn2 for that URL,
 * it will populate the response from the stale cdn1 value. When cdn1 gets the purge, cdn2
 * will still be stale. If the rebound purge delay is safely higher than the time to relay
 * a purge to all nodes, then the rebound purge will clear cdn2 after cdn1 was cleared.
 *
 * @since 1.27
 */
$wgCdnReboundPurgeDelay = 0;

/**
 * Cache timeout for the CDN when a response is known to be wrong or incomplete (due to load)
 * @see $wgCdnMaxAge
 * @since 1.27
 */
$wgCdnMaxageSubstitute = 60;

/**
 * Default maximum age for raw CSS/JS accesses
 *
 * 300 seconds = 5 minutes.
 */
$wgForcedRawSMaxage = 300;

/**
 * List of proxy servers to purge on changes; default port is 80. Use IP addresses.
 *
 * When MediaWiki is running behind a proxy, it will trust X-Forwarded-For
 * headers sent/modified from these proxies when obtaining the remote IP address
 *
 * For a list of trusted servers which *aren't* purged, see $wgSquidServersNoPurge.
 *
 * @since 1.34 Renamed from $wgSquidServers.
 */
$wgCdnServers = [];

/**
 * As with $wgCdnServers, except these servers aren't purged on page changes;
 * use to set a list of trusted proxies, etc. Supports both individual IP
 * addresses and CIDR blocks.
 *
 * @since 1.23 Supports CIDR ranges
 * @since 1.34 Renamed from $wgSquidServersNoPurge
 */
$wgCdnServersNoPurge = [];

/**
 * Whether to use a Host header in purge requests sent to the proxy servers
 * configured in $wgCdnServers. Set this to false to support a CDN
 * configured in forward-proxy mode.
 *
 * If this is set to true, a Host header will be sent, and only the path
 * component of the URL will appear on the request line, as if the request
 * were a non-proxy HTTP 1.1 request. Varnish only supports this style of
 * request. Squid supports this style of request only if reverse-proxy mode
 * (http_port ... accel) is enabled.
 *
 * If this is set to false, no Host header will be sent, and the absolute URL
 * will be sent in the request line, as is the standard for an HTTP proxy
 * request in both HTTP 1.0 and 1.1. This style of request is not supported
 * by Varnish, but is supported by Squid in either configuration (forward or
 * reverse).
 *
 * @since 1.21
 * @deprecated since 1.33, will always be true in a future release.
 */
$wgSquidPurgeUseHostHeader = true;

/**
 * Routing configuration for HTCP multicast purging. Add elements here to
 * enable HTCP and determine which purges are sent where. If set to an empty
 * array, HTCP is disabled.
 *
 * Each key in this array is a regular expression to match against the purged
 * URL, or an empty string to match all URLs. The purged URL is matched against
 * the regexes in the order specified, and the first rule whose regex matches
 * is used, all remaining rules will thus be ignored.
 *
 * @par Example configuration to send purges for upload.wikimedia.org to one
 * multicast group and all other purges to another:
 * @code
 * $wgHTCPRouting = [
 *         '|^https?://upload\.wikimedia\.org|' => [
 *                 'host' => '239.128.0.113',
 *                 'port' => 4827,
 *         ],
 *         '' => [
 *                 'host' => '239.128.0.112',
 *                 'port' => 4827,
 *         ],
 * ];
 * @endcode
 *
 * You can also pass an array of hosts to send purges too. This is useful when
 * you have several multicast groups or unicast address that should receive a
 * given purge.  Multiple hosts support was introduced in MediaWiki 1.22.
 *
 * @par Example of sending purges to multiple hosts:
 * @code
 * $wgHTCPRouting = [
 *     '' => [
 *         // Purges to text caches using multicast
 *         [ 'host' => '239.128.0.114', 'port' => '4827' ],
 *         // Purges to a hardcoded list of caches
 *         [ 'host' => '10.88.66.1', 'port' => '4827' ],
 *         [ 'host' => '10.88.66.2', 'port' => '4827' ],
 *         [ 'host' => '10.88.66.3', 'port' => '4827' ],
 *     ],
 * ];
 * @endcode
 *
 * @since 1.22
 * @see $wgHTCPMulticastTTL
 */
$wgHTCPRouting = [];

/**
 * HTCP multicast TTL.
 * @see $wgHTCPRouting
 */
$wgHTCPMulticastTTL = 1;

/**
 * Should forwarded Private IPs be accepted?
 */
$wgUsePrivateIPs = false;

/** @} */ # end of HTTP proxy settings

/************************************************************************//**
 * @name   Language, regional and character encoding settings
 * @{
 */

/**
 * Site language code. See languages/data/Names.php for languages supported by
 * MediaWiki out of the box. Not all languages listed there have translations,
 * see languages/messages/ for the list of languages with some localisation.
 *
 * Warning: Don't use any of MediaWiki's deprecated language codes listed in
 * LanguageCode::getDeprecatedCodeMapping or $wgDummyLanguageCodes, like "no"
 * for Norwegian (use "nb" instead). If you do, things will break unexpectedly.
 *
 * This defines the default interface language for all users, but users can
 * change it in their preferences.
 *
 * This also defines the language of pages in the wiki. The content is wrapped
 * in a html element with lang=XX attribute. This behavior can be overridden
 * via hooks, see Title::getPageLanguage.
 */
$wgLanguageCode = 'en';

/**
 * Language cache size, or really how many languages can we handle
 * simultaneously without degrading to crawl speed.
 */
$wgLangObjCacheSize = 10;

/**
 * Some languages need different word forms, usually for different cases.
 * Used in Language::convertGrammar().
 *
 * @par Example:
 * @code
 * $wgGrammarForms['en']['genitive']['car'] = 'car\'s';
 * @endcode
 */
$wgGrammarForms = [];

/**
 * Treat language links as magic connectors, not inline links
 */
$wgInterwikiMagic = true;

/**
 * Hide interlanguage links from the sidebar
 */
$wgHideInterlanguageLinks = false;

/**
 * List of additional interwiki prefixes that should be treated as
 * interlanguage links (i.e. placed in the sidebar).
 * Notes:
 * - This will not do anything unless the prefixes are defined in the interwiki
 *   map.
 * - The display text for these custom interlanguage links will be fetched from
 *   the system message "interlanguage-link-xyz" where xyz is the prefix in
 *   this array.
 * - A friendly name for each site, used for tooltip text, may optionally be
 *   placed in the system message "interlanguage-link-sitename-xyz" where xyz is
 *   the prefix in this array.
 */
$wgExtraInterlanguageLinkPrefixes = [];

/**
 * Map of interlanguage link codes to language codes. This is useful to override
 * what is shown as the language name when the interwiki code does not match it
 * exactly
 *
 * @since 1.35
 */
$wgInterlanguageLinkCodeMap = [];

/**
 * List of language names or overrides for default names in Names.php
 */
$wgExtraLanguageNames = [];

/**
 * List of mappings from one language code to another.
 * This array makes the codes not appear as a selectable language on the
 * installer.
 *
 * In Setup.php, the variable $wgDummyLanguageCodes is created by combining
 * these codes with a list of "deprecated" codes, which are mostly leftovers
 * from renames or other legacy things, and the internal codes 'qqq' and 'qqx'.
 * If a mapping in $wgExtraLanguageCodes collide with a built-in mapping, the
 * value in $wgExtraLanguageCodes will be used.
 *
 * @since 1.29
 */
$wgExtraLanguageCodes = [
	// Language codes of macro languages, which get mapped to the main language
	'bh' => 'bho', // Bihari language family
	'no' => 'nb', // Norwegian language family

	// Language variants which get mapped to the main language
	'simple' => 'en', // Simple English
];

/**
 * Functionally the same as $wgExtraLanguageCodes, but deprecated. Instead of
 * appending values to this array, append them to $wgExtraLanguageCodes.
 *
 * @deprecated since 1.29
 */
$wgDummyLanguageCodes = [];

/**
 * Set this to always convert certain Unicode sequences to modern ones
 * regardless of the content language. This has a small performance
 * impact.
 *
 * @since 1.17
 */
$wgAllUnicodeFixes = false;

/**
 * Set this to eg 'ISO-8859-1' to perform character set conversion when
 * loading old revisions not marked with "utf-8" flag. Use this when
 * converting a wiki from MediaWiki 1.4 or earlier to UTF-8 without the
 * burdensome mass conversion of old text data.
 *
 * @note This DOES NOT touch any fields other than old_text. Titles, comments,
 * user names, etc still must be converted en masse in the database before
 * continuing as a UTF-8 wiki.
 */
$wgLegacyEncoding = false;

/**
 * If set to true, the MediaWiki 1.4 to 1.5 schema conversion will
 * create stub reference rows in the text table instead of copying
 * the full text of all current entries from 'cur' to 'text'.
 *
 * This will speed up the conversion step for large sites, but
 * requires that the cur table be kept around for those revisions
 * to remain viewable.
 *
 * This option affects the updaters *only*. Any present cur stub
 * revisions will be readable at runtime regardless of this setting.
 */
$wgLegacySchemaConversion = false;

/**
 * Enable dates like 'May 12' instead of '12 May', if the default date format
 * is 'dmy or mdy'.
 */
$wgAmericanDates = false;

/**
 * For Hindi and Arabic use local numerals instead of Western style (0-9)
 * numerals in interface.
 */
$wgTranslateNumerals = true;

/**
 * Translation using MediaWiki: namespace.
 * Interface messages will be loaded from the database.
 */
$wgUseDatabaseMessages = true;

/**
 * Maximum entry size in the message cache, in bytes
 */
$wgMaxMsgCacheEntrySize = 10000;

/**
 * Whether to enable language variant conversion.
 */
$wgDisableLangConversion = false;

/**
 * Whether to enable language variant conversion for links.
 */
$wgDisableTitleConversion = false;

/**
 * Default variant code, if false, the default will be the language code
 */
$wgDefaultLanguageVariant = false;

/**
 * Whether to enable the pig Latin variant of English (en-x-piglatin),
 * used to ease variant development work.
 */
$wgUsePigLatinVariant = false;

/**
 * Disabled variants array of language variant conversion.
 *
 * @par Example:
 * @code
 *  $wgDisabledVariants[] = 'zh-mo';
 *  $wgDisabledVariants[] = 'zh-my';
 * @endcode
 */
$wgDisabledVariants = [];

/**
 * Like $wgArticlePath, but on multi-variant wikis, this provides a
 * path format that describes which parts of the URL contain the
 * language variant.
 *
 * @par Example:
 * @code
 *     $wgLanguageCode = 'sr';
 *     $wgVariantArticlePath = '/$2/$1';
 *     $wgArticlePath = '/wiki/$1';
 * @endcode
 *
 * A link to /wiki/ would be redirected to /sr/Главна_страна
 *
 * It is important that $wgArticlePath not overlap with possible values
 * of $wgVariantArticlePath.
 */
$wgVariantArticlePath = false;

/**
 * Show a bar of language selection links in the user login and user
 * registration forms; edit the "loginlanguagelinks" message to
 * customise these.
 */
$wgLoginLanguageSelector = false;

/**
 * When translating messages with wfMessage(), it is not always clear what
 * should be considered UI messages and what should be content messages.
 *
 * For example, for the English Wikipedia, there should be only one 'mainpage',
 * so when getting the link for 'mainpage', we should treat it as site content
 * and call ->inContentLanguage()->text(), but for rendering the text of the
 * link, we call ->text(). The code behaves this way by default. However,
 * sites like the Wikimedia Commons do offer different versions of 'mainpage'
 * and the like for different languages. This array provides a way to override
 * the default behavior.
 *
 * @par Example:
 * To allow language-specific main page and community
 * portal:
 * @code
 *     $wgForceUIMsgAsContentMsg = [ 'mainpage', 'portal-url' ];
 * @endcode
 */
$wgForceUIMsgAsContentMsg = [];

/**
 * Fake out the timezone that the server thinks it's in. This will be used for
 * date display and not for what's stored in the DB. Leave to null to retain
 * your server's OS-based timezone value.
 *
 * This variable is currently used only for signature formatting and for local
 * time/date parser variables ({{LOCALTIME}} etc.)
 *
 * Timezones can be translated by editing MediaWiki messages of type
 * timezone-nameinlowercase like timezone-utc.
 *
 * A list of usable timezones can found at:
 * https://www.php.net/manual/en/timezones.php
 *
 * @par Examples:
 * @code
 * $wgLocaltimezone = 'UTC';
 * $wgLocaltimezone = 'GMT';
 * $wgLocaltimezone = 'PST8PDT';
 * $wgLocaltimezone = 'Europe/Sweden';
 * $wgLocaltimezone = 'CET';
 * @endcode
 */
$wgLocaltimezone = null;

/**
 * Set an offset from UTC in minutes to use for the default timezone setting
 * for anonymous users and new user accounts.
 *
 * This setting is used for most date/time displays in the software, and is
 * overridable in user preferences. It is *not* used for signature timestamps.
 *
 * By default, this will be set to match $wgLocaltimezone.
 */
$wgLocalTZoffset = null;

/**
 * List of Unicode characters for which capitalization is overridden in
 * Language::ucfirst. The characters should be
 * represented as char_to_convert => conversion_override. See T219279 for details
 * on why this is useful during php version transitions.
 *
 * @warning: EXPERIMENTAL!
 *
 * @since 1.34
 * @var array
 */
$wgOverrideUcfirstCharacters = [];

/** @} */ # End of language/charset settings

/*************************************************************************//**
 * @name   Output format and skin settings
 * @{
 */

/**
 * The default Content-Type header.
 */
$wgMimeType = 'text/html';

/**
 * Defines the value of the version attribute in the &lt;html&gt; tag, if any.
 *
 * If your wiki uses RDFa, set it to the correct value for RDFa+HTML5.
 * Correct current values are 'HTML+RDFa 1.0' or 'XHTML+RDFa 1.0'.
 * See also https://www.w3.org/TR/rdfa-in-html/#document-conformance
 * @since 1.16
 */
$wgHtml5Version = null;

/**
 * Temporary variable that allows HTMLForms to be rendered as tables.
 * Table based layouts cause various issues when designing for mobile.
 * This global allows skins or extensions a means to force non-table based rendering.
 * Setting to false forces form components to always render as div elements.
 * @since 1.24
 */
$wgHTMLFormAllowTableFormat = true;

/**
 * Temporary variable that applies MediaWiki UI wherever it can be supported.
 * Temporary variable that should be removed when mediawiki ui is more
 * stable and change has been communicated.
 * @since 1.24
 */
$wgUseMediaWikiUIEverywhere = false;

/**
 * Whether to label the store-to-database-and-show-to-others button in the editor
 * as "Save page"/"Save changes" if false (the default) or, if true, instead as
 * "Publish page"/"Publish changes".
 *
 * @since 1.28
 */
$wgEditSubmitButtonLabelPublish = false;

/**
 * Permit other namespaces in addition to the w3.org default.
 *
 * Use the prefix for the key and the namespace for the value.
 *
 * @par Example:
 * @code
 * $wgXhtmlNamespaces['svg'] = 'http://www.w3.org/2000/svg';
 * @endcode
 * Normally we wouldn't have to define this in the root "<html>"
 * element, but IE needs it there in some circumstances.
 *
 * This is ignored if $wgMimeType is set to a non-XML MIME type.
 */
$wgXhtmlNamespaces = [];

/**
 * Site notice shown at the top of each page
 *
 * MediaWiki:Sitenotice page, which will override this. You can also
 * provide a separate message for logged-out users using the
 * MediaWiki:Anonnotice page.
 */
$wgSiteNotice = '';

/**
 * Default skin, for new users and anonymous visitors. Registered users may
 * change this to any one of the other available skins in their preferences.
 */
$wgDefaultSkin = 'vector';

/**
 * Fallback skin used when the skin defined by $wgDefaultSkin can't be found.
 *
 * @since 1.24
 */
$wgFallbackSkin = 'fallback';

/**
 * Specify the names of skins that should not be presented in the list of
 * available skins in user preferences.
 *
 * NOTE: This does not uninstall the skin, and it will still be accessible
 * via the `useskin` query parameter. To uninstall a skin, remove its inclusion
 * from LocalSettings.php.
 *
 * @see Skin::getAllowedSkins
 */
$wgSkipSkins = [];

/**
 * Allow user Javascript page?
 * This enables a lot of neat customizations, but may
 * increase security risk to users and server load.
 */
$wgAllowUserJs = false;

/**
 * Allow user Cascading Style Sheets (CSS)?
 * This enables a lot of neat customizations, but may
 * increase security risk to users and server load.
 */
$wgAllowUserCss = false;

/**
 * Allow style-related user-preferences?
 *
 * This controls whether the `editfont` and `underline` preferences
 * are available to users.
 */
$wgAllowUserCssPrefs = true;

/**
 * Use the site's Javascript page?
 */
$wgUseSiteJs = true;

/**
 * Use the site's Cascading Style Sheets (CSS)?
 */
$wgUseSiteCss = true;

/**
 * Break out of framesets. This can be used to prevent clickjacking attacks,
 * or to prevent external sites from framing your site with ads.
 */
$wgBreakFrames = false;

/**
 * The X-Frame-Options header to send on pages sensitive to clickjacking
 * attacks, such as edit pages. This prevents those pages from being displayed
 * in a frame or iframe. The options are:
 *
 *   - 'DENY': Do not allow framing. This is recommended for most wikis.
 *
 *   - 'SAMEORIGIN': Allow framing by pages on the same domain. This can be used
 *         to allow framing within a trusted domain. This is insecure if there
 *         is a page on the same domain which allows framing of arbitrary URLs.
 *
 *   - false: Allow all framing. This opens up the wiki to XSS attacks and thus
 *         full compromise of local user accounts. Private wikis behind a
 *         corporate firewall are especially vulnerable. This is not
 *         recommended.
 *
 * For extra safety, set $wgBreakFrames = true, to prevent framing on all pages,
 * not just edit pages.
 */
$wgEditPageFrameOptions = 'DENY';

/**
 * Disallow framing of API pages directly, by setting the X-Frame-Options
 * header. Since the API returns CSRF tokens, allowing the results to be
 * framed can compromise your user's account security.
 * Options are:
 *   - 'DENY': Do not allow framing. This is recommended for most wikis.
 *   - 'SAMEORIGIN': Allow framing by pages on the same domain.
 *   - false: Allow all framing.
 * Note: $wgBreakFrames will override this for human formatted API output.
 */
$wgApiFrameOptions = 'DENY';

/**
 * Disable output compression (enabled by default if zlib is available)
 */
$wgDisableOutputCompression = false;

/**
 * How should section IDs be encoded?
 * This array can contain 1 or 2 elements, each of them can be one of:
 * - 'html5'  is modern HTML5 style encoding with minimal escaping. Displays Unicode
 *            characters in most browsers' address bars.
 * - 'legacy' is old MediaWiki-style encoding, e.g. 啤酒 turns into .E5.95.A4.E9.85.92
 *
 * The first element of this array specifies the primary mode of escaping IDs. This
 * is what users will see when they e.g. follow an [[#internal link]] to a section of
 * a page.
 *
 * The optional second element defines a fallback mode, useful for migrations.
 * If present, it will direct MediaWiki to add empty <span>s to every section with its
 * id attribute set to fallback encoded title so that links using the previous encoding
 * would still work.
 *
 * Example: you want to migrate your wiki from 'legacy' to 'html5'
 *
 * On the first step, set this variable to [ 'legacy', 'html5' ]. After a while, when
 * all caches (parser, HTTP, etc.) contain only pages generated with this setting,
 * flip the value to [ 'html5', 'legacy' ]. This will result in all internal links being
 * generated in the new encoding while old links (both external and cached internal) will
 * still work. After a long time, you might want to ditch backwards compatibility and
 * set it to [ 'html5' ]. After all, pages get edited, breaking incoming links no matter which
 * fragment mode is used.
 *
 * @since 1.30
 */
$wgFragmentMode = [ 'legacy', 'html5' ];

/**
 * Which ID escaping mode should be used for external interwiki links? See documentation
 * for $wgFragmentMode above for details of each mode. Because you can't control external sites,
 * this setting should probably always be 'legacy', unless every wiki you link to has converted
 * to 'html5'.
 *
 * @since 1.30
 */
$wgExternalInterwikiFragmentMode = 'legacy';

/**
 * Abstract list of footer icons for skins in place of old copyrightico and poweredbyico code
 * You can add new icons to the built in copyright or poweredby, or you can create
 * a new block. Though note that you may need to add some custom css to get good styling
 * of new blocks in monobook. vector and modern should work without any special css.
 *
 * $wgFooterIcons itself is a key/value array.
 * The key is the name of a block that the icons will be wrapped in. The final id varies
 * by skin; Monobook and Vector will turn poweredby into f-poweredbyico while Modern
 * turns it into mw_poweredby.
 * The value is either key/value array of icons or a string.
 * In the key/value array the key may or may not be used by the skin but it can
 * be used to find the icon and unset it or change the icon if needed.
 * This is useful for disabling icons that are set by extensions.
 * The value should be either a string or an array. If it is a string it will be output
 * directly as html, however some skins may choose to ignore it. An array is the preferred format
 * for the icon, the following keys are used:
 * - src: An absolute url to the image to use for the icon, this is recommended
 *        but not required, however some skins will ignore icons without an image
 * - srcset: optional additional-resolution images; see HTML5 specs
 * - url: The url to use in the a element around the text or icon, if not set an a element will
 *        not be outputted
 * - alt: This is the text form of the icon, it will be displayed without an image in
 *        skins like Modern or if src is not set, and will otherwise be used as
 *        the alt="" for the image. This key is required.
 * - width and height: If the icon specified by src is not of the standard size
 *                     you can specify the size of image to use with these keys.
 *                     Otherwise they will default to the standard 88x31.
 * @todo Reformat documentation.
 */
$wgFooterIcons = [
	"copyright" => [
		"copyright" => [], // placeholder for the built in copyright icon
	],
	"poweredby" => [
		"mediawiki" => [
			// Defaults to point at
			// "$wgResourceBasePath/resources/assets/poweredby_mediawiki_88x31.png"
			// plus srcset for 1.5x, 2x resolution variants.
			"src" => null,
			"url" => "https://www.mediawiki.org/",
			"alt" => "Powered by MediaWiki",
		]
	],
];

/**
 * Login / create account link behavior when it's possible for anonymous users
 * to create an account.
 *  - true = use a combined login / create account link
 *  - false = split login and create account into two separate links
 */
$wgUseCombinedLoginLink = false;

/**
 * Display user edit counts in various prominent places.
 */
$wgEdititis = false;

/**
 * Some web hosts attempt to rewrite all responses with a 404 (not found)
 * status code, mangling or hiding MediaWiki's output. If you are using such a
 * host, you should start looking for a better one. While you're doing that,
 * set this to false to convert some of MediaWiki's 404 responses to 200 so
 * that the generated error pages can be seen.
 *
 * In cases where for technical reasons it is more important for MediaWiki to
 * send the correct status code than for the body to be transmitted intact,
 * this configuration variable is ignored.
 */
$wgSend404Code = true;

/**
 * The $wgShowRollbackEditCount variable is used to show how many edits can be rolled back.
 * The numeric value of the variable controls how many edits MediaWiki will look back to
 * determine whether a rollback is allowed (by checking that they are all from the same author).
 * If the value is false or 0, the edits are not counted. Disabling this will prevent MediaWiki
 * from hiding some useless rollback links.
 *
 * @since 1.20
 */
$wgShowRollbackEditCount = 10;

/**
 * Output a <link rel="canonical"> tag on every page indicating the canonical
 * server which should be used, i.e. $wgServer or $wgCanonicalServer. Since
 * detection of the current server is unreliable, the link is sent
 * unconditionally.
 */
$wgEnableCanonicalServerLink = false;

/**
 * When OutputHandler is used, mangle any output that contains
 * <cross-domain-policy>. Without this, an attacker can send their own
 * cross-domain policy unless it is prevented by the crossdomain.xml file at
 * the domain root.
 *
 * @since 1.25
 */
$wgMangleFlashPolicy = true;

/** @} */ # End of output format settings }

/*************************************************************************//**
 * @name   ResourceLoader settings
 * @{
 */

/**
 * Define extra client-side modules to be registered with ResourceLoader.
 *
 * NOTE: It is recommended to define modules in extension.json or skin.json
 * whenever possible.
 *
 * ## Using resource modules
 *
 * By default modules are registered as an instance of ResourceLoaderFileModule.
 * You find the relevant code in resources/Resources.php. These are the options:
 *
 * ### class
 *
 * Alternate subclass of ResourceLoaderModule (rather than default ResourceLoaderFileModule).
 * If this is used, some of the other properties may not apply, and you can specify your
 * own arguments. Since MediaWiki 1.30, it may now specify a callback function as an
 * alternative to a plain class name, using the factory key in the module description array.
 * This allows dependency injection to be used for %ResourceLoader modules.
 *
 * Class name of alternate subclass
 *
 * @par Example:
 * @code
 *   $wgResourceModules['ext.myExtension'] = [
 *     'class' => ResourceLoaderWikiModule::class,
 *   ];
 * @endcode
 *
 * ### debugScripts
 *
 * Scripts to include in debug contexts.
 *
 * %File path string or array of file path strings.
 *
 * @par Example:
 * @code
 *   $wgResourceModules['ext.myExtension'] = [
 *     'debugScripts' => 'resources/MyExtension/debugMyExt.js',
 *   ];
 * @endcode
 *
 * ### dependencies
 *
 * Modules which must be loaded before this module.
 *
 * Module name string or array of module name strings.
 *
 * @par Example:
 * @code
 *   $wgResourceModules['ext.myExtension'] = [
 *     'dependencies' => [ 'jquery.cookie', 'mediawiki.util' ],
 *   ];
 * @endcode
 *
 * ### deprecated
 *
 * Whether the module is deprecated and usage is discouraged.
 *
 * Either a boolean, or a string or an object with key message can be used to customise
 * deprecation message.
 *
 * @par Example:
 * @code
 *   $wgResourceModules['ext.myExtension'] = [
 *     'deprecated' => 'You should use ext.myExtension2 instead',
 *   ];
 * @endcode
 *
 * ### group
 *
 * Group which this module should be loaded together with.
 *
 * Group name string.
 *
 * @par Example:
 * @code
 *   $wgResourceModules['ext.myExtension'] = [
 *     'group' => 'myExtGroup',
 *   ];
 * @endcode
 *
 * See also
 * [Groups](https://www.mediawiki.org/wiki/Special:MyLanguage/ResourceLoader/Features#Groups)
 * on mediawiki.org.
 *
 * ### languageScripts
 *
 * Scripts to include in specific language contexts. See the scripts option below for an
 * example.
 *
 * Array keyed by language code containing file path string or array of file path strings.
 *
 * ### localBasePath
 *
 * Base path to prepend to all local paths in $options. Defaults to $IP.
 *
 * Base path string
 *
 * @par Example:
 * @code
 *   $wgResourceModules['ext.myExtension'] = [
 *     'localBasePath' => __DIR__,
 *   ];
 * @endcode
 *
 * ### messages
 *
 * Messages to always load
 *
 * Array of message key strings.
 *
 * @par Example:
 * @code
 *   $wgResourceModules['ext.myExtension'] = [
 *     'messages' => [
 *       'searchsuggest-search',
 *       'searchsuggest-containing',
 *     ],
 *   ];
 * @endcode
 *
 * ### noflip
 *
 * Whether to skip CSSJanus LTR-to-RTL flipping for this module. Recommended for styles
 * imported from libraries that already properly handle their RTL styles. Default is false,
 * meaning CSSJanus will be applied on RTL-mode output.
 *
 * Boolean.
 *
 * @par Example:
 * @code
 *   $wgResourceModules['ext.myExtension'] = [
 *     'noflip' => true,
 *   ];
 * @endcode
 *
 * ### packageFiles
 *
 * Package files that can be require()d. 'packageFiles' cannot be combined with any of the
 * scripts options: 'scripts', 'languageScripts' and 'debugScripts'.
 *
 * String or array of package file.
 *
 * ### remoteBasePath
 *
 * Base path to prepend to all remote paths in $options. Defaults to $wgScriptPath.
 * Cannot be combined with remoteExtPath.
 *
 * Base path string
 *
 * @par Example:
 * @code
 *   $wgResourceModules['ext.myExtension'] = [
 *     'remoteBasePath' => '/w/extensions/MyExtension',
 *   ];
 * @endcode
 *
 * ### remoteExtPath
 *
 * Equivalent of remoteBasePath, but relative to $wgExtensionAssetsPath. Cannot be
 * combined with remoteBasePath
 *
 * Base path string
 *
 * @par Example:
 * @code
 *   $wgResourceModules['ext.myExtension'] = [
 *     'remoteExtPath' => 'MyExtension',
 *   ];
 * @endcode
 *
 * ### scripts
 *
 * Scripts to always include.
 *
 * %File path string or array of file path strings.
 *
 * @par Example:
 * @code
 *   $wgResourceModules['ext.myExtension'] = [
 *     'languageScripts' => [
 *       'bs' => 'extensions/MyExtension/languages/bs.js',
 *       'fi' => 'extensions/MyExtension/languages/fi.js',
 *     ],
 *     'scripts' => [
 *       'extensions/MyExtension/myExtension.js',
 *       'extensions/MyExtension/utils.js',
 *     ],
 *   ];
 * @endcode
 *
 * ### skinScripts
 *
 * Scripts to include in specific skin contexts.
 *
 * Array keyed by skin name containing file path string or array of file path strings.
 *
 * @par Example:
 * @code
 *   $wgResourceModules['ext.myExtension'] = [
 *     'skinScripts' => [
 *       'default' => 'extensions/MyExtension/default-skin-overrides.js',
 *     ],
 *   ];
 * @endcode
 *
 * ### skinStyles
 *
 * Styles to include in specific skin contexts. (mapping of skin name to style(s))
 * See $wgResourceModuleSkinStyles below for an example.
 *
 * Array keyed by skin name containing file path string or array of file path strings.
 *
 * ### skipFunction
 *
 * Function that returns true when the module should be skipped. Intended for when the
 * module provides a polyfill that is not required in modern browsers
 *
 * Filename of a JavaScript file with a top-level return (it should not be wrapped in a
 * function).
 *
 * @par Example:
 * @code
 *   $wgResourceModules['ext.myExtension'] = [
 *     'skipFunction' => 'myext-polyfill-needed.js',
 *   ];
 * @endcode
 *
 * ### styles
 *
 * Styles to always include in the module.
 *
 * %File path string or list of file path strings. The included file can be automatically
 * wrapped in a @media query by specifying the file path as the key in an object, with
 * the value specifying the media query.
 *
 * See $wgResourceModuleSkinStyles below for additional examples.
 *
 * @par Example:
 * @code
 *   $wgResourceModules['example'] = [
 *     'styles' => [
 *       'foo.css',
 *       'bar.css',
 *     ],
 *   ];
 *   $wgResourceModules['example.media'] = [
 *     'styles' => [
 *       'foo.css' => [ 'media' => 'print' ],
 *   ];
 *   $wgResourceModules['example.mixed'] = [
 *     'styles' => [
 *       'foo.css',
 *       'bar.css' => [ 'media' => 'print' ],
 *     ],
 *   ];
 * @endcode
 *
 * ### targets
 *
 * %ResourceLoader target the module can run on.
 *
 * String or array of targets.
 *
 * @par Example:
 * @code
 *   $wgResourceModules['ext.myExtension'] = [
 *     'targets' => [ 'desktop', 'mobile' ],
 *   ];
 * @endcode
 *
 * ### templates
 *
 * Templates to be loaded for client-side usage.
 *
 * Object or array of templates.
 *
 * @par Example:
 * @code
 *   $wgResourceModules['ext.myExtension'] = [
 *     'templates' => [
 *       'templates/template.html',
 *       'templates/template2.html',
 *     ],
 *   ];
 * @endcode
 */
$wgResourceModules = [];

/**
 * Add extra skin-specific styles to a resource module.
 *
 * These are automatically added by ResourceLoader to the 'skinStyles' list of
 * the existing module. The 'styles' list cannot be modified or disabled.
 *
 * For example, below a module "bar" is defined and skin Foo provides additional
 * styles for it:
 *
 * @par Example:
 * @code
 *   $wgResourceModules['bar'] = [
 *     'scripts' => 'resources/bar/bar.js',
 *     'styles' => 'resources/bar/main.css',
 *   ];
 *
 *   $wgResourceModuleSkinStyles['foo'] = [
 *     'bar' => 'skins/Foo/bar.css',
 *   ];
 * @endcode
 *
 * This is effectively equivalent to:
 *
 * @par Equivalent:
 * @code
 *   $wgResourceModules['bar'] = [
 *     'scripts' => 'resources/bar/bar.js',
 *     'styles' => 'resources/bar/main.css',
 *     'skinStyles' => [
 *       'foo' => skins/Foo/bar.css',
 *     ],
 *   ];
 * @endcode
 *
 * If the module already defines its own entry in `skinStyles` for a given skin, then
 * $wgResourceModuleSkinStyles is ignored.
 *
 * If a module defines a `skinStyles['default']` the skin may want to extend that instead
 * of replacing it. This can be done using the `+` prefix.
 *
 * @par Example:
 * @code
 *   $wgResourceModules['bar'] = [
 *     'scripts' => 'resources/bar/bar.js',
 *     'styles' => 'resources/bar/basic.css',
 *     'skinStyles' => [
 *      'default' => 'resources/bar/additional.css',
 *     ],
 *   ];
 *   // Note the '+' character:
 *   $wgResourceModuleSkinStyles['foo'] = [
 *     '+bar' => 'skins/Foo/bar.css',
 *   ];
 * @endcode
 *
 * This is effectively equivalent to:
 *
 * @par Equivalent:
 * @code
 *   $wgResourceModules['bar'] = [
 *     'scripts' => 'resources/bar/bar.js',
 *     'styles' => 'resources/bar/basic.css',
 *     'skinStyles' => [
 *       'default' => 'resources/bar/additional.css',
 *       'foo' => [
 *         'resources/bar/additional.css',
 *         'skins/Foo/bar.css',
 *       ],
 *     ],
 *   ];
 * @endcode
 *
 * In other words, as a module author, use the `styles` list for stylesheets that may not be
 * disabled by a skin. To provide default styles that may be extended or replaced,
 * use `skinStyles['default']`.
 *
 * As with $wgResourceModules, always set the localBasePath and remoteBasePath
 * keys (or one of remoteExtPath/remoteSkinPath).
 *
 * @par Example:
 * @code
 *   $wgResourceModuleSkinStyles['foo'] = [
 *     'bar' => 'bar.css',
 *     'quux' => 'quux.css',
 *     'remoteSkinPath' => 'Foo',
 *     'localBasePath' => __DIR__,
 *   ];
 * @endcode
 */
$wgResourceModuleSkinStyles = [];

/**
 * Extensions should register foreign module sources here. 'local' is a
 * built-in source that is not in this array, but defined by
 * ResourceLoader::__construct() so that it cannot be unset.
 *
 * @par Example:
 * @code
 *   $wgResourceLoaderSources['foo'] = 'http://example.org/w/load.php';
 * @endcode
 */
$wgResourceLoaderSources = [];

/**
 * The default 'remoteBasePath' value for instances of ResourceLoaderFileModule.
 * Defaults to $wgScriptPath.
 */
$wgResourceBasePath = null;

/**
 * Maximum time in seconds to cache resources served by ResourceLoader.
 * Used to set last modified headers (max-age/s-maxage).
 *
 * Following options to distinguish:
 * - versioned: Used for modules with a version, because changing version
 *   numbers causes cache misses. This normally has a long expiry time.
 * - unversioned: Used for modules without a version to propagate changes
 *   quickly to clients. Also used for modules with errors to recover quickly.
 *   This normally has a short expiry time.
 *
 * Expiry time for the options to distinguish:
 * - server: Squid/Varnish but also any other public proxy cache between the
 *   client and MediaWiki.
 * - client: On the client side (e.g. in the browser cache).
 */
$wgResourceLoaderMaxage = [
	'versioned' => 30 * 24 * 60 * 60, // 30 days
	'unversioned' => 5 * 60, // 5 minutes
];

/**
 * Use the main stash instead of the module_deps table for indirect dependency tracking
 *
 * @since 1.35
 * @warning EXPERIMENTAL
 */
$wgResourceLoaderUseObjectCacheForDeps = false;

/**
 * The default debug mode (on/off) for of ResourceLoader requests.
 *
 * This will still be overridden when the debug URL parameter is used.
 */
$wgResourceLoaderDebug = false;

/**
 * Whether to ensure the mediawiki.legacy library is loaded before other modules.
 *
 * @deprecated since 1.26: Always declare dependencies.
 */
$wgIncludeLegacyJavaScript = false;

/**
 * Whether or not to assign configuration variables to the global window object.
 *
 * If this is set to false, old code using deprecated variables will no longer
 * work.
 *
 * @par Example of legacy code:
 * @code{,js}
 *     if ( window.wgRestrictionEdit ) { ... }
 * @endcode
 * or:
 * @code{,js}
 *     if ( wgIsArticle ) { ... }
 * @endcode
 *
 * Instead, one needs to use mw.config.
 * @par Example using mw.config global configuration:
 * @code{,js}
 *     if ( mw.config.exists('wgRestrictionEdit') ) { ... }
 * @endcode
 * or:
 * @code{,js}
 *     if ( mw.config.get('wgIsArticle') ) { ... }
 * @endcode
 */
$wgLegacyJavaScriptGlobals = false;

/**
 * ResourceLoader will not generate URLs whose query string is more than
 * this many characters long, and will instead use multiple requests with
 * shorter query strings. Using multiple requests may degrade performance,
 * but may be needed based on the query string limit supported by your web
 * server and/or your user's web browsers.
 *
 * Default: `2000`.
 *
 * @see ResourceLoaderStartUpModule::getMaxQueryLength
 * @since 1.17
 * @var int
 */
$wgResourceLoaderMaxQueryLength = false;

/**
 * If set to true, JavaScript modules loaded from wiki pages will be parsed
 * prior to minification to validate it.
 *
 * Parse errors will result in a JS exception being thrown during module load,
 * which avoids breaking other modules loaded in the same request.
 */
$wgResourceLoaderValidateJS = true;

/**
 * When enabled, execution of JavaScript modules is profiled client-side.
 *
 * Instrumentation happens in mw.loader.profiler.
 * Use `mw.inspect('time')` from the browser console to display the data.
 *
 * @since 1.32
 */
$wgResourceLoaderEnableJSProfiler = false;

/**
 * Whether ResourceLoader should attempt to persist modules in localStorage on
 * browsers that support the Web Storage API.
 */
$wgResourceLoaderStorageEnabled = true;

/**
 * Cache version for client-side ResourceLoader module storage. You can trigger
 * invalidation of the contents of the module store by incrementing this value.
 *
 * @since 1.23
 */
$wgResourceLoaderStorageVersion = 1;

/**
 * Whether to allow site-wide CSS (MediaWiki:Common.css and friends) on
 * restricted pages like Special:UserLogin or Special:Preferences where
 * JavaScript is disabled for security reasons. As it is possible to
 * execute JavaScript through CSS, setting this to true opens up a
 * potential security hole. Some sites may "skin" their wiki by using
 * site-wide CSS, causing restricted pages to look unstyled and different
 * from the rest of the site.
 *
 * @since 1.25
 */
$wgAllowSiteCSSOnRestrictedPages = false;

/**
 * Whether to use the development version of Vue.js. This should be disabled
 * for production installations. For development installations, enabling this
 * provides useful additional warnings and checks.
 *
 * Even when this is disabled, using ResourceLoader's debug mode (?debug=true)
 * will cause the development version to be loaded.
 * @since 1.35
 */
$wgVueDevelopmentMode = false;

/** @} */ # End of ResourceLoader settings }

/*************************************************************************//**
 * @name   Page title and interwiki link settings
 * @{
 */

/**
 * Name of the project namespace. If left set to false, $wgSitename will be
 * used instead.
 */
$wgMetaNamespace = false;

/**
 * Name of the project talk namespace.
 *
 * Normally you can ignore this and it will be something like
 * $wgMetaNamespace . "_talk". In some languages, you may want to set this
 * manually for grammatical reasons.
 */
$wgMetaNamespaceTalk = false;

/**
 * Additional namespaces. If the namespaces defined in Language.php and
 * Namespace.php are insufficient, you can create new ones here, for example,
 * to import Help files in other languages. You can also override the namespace
 * names of existing namespaces. Extensions should use the CanonicalNamespaces
 * hook or extension.json.
 *
 * @warning Once you delete a namespace, the pages in that namespace will
 * no longer be accessible. If you rename it, then you can access them through
 * the new namespace name.
 *
 * Custom namespaces should start at 100 to avoid conflicting with standard
 * namespaces, and should always follow the even/odd main/talk pattern.
 *
 * @par Example:
 * @code
 * $wgExtraNamespaces = [
 *    100 => "Hilfe",
 *    101 => "Hilfe_Diskussion",
 *    102 => "Aide",
 *    103 => "Discussion_Aide"
 * ];
 * @endcode
 *
 * @todo Add a note about maintenance/namespaceDupes.php
 */
$wgExtraNamespaces = [];

/**
 * Same as above, but for namespaces with gender distinction.
 * Note: the default form for the namespace should also be set
 * using $wgExtraNamespaces for the same index.
 * @since 1.18
 */
$wgExtraGenderNamespaces = [];

/**
 * Define extra namespace aliases.
 *
 * These are alternate names for the primary localised namespace names, which
 * are defined by $wgExtraNamespaces and the language file. If a page is
 * requested with such a prefix, the request will be redirected to the primary
 * name.
 *
 * Set this to a map from namespace names to IDs.
 *
 * @par Example:
 * @code
 *    $wgNamespaceAliases = [
 *        'Wikipedian' => NS_USER,
 *        'Help' => 100,
 *    ];
 * @endcode
 *
 * @see Language::getNamespaceAliases for accessing the full list of aliases,
 * including those defined by other means.
 */
$wgNamespaceAliases = [];

/**
 * Allowed title characters -- regex character class
 * Don't change this unless you know what you're doing
 *
 * Problematic punctuation:
 *   -  []{}|#    Are needed for link syntax, never enable these
 *   -  <>        Causes problems with HTML escaping, don't use
 *   -  %         Enabled by default, minor problems with path to query rewrite rules, see below
 *   -  +         Enabled by default, but doesn't work with path to query rewrite rules,
 *                corrupted by apache
 *   -  ?         Enabled by default, but doesn't work with path to PATH_INFO rewrites
 *
 * All three of these punctuation problems can be avoided by using an alias,
 * instead of a rewrite rule of either variety.
 *
 * The problem with % is that when using a path to query rewrite rule, URLs are
 * double-unescaped: once by Apache's path conversion code, and again by PHP. So
 * %253F, for example, becomes "?". Our code does not double-escape to compensate
 * for this, indeed double escaping would break if the double-escaped title was
 * passed in the query string rather than the path. This is a minor security issue
 * because articles can be created such that they are hard to view or edit.
 *
 * In some rare cases you may wish to remove + for compatibility with old links.
 */
$wgLegalTitleChars = " %!\"$&'()*,\\-.\\/0-9:;=?@A-Z\\\\^_`a-z~\\x80-\\xFF+";

/**
 * Array for local interwiki values, for each of the interwiki prefixes that point to
 * the current wiki.
 *
 * Note, recent changes feeds use only the first entry in this array. See $wgRCFeeds.
 */
$wgLocalInterwikis = [];

/**
 * Expiry time for cache of interwiki table
 */
$wgInterwikiExpiry = 10800;

/**
 * @name Interwiki caching settings.
 * @{
 */

/**
 * Interwiki cache, either as an associative array or a path to a constant
 * database (.cdb) file.
 *
 * This data structure database is generated by the `dumpInterwiki` maintenance
 * script (which lives in the WikimediaMaintenance repository) and has key
 * formats such as the following:
 *
 *  - dbname:key - a simple key (e.g. enwiki:meta)
 *  - _sitename:key - site-scope key (e.g. wiktionary:meta)
 *  - __global:key - global-scope key (e.g. __global:meta)
 *  - __sites:dbname - site mapping (e.g. __sites:enwiki)
 *
 * Sites mapping just specifies site name, other keys provide "local url"
 * data layout.
 *
 * @var bool|array|string
 */
$wgInterwikiCache = false;

/**
 * Specify number of domains to check for messages.
 *    - 1: Just wiki(db)-level
 *    - 2: wiki and global levels
 *    - 3: site levels
 */
$wgInterwikiScopes = 3;

/**
 * Fallback site, if unable to resolve from cache
 */
$wgInterwikiFallbackSite = 'wiki';

/** @} */ # end of Interwiki caching settings.

/**
 * If local interwikis are set up which allow redirects,
 * set this regexp to restrict URLs which will be displayed
 * as 'redirected from' links.
 *
 * @par Example:
 * It might look something like this:
 * @code
 * $wgRedirectSources = '!^https?://[a-z-]+\.wikipedia\.org/!';
 * @endcode
 *
 * Leave at false to avoid displaying any incoming redirect markers.
 * This does not affect intra-wiki redirects, which don't change
 * the URL.
 */
$wgRedirectSources = false;

/**
 * Set this to false to avoid forcing the first letter of links to capitals.
 *
 * @warning may break links! This makes links COMPLETELY case-sensitive. Links
 * appearing with a capital at the beginning of a sentence will *not* go to the
 * same place as links in the middle of a sentence using a lowercase initial.
 */
$wgCapitalLinks = true;

/**
 * @since 1.16 - This can now be set per-namespace. Some special namespaces (such as Special, see
 * NamespaceInfo::$alwaysCapitalizedNamespaces for the full list) must be true by default (and
 * setting them has no effect), due to various things that require them to be so. Also, since Talk
 * namespaces need to directly mirror their associated content namespaces, the values for those are
 * ignored in favor of the subject namespace's setting. Setting for NS_MEDIA is taken automatically
 * from NS_FILE.
 *
 * @par Example:
 * @code
 *     $wgCapitalLinkOverrides[ NS_FILE ] = false;
 * @endcode
 */
$wgCapitalLinkOverrides = [];

/**
 * Which namespaces should support subpages?
 * See Language.php for a list of namespaces.
 */
$wgNamespacesWithSubpages = [
	NS_TALK => true,
	NS_USER => true,
	NS_USER_TALK => true,
	NS_PROJECT => true,
	NS_PROJECT_TALK => true,
	NS_FILE_TALK => true,
	NS_MEDIAWIKI => true,
	NS_MEDIAWIKI_TALK => true,
	NS_TEMPLATE => true,
	NS_TEMPLATE_TALK => true,
	NS_HELP => true,
	NS_HELP_TALK => true,
	NS_CATEGORY_TALK => true
];

/**
 * Array holding default tracking category names.
 *
 * Array contains the system messages for each tracking category.
 * Tracking categories allow pages with certain characteristics to be tracked.
 * It works by adding any such page to a category automatically.
 *
 * A message with the suffix '-desc' should be added as a description message
 * to have extra information on Special:TrackingCategories.
 *
 * @deprecated since 1.25 Extensions should now register tracking categories using
 *                        the new extension registration system.
 *
 * @since 1.23
 */
$wgTrackingCategories = [];

/**
 * Array of namespaces which can be deemed to contain valid "content", as far
 * as the site statistics are concerned. Useful if additional namespaces also
 * contain "content" which should be considered when generating a count of the
 * number of articles in the wiki.
 */
$wgContentNamespaces = [ NS_MAIN ];

/**
 * Optional array of namespaces which should be blacklisted from Special:ShortPages
 * Only pages inside $wgContentNamespaces but not $wgShortPagesNamespaceBlacklist will
 * be shown on that page.
 * @since 1.30
 */
$wgShortPagesNamespaceBlacklist = [];

/**
 * Array of namespaces, in addition to the talk namespaces, where signatures
 * (~~~~) are likely to be used. This determines whether to display the
 * Signature button on the edit toolbar, and may also be used by extensions.
 * For example, "traditional" style wikis, where content and discussion are
 * intermixed, could place NS_MAIN and NS_PROJECT namespaces in this array.
 */
$wgExtraSignatureNamespaces = [];

/**
 * Max number of redirects to follow when resolving redirects.
 * 1 means only the first redirect is followed (default behavior).
 * 0 or less means no redirects are followed.
 */
$wgMaxRedirects = 1;

/**
 * Array of invalid page redirect targets.
 * Attempting to create a redirect to any of the pages in this array
 * will make the redirect fail.
 * Userlogout is hard-coded, so it does not need to be listed here.
 * (T12569) Disallow Mypage and Mytalk as well.
 *
 * As of now, this only checks special pages. Redirects to pages in
 * other namespaces cannot be invalidated by this variable.
 */
$wgInvalidRedirectTargets = [ 'Filepath', 'Mypage', 'Mytalk', 'Redirect' ];

/** @} */ # End of title and interwiki settings }

/************************************************************************//**
 * @name   Parser settings
 * These settings configure the transformation from wikitext to HTML.
 * @{
 */

/**
 * Parser configuration. Associative array with the following members:
 *
 *  class             The class name
 *
 * The entire associative array will be passed through to the constructor as
 * the first parameter. Note that only Setup.php can use this variable --
 * the configuration will change at runtime via Parser member functions, so
 * the contents of this variable will be out-of-date. The variable can only be
 * changed during LocalSettings.php, in particular, it can't be changed during
 * an extension setup function.
 * @deprecated since 1.35.  This has been effectively a constant for a long
 *  time.  Configuring the ParserFactory service is the modern way to tweak
 *  the default parser.
 */
$wgParserConf = [
	'class' => Parser::class,
];

/**
 * Maximum indent level of toc.
 */
$wgMaxTocLevel = 999;

/**
 * A complexity limit on template expansion: the maximum number of nodes visited
 * by PPFrame::expand()
 */
$wgMaxPPNodeCount = 1000000;

/**
 * Maximum recursion depth for templates within templates.
 * The current parser adds two levels to the PHP call stack for each template,
 * and xdebug limits the call stack to 100 by default. So this should hopefully
 * stop the parser before it hits the xdebug limit.
 */
$wgMaxTemplateDepth = 40;

/**
 * @see $wgMaxTemplateDepth
 */
$wgMaxPPExpandDepth = 40;

/**
 * URL schemes that should be recognized as valid by wfParseUrl().
 *
 * WARNING: Do not add 'file:' to this or internal file links will be broken.
 * Instead, if you want to support file links, add 'file://'. The same applies
 * to any other protocols with the same name as a namespace. See task T46011 for
 * more information.
 *
 * @see wfParseUrl
 */
$wgUrlProtocols = [
	'bitcoin:', 'ftp://', 'ftps://', 'geo:', 'git://', 'gopher://', 'http://',
	'https://', 'irc://', 'ircs://', 'magnet:', 'mailto:', 'mms://', 'news:',
	'nntp://', 'redis://', 'sftp://', 'sip:', 'sips:', 'sms:', 'ssh://',
	'svn://', 'tel:', 'telnet://', 'urn:', 'worldwind://', 'xmpp:', '//'
];

/**
 * If true, removes (by substituting) templates in signatures.
 */
$wgCleanSignatures = true;

/**
 * Whether to allow inline image pointing to other websites
 */
$wgAllowExternalImages = false;

/**
 * If the above is false, you can specify an exception here. Image URLs
 * that start with this string are then rendered, while all others are not.
 * You can use this to set up a trusted, simple repository of images.
 * You may also specify an array of strings to allow multiple sites
 *
 * @par Examples:
 * @code
 * $wgAllowExternalImagesFrom = 'http://127.0.0.1/';
 * $wgAllowExternalImagesFrom = [ 'http://127.0.0.1/', 'http://example.com' ];
 * @endcode
 */
$wgAllowExternalImagesFrom = '';

/**
 * If $wgAllowExternalImages is false, you can allow an on-wiki
 * allow list of regular expression fragments to match the image URL
 * against. If the image matches one of the regular expression fragments,
 * the image will be displayed.
 *
 * Set this to true to enable the on-wiki allow list (MediaWiki:External image whitelist)
 * Or false to disable it
 *
 * @since 1.14
 */
$wgEnableImageWhitelist = false;

/**
 * A different approach to the above: simply allow the "<img>" tag to be used.
 * This allows you to specify alt text and other attributes, copy-paste HTML to
 * your wiki more easily, etc.  However, allowing external images in any manner
 * will allow anyone with editing rights to snoop on your visitors' IP
 * addresses and so forth, if they wanted to, by inserting links to images on
 * sites they control.
 * @deprecated since 1.35; register an extension tag named <img> instead.
 */
$wgAllowImageTag = false;

/**
 * Configuration for HTML postprocessing tool. Set this to a configuration
 * array to enable an external tool. By default, we now use the RemexHtml
 * library; historically, other postprocessors were used.
 *
 * Setting this to null will use default settings.
 *
 * Keys include:
 *  - driver: formerly used to select a postprocessor; now ignored.
 *  - treeMutationTrace: a boolean to turn on Remex tracing
 *  - serializerTrace: a boolean to turn on Remex tracing
 *  - mungerTrace: a boolean to turn on Remex tracing
 *  - pwrap: whether <p> wrapping should be done (default true)
 *
 * See includes/tidy/RemexDriver.php for detail on configuration.
 *
 * Overriding the default configuration is strongly discouraged in
 * production.
 */
$wgTidyConfig = [ 'driver' => 'RemexHtml' ];

/**
 * Allow raw, unchecked HTML in "<html>...</html>" sections.
 * THIS IS VERY DANGEROUS on a publicly editable site, so USE $wgGroupPermissions
 * TO RESTRICT EDITING to only those that you trust
 */
$wgRawHtml = false;

/**
 * Set a default target for external links, e.g. _blank to pop up a new window.
 *
 * This will also set the "noreferrer" and "noopener" link rel to prevent the
 * attack described at https://mathiasbynens.github.io/rel-noopener/ .
 * Some older browsers may not support these link attributes, hence
 * setting $wgExternalLinkTarget to _blank may represent a security risk
 * to some of your users.
 */
$wgExternalLinkTarget = false;

/**
 * If true, external URL links in wiki text will be given the
 * rel="nofollow" attribute as a hint to search engines that
 * they should not be followed for ranking purposes as they
 * are user-supplied and thus subject to spamming.
 */
$wgNoFollowLinks = true;

/**
 * Namespaces in which $wgNoFollowLinks doesn't apply.
 * See Language.php for a list of namespaces.
 */
$wgNoFollowNsExceptions = [];

/**
 * If this is set to an array of domains, external links to these domain names
 * (or any subdomains) will not be set to rel="nofollow" regardless of the
 * value of $wgNoFollowLinks.  For instance:
 *
 * $wgNoFollowDomainExceptions = [ 'en.wikipedia.org', 'wiktionary.org', 'mediawiki.org' ];
 *
 * This would add rel="nofollow" to links to de.wikipedia.org, but not
 * en.wikipedia.org, wiktionary.org, en.wiktionary.org, us.en.wikipedia.org,
 * etc.
 *
 * Defaults to mediawiki.org for the links included in the software by default.
 */
$wgNoFollowDomainExceptions = [ 'mediawiki.org' ];

/**
 * Allow DISPLAYTITLE to change title display
 */
$wgAllowDisplayTitle = true;

/**
 * For consistency, restrict DISPLAYTITLE to text that normalizes to the same
 * canonical DB key. Also disallow some inline CSS rules like display: none;
 * which can cause the text to be hidden or unselectable.
 */
$wgRestrictDisplayTitle = true;

/**
 * Maximum number of calls per parse to expensive parser functions such as
 * PAGESINCATEGORY.
 */
$wgExpensiveParserFunctionLimit = 100;

/**
 * Preprocessor caching threshold
 * Setting it to 'false' will disable the preprocessor cache.
 */
$wgPreprocessorCacheThreshold = 1000;

/**
 * Enable interwiki transcluding.  Only when iw_trans=1 in the interwiki table.
 */
$wgEnableScaryTranscluding = false;

/**
 * Expiry time for transcluded templates cached in object cache.
 * Only used $wgEnableInterwikiTranscluding is set to true.
 */
$wgTranscludeCacheExpiry = 3600;

/**
 * Enable the magic links feature of automatically turning ISBN xxx,
 * PMID xxx, RFC xxx into links
 *
 * @since 1.28
 */
$wgEnableMagicLinks = [
	'ISBN' => false,
	'PMID' => false,
	'RFC' => false
];

/** @} */ # end of parser settings }

/************************************************************************//**
 * @name   Statistics
 * @{
 */

/**
 * Method used to determine if a page in a content namespace should be counted
 * as a valid article.
 *
 * Redirect pages will never be counted as valid articles.
 *
 * This variable can have the following values:
 * - 'any': all pages as considered as valid articles
 * - 'link': the page must contain a [[wiki link]] to be considered valid
 *
 * See also See https://www.mediawiki.org/wiki/Manual:Article_count
 *
 * Retroactively changing this variable will not affect the existing count,
 * to update it, you will need to run the maintenance/updateArticleCount.php
 * script.
 */
$wgArticleCountMethod = 'link';

/**
 * How many days user must be idle before he is considered inactive. Will affect
 * the number shown on Special:Statistics, Special:ActiveUsers, and the
 * {{NUMBEROFACTIVEUSERS}} magic word in wikitext.
 * You might want to leave this as the default value, to provide comparable
 * numbers between different wikis.
 */
$wgActiveUserDays = 30;

/** @} */ # End of statistics }

/************************************************************************//**
 * @name   User accounts, authentication
 * @{
 */

/**
 * Central ID lookup providers
 * Key is the provider ID, value is a specification for ObjectFactory
 * @since 1.27
 */
$wgCentralIdLookupProviders = [
	'local' => [ 'class' => LocalIdLookup::class ],
];

/**
 * Central ID lookup provider to use by default
 * @var string
 */
$wgCentralIdLookupProvider = 'local';

/**
 * Password policy for the wiki.
 * Structured as
 * [
 *     'policies' => [ <group> => [ <policy> => <settings>, ... ], ... ],
 *     'checks' => [ <policy> => <callback>, ... ],
 * ]
 * where <group> is a user group, <policy> is a password policy name
 * (arbitrary string) defined in the 'checks' part, <callback> is the
 * PHP callable implementing the policy check, <settings> is an array
 * of options with the following keys:
 * - value: (number, boolean or null) the value to pass to the callback
 * - forceChange: (bool, default false) if the password is invalid, do
 *   not let the user log in without changing the password
 * - suggestChangeOnLogin: (bool, default false) if true and the password is
 *   invalid, suggest a password change if logging in. If all the failing policies
 *   that apply to the user have this set to false, the password change
 *   screen will not be shown. 'forceChange' takes precedence over
 *   'suggestChangeOnLogin' if they are both present.
 * As a shorthand for [ 'value' => <value> ], simply <value> can be written.
 * When multiple password policies are defined for a user, the settings
 * arrays are merged, and for fields which are set in both arrays, the
 * larger value (as understood by PHP's 'max' method) is taken.
 *
 * A user's effective policy is the superset of all policy statements
 * from the policies for the groups where the user is a member. If more
 * than one group policy include the same policy statement, the value is
 * the max() of the values. Note true > false. The 'default' policy group
 * is required, and serves as the minimum policy for all users.
 *
 * Callbacks receive three arguments: the policy value, the User object
 * and the password; and must return a StatusValue. A non-good status
 * means the password will not be accepted for new accounts, and existing
 * accounts will be prompted for password change or barred from logging in
 * (depending on whether the status is a fatal or merely error/warning).
 *
 * The checks supported by core are:
 *	- MinimalPasswordLength - Minimum length a user can set.
 *	- MinimumPasswordLengthToLogin - Passwords shorter than this will
 *		not be allowed to login, or offered a chance to reset their password
 *		as part of the login workflow, regardless if it is correct.
 *	- MaximalPasswordLength - maximum length password a user is allowed
 *		to attempt. Prevents DoS attacks with pbkdf2.
 *	- PasswordCannotMatchUsername - Password cannot match the username.
 *	- PasswordCannotBeSubstringInUsername - Password cannot be a substring
 *		(contained within) the username.
 *	- PasswordCannotMatchBlacklist - Username/password combination cannot
 *		match a list of default passwords used by MediaWiki in the past.
 *		Deprecated since 1.35, use PasswordCannotMatchDefaults instead.
 *	- PasswordCannotMatchDefaults - Username/password combination cannot
 *		match a list of default passwords used by MediaWiki in the past.
 *	- PasswordNotInLargeBlacklist - Password not in best practices list of
 *		100,000 commonly used passwords. Due to the size of the list this
 *		is a probabilistic test.
 *		Deprecated since 1.35, use PasswordNotInCommonList instead.
 *	- PasswordNotInCommonList - Password not in best practices list of
 *		100,000 commonly used passwords. Due to the size of the list this
 *		is a probabilistic test.
 *
 * If you add custom checks, for Special:PasswordPolicies to display them correctly,
 * every check should have a corresponding passwordpolicies-policy-<check> message,
 * and every settings field other than 'value' should have a corresponding
 * passwordpolicies-policyflag-<flag> message (<check> and <flag> are in lowercase).
 * The check message receives the policy value as a parameter, the flag message
 * receives the flag value (or values if it's an array).
 *
 * @since 1.26
 * @see PasswordPolicyChecks
 * @see User::checkPasswordValidity()
 */
$wgPasswordPolicy = [
	'policies' => [
		'bureaucrat' => [
			'MinimalPasswordLength' => 10,
			'MinimumPasswordLengthToLogin' => 1,
		],
		'sysop' => [
			'MinimalPasswordLength' => 10,
			'MinimumPasswordLengthToLogin' => 1,
		],
		'interface-admin' => [
			'MinimalPasswordLength' => 10,
			'MinimumPasswordLengthToLogin' => 1,
		],
		'bot' => [
			'MinimalPasswordLength' => 10,
			'MinimumPasswordLengthToLogin' => 1,
		],
		'default' => [
			'MinimalPasswordLength' => [ 'value' => 1, 'suggestChangeOnLogin' => true ],
			'PasswordCannotMatchUsername' => [ 'value' => true, 'suggestChangeOnLogin' => true ],
			'PasswordCannotBeSubstringInUsername' => [
				'value' => true,
				'suggestChangeOnLogin' => true
			],
			'PasswordCannotMatchDefaults' => [ 'value' => true, 'suggestChangeOnLogin' => true ],
			'MaximalPasswordLength' => [ 'value' => 4096, 'suggestChangeOnLogin' => true ],
			'PasswordNotInCommonList' => [ 'value' => true, 'suggestChangeOnLogin' => true ],
		],
	],
	'checks' => [
		'MinimalPasswordLength' => 'PasswordPolicyChecks::checkMinimalPasswordLength',
		'MinimumPasswordLengthToLogin' => 'PasswordPolicyChecks::checkMinimumPasswordLengthToLogin',
		'PasswordCannotMatchUsername' => 'PasswordPolicyChecks::checkPasswordCannotMatchUsername',
		'PasswordCannotBeSubstringInUsername' =>
			'PasswordPolicyChecks::checkPasswordCannotBeSubstringInUsername',
		'PasswordCannotMatchBlacklist' => 'PasswordPolicyChecks::checkPasswordCannotMatchDefaults',
		'PasswordCannotMatchDefaults' => 'PasswordPolicyChecks::checkPasswordCannotMatchDefaults',
		'MaximalPasswordLength' => 'PasswordPolicyChecks::checkMaximalPasswordLength',
		'PasswordNotInLargeBlacklist' => 'PasswordPolicyChecks::checkPasswordNotInCommonList',
		'PasswordNotInCommonList' => 'PasswordPolicyChecks::checkPasswordNotInCommonList',
	],
];

/**
 * Configure AuthManager
 *
 * All providers are constructed using ObjectFactory, see that for the general
 * structure. The array may also contain a key "sort" used to order providers:
 * providers are stably sorted by this value, which should be an integer
 * (default is 0).
 *
 * Elements are:
 * - preauth: Array (keys ignored) of specifications for PreAuthenticationProviders
 * - primaryauth: Array (keys ignored) of specifications for PrimaryAuthenticationProviders
 * - secondaryauth: Array (keys ignored) of specifications for SecondaryAuthenticationProviders
 *
 * @since 1.27
 * @note If this is null or empty, the value from $wgAuthManagerAutoConfig is
 *  used instead. Local customization should generally set this variable from
 *  scratch to the desired configuration. Extensions that want to
 *  auto-configure themselves should use $wgAuthManagerAutoConfig instead.
 */
$wgAuthManagerConfig = null;

/**
 * @see $wgAuthManagerConfig
 * @since 1.27
 */
$wgAuthManagerAutoConfig = [
	'preauth' => [
		MediaWiki\Auth\ThrottlePreAuthenticationProvider::class => [
			'class' => MediaWiki\Auth\ThrottlePreAuthenticationProvider::class,
			'sort' => 0,
		],
	],
	'primaryauth' => [
		// TemporaryPasswordPrimaryAuthenticationProvider should come before
		// any other PasswordAuthenticationRequest-based
		// PrimaryAuthenticationProvider (or at least any that might return
		// FAIL rather than ABSTAIN for a wrong password), or password reset
		// won't work right. Do not remove this (or change the key) or
		// auto-configuration of other such providers in extensions will
		// probably auto-insert themselves in the wrong place.
		MediaWiki\Auth\TemporaryPasswordPrimaryAuthenticationProvider::class => [
			'class' => MediaWiki\Auth\TemporaryPasswordPrimaryAuthenticationProvider::class,
			'args' => [ [
				// Fall through to LocalPasswordPrimaryAuthenticationProvider
				'authoritative' => false,
			] ],
			'sort' => 0,
		],
		MediaWiki\Auth\LocalPasswordPrimaryAuthenticationProvider::class => [
			'class' => MediaWiki\Auth\LocalPasswordPrimaryAuthenticationProvider::class,
			'args' => [ [
				// Last one should be authoritative, or else the user will get
				// a less-than-helpful error message (something like "supplied
				// authentication info not supported" rather than "wrong
				// password") if it too fails.
				'authoritative' => true,
			] ],
			'sort' => 100,
		],
	],
	'secondaryauth' => [
		MediaWiki\Auth\CheckBlocksSecondaryAuthenticationProvider::class => [
			'class' => MediaWiki\Auth\CheckBlocksSecondaryAuthenticationProvider::class,
			'sort' => 0,
		],
		MediaWiki\Auth\ResetPasswordSecondaryAuthenticationProvider::class => [
			'class' => MediaWiki\Auth\ResetPasswordSecondaryAuthenticationProvider::class,
			'sort' => 100,
		],
		// Linking during login is experimental, enable at your own risk - T134952
		// MediaWiki\Auth\ConfirmLinkSecondaryAuthenticationProvider::class => [
		//   'class' => MediaWiki\Auth\ConfirmLinkSecondaryAuthenticationProvider::class,
		//   'sort' => 100,
		// ],
		MediaWiki\Auth\EmailNotificationSecondaryAuthenticationProvider::class => [
			'class' => MediaWiki\Auth\EmailNotificationSecondaryAuthenticationProvider::class,
			'sort' => 200,
		],
	],
];

/**
 * Time frame for re-authentication.
 *
 * With only password-based authentication, you'd just ask the user to re-enter
 * their password to verify certain operations like changing the password or
 * changing the account's email address. But under AuthManager, the user might
 * not have a password (you might even have to redirect the browser to a
 * third-party service or something complex like that), you might want to have
 * both factors of a two-factor authentication, and so on. So, the options are:
 * - Incorporate the whole multi-step authentication flow within everything
 *   that needs to do this.
 * - Consider it good if they used Special:UserLogin during this session within
 *   the last X seconds.
 * - Come up with a third option.
 *
 * MediaWiki currently takes the second option. This setting configures the
 * "X seconds".
 *
 * This allows for configuring different time frames for different
 * "operations". The operations used in MediaWiki core include:
 * - LinkAccounts
 * - UnlinkAccount
 * - ChangeCredentials
 * - RemoveCredentials
 * - ChangeEmail
 *
 * Additional operations may be used by extensions, either explicitly by
 * calling AuthManager::securitySensitiveOperationStatus(),
 * ApiAuthManagerHelper::securitySensitiveOperation() or
 * SpecialPage::checkLoginSecurityLevel(), or implicitly by overriding
 * SpecialPage::getLoginSecurityLevel() or by subclassing
 * AuthManagerSpecialPage.
 *
 * The key 'default' is used if a requested operation isn't defined in the array.
 *
 * @since 1.27
 * @var int[] operation => time in seconds. A 'default' key must always be provided.
 */
$wgReauthenticateTime = [
	'default' => 300,
];

/**
 * Whether to allow security-sensitive operations when re-authentication is not possible.
 *
 * If AuthManager::canAuthenticateNow() is false (e.g. the current
 * SessionProvider is not able to change users, such as when OAuth is in use),
 * AuthManager::securitySensitiveOperationStatus() cannot sensibly return
 * SEC_REAUTH. Setting an operation true here will have it return SEC_OK in
 * that case, while setting it false will have it return SEC_FAIL.
 *
 * The key 'default' is used if a requested operation isn't defined in the array.
 *
 * @since 1.27
 * @see $wgReauthenticateTime
 * @var bool[] operation => boolean. A 'default' key must always be provided.
 */
$wgAllowSecuritySensitiveOperationIfCannotReauthenticate = [
	'default' => true,
];

/**
 * List of AuthenticationRequest class names which are not changeable through
 * Special:ChangeCredentials and the changeauthenticationdata API.
 * This is only enforced on the client level; AuthManager itself (e.g.
 * AuthManager::allowsAuthenticationDataChange calls) is not affected.
 * Class names are checked for exact match (not for subclasses).
 * @since 1.27
 * @var string[]
 */
$wgChangeCredentialsBlacklist = [
	\MediaWiki\Auth\TemporaryPasswordAuthenticationRequest::class
];

/**
 * List of AuthenticationRequest class names which are not removable through
 * Special:RemoveCredentials and the removeauthenticationdata API.
 * This is only enforced on the client level; AuthManager itself (e.g.
 * AuthManager::allowsAuthenticationDataChange calls) is not affected.
 * Class names are checked for exact match (not for subclasses).
 * @since 1.27
 * @var string[]
 */
$wgRemoveCredentialsBlacklist = [
	\MediaWiki\Auth\PasswordAuthenticationRequest::class,
];

/**
 * Specifies the minimal length of a user password. If set to 0, empty pass-
 * words are allowed.
 * @deprecated since 1.26, use $wgPasswordPolicy's MinimalPasswordLength.
 */
$wgMinimalPasswordLength = false;

/**
 * Specifies the maximal length of a user password (T64685).
 *
 * It is not recommended to make this greater than the default, as it can
 * allow DoS attacks by users setting really long passwords. In addition,
 * this should not be lowered too much, as it enforces weak passwords.
 *
 * @warning Unlike other password settings, user with passwords greater than
 *      the maximum will not be able to log in.
 * @deprecated since 1.26, use $wgPasswordPolicy's MaximalPasswordLength.
 */
$wgMaximalPasswordLength = false;

/**
 * Specifies if users should be sent to a password-reset form on login, if their
 * password doesn't meet the requirements of User::isValidPassword().
 * @since 1.23
 */
$wgInvalidPasswordReset = true;

/**
 * Default password type to use when hashing user passwords.
 *
 * Must be set to a type defined in $wgPasswordConfig, or a type that
 * is registered by default in PasswordFactory.php.
 *
 * @since 1.24
 */
$wgPasswordDefault = 'pbkdf2';

/**
 * Configuration for built-in password types. Maps the password type
 * to an array of options. The 'class' option is the Password class to
 * use. All other options are class-dependent.
 *
 * An advanced example:
 * @code
 * $wgPasswordConfig['bcrypt-peppered'] = [
 *     'class' => EncryptedPassword::class,
 *     'underlying' => 'bcrypt',
 *     'secrets' => [
 *         hash( 'sha256', 'secret', true ),
 *     ],
 *     'cipher' => 'aes-256-cbc',
 * ];
 * @endcode
 *
 * @since 1.24
 */
$wgPasswordConfig = [
	'A' => [
		'class' => MWOldPassword::class,
	],
	'B' => [
		'class' => MWSaltedPassword::class,
	],
	'pbkdf2-legacyA' => [
		'class' => LayeredParameterizedPassword::class,
		'types' => [
			'A',
			'pbkdf2',
		],
	],
	'pbkdf2-legacyB' => [
		'class' => LayeredParameterizedPassword::class,
		'types' => [
			'B',
			'pbkdf2',
		],
	],
	'bcrypt' => [
		'class' => BcryptPassword::class,
		'cost' => 9,
	],
	'pbkdf2' => [
		'class' => Pbkdf2Password::class,
		'algo' => 'sha512',
		'cost' => '30000',
		'length' => '64',
	],
	'argon2' => [
		'class' => Argon2Password::class,

		// Algorithm used:
		// * 'argon2i' is optimized against side-channel attacks (PHP 7.2+)
		// * 'argon2id' is optimized against both side-channel and GPU cracking (PHP 7.3+)
		// * 'auto' to use best available algorithm. If you're using more than one server, be
		//   careful when you're mixing PHP versions because newer PHP might generate hashes that
		//   older versions might would not understand.
		'algo' => 'auto',

		// The parameters below are the same as options accepted by password_hash().
		// Set them to override that function's defaults.
		//
		// 'memory_cost' => PASSWORD_ARGON2_DEFAULT_MEMORY_COST,
		// 'time_cost' => PASSWORD_ARGON2_DEFAULT_TIME_COST,
		// 'threads' => PASSWORD_ARGON2_DEFAULT_THREADS,
	],
];

/**
 * Whether to allow password resets ("enter some identifying data, and we'll send an email
 * with a temporary password you can use to get back into the account") identified by
 * various bits of data.  Setting all of these to false (or the whole variable to false)
 * has the effect of disabling password resets entirely
 */
$wgPasswordResetRoutes = [
	'username' => true,
	'email' => true,
];

/**
 * Maximum number of Unicode characters in signature
 */
$wgMaxSigChars = 255;

/**
 * Behavior of signature validation. Allowed values are:
 *  - 'warning' - invalid signatures cause a warning to be displayed on the preferences page, but
 *    they are still used when signing comments; new invalid signatures can still be saved as normal
 *  - 'new' - existing invalid signatures behave as above; new invalid signatures can't be saved
 *  - 'disallow' - existing invalid signatures are no longer used when signing comments; new invalid
 *    signatures can't be saved
 *
 * @since 1.35
 */
$wgSignatureValidation = 'warning';

/**
 * List of lint error codes which don't cause signature validation to fail.
 *
 * @see https://www.mediawiki.org/wiki/Help:Lint_errors
 * @since 1.35
 */
$wgSignatureAllowedLintErrors = [ 'obsolete-tag' ];

/**
 * Maximum number of bytes in username. You want to run the maintenance
 * script ./maintenance/checkUsernames.php once you have changed this value.
 */
$wgMaxNameChars = 255;

/**
 * Array of usernames which may not be registered or logged in from
 * Maintenance scripts can still use these
 */
$wgReservedUsernames = [
	'MediaWiki default', // Default 'Main Page' and MediaWiki: message pages
	'Conversion script', // Used for the old Wikipedia software upgrade
	'Maintenance script', // Maintenance scripts which perform editing, image import script
	'Template namespace initialisation script', // Used in 1.2->1.3 upgrade
	'ScriptImporter', // Default user name used by maintenance/importSiteScripts.php
	'Unknown user', // Used in WikiImporter and RevisionStore for revisions with no author
	'msg:double-redirect-fixer', // Automatic double redirect fix
	'msg:usermessage-editor', // Default user for leaving user messages
	'msg:proxyblocker', // For $wgProxyList and Special:Blockme (removed in 1.22)
	'msg:sorbs', // For $wgEnableDnsBlacklist etc.
	'msg:spambot_username', // Used by cleanupSpam.php
	'msg:autochange-username', // Used by anon category RC entries (parser functions, Lua & purges)
];

/**
 * Settings added to this array will override the default globals for the user
 * preferences used by anonymous visitors and newly created accounts.
 * For instance, to disable editing on double clicks:
 * $wgDefaultUserOptions ['editondblclick'] = 0;
 */
$wgDefaultUserOptions = [
	'ccmeonemails' => 0,
	'date' => 'default',
	'diffonly' => 0,
	'disablemail' => 0,
	'editfont' => 'monospace',
	'editondblclick' => 0,
	'editsectiononrightclick' => 0,
	'email-allow-new-users' => 1,
	'enotifminoredits' => 0,
	'enotifrevealaddr' => 0,
	'enotifusertalkpages' => 1,
	'enotifwatchlistpages' => 1,
	'extendwatchlist' => 1,
	'fancysig' => 0,
	'forceeditsummary' => 0,
	'gender' => 'unknown',
	'hideminor' => 0,
	'hidepatrolled' => 0,
	'hidecategorization' => 1,
	'imagesize' => 2,
	'minordefault' => 0,
	'newpageshidepatrolled' => 0,
	'nickname' => '',
	'norollbackdiff' => 0,
	'numberheadings' => 0,
	'previewonfirst' => 0,
	'previewontop' => 1,
	'rcdays' => 7,
	'rcenhancedfilters-disable' => 0,
	'rclimit' => 50,
	'search-match-redirect' => true,
	'showhiddencats' => 0,
	'shownumberswatching' => 1,
	'showrollbackconfirmation' => 0,
	'skin' => false,
	'stubthreshold' => 0,
	'thumbsize' => 5,
	'underline' => 2,
	'uselivepreview' => 0,
	'usenewrc' => 1,
	'watchcreations' => 1,
	'watchdefault' => 1,
	'watchdeletion' => 0,
	'watchuploads' => 1,
	'watchlistdays' => 7.0,
	'watchlisthideanons' => 0,
	'watchlisthidebots' => 0,
	'watchlisthideliu' => 0,
	'watchlisthideminor' => 0,
	'watchlisthideown' => 0,
	'watchlisthidepatrolled' => 0,
	'watchlisthidecategorization' => 1,
	'watchlistreloadautomatically' => 0,
	'watchlistunwatchlinks' => 0,
	'watchmoves' => 0,
	'watchrollback' => 0,
	'wlenhancedfilters-disable' => 0,
	'wllimit' => 250,
	'useeditwarning' => 1,
	'prefershttps' => 1,
	'requireemail' => 0,
];

/**
 * An array of preferences to not show for the user
 */
$wgHiddenPrefs = [];

/**
 * Characters to prevent during new account creations.
 * This is used in a regular expression character class during
 * registration (regex metacharacters like / are escaped).
 */
$wgInvalidUsernameCharacters = '@:';

/**
 * Character used as a delimiter when testing for interwiki userrights
 * (In Special:UserRights, it is possible to modify users on different
 * databases if the delimiter is used, e.g. "Someuser@enwiki").
 *
 * It is recommended that you have this delimiter in
 * $wgInvalidUsernameCharacters above, or you will not be able to
 * modify the user rights of those users via Special:UserRights
 */
$wgUserrightsInterwikiDelimiter = '@';

/**
 * This is to let user authenticate using https when they come from http.
 * Based on an idea by George Herbert on wikitech-l:
 * https://lists.wikimedia.org/pipermail/wikitech-l/2010-October/050039.html
 * @since 1.17
 */
$wgSecureLogin = false;

/**
 * Versioning for authentication tokens.
 *
 * If non-null, this is combined with the user's secret (the user_token field
 * in the DB) to generate the token cookie. Changing this will invalidate all
 * active sessions (i.e. it will log everyone out).
 *
 * @since 1.27
 * @var string|null
 */
$wgAuthenticationTokenVersion = null;

/**
 * MediaWiki\Session\SessionProvider configuration.
 *
 * Value is an array of ObjectFactory specifications for the SessionProviders
 * to be used. Keys in the array are ignored. Order is not significant.
 *
 * @since 1.27
 */
$wgSessionProviders = [
	MediaWiki\Session\CookieSessionProvider::class => [
		'class' => MediaWiki\Session\CookieSessionProvider::class,
		'args' => [ [
			'priority' => 30,
			'callUserSetCookiesHook' => true,
		] ],
	],
	MediaWiki\Session\BotPasswordSessionProvider::class => [
		'class' => MediaWiki\Session\BotPasswordSessionProvider::class,
		'args' => [ [
			'priority' => 75,
		] ],
	],
];

/**
 * Temporary feature flag that controls whether users will see a checkbox allowing them to
 * require providing email during password resets.
 *
 * @deprecated This feature is under development, don't assume this flag's existence or function
 *     outside of MediaWiki.
 */
$wgAllowRequiringEmailForResets = false;

/** @} */ # end user accounts }

/************************************************************************//**
 * @name   User rights, access control and monitoring
 * @{
 */

/**
 * Number of seconds before autoblock entries expire. Default 86400 = 1 day.
 */
$wgAutoblockExpiry = 86400;

/**
 * Set this to true to allow blocked users to edit their own user talk page.
 *
 * This only applies to sitewide blocks. Partial blocks always allow users to
 * edit their own user talk page unless otherwise specified in the block
 * restrictions.
 */
$wgBlockAllowsUTEdit = true;

/**
 * Limits on the possible sizes of range blocks.
 *
 * CIDR notation is hard to understand, it's easy to mistakenly assume that a
 * /1 is a small range and a /31 is a large range. For IPv4, setting a limit of
 * half the number of bits avoids such errors, and allows entire ISPs to be
 * blocked using a small number of range blocks.
 *
 * For IPv6, RFC 3177 recommends that a /48 be allocated to every residential
 * customer, so range blocks larger than /64 (half the number of bits) will
 * plainly be required. RFC 4692 implies that a very large ISP may be
 * allocated a /19 if a generous HD-Ratio of 0.8 is used, so we will use that
 * as our limit. As of 2012, blocking the whole world would require a /4 range.
 */
$wgBlockCIDRLimit = [
	'IPv4' => 16, # Blocks larger than a /16 (64k addresses) will not be allowed
	'IPv6' => 19,
];

/**
 * If true, blocked users will not be allowed to login. When using this with
 * a public wiki, the effect of logging out blocked users may actually be
 * avers: unless the user's address is also blocked (e.g. auto-block),
 * logging the user out will again allow reading and editing, just as for
 * anonymous visitors.
 */
$wgBlockDisablesLogin = false;

/**
 * Pages anonymous user may see, set as an array of pages titles.
 *
 * @par Example:
 * @code
 * $wgWhitelistRead = array ( "Main Page", "Wikipedia:Help");
 * @endcode
 *
 * Special:Userlogin and Special:ChangePassword are always allowed.
 *
 * @note This will only work if $wgGroupPermissions['*']['read'] is false --
 * see below. Otherwise, ALL pages are accessible, regardless of this setting.
 *
 * @note Also that this will only protect _pages in the wiki_. Uploaded files
 * will remain readable. You can use img_auth.php to protect uploaded files,
 * see https://www.mediawiki.org/wiki/Manual:Image_Authorization
 *
 * @note Extensions should not modify this, but use the TitleReadWhitelist
 * hook instead.
 */
$wgWhitelistRead = false;

/**
 * Pages anonymous user may see, set as an array of regular expressions.
 *
 * This function will match the regexp against the title name, which
 * is without underscore.
 *
 * @par Example:
 * To whitelist [[Main Page]]:
 * @code
 * $wgWhitelistReadRegexp = [ "/Main Page/" ];
 * @endcode
 *
 * @note Unless ^ and/or $ is specified, a regular expression might match
 * pages not intended to be allowed.  The above example will also
 * allow a page named 'Security Main Page'.
 *
 * @par Example:
 * To allow reading any page starting with 'User' regardless of the case:
 * @code
 * $wgWhitelistReadRegexp = [ "@^UsEr.*@i" ];
 * @endcode
 * Will allow both [[User is banned]] and [[User:JohnDoe]]
 *
 * @note This will only work if $wgGroupPermissions['*']['read'] is false --
 * see below. Otherwise, ALL pages are accessible, regardless of this setting.
 */
$wgWhitelistReadRegexp = false;

/**
 * Should editors be required to have a validated e-mail
 * address before being allowed to edit?
 */
$wgEmailConfirmToEdit = false;

/**
 * Should MediaWiki attempt to protect user's privacy when doing redirects?
 * Keep this true if access counts to articles are made public.
 */
$wgHideIdentifiableRedirects = true;

/**
 * Permission keys given to users in each group.
 *
 * This is an array where the keys are all groups and each value is an
 * array of the format (right => boolean).
 *
 * The second format is used to support per-namespace permissions.
 * Note that this feature does not fully work for all permission types.
 *
 * All users are implicitly in the '*' group including anonymous visitors;
 * logged-in users are all implicitly in the 'user' group. These will be
 * combined with the permissions of all groups that a given user is listed
 * in in the user_groups table.
 *
 * Note: Don't set $wgGroupPermissions = []; unless you know what you're
 * doing! This will wipe all permissions, and may mean that your users are
 * unable to perform certain essential tasks or access new functionality
 * when new permissions are introduced and default grants established.
 *
 * Functionality to make pages inaccessible has not been extensively tested
 * for security. Use at your own risk!
 *
 * This replaces $wgWhitelistAccount and $wgWhitelistEdit
 */
$wgGroupPermissions = [];

/** @cond file_level_code */
// Implicit group for all visitors
$wgGroupPermissions['*']['createaccount'] = true;
$wgGroupPermissions['*']['read'] = true;
$wgGroupPermissions['*']['edit'] = true;
$wgGroupPermissions['*']['createpage'] = true;
$wgGroupPermissions['*']['createtalk'] = true;
$wgGroupPermissions['*']['writeapi'] = true;
$wgGroupPermissions['*']['viewmywatchlist'] = true;
$wgGroupPermissions['*']['editmywatchlist'] = true;
$wgGroupPermissions['*']['viewmyprivateinfo'] = true;
$wgGroupPermissions['*']['editmyprivateinfo'] = true;
$wgGroupPermissions['*']['editmyoptions'] = true;
# $wgGroupPermissions['*']['patrolmarks'] = false; // let anons see what was patrolled

// Implicit group for all logged-in accounts
$wgGroupPermissions['user']['move'] = true;
$wgGroupPermissions['user']['move-subpages'] = true;
$wgGroupPermissions['user']['move-rootuserpages'] = true; // can move root userpages
$wgGroupPermissions['user']['move-categorypages'] = true;
$wgGroupPermissions['user']['movefile'] = true;
$wgGroupPermissions['user']['read'] = true;
$wgGroupPermissions['user']['edit'] = true;
$wgGroupPermissions['user']['createpage'] = true;
$wgGroupPermissions['user']['createtalk'] = true;
$wgGroupPermissions['user']['writeapi'] = true;
$wgGroupPermissions['user']['upload'] = true;
$wgGroupPermissions['user']['reupload'] = true;
$wgGroupPermissions['user']['reupload-shared'] = true;
$wgGroupPermissions['user']['minoredit'] = true;
$wgGroupPermissions['user']['editmyusercss'] = true;
$wgGroupPermissions['user']['editmyuserjson'] = true;
$wgGroupPermissions['user']['editmyuserjs'] = true;
$wgGroupPermissions['user']['editmyuserjsredirect'] = true;
$wgGroupPermissions['user']['purge'] = true;
$wgGroupPermissions['user']['sendemail'] = true;
$wgGroupPermissions['user']['applychangetags'] = true;
$wgGroupPermissions['user']['changetags'] = true;
$wgGroupPermissions['user']['editcontentmodel'] = true;

// Implicit group for accounts that pass $wgAutoConfirmAge
$wgGroupPermissions['autoconfirmed']['autoconfirmed'] = true;
$wgGroupPermissions['autoconfirmed']['editsemiprotected'] = true;

// Users with bot privilege can have their edits hidden
// from various log pages by default
$wgGroupPermissions['bot']['bot'] = true;
$wgGroupPermissions['bot']['autoconfirmed'] = true;
$wgGroupPermissions['bot']['editsemiprotected'] = true;
$wgGroupPermissions['bot']['nominornewtalk'] = true;
$wgGroupPermissions['bot']['autopatrol'] = true;
$wgGroupPermissions['bot']['suppressredirect'] = true;
$wgGroupPermissions['bot']['apihighlimits'] = true;
$wgGroupPermissions['bot']['writeapi'] = true;

// Most extra permission abilities go to this group
$wgGroupPermissions['sysop']['block'] = true;
$wgGroupPermissions['sysop']['createaccount'] = true;
$wgGroupPermissions['sysop']['delete'] = true;
// can be separately configured for pages with > $wgDeleteRevisionsLimit revs
$wgGroupPermissions['sysop']['bigdelete'] = true;
// can view deleted history entries, but not see or restore the text
$wgGroupPermissions['sysop']['deletedhistory'] = true;
// can view deleted revision text
$wgGroupPermissions['sysop']['deletedtext'] = true;
$wgGroupPermissions['sysop']['undelete'] = true;
$wgGroupPermissions['sysop']['editinterface'] = true;
$wgGroupPermissions['sysop']['editsitejson'] = true;
$wgGroupPermissions['sysop']['edituserjson'] = true;
$wgGroupPermissions['sysop']['import'] = true;
$wgGroupPermissions['sysop']['importupload'] = true;
$wgGroupPermissions['sysop']['move'] = true;
$wgGroupPermissions['sysop']['move-subpages'] = true;
$wgGroupPermissions['sysop']['move-rootuserpages'] = true;
$wgGroupPermissions['sysop']['move-categorypages'] = true;
$wgGroupPermissions['sysop']['patrol'] = true;
$wgGroupPermissions['sysop']['autopatrol'] = true;
$wgGroupPermissions['sysop']['protect'] = true;
$wgGroupPermissions['sysop']['editprotected'] = true;
$wgGroupPermissions['sysop']['rollback'] = true;
$wgGroupPermissions['sysop']['upload'] = true;
$wgGroupPermissions['sysop']['reupload'] = true;
$wgGroupPermissions['sysop']['reupload-shared'] = true;
$wgGroupPermissions['sysop']['unwatchedpages'] = true;
$wgGroupPermissions['sysop']['autoconfirmed'] = true;
$wgGroupPermissions['sysop']['editsemiprotected'] = true;
$wgGroupPermissions['sysop']['ipblock-exempt'] = true;
$wgGroupPermissions['sysop']['blockemail'] = true;
$wgGroupPermissions['sysop']['markbotedits'] = true;
$wgGroupPermissions['sysop']['apihighlimits'] = true;
$wgGroupPermissions['sysop']['browsearchive'] = true;
$wgGroupPermissions['sysop']['noratelimit'] = true;
$wgGroupPermissions['sysop']['movefile'] = true;
$wgGroupPermissions['sysop']['unblockself'] = true;
$wgGroupPermissions['sysop']['suppressredirect'] = true;
# $wgGroupPermissions['sysop']['pagelang'] = true;
# $wgGroupPermissions['sysop']['upload_by_url'] = true;
$wgGroupPermissions['sysop']['mergehistory'] = true;
$wgGroupPermissions['sysop']['managechangetags'] = true;
$wgGroupPermissions['sysop']['deletechangetags'] = true;

$wgGroupPermissions['interface-admin']['editinterface'] = true;
$wgGroupPermissions['interface-admin']['editsitecss'] = true;
$wgGroupPermissions['interface-admin']['editsitejson'] = true;
$wgGroupPermissions['interface-admin']['editsitejs'] = true;
$wgGroupPermissions['interface-admin']['editusercss'] = true;
$wgGroupPermissions['interface-admin']['edituserjson'] = true;
$wgGroupPermissions['interface-admin']['edituserjs'] = true;

// Permission to change users' group assignments
$wgGroupPermissions['bureaucrat']['userrights'] = true;
$wgGroupPermissions['bureaucrat']['noratelimit'] = true;
// Permission to change users' groups assignments across wikis
# $wgGroupPermissions['bureaucrat']['userrights-interwiki'] = true;
// Permission to export pages including linked pages regardless of $wgExportMaxLinkDepth
# $wgGroupPermissions['bureaucrat']['override-export-depth'] = true;

# $wgGroupPermissions['sysop']['deletelogentry'] = true;
# $wgGroupPermissions['sysop']['deleterevision'] = true;
// To hide usernames from users and Sysops
$wgGroupPermissions['suppress']['hideuser'] = true;
// To hide revisions/log items from users and Sysops
$wgGroupPermissions['suppress']['suppressrevision'] = true;
// To view revisions/log items hidden from users and Sysops
$wgGroupPermissions['suppress']['viewsuppressed'] = true;
// For private suppression log access
$wgGroupPermissions['suppress']['suppressionlog'] = true;
// Basic rights for revision delete
$wgGroupPermissions['suppress']['deleterevision'] = true;
$wgGroupPermissions['suppress']['deletelogentry'] = true;

/**
 * The developer group is deprecated, but can be activated if need be
 * to use the 'lockdb' and 'unlockdb' special pages. Those require
 * that a lock file be defined and creatable/removable by the web
 * server.
 */
# $wgGroupPermissions['developer']['siteadmin'] = true;

/** @endcond */

/**
 * Permission keys revoked from users in each group.
 *
 * This acts the same way as $wgGroupPermissions above, except that
 * if the user is in a group here, the permission will be removed from them.
 *
 * Improperly setting this could mean that your users will be unable to perform
 * certain essential tasks, so use at your own risk!
 */
$wgRevokePermissions = [];

/**
 * Implicit groups, aren't shown on Special:Listusers or somewhere else
 */
$wgImplicitGroups = [ '*', 'user', 'autoconfirmed' ];

/**
 * A map of group names that the user is in, to group names that those users
 * are allowed to add or revoke.
 *
 * Setting the list of groups to add or revoke to true is equivalent to "any
 * group".
 *
 * @par Example:
 * To allow sysops to add themselves to the "bot" group:
 * @code
 *    $wgGroupsAddToSelf = [ 'sysop' => [ 'bot' ] ];
 * @endcode
 *
 * @par Example:
 * Implicit groups may be used for the source group, for instance:
 * @code
 *    $wgGroupsRemoveFromSelf = [ '*' => true ];
 * @endcode
 * This allows users in the '*' group (i.e. any user) to remove themselves from
 * any group that they happen to be in.
 */
$wgGroupsAddToSelf = [];

/**
 * @see $wgGroupsAddToSelf
 */
$wgGroupsRemoveFromSelf = [];

/**
 * Set of available actions that can be restricted via action=protect
 * You probably shouldn't change this.
 * Translated through restriction-* messages.
 * Title::getRestrictionTypes() will remove restrictions that are not
 * applicable to a specific title (create and upload)
 */
$wgRestrictionTypes = [ 'create', 'edit', 'move', 'upload' ];

/**
 * Rights which can be required for each protection level (via action=protect)
 *
 * You can add a new protection level that requires a specific
 * permission by manipulating this array. The ordering of elements
 * dictates the order on the protection form's lists.
 *
 *   - '' will be ignored (i.e. unprotected)
 *   - 'autoconfirmed' is quietly rewritten to 'editsemiprotected' for backwards compatibility
 *   - 'sysop' is quietly rewritten to 'editprotected' for backwards compatibility
 */
$wgRestrictionLevels = [ '', 'autoconfirmed', 'sysop' ];

/**
 * Restriction levels that can be used with cascading protection
 *
 * A page can only be protected with cascading protection if the
 * requested restriction level is included in this array.
 *
 * 'autoconfirmed' is quietly rewritten to 'editsemiprotected' for backwards compatibility.
 * 'sysop' is quietly rewritten to 'editprotected' for backwards compatibility.
 */
$wgCascadingRestrictionLevels = [ 'sysop' ];

/**
 * Restriction levels that should be considered "semiprotected"
 *
 * Certain places in the interface recognize a dichotomy between "protected"
 * and "semiprotected", without further distinguishing the specific levels. In
 * general, if anyone can be eligible to edit a protection level merely by
 * reaching some condition in $wgAutopromote, it should probably be considered
 * "semiprotected".
 *
 * 'autoconfirmed' is quietly rewritten to 'editsemiprotected' for backwards compatibility.
 * 'sysop' is not changed, since it really shouldn't be here.
 */
$wgSemiprotectedRestrictionLevels = [ 'autoconfirmed' ];

/**
 * Set the minimum permissions required to edit pages in each
 * namespace.  If you list more than one permission, a user must
 * have all of them to edit pages in that namespace.
 *
 * @note NS_MEDIAWIKI is implicitly restricted to 'editinterface'.
 */
$wgNamespaceProtection = [];

/**
 * Pages in namespaces in this array can not be used as templates.
 *
 * Elements MUST be numeric namespace ids, you can safely use the MediaWiki
 * namespaces constants (NS_USER, NS_MAIN...).
 *
 * Among other things, this may be useful to enforce read-restrictions
 * which may otherwise be bypassed by using the template mechanism.
 */
$wgNonincludableNamespaces = [];

/**
 * Number of seconds an account is required to age before it's given the
 * implicit 'autoconfirm' group membership. This can be used to limit
 * privileges of new accounts.
 *
 * Accounts created by earlier versions of the software may not have a
 * recorded creation date, and will always be considered to pass the age test.
 *
 * When left at 0, all registered accounts will pass.
 *
 * @par Example:
 * Set automatic confirmation to 10 minutes (which is 600 seconds):
 * @code
 *  $wgAutoConfirmAge = 600;     // ten minutes
 * @endcode
 * Set age to one day:
 * @code
 *  $wgAutoConfirmAge = 3600*24; // one day
 * @endcode
 */
$wgAutoConfirmAge = 0;

/**
 * Number of edits an account requires before it is autoconfirmed.
 * Passing both this AND the time requirement is needed. Example:
 *
 * @par Example:
 * @code
 * $wgAutoConfirmCount = 50;
 * @endcode
 */
$wgAutoConfirmCount = 0;

/**
 * Array containing the conditions of automatic promotion of a user to specific groups.
 *
 * The basic syntax for `$wgAutopromote` is:
 *
 *     $wgAutopromote = [
 *         'groupname' => cond,
 *         'group2' => cond2,
 *     ];
 *
 * A `cond` may be:
 *  - a single condition without arguments:
 *      Note that Autopromote wraps a single non-array value into an array
 *      e.g. `APCOND_EMAILCONFIRMED` OR
 *           [ `APCOND_EMAILCONFIRMED` ]
 *  - a single condition with arguments:
 *      e.g. `[ APCOND_EDITCOUNT, 100 ]`
 *  - a set of conditions:
 *      e.g. `[ 'operand', cond1, cond2, ... ]`
 *
 * When constructing a set of conditions, the following conditions are available:
 *  - `&` (**AND**):
 *      promote if user matches **ALL** conditions
 *  - `|` (**OR**):
 *      promote if user matches **ANY** condition
 *  - `^` (**XOR**):
 *      promote if user matches **ONLY ONE OF THE CONDITIONS**
 *  - `!` (**NOT**):
 *      promote if user matces **NO** condition
 *  - [ APCOND_EMAILCONFIRMED ]:
 *      true if user has a confirmed e-mail
 *  - [ APCOND_EDITCOUNT, number of edits ]:
 *      true if user has the at least the number of edits as the passed parameter
 *  - [ APCOND_AGE, seconds since registration ]:
 *      true if the length of time since the user created his/her account
 *      is at least the same length of time as the passed parameter
 *  - [ APCOND_AGE_FROM_EDIT, seconds since first edit ]:
 *      true if the length of time since the user made his/her first edit
 *      is at least the same length of time as the passed parameter
 *  - [ APCOND_INGROUPS, group1, group2, ... ]:
 *      true if the user is a member of each of the passed groups
 *  - [ APCOND_ISIP, ip ]:
 *      true if the user has the passed IP address
 *  - [ APCOND_IPINRANGE, range ]:
 *      true if the user has an IP address in the range of the passed parameter
 *  - [ APCOND_BLOCKED ]:
 *      true if the user is sitewide blocked
 *  - [ APCOND_ISBOT ]:
 *      true if the user is a bot
 *  - similar constructs can be defined by extensions
 *
 * The sets of conditions are evaluated recursively, so you can use nested sets of conditions
 * linked by operands.
 *
 * Note that if $wgEmailAuthentication is disabled, APCOND_EMAILCONFIRMED will be true for any
 * user who has provided an e-mail address.
 */
$wgAutopromote = [
	'autoconfirmed' => [ '&',
		[ APCOND_EDITCOUNT, &$wgAutoConfirmCount ],
		[ APCOND_AGE, &$wgAutoConfirmAge ],
	],
];

/**
 * Automatically add a usergroup to any user who matches certain conditions.
 *
 * Does not add the user to the group again if it has been removed.
 * Also, does not remove the group if the user no longer meets the criteria.
 *
 * The format is:
 * @code
 *    [ event => criteria, ... ]
 * @endcode
 * Where event is either:
 *    - 'onEdit' (when user edits)
 *
 * Criteria has the same format as $wgAutopromote
 *
 * @see $wgAutopromote
 * @since 1.18
 */
$wgAutopromoteOnce = [
	'onEdit' => [],
];

/**
 * Put user rights log entries for autopromotion in recent changes?
 * @since 1.18
 */
$wgAutopromoteOnceLogInRC = true;

/**
 * $wgAddGroups and $wgRemoveGroups can be used to give finer control over who
 * can assign which groups at Special:Userrights.
 *
 * @par Example:
 * Bureaucrats can add any group:
 * @code
 * $wgAddGroups['bureaucrat'] = true;
 * @endcode
 * Bureaucrats can only remove bots and sysops:
 * @code
 * $wgRemoveGroups['bureaucrat'] = [ 'bot', 'sysop' ];
 * @endcode
 * Sysops can make bots:
 * @code
 * $wgAddGroups['sysop'] = [ 'bot' ];
 * @endcode
 * Sysops can disable other sysops in an emergency, and disable bots:
 * @code
 * $wgRemoveGroups['sysop'] = [ 'sysop', 'bot' ];
 * @endcode
 */
$wgAddGroups = [];

/**
 * @see $wgAddGroups
 */
$wgRemoveGroups = [];

/**
 * A list of available rights, in addition to the ones defined by the core.
 * For extensions only.
 */
$wgAvailableRights = [];

/**
 * Optional to restrict deletion of pages with higher revision counts
 * to users with the 'bigdelete' permission. (Default given to sysops.)
 */
$wgDeleteRevisionsLimit = 0;

/**
 * Page deletions with > this number of revisions will use the job queue.
 * Revisions will be archived in batches of (at most) this size, one batch per job.
 */
$wgDeleteRevisionsBatchSize = 1000;

/**
 * The maximum number of edits a user can have and
 * can still be hidden by users with the hideuser permission.
 * This is limited for performance reason.
 * Set to false to disable the limit.
 * @since 1.23
 */
$wgHideUserContribLimit = 1000;

/**
 * Number of accounts each IP address may create per specified period(s).
 *
 * @par Example:
 * @code
 * $wgAccountCreationThrottle = [
 *  // no more than 100 per month
 *  [
 *   'count' => 100,
 *   'seconds' => 30*86400,
 *  ],
 *  // no more than 10 per day
 *  [
 *   'count' => 10,
 *   'seconds' => 86400,
 *  ],
 * ];
 * @endcode
 *
 * @warning Requires $wgMainCacheType to be enabled
 */
$wgAccountCreationThrottle = [ [
	'count' => 0,
	'seconds' => 86400,
] ];

/**
 * Edits matching these regular expressions in body text
 * will be recognised as spam and rejected automatically.
 *
 * There's no administrator override on-wiki, so be careful what you set. :)
 * May be an array of regexes or a single string for backwards compatibility.
 *
 * @see https://en.wikipedia.org/wiki/Regular_expression
 *
 * @note Each regex needs a beginning/end delimiter, eg: # or /
 */
$wgSpamRegex = [];

/**
 * Same as the above except for edit summaries
 */
$wgSummarySpamRegex = [];

/**
 * Whether to use DNS blacklists in $wgDnsBlacklistUrls to check for open
 * proxies
 * @since 1.16
 */
$wgEnableDnsBlacklist = false;

/**
 * List of DNS blacklists to use, if $wgEnableDnsBlacklist is true.
 *
 * This is an array of either a URL or an array with the URL and a key (should
 * the blacklist require a key).
 *
 * @par Example:
 * @code
 * $wgDnsBlacklistUrls = [
 *   // String containing URL
 *   'http.dnsbl.sorbs.net.',
 *   // Array with URL and key, for services that require a key
 *   [ 'dnsbl.httpbl.net.', 'mykey' ],
 *   // Array with just the URL. While this works, it is recommended that you
 *   // just use a string as shown above
 *   [ 'opm.tornevall.org.' ]
 * ];
 * @endcode
 *
 * @note You should end the domain name with a . to avoid searching your
 * eventual domain search suffixes.
 * @since 1.16
 */
$wgDnsBlacklistUrls = [ 'http.dnsbl.sorbs.net.' ];

/**
 * Proxy whitelist, list of addresses that are assumed to be non-proxy despite
 * what the other methods might say.
 */
$wgProxyWhitelist = [];

/**
 * IP ranges that should be considered soft-blocked (anon-only, account
 * creation allowed). The intent is to use this to prevent anonymous edits from
 * shared resources such as Wikimedia Labs.
 * @since 1.29
 * @var string[]
 */
$wgSoftBlockRanges = [];

/**
 * Whether to look at the X-Forwarded-For header's list of (potentially spoofed)
 * IPs and apply IP blocks to them. This allows for IP blocks to work with correctly-configured
 * (transparent) proxies without needing to block the proxies themselves.
 */
$wgApplyIpBlocksToXff = false;

/**
 * Simple rate limiter options to brake edit floods.
 *
 * Maximum number actions allowed in the given number of seconds; after that
 * the violating client receives HTTP 500 error pages until the period
 * elapses.
 *
 * @par Example:
 * Limits per configured per action and then type of users.
 * @code
 *     $wgRateLimits = [
 *         'edit' => [
 *             'anon' => [ x, y ], // any and all anonymous edits (aggregate)
 *             'user' => [ x, y ], // each logged-in user
 *             'global-user' => [ x, y ], // per username, across all sites (assumes names are global)
 *             'newbie' => [ x, y ], // each new autoconfirmed accounts; overrides 'user'
 *             'ip' => [ x, y ], // each anon and recent account, across all sites
 *             'subnet' => [ x, y ], // ... within a /24 subnet in IPv4 or /64 in IPv6
 *             'ip-all' => [ x, y ], // per ip, across all sites
 *             'subnet-all' => [ x, y ], // ... within a /24 subnet in IPv4 or /64 in IPv6
 *             'groupName' => [ x, y ], // by group membership
 *         ]
 *     ];
 * @endcode
 *
 * @par Normally, the 'noratelimit' right allows a user to bypass any rate
 * limit checks. This can be disabled on a per-action basis by setting the
 * special '&can-bypass' key to false in that action's configuration.
 * @code
 *     $wgRateLimits = [
 *         'some-action' => [
 *             '&can-bypass' => false,
 *             'user' => [ x, y ],
 *     ];
 * @endcode
 *
 * @warning Requires that $wgMainCacheType is set to something persistent
 */
$wgRateLimits = [
	// Page edits
	'edit' => [
		'ip' => [ 8, 60 ],
		'newbie' => [ 8, 60 ],
		'user' => [ 90, 60 ],
	],
	// Page moves
	'move' => [
		'newbie' => [ 2, 120 ],
		'user' => [ 8, 60 ],
	],
	// File uploads
	'upload' => [
		'ip' => [ 8, 60 ],
		'newbie' => [ 8, 60 ],
	],
	// Page rollbacks
	'rollback' => [
		'user' => [ 10, 60 ],
		'newbie' => [ 5, 120 ]
	],
	// Triggering password resets emails
	'mailpassword' => [
		'ip' => [ 5, 3600 ],
	],
	// Emailing other users using MediaWiki
	'emailuser' => [
		'ip' => [ 5, 86400 ],
		'newbie' => [ 5, 86400 ],
		'user' => [ 20, 86400 ],
	],
	'changeemail' => [
		'ip-all' => [ 10, 3600 ],
		'user' => [ 4, 86400 ]
	],
	// since 1.33 - rate limit email confirmations
	'confirmemail' => [
		'ip-all' => [ 10, 3600 ],
		'user' => [ 4, 86400 ]
	],
	// Purging pages
	'purge' => [
		'ip' => [ 30, 60 ],
		'user' => [ 30, 60 ],
	],
	// Purges of link tables
	'linkpurge' => [
		'ip' => [ 30, 60 ],
		'user' => [ 30, 60 ],
	],
	// Files rendered via thumb.php or thumb_handler.php
	'renderfile' => [
		'ip' => [ 700, 30 ],
		'user' => [ 700, 30 ],
	],
	// Same as above but for non-standard thumbnails
	'renderfile-nonstandard' => [
		'ip' => [ 70, 30 ],
		'user' => [ 70, 30 ],
	],
	// Stashing edits into cache before save
	'stashedit' => [
		'ip' => [ 30, 60 ],
		'newbie' => [ 30, 60 ],
	],
	// Adding or removing change tags
	'changetag' => [
		'ip' => [ 8, 60 ],
		'newbie' => [ 8, 60 ],
	],
	// Changing the content model of a page
	'editcontentmodel' => [
		'newbie' => [ 2, 120 ],
		'user' => [ 8, 60 ],
	],
];

/**
 * Array of IPs / CIDR ranges which should be excluded from rate limits.
 * This may be useful for allowing NAT gateways for conferences, etc.
 */
$wgRateLimitsExcludedIPs = [];

/**
 * Log IP addresses in the recentchanges table; can be accessed only by
 * extensions (e.g. CheckUser) or a DB admin
 * Used for retroactive autoblocks
 */
$wgPutIPinRC = true;

/**
 * Integer defining default number of entries to show on
 * special pages which are query-pages such as Special:Whatlinkshere.
 */
$wgQueryPageDefaultLimit = 50;

/**
 * Limit password attempts to X attempts per Y seconds per IP per account.
 *
 * Value is an array of arrays. Each sub-array must have a key for count
 * (ie count of how many attempts before throttle) and a key for seconds.
 * If the key 'allIPs' (case sensitive) is present, then the limit is
 * just per account instead of per IP per account.
 *
 * @since 1.27 allIps support and multiple limits added in 1.27. Prior
 *   to 1.27 this only supported having a single throttle.
 * @warning Requires $wgMainCacheType to be enabled
 */
$wgPasswordAttemptThrottle = [
	// Short term limit
	[ 'count' => 5, 'seconds' => 300 ],
	// Long term limit. We need to balance the risk
	// of somebody using this as a DoS attack to lock someone
	// out of their account, and someone doing a brute force attack.
	[ 'count' => 150, 'seconds' => 60 * 60 * 48 ],
];

/**
 * @var array Map of (grant => right => boolean)
 * Users authorize consumers (like Apps) to act on their behalf but only with
 * a subset of the user's normal account rights (signed off on by the user).
 * The possible rights to grant to a consumer are bundled into groups called
 * "grants". Each grant defines some rights it lets consumers inherit from the
 * account they may act on behalf of. Note that a user granting a right does
 * nothing if that user does not actually have that right to begin with.
 * @since 1.27
 */
$wgGrantPermissions = [];

// @TODO: clean up grants
// @TODO: auto-include read/editsemiprotected rights?

$wgGrantPermissions['basic']['autocreateaccount'] = true;
$wgGrantPermissions['basic']['autoconfirmed'] = true;
$wgGrantPermissions['basic']['autopatrol'] = true;
$wgGrantPermissions['basic']['editsemiprotected'] = true;
$wgGrantPermissions['basic']['ipblock-exempt'] = true;
$wgGrantPermissions['basic']['nominornewtalk'] = true;
$wgGrantPermissions['basic']['patrolmarks'] = true;
$wgGrantPermissions['basic']['purge'] = true;
$wgGrantPermissions['basic']['read'] = true;
$wgGrantPermissions['basic']['writeapi'] = true;

$wgGrantPermissions['highvolume']['bot'] = true;
$wgGrantPermissions['highvolume']['apihighlimits'] = true;
$wgGrantPermissions['highvolume']['noratelimit'] = true;
$wgGrantPermissions['highvolume']['markbotedits'] = true;

$wgGrantPermissions['editpage']['edit'] = true;
$wgGrantPermissions['editpage']['minoredit'] = true;
$wgGrantPermissions['editpage']['applychangetags'] = true;
$wgGrantPermissions['editpage']['changetags'] = true;

$wgGrantPermissions['editprotected'] = $wgGrantPermissions['editpage'];
$wgGrantPermissions['editprotected']['editprotected'] = true;

// FIXME: Rename editmycssjs to editmyconfig
$wgGrantPermissions['editmycssjs'] = $wgGrantPermissions['editpage'];
$wgGrantPermissions['editmycssjs']['editmyusercss'] = true;
$wgGrantPermissions['editmycssjs']['editmyuserjson'] = true;
$wgGrantPermissions['editmycssjs']['editmyuserjs'] = true;

$wgGrantPermissions['editmyoptions']['editmyoptions'] = true;
$wgGrantPermissions['editmyoptions']['editmyuserjson'] = true;

$wgGrantPermissions['editinterface'] = $wgGrantPermissions['editpage'];
$wgGrantPermissions['editinterface']['editinterface'] = true;
$wgGrantPermissions['editinterface']['edituserjson'] = true;
$wgGrantPermissions['editinterface']['editsitejson'] = true;

$wgGrantPermissions['editsiteconfig'] = $wgGrantPermissions['editinterface'];
$wgGrantPermissions['editsiteconfig']['editusercss'] = true;
$wgGrantPermissions['editsiteconfig']['edituserjs'] = true;
$wgGrantPermissions['editsiteconfig']['editsitecss'] = true;
$wgGrantPermissions['editsiteconfig']['editsitejs'] = true;

$wgGrantPermissions['createeditmovepage'] = $wgGrantPermissions['editpage'];
$wgGrantPermissions['createeditmovepage']['createpage'] = true;
$wgGrantPermissions['createeditmovepage']['createtalk'] = true;
$wgGrantPermissions['createeditmovepage']['move'] = true;
$wgGrantPermissions['createeditmovepage']['move-rootuserpages'] = true;
$wgGrantPermissions['createeditmovepage']['move-subpages'] = true;
$wgGrantPermissions['createeditmovepage']['move-categorypages'] = true;
$wgGrantPermissions['createeditmovepage']['suppressredirect'] = true;

$wgGrantPermissions['uploadfile']['upload'] = true;
$wgGrantPermissions['uploadfile']['reupload-own'] = true;

$wgGrantPermissions['uploadeditmovefile'] = $wgGrantPermissions['uploadfile'];
$wgGrantPermissions['uploadeditmovefile']['reupload'] = true;
$wgGrantPermissions['uploadeditmovefile']['reupload-shared'] = true;
$wgGrantPermissions['uploadeditmovefile']['upload_by_url'] = true;
$wgGrantPermissions['uploadeditmovefile']['movefile'] = true;
$wgGrantPermissions['uploadeditmovefile']['suppressredirect'] = true;

$wgGrantPermissions['patrol']['patrol'] = true;

$wgGrantPermissions['rollback']['rollback'] = true;

$wgGrantPermissions['blockusers']['block'] = true;
$wgGrantPermissions['blockusers']['blockemail'] = true;

$wgGrantPermissions['viewdeleted']['browsearchive'] = true;
$wgGrantPermissions['viewdeleted']['deletedhistory'] = true;
$wgGrantPermissions['viewdeleted']['deletedtext'] = true;

$wgGrantPermissions['viewrestrictedlogs']['suppressionlog'] = true;

$wgGrantPermissions['delete'] = $wgGrantPermissions['editpage'] +
	$wgGrantPermissions['viewdeleted'];
$wgGrantPermissions['delete']['delete'] = true;
$wgGrantPermissions['delete']['bigdelete'] = true;
$wgGrantPermissions['delete']['deletelogentry'] = true;
$wgGrantPermissions['delete']['deleterevision'] = true;
$wgGrantPermissions['delete']['undelete'] = true;

$wgGrantPermissions['oversight']['suppressrevision'] = true;

$wgGrantPermissions['protect'] = $wgGrantPermissions['editprotected'];
$wgGrantPermissions['protect']['protect'] = true;

$wgGrantPermissions['viewmywatchlist']['viewmywatchlist'] = true;

$wgGrantPermissions['editmywatchlist']['editmywatchlist'] = true;

$wgGrantPermissions['sendemail']['sendemail'] = true;

$wgGrantPermissions['createaccount']['createaccount'] = true;

$wgGrantPermissions['privateinfo']['viewmyprivateinfo'] = true;

$wgGrantPermissions['mergehistory']['mergehistory'] = true;

/**
 * @var array Map of grants to their UI grouping
 * @since 1.27
 */
$wgGrantPermissionGroups = [
	// Hidden grants are implicitly present
	'basic'            => 'hidden',

	'editpage'            => 'page-interaction',
	'createeditmovepage'  => 'page-interaction',
	'editprotected'       => 'page-interaction',
	'patrol'              => 'page-interaction',

	'uploadfile'          => 'file-interaction',
	'uploadeditmovefile'  => 'file-interaction',

	'sendemail'           => 'email',

	'viewmywatchlist'     => 'watchlist-interaction',
	'editviewmywatchlist' => 'watchlist-interaction',

	'editmycssjs'         => 'customization',
	'editmyoptions'       => 'customization',

	'editinterface'       => 'administration',
	'editsiteconfig'      => 'administration',
	'rollback'            => 'administration',
	'blockusers'          => 'administration',
	'delete'              => 'administration',
	'viewdeleted'         => 'administration',
	'viewrestrictedlogs'  => 'administration',
	'protect'             => 'administration',
	'oversight'           => 'administration',
	'createaccount'       => 'administration',
	'mergehistory'        => 'administration',

	'highvolume'          => 'high-volume',

	'privateinfo'         => 'private-information',
];

/**
 * @var bool Whether to enable bot passwords
 * @since 1.27
 */
$wgEnableBotPasswords = true;

/**
 * Cluster for the bot_passwords table
 * @var string|bool If false, the normal cluster will be used
 * @since 1.27
 */
$wgBotPasswordsCluster = false;

/**
 * Database name for the bot_passwords table
 *
 * To use a database with a table prefix, set this variable to
 * "{$database}-{$prefix}".
 * @var string|bool If false, the normal database will be used
 * @since 1.27
 */
$wgBotPasswordsDatabase = false;

/** @} */ # end of user rights settings

/************************************************************************//**
 * @name   Proxy scanner settings
 * @{
 */

/**
 * This should always be customised in LocalSettings.php
 */
$wgSecretKey = false;

/**
 * Big list of banned IP addresses.
 *
 * This can have the following formats:
 * - An array of addresses
 * - A string, in which case this is the path to a file
 *   containing the list of IP addresses, one per line
 */
$wgProxyList = [];

/** @} */ # end of proxy scanner settings

/************************************************************************//**
 * @name   Cookie settings
 * @{
 */

/**
 * Default cookie lifetime, in seconds. Setting to 0 makes all cookies session-only.
 */
$wgCookieExpiration = 30 * 86400;

/**
 * Default login cookie lifetime, in seconds. Setting
 * $wgExtendLoginCookieExpiration to null will use $wgCookieExpiration to
 * calculate the cookie lifetime. As with $wgCookieExpiration, 0 will make
 * login cookies session-only.
 */
$wgExtendedLoginCookieExpiration = 180 * 86400;

/**
 * Set to set an explicit domain on the login cookies eg, "justthis.domain.org"
 * or ".any.subdomain.net"
 */
$wgCookieDomain = '';

/**
 * Set this variable if you want to restrict cookies to a certain path within
 * the domain specified by $wgCookieDomain.
 */
$wgCookiePath = '/';

/**
 * Whether the "secure" flag should be set on the cookie. This can be:
 *   - true:      Set secure flag
 *   - false:     Don't set secure flag
 *   - "detect":  Set the secure flag if $wgServer is set to an HTTPS URL,
 *                or if $wgForceHTTPS is true.
 *
 * If $wgForceHTTPS is true, session cookies will be secure regardless of this
 * setting. However, other cookies will still be affected.
 */
$wgCookieSecure = 'detect';

/**
 * By default, MediaWiki checks if the client supports cookies during the
 * login process, so that it can display an informative error message if
 * cookies are disabled. Set this to true if you want to disable this cookie
 * check.
 */
$wgDisableCookieCheck = false;

/**
 * Cookies generated by MediaWiki have names starting with this prefix. Set it
 * to a string to use a custom prefix. Setting it to false causes the database
 * name to be used as a prefix.
 */
$wgCookiePrefix = false;

/**
 * Set authentication cookies to HttpOnly to prevent access by JavaScript,
 * in browsers that support this feature. This can mitigates some classes of
 * XSS attack.
 */
$wgCookieHttpOnly = true;

/**
 * The SameSite cookie attribute used for login cookies. This can be "Lax",
 * "Strict", "None" or empty/null to omit the attribute.
 *
 * This only applies to login cookies, since the correct value for other
 * cookies depends on what kind of cookie it is.
 *
 * @since 1.35
 * @var string|null
 */
$wgCookieSameSite = null;

/**
 * If true, when a cross-site cookie with SameSite=None is sent, a legacy
 * cookie with an "ss0" prefix will also be sent, without SameSite=None. This
 * is a workaround for broken behaviour in Chrome 51-66 and similar browsers.
 *
 * @since 1.35
 * @var bool
 */
$wgUseSameSiteLegacyCookies = false;

/**
 * A list of cookies that vary the cache (for use by extensions)
 */
$wgCacheVaryCookies = [];

/**
 * Override to customise the session name
 */
$wgSessionName = false;

/**
 * Whether to set a cookie when a user is autoblocked. Doing so means that a blocked user, even
 * after logging out and moving to a new IP address, will still be blocked. This cookie will contain
 * an authentication code if $wgSecretKey is set, or otherwise will just be the block ID (in
 * which case there is a possibility of an attacker discovering the names of revdeleted users, so
 * it is best to use this in conjunction with $wgSecretKey being set).
 */
$wgCookieSetOnAutoblock = true;

/**
 * Whether to set a cookie when a logged-out user is blocked. Doing so means that a blocked user,
 * even after moving to a new IP address, will still be blocked. This cookie will contain an
 * authentication code if $wgSecretKey is set, or otherwise will just be the block ID (in which
 * case there is a possibility of an attacker discovering the names of revdeleted users, so it
 * is best to use this in conjunction with $wgSecretKey being set).
 */
$wgCookieSetOnIpBlock = true;

/** @} */ # end of cookie settings }

/************************************************************************//**
 * @name   Profiling, testing and debugging
 *
 * See $wgProfiler for how to enable profiling.
 *
 * @{
 */

/**
 * Filename for debug logging. See https://www.mediawiki.org/wiki/How_to_debug
 * The debug log file should be not be publicly accessible if it is used, as it
 * may contain private data.
 */
$wgDebugLogFile = '';

/**
 * Prefix for debug log lines
 */
$wgDebugLogPrefix = '';

/**
 * If true, instead of redirecting, show a page with a link to the redirect
 * destination. This allows for the inspection of PHP error messages, and easy
 * resubmission of form data. For developer use only.
 */
$wgDebugRedirects = false;

/**
 * If true, log debugging data from action=raw and load.php.
 * This is normally false to avoid overlapping debug entries due to gen=css
 * and gen=js requests.
 */
$wgDebugRawPage = false;

/**
 * Send debug data to an HTML comment in the output.
 *
 * This may occasionally be useful when supporting a non-technical end-user.
 * It's more secure than exposing the debug log file to the web, since the
 * output only contains private data for the current user. But it's not ideal
 * for development use since data is lost on fatal errors and redirects.
 */
$wgDebugComments = false;

/**
 * Write SQL queries to the debug log.
 *
 * This setting is only used $wgLBFactoryConf['class'] is set to
 * '\Wikimedia\Rdbms\LBFactorySimple'; otherwise the DBO_DEBUG flag must be set in
 * the 'flags' option of the database connection to achieve the same functionality.
 */
$wgDebugDumpSql = false;

/**
 * Performance expectations for DB usage
 *
 * @since 1.26
 */
$wgTrxProfilerLimits = [
	// HTTP GET/HEAD requests.
	// Master queries should not happen on GET requests
	'GET' => [
		'masterConns' => 0,
		'writes' => 0,
		'readQueryTime' => 5,
		'readQueryRows' => 10000
	],
	// HTTP POST requests.
	// Master reads and writes will happen for a subset of these.
	'POST' => [
		'readQueryTime' => 5,
		'writeQueryTime' => 1,
		'readQueryRows' => 100000,
		'maxAffected' => 1000
	],
	'POST-nonwrite' => [
		'writes' => 0,
		'readQueryTime' => 5,
		'readQueryRows' => 10000
	],
	// Deferred updates that run after HTTP response is sent for GET requests
	'PostSend-GET' => [
		'readQueryTime' => 5,
		'writeQueryTime' => 1,
		'readQueryRows' => 10000,
		'maxAffected' => 1000,
		// Log master queries under the post-send entry point as they are discouraged
		'masterConns' => 0,
		'writes' => 0,
	],
	// Deferred updates that run after HTTP response is sent for POST requests
	'PostSend-POST' => [
		'readQueryTime' => 5,
		'writeQueryTime' => 1,
		'readQueryRows' => 100000,
		'maxAffected' => 1000
	],
	// Background job runner
	'JobRunner' => [
		'readQueryTime' => 30,
		'writeQueryTime' => 5,
		'readQueryRows' => 100000,
		'maxAffected' => 500 // ballpark of $wgUpdateRowsPerQuery
	],
	// Command-line scripts
	'Maintenance' => [
		'writeQueryTime' => 5,
		'maxAffected' => 1000
	]
];

/**
 * Map of string log group names to log destinations.
 *
 * If set, wfDebugLog() output for that group will go to that file instead
 * of the regular $wgDebugLogFile. Useful for enabling selective logging
 * in production.
 *
 * Log destinations may be one of the following:
 * - false to completely remove from the output, including from $wgDebugLogFile.
 * - string values specifying a filename or URI.
 * - associative array with keys:
 *   - 'destination' desired filename or URI.
 *   - 'sample' an integer value, specifying a sampling factor (optional)
 *   - 'level' A \Psr\Log\LogLevel constant, indicating the minimum level
 *             to log (optional, since 1.25)
 *
 * @par Example:
 * @code
 * $wgDebugLogGroups['redis'] = '/var/log/mediawiki/redis.log';
 * @endcode
 *
 * @par Advanced example:
 * @code
 * $wgDebugLogGroups['memcached'] = [
 *     'destination' => '/var/log/mediawiki/memcached.log',
 *     'sample' => 1000,  // log 1 message out of every 1,000.
 *     'level' => \Psr\Log\LogLevel::WARNING
 * ];
 * @endcode
 */
$wgDebugLogGroups = [];

/**
 * Default service provider for creating Psr\Log\LoggerInterface instances.
 *
 * The value should be an array suitable for use with
 * ObjectFactory::getObjectFromSpec(). The created object is expected to
 * implement the MediaWiki\Logger\Spi interface. See ObjectFactory for additional
 * details.
 *
 * Alternately the MediaWiki\Logger\LoggerFactory::registerProvider method can
 * be called to inject an MediaWiki\Logger\Spi instance into the LoggerFactory
 * and bypass the use of this configuration variable entirely.
 *
 * @par To completely disable logging:
 * @code
 * $wgMWLoggerDefaultSpi = [ 'class' => \MediaWiki\Logger\NullSpi::class ];
 * @endcode
 *
 * @since 1.25
 * @var array $wgMWLoggerDefaultSpi
 * @see MwLogger
 */
$wgMWLoggerDefaultSpi = [
	'class' => \MediaWiki\Logger\LegacySpi::class,
];

/**
 * Display debug data at the bottom of the main content area.
 *
 * Useful for developers and technical users trying to working on a closed wiki.
 */
$wgShowDebug = false;

/**
 * Show the contents of $wgHooks in Special:Version
 */
$wgSpecialVersionShowHooks = false;

/**
 * Whether to show "we're sorry, but there has been a database error" pages.
 * Displaying errors aids in debugging, but may display information useful
 * to an attacker.
 *
 * @deprecated and nonfunctional since 1.32: set $wgShowExceptionDetails and/or
 * $wgShowHostnames instead.
 */
$wgShowSQLErrors = false;

/**
 * If set to true, uncaught exceptions will print the exception message and a
 * complete stack trace to output. This should only be used for debugging, as it
 * may reveal private information in function parameters due to PHP's backtrace
 * formatting.  If set to false, only the exception's class will be shown.
 */
$wgShowExceptionDetails = false;

/**
 * If true, show a backtrace for database errors
 *
 * @note This setting only applies when connection errors and query errors are
 * reported in the normal manner. $wgShowExceptionDetails applies in other cases,
 * including those in which an uncaught exception is thrown from within the
 * exception handler.
 *
 * @deprecated and nonfunctional since 1.32: set $wgShowExceptionDetails instead.
 */
$wgShowDBErrorBacktrace = false;

/**
 * If true, send the exception backtrace to the error log
 */
$wgLogExceptionBacktrace = true;

/**
 * If true, the MediaWiki error handler passes errors/warnings to the default error handler
 * after logging them. The setting is ignored when the track_errors php.ini flag is true.
 */
$wgPropagateErrors = true;

/**
 * Expose backend server host names through the API and various HTML comments
 */
$wgShowHostnames = false;

/**
 * Override server hostname detection with a hardcoded value.
 * Should be a string, default false.
 * @since 1.20
 */
$wgOverrideHostname = false;

/**
 * If set to true MediaWiki will throw notices for some possible error
 * conditions and for deprecated functions.
 */
$wgDevelopmentWarnings = false;

/**
 * Release limitation to wfDeprecated warnings, if set to a release number
 * development warnings will not be generated for deprecations added in releases
 * after the limit.
 */
$wgDeprecationReleaseLimit = false;

/**
 * Profiler configuration.
 *
 * To use a profiler, set $wgProfiler in LocalSetings.php.
 *
 * Options:
 *
 * - 'class' (`string`): The Profiler subclass to use.
 *   Default: ProfilerStub.
 * - 'sampling' (`int`): Only enable the profiler on one in this many requests.
 *   For requests that are not in the sampling,
 *   the 'class' option will be replaced with ProfilerStub.
 *   Default: `1`.
 * - 'threshold' (`float`): Only process the recorded data if the total ellapsed
 *   time for a request is more than this number of seconds.
 *   Default: `0.0`.
 * - 'output' (`string|string[]`):  ProfilerOutput subclass or subclasess to use.
 *   Default: `[]`.
 *
 * The output classes available in MediaWiki core are:
 * ProfilerOutputText, ProfilerOutputStats, and ProfilerOutputDump.
 *
 * - ProfilerOutputText: outputs profiling data in the web page body as
 *   a comment.  You can make the profiling data in HTML render visibly
 *   instead by setting the 'visible' configuration flag.
 *
 * - ProfilerOutputStats: outputs profiling data as StatsD metrics.
 *   It expects that $wgStatsdServer is set to the host (or host:port)
 *   of a statsd server.
 *
 * - ProfilerOutputDump: outputs dump files that are compatible
 *   with the XHProf gui. It expects that `$wgProfiler['outputDir']`
 *   is set as well.
 *
 * Examples:
 *
 * @code
 *  $wgProfiler['class'] = ProfilerXhprof::class;
 *  $wgProfiler['output'] = ProfilerOutputText::class;
 * @endcode
 *
 * @code
 *   $wgProfiler['class'] = ProfilerXhprof:class;
 *   $wgProfiler['output'] = [ ProfilerOutputText::class ];
 *   $wgProfiler['sampling'] = 50; // one every 50 requests
 * @endcode
 *
 * For performance, the profiler is always disabled for CLI scripts as they
 * could be long running and the data would accumulate. Use the '--profiler'
 * parameter of maintenance scripts to override this.
 *
 * @since 1.17.0
 */
$wgProfiler = [];

/**
 * Destination of statsd metrics.
 *
 * A host or host:port of a statsd server. Port defaults to 8125.
 *
 * If not set, statsd metrics will not be collected.
 *
 * @see wfLogProfilingData
 * @since 1.25
 */
$wgStatsdServer = false;

/**
 * Prefix for metric names sent to $wgStatsdServer.
 *
 * @see MediaWikiServices::getInstance()->getStatsdDataFactory
 * @see BufferingStatsdDataFactory
 * @since 1.25
 */
$wgStatsdMetricPrefix = 'MediaWiki';

/**
 * Sampling rate for statsd metrics as an associative array of patterns and rates.
 * Patterns are Unix shell patterns (e.g. 'MediaWiki.api.*').
 * Rates are sampling probabilities (e.g. 0.1 means 1 in 10 events are sampled).
 * @since 1.28
 */
$wgStatsdSamplingRates = [
	'wanobjectcache:*' => 0.001
];

/**
 * InfoAction retrieves a list of transclusion links (both to and from).
 * This number puts a limit on that query in the case of highly transcluded
 * templates.
 */
$wgPageInfoTransclusionLimit = 50;

/**
 * Parser test suite files to be run by parserTests.php when no specific
 * filename is passed to it.
 *
 * Extensions using extension.json will have any *.txt file in a
 * tests/parser/ directory automatically run.
 *
 * Core tests can be added to ParserTestRunner::$coreTestFiles.
 *
 * Use full paths.
 *
 * @deprecated since 1.30
 */
$wgParserTestFiles = [];

/**
 * Allow running of javascript test suites via [[Special:JavaScriptTest]] (such as QUnit).
 */
$wgEnableJavaScriptTest = false;

/**
 * Overwrite the caching key prefix with custom value.
 * @since 1.19
 */
$wgCachePrefix = false;

/**
 * Display the new debugging toolbar. This also enables profiling on database
 * queries and other useful output.
 * Will be ignored if $wgUseFileCache or $wgUseCdn is enabled.
 *
 * @since 1.19
 */
$wgDebugToolbar = false;

/** @} */ # end of profiling, testing and debugging }

/************************************************************************//**
 * @name   Search
 * @{
 */

/**
 * Set this to true to disable the full text search feature.
 */
$wgDisableTextSearch = false;

/**
 * Set to true to have nicer highlighted text in search results,
 * by default off due to execution overhead
 */
$wgAdvancedSearchHighlighting = false;

/**
 * Regexp to match word boundaries, defaults for non-CJK languages
 * should be empty for CJK since the words are not separate
 */
$wgSearchHighlightBoundaries = '[\p{Z}\p{P}\p{C}]';

/**
 * Template for OpenSearch suggestions, defaults to API action=opensearch
 *
 * Sites with heavy load would typically have these point to a custom
 * PHP wrapper to avoid firing up mediawiki for every keystroke
 *
 * Placeholders: {searchTerms}
 *
 * @deprecated since 1.25 Use $wgOpenSearchTemplates['application/x-suggestions+json'] instead
 */
$wgOpenSearchTemplate = false;

/**
 * Templates for OpenSearch suggestions, defaults to API action=opensearch
 *
 * Sites with heavy load would typically have these point to a custom
 * PHP wrapper to avoid firing up mediawiki for every keystroke
 *
 * Placeholders: {searchTerms}
 */
$wgOpenSearchTemplates = [
	'application/x-suggestions+json' => false,
	'application/x-suggestions+xml' => false,
];

/**
 * This was previously a used to force empty responses from ApiOpenSearch
 * with the 'suggest' parameter set.
 *
 * @deprecated since 1.35 No longer used
 */
$wgEnableOpenSearchSuggest = true;

/**
 * Integer defining default number of entries to show on
 * OpenSearch call.
 */
$wgOpenSearchDefaultLimit = 10;

/**
 * Minimum length of extract in <Description>. Actual extracts will last until the end of sentence.
 */
$wgOpenSearchDescriptionLength = 100;

/**
 * Expiry time for search suggestion responses
 */
$wgSearchSuggestCacheExpiry = 1200;

/**
 * If you've disabled search semi-permanently, this also disables updates to the
 * table. If you ever re-enable, be sure to rebuild the search table.
 */
$wgDisableSearchUpdate = false;

/**
 * List of namespaces which are searched by default.
 *
 * @par Example:
 * @code
 * $wgNamespacesToBeSearchedDefault[NS_MAIN] = true;
 * $wgNamespacesToBeSearchedDefault[NS_PROJECT] = true;
 * @endcode
 */
$wgNamespacesToBeSearchedDefault = [
	NS_MAIN => true,
];

/**
 * Disable the internal MySQL-based search, to allow it to be
 * implemented by an extension instead.
 */
$wgDisableInternalSearch = false;

/**
 * Set this to a URL to forward search requests to some external location.
 * If the URL includes '$1', this will be replaced with the URL-encoded
 * search term.
 *
 * @par Example:
 * To forward to Google you'd have something like:
 * @code
 * $wgSearchForwardUrl =
 *     'https://www.google.com/search?q=$1' .
 *     '&domains=https://example.com' .
 *     '&sitesearch=https://example.com' .
 *     '&ie=utf-8&oe=utf-8';
 * @endcode
 */
$wgSearchForwardUrl = null;

/**
 * Search form behavior.
 * - true = use Go & Search buttons
 * - false = use Go button & Advanced search link
 *
 * @deprecated since 1.35. Individual skin may optionally continue
 * supporting it as a local skin config variable.
 */
$wgUseTwoButtonsSearchForm = true;

/**
 * Array of namespaces to generate a Google sitemap for when the
 * maintenance/generateSitemap.php script is run, or false if one is to be
 * generated for all namespaces.
 */
$wgSitemapNamespaces = false;

/**
 * Custom namespace priorities for sitemaps. Setting this will allow you to
 * set custom priorities to namespaces when sitemaps are generated using the
 * maintenance/generateSitemap.php script.
 *
 * This should be a map of namespace IDs to priority
 * @par Example:
 * @code
 *  $wgSitemapNamespacesPriorities = [
 *      NS_USER => '0.9',
 *      NS_HELP => '0.0',
 *  ];
 * @endcode
 */
$wgSitemapNamespacesPriorities = false;

/**
 * If true, searches for IP addresses will be redirected to that IP's
 * contributions page. E.g. searching for "1.2.3.4" will redirect to
 * [[Special:Contributions/1.2.3.4]]
 */
$wgEnableSearchContributorsByIP = true;

/** @} */ # end of search settings

/************************************************************************//**
 * @name   Edit user interface
 * @{
 */

/**
 * Path to the GNU diff3 utility. If the file doesn't exist, edit conflicts will
 * fall back to the old behavior (no merging).
 */
$wgDiff3 = '/usr/bin/diff3';

/**
 * Path to the GNU diff utility.
 */
$wgDiff = '/usr/bin/diff';

/**
 * Which namespaces have special treatment where they should be preview-on-open
 * Internally only Category: pages apply, but using this extensions (e.g. Semantic MediaWiki)
 * can specify namespaces of pages they have special treatment for
 */
$wgPreviewOnOpenNamespaces = [
	NS_CATEGORY => true
];

/**
 * Enable the UniversalEditButton for browsers that support it
 * (currently only Firefox with an extension)
 * See http://universaleditbutton.org for more background information
 */
$wgUniversalEditButton = true;

/**
 * If user doesn't specify any edit summary when making a an edit, MediaWiki
 * will try to automatically create one. This feature can be disabled by set-
 * ting this variable false.
 */
$wgUseAutomaticEditSummaries = true;

/** @} */ # end edit UI }

/************************************************************************//**
 * @name   Maintenance
 * See also $wgSiteNotice
 * @{
 */

/**
 * @cond file_level_code
 * Set $wgCommandLineMode if it's not set already, to avoid notices
 */
if ( !isset( $wgCommandLineMode ) ) {
	$wgCommandLineMode = false;
}
/** @endcond */

/**
 * For colorized maintenance script output, is your terminal background dark ?
 */
$wgCommandLineDarkBg = false;

/**
 * Set this to a string to put the wiki into read-only mode. The text will be
 * used as an explanation to users.
 *
 * This prevents most write operations via the web interface. Cache updates may
 * still be possible. To prevent database writes completely, use the read_only
 * option in MySQL.
 */
$wgReadOnly = null;

/**
 * Set this to true to put the wiki watchlists into read-only mode.
 * @var bool
 * @since 1.31
 */
$wgReadOnlyWatchedItemStore = false;

/**
 * If this lock file exists (size > 0), the wiki will be forced into read-only mode.
 * Its contents will be shown to users as part of the read-only warning
 * message.
 *
 * Will default to "{$wgUploadDirectory}/lock_yBgMBwiR" in Setup.php
 */
$wgReadOnlyFile = false;

/**
 * When you run the web-based upgrade utility, it will tell you what to set
 * this to in order to authorize the upgrade process. It will subsequently be
 * used as a password, to authorize further upgrades.
 *
 * For security, do not set this to a guessable string. Use the value supplied
 * by the install/upgrade process. To cause the upgrader to generate a new key,
 * delete the old key from LocalSettings.php.
 */
$wgUpgradeKey = false;

/**
 * Fully specified path to git binary
 */
$wgGitBin = '/usr/bin/git';

/**
 * Map GIT repository URLs to viewer URLs to provide links in Special:Version
 *
 * Key is a pattern passed to preg_match() and preg_replace(),
 * without the delimiters (which are #) and must match the whole URL.
 * The value is the replacement for the key (it can contain $1, etc.)
 * %h will be replaced by the short SHA-1 (7 first chars) and %H by the
 * full SHA-1 of the HEAD revision.
 * %r will be replaced with a URL-encoded version of $1.
 * %R will be replaced with $1 and no URL-encoding
 *
 * @since 1.20
 */
$wgGitRepositoryViewers = [
	'https://(?:[a-z0-9_]+@)?gerrit.wikimedia.org/r/(?:p/)?(.*)' =>
		'https://gerrit.wikimedia.org/g/%R/+/%H',
	'ssh://(?:[a-z0-9_]+@)?gerrit.wikimedia.org:29418/(.*)' =>
		'https://gerrit.wikimedia.org/g/%R/+/%H',
];

/** @} */ # End of maintenance }

/************************************************************************//**
 * @name   Recent changes, new pages, watchlist and history
 * @{
 */

/**
 * Recentchanges items are periodically purged; entries older than this many
 * seconds will go.
 * Default: 90 days = about three months
 */
$wgRCMaxAge = 90 * 24 * 3600;

/**
 * Page watchers inactive for more than this many seconds are considered inactive.
 * Used mainly by action=info. Default: 180 days = about six months.
 * @since 1.26
 */
$wgWatchersMaxAge = 180 * 24 * 3600;

/**
 * If active watchers (per above) are this number or less, do not disclose it.
 * Left to 1, prevents unprivileged users from knowing for sure that there are 0.
 * Set to -1 if you want to always complement watchers count with this info.
 * @since 1.26
 */
$wgUnwatchedPageSecret = 1;

/**
 * Filter $wgRCLinkDays by $wgRCMaxAge to avoid showing links for numbers
 * higher than what will be stored. Note that this is disabled by default
 * because we sometimes do have RC data which is beyond the limit for some
 * reason, and some users may use the high numbers to display that data which
 * is still there.
 */
$wgRCFilterByAge = false;

/**
 * List of Limits options to list in the Special:Recentchanges and
 * Special:Recentchangeslinked pages.
 */
$wgRCLinkLimits = [ 50, 100, 250, 500 ];

/**
 * List of Days options to list in the Special:Recentchanges and
 * Special:Recentchangeslinked pages.
 *
 * @see ChangesListSpecialPage::getLinkDays
 */
$wgRCLinkDays = [ 1, 3, 7, 14, 30 ];

/**
 * Configuration for feeds to which notifications about recent changes will be sent.
 *
 * The following feed classes are available by default:
 * - 'UDPRCFeedEngine' - sends recent changes over UDP to the specified server.
 * - 'RedisPubSubFeedEngine' - send recent changes to Redis.
 *
 * Only 'class' or 'uri' is required. If 'uri' is set instead of 'class', then
 * RecentChange::getEngine() is used to determine the class. All options are
 * passed to the constructor.
 *
 * Common options:
 * - 'class' -- The class to use for this feed (must implement RCFeed).
 * - 'omit_bots' -- Exclude bot edits from the feed. (default: false)
 * - 'omit_anon' -- Exclude anonymous edits from the feed. (default: false)
 * - 'omit_user' -- Exclude edits by registered users from the feed. (default: false)
 * - 'omit_minor' -- Exclude minor edits from the feed. (default: false)
 * - 'omit_patrolled' -- Exclude patrolled edits from the feed. (default: false)
 *
 * FormattedRCFeed-specific options:
 * - 'uri' -- [required] The address to which the messages are sent.
 *   The uri scheme of this string will be looked up in $wgRCEngines
 *   to determine which FormattedRCFeed class to use.
 * - 'formatter' -- [required] The class (implementing RCFeedFormatter) which will
 *   produce the text to send. This can also be an object of the class.
 *   Formatters available by default: JSONRCFeedFormatter, XMLRCFeedFormatter,
 *   IRCColourfulRCFeedFormatter.
 *
 * IRCColourfulRCFeedFormatter-specific options:
 * - 'add_interwiki_prefix' -- whether the titles should be prefixed with
 *   the first entry in the $wgLocalInterwikis array
 *
 * JSONRCFeedFormatter-specific options:
 * - 'channel' -- if set, the 'channel' parameter is also set in JSON values.
 *
 * @par Examples:
 * @code
 *  $wgRCFeeds['example'] = [
 *      'uri' => 'udp://localhost:1336',
 *      'formatter' => 'JSONRCFeedFormatter',
 *      'add_interwiki_prefix' => false,
 *      'omit_bots' => true,
 *  ];
 * @endcode
 * @code
 *  $wgRCFeeds['example'] = [
 *      'uri' => 'udp://localhost:1338',
 *      'formatter' => 'IRCColourfulRCFeedFormatter',
 *      'add_interwiki_prefix' => false,
 *      'omit_bots' => true,
 *  ];
 * @endcode
 * @code
 *  $wgRCFeeds['example'] = [
 *      'class' => ExampleRCFeed::class,
 *  ];
 * @endcode
 *
 * @since 1.22
 */
$wgRCFeeds = [];

/**
 * Used by RecentChange::getEngine to find the correct engine for a given URI scheme.
 * Keys are scheme names, values are names of FormattedRCFeed sub classes.
 * @since 1.22
 */
$wgRCEngines = [
	'redis' => RedisPubSubFeedEngine::class,
	'udp' => UDPRCFeedEngine::class,
];

/**
 * Treat category membership changes as a RecentChange.
 * Changes are mentioned in RC for page actions as follows:
 *   - creation: pages created with categories are mentioned
 *   - edit: category additions/removals to existing pages are mentioned
 *   - move: nothing is mentioned (unless templates used depend on the title)
 *   - deletion: nothing is mentioned
 *   - undeletion: nothing is mentioned
 *
 * @since 1.27
 */
$wgRCWatchCategoryMembership = false;

/**
 * Use RC Patrolling to check for vandalism (from recent changes and watchlists)
 * New pages and new files are included.
 *
 * @note If you disable all patrolling features, you probably also want to
 *  remove 'patrol' from $wgFilterLogTypes so a show/hide link isn't shown on
 *  Special:Log.
 */
$wgUseRCPatrol = true;

/**
 * Polling rate, in seconds, used by the 'live update' and 'view newest' features
 * of the RCFilters app on SpecialRecentChanges and Special:Watchlist.
 * 0 to disable completely.
 */
$wgStructuredChangeFiltersLiveUpdatePollingRate = 3;

/**
 * Use new page patrolling to check new pages on Special:Newpages
 *
 * @note If you disable all patrolling features, you probably also want to
 *  remove 'patrol' from $wgFilterLogTypes so a show/hide link isn't shown on
 *  Special:Log.
 */
$wgUseNPPatrol = true;

/**
 * Use file patrolling to check new files on Special:Newfiles
 *
 * @note If you disable all patrolling features, you probably also want to
 *  remove 'patrol' from $wgFilterLogTypes so a show/hide link isn't shown on
 *  Special:Log.
 *
 * @since 1.27
 */
$wgUseFilePatrol = true;

/**
 * Provide syndication feeds (RSS, Atom) for, e.g., Recentchanges, Newpages
 */
$wgFeed = true;

/**
 * Set maximum number of results to return in syndication feeds (RSS, Atom) for
 * eg Recentchanges, Newpages.
 */
$wgFeedLimit = 50;

/**
 * _Minimum_ timeout for cached Recentchanges feed, in seconds.
 * A cached version will continue to be served out even if changes
 * are made, until this many seconds runs out since the last render.
 *
 * If set to 0, feed caching is disabled. Use this for debugging only;
 * feed generation can be pretty slow with diffs.
 */
$wgFeedCacheTimeout = 60;

/**
 * When generating Recentchanges RSS/Atom feed, diffs will not be generated for
 * pages larger than this size.
 */
$wgFeedDiffCutoff = 32768;

/**
 * Override the site's default RSS/ATOM feed for recentchanges that appears on
 * every page. Some sites might have a different feed they'd like to promote
 * instead of the RC feed (maybe like a "Recent New Articles" or "Breaking news" one).
 * Should be a format as key (either 'rss' or 'atom') and an URL to the feed
 * as value.
 * @par Example:
 * Configure the 'atom' feed to https://example.com/somefeed.xml
 * @code
 * $wgSiteFeed['atom'] = "https://example.com/somefeed.xml";
 * @endcode
 */
$wgOverrideSiteFeed = [];

/**
 * Available feeds objects.
 * Should probably only be defined when a page is syndicated ie when
 * $wgOut->isSyndicated() is true.
 */
$wgFeedClasses = [
	'rss' => RSSFeed::class,
	'atom' => AtomFeed::class,
];

/**
 * Which feed types should we provide by default?  This can include 'rss',
 * 'atom', neither, or both.
 */
$wgAdvertisedFeedTypes = [ 'atom' ];

/**
 * Show watching users in recent changes, watchlist and page history views
 */
$wgRCShowWatchingUsers = false; # UPO

/**
 * Show the amount of changed characters in recent changes
 */
$wgRCShowChangedSize = true;

/**
 * If the difference between the character counts of the text
 * before and after the edit is below that value, the value will be
 * highlighted on the RC page.
 */
$wgRCChangedSizeThreshold = 500;

/**
 * Show "Updated (since my last visit)" marker in RC view, watchlist and history
 * view for watched pages with new changes
 */
$wgShowUpdatedMarker = true;

/**
 * Disable links to talk pages of anonymous users (IPs) in listings on special
 * pages like page history, Special:Recentchanges, etc.
 */
$wgDisableAnonTalk = false;

/**
 * Allow filtering by change tag in recentchanges, history, etc
 * Has no effect if no tags are defined in valid_tag.
 */
$wgUseTagFilter = true;

/**
 * List of core tags to enable. Available tags are:
 * - 'mw-contentmodelchange': Edit changes content model of a page
 * - 'mw-new-redirect': Edit makes new redirect page (new page or by changing content page)
 * - 'mw-removed-redirect': Edit changes an existing redirect into a non-redirect
 * - 'mw-changed-redirect-target': Edit changes redirect target
 * - 'mw-blank': Edit completely blanks the page
 * - 'mw-replace': Edit removes more than 90% of the content
 * - 'mw-rollback': Edit is a rollback, made through the rollback link or rollback API
 * - 'mw-undo': Edit made through an undo link
 *
 * @var array
 * @since 1.31
 */
$wgSoftwareTags = [
	'mw-contentmodelchange' => true,
	'mw-new-redirect' => true,
	'mw-removed-redirect' => true,
	'mw-changed-redirect-target' => true,
	'mw-blank' => true,
	'mw-replace' => true,
	'mw-rollback' => true,
	'mw-undo' => true,
];

/**
 * If set to an integer, pages that are watched by this many users or more
 * will not require the unwatchedpages permission to view the number of
 * watchers.
 *
 * @since 1.21
 */
$wgUnwatchedPageThreshold = false;

/**
 * Flags (letter symbols) shown in recent changes and watchlist to indicate
 * certain types of edits.
 *
 * To register a new one:
 * @code
 * $wgRecentChangesFlags['flag'] => [
 *   // message for the letter displayed next to rows on changes lists
 *   'letter' => 'letter-msg',
 *   // message for the tooltip of the letter
 *   'title' => 'tooltip-msg',
 *   // optional (defaults to 'tooltip-msg'), message to use in the legend box
 *   'legend' => 'legend-msg',
 *   // optional (defaults to 'flag'), CSS class to put on changes lists rows
 *   'class' => 'css-class',
 *   // optional (defaults to 'any'), how top-level flag is determined.  'any'
 *   // will set the top-level flag if any line contains the flag, 'all' will
 *   // only be set if all lines contain the flag.
 *   'grouping' => 'any',
 * ];
 * @endcode
 *
 * @since 1.22
 */
$wgRecentChangesFlags = [
	'newpage' => [
		'letter' => 'newpageletter',
		'title' => 'recentchanges-label-newpage',
		'legend' => 'recentchanges-legend-newpage',
		'grouping' => 'any',
	],
	'minor' => [
		'letter' => 'minoreditletter',
		'title' => 'recentchanges-label-minor',
		'legend' => 'recentchanges-legend-minor',
		'class' => 'minoredit',
		'grouping' => 'all',
	],
	'bot' => [
		'letter' => 'boteditletter',
		'title' => 'recentchanges-label-bot',
		'legend' => 'recentchanges-legend-bot',
		'class' => 'botedit',
		'grouping' => 'all',
	],
	'unpatrolled' => [
		'letter' => 'unpatrolledletter',
		'title' => 'recentchanges-label-unpatrolled',
		'legend' => 'recentchanges-legend-unpatrolled',
		'grouping' => 'any',
	],
];

/** @} */ # end RC/watchlist }

/************************************************************************//**
 * @name   Copyright and credits settings
 * @{
 */

/**
 * Override for copyright metadata.
 *
 * This is the name of the page containing information about the wiki's copyright status,
 * which will be added as a link in the footer if it is specified. It overrides
 * $wgRightsUrl if both are specified.
 */
$wgRightsPage = null;

/**
 * Set this to specify an external URL containing details about the content license used on your
 * wiki.
 * If $wgRightsPage is set then this setting is ignored.
 */
$wgRightsUrl = null;

/**
 * If either $wgRightsUrl or $wgRightsPage is specified then this variable gives the text for the
 * link. Otherwise, it will be treated as raw HTML.
 * If using $wgRightsUrl then this value must be specified. If using $wgRightsPage then the name
 * of the page will also be used as the link if this variable is not set.
 */
$wgRightsText = null;

/**
 * Override for copyright metadata.
 */
$wgRightsIcon = null;

/**
 * Set this to true if you want detailed copyright information forms on Upload.
 */
$wgUseCopyrightUpload = false;

/**
 * Set this to the number of authors that you want to be credited below an
 * article text. Set it to zero to hide the attribution block, and a negative
 * number (like -1) to show all authors. Note that this will require 2-3 extra
 * database hits, which can have a not insignificant impact on performance for
 * large wikis.
 */
$wgMaxCredits = 0;

/**
 * If there are more than $wgMaxCredits authors, show $wgMaxCredits of them.
 * Otherwise, link to a separate credits page.
 */
$wgShowCreditsIfMax = true;

/** @} */ # end of copyright and credits settings }

/************************************************************************//**
 * @name   Import / Export
 * @{
 */

/**
 * List of interwiki prefixes for wikis we'll accept as sources for
 * Special:Import and API action=import. Since complete page history can be
 * imported, these should be 'trusted'.
 *
 * This can either be a regular array, or an associative map specifying
 * subprojects on the interwiki map of the target wiki, or a mix of the two,
 * e.g.
 * @code
 *     $wgImportSources = [
 *         'wikipedia' => [ 'cs', 'en', 'fr', 'zh' ],
 *         'wikispecies',
 *         'wikia' => [ 'animanga', 'brickipedia', 'desserts' ],
 *     ];
 * @endcode
 *
 * If you have a very complex import sources setup, you can lazy-load it using
 * the ImportSources hook.
 *
 * If a user has the 'import' permission but not the 'importupload' permission,
 * they will only be able to run imports through this transwiki interface.
 */
$wgImportSources = [];

/**
 * Optional default target namespace for interwiki imports.
 * Can use this to create an incoming "transwiki"-style queue.
 * Set to numeric key, not the name.
 *
 * Users may override this in the Special:Import dialog.
 */
$wgImportTargetNamespace = null;

/**
 * If set to false, disables the full-history option on Special:Export.
 * This is currently poorly optimized for long edit histories, so is
 * disabled on Wikimedia's sites.
 */
$wgExportAllowHistory = true;

/**
 * If set nonzero, Special:Export requests for history of pages with
 * more revisions than this will be rejected. On some big sites things
 * could get bogged down by very very long pages.
 */
$wgExportMaxHistory = 0;

/**
 * Return distinct author list (when not returning full history)
 */
$wgExportAllowListContributors = false;

/**
 * If non-zero, Special:Export accepts a "pagelink-depth" parameter
 * up to this specified level, which will cause it to include all
 * pages linked to from the pages you specify. Since this number
 * can become *insanely large* and could easily break your wiki,
 * it's disabled by default for now.
 *
 * @warning There's a HARD CODED limit of 5 levels of recursion to prevent a
 * crazy-big export from being done by someone setting the depth number too
 * high. In other words, last resort safety net.
 */
$wgExportMaxLinkDepth = 0;

/**
 * Whether to allow the "export all pages in namespace" option
 */
$wgExportFromNamespaces = false;

/**
 * Whether to allow exporting the entire wiki into a single file
 */
$wgExportAllowAll = false;

/**
 * Maximum number of pages returned by the GetPagesFromCategory and
 * GetPagesFromNamespace functions.
 *
 * @since 1.27
 */
$wgExportPagelistLimit = 5000;

/** @} */ # end of import/export }

/*************************************************************************//**
 * @name   Extensions
 * @{
 */

/**
 * A list of callback functions which are called once MediaWiki is fully
 * initialised
 */
$wgExtensionFunctions = [];

/**
 * Extension messages files.
 *
 * Associative array mapping extension name to the filename where messages can be
 * found. The file should contain variable assignments. Any of the variables
 * present in languages/messages/MessagesEn.php may be defined, but $messages
 * is the most common.
 *
 * Variables defined in extensions will override conflicting variables defined
 * in the core.
 *
 * Since MediaWiki 1.23, use of this variable to define messages is discouraged; instead, store
 * messages in JSON format and use $wgMessagesDirs. For setting other variables than
 * $messages, $wgExtensionMessagesFiles should still be used. Use a DIFFERENT key because
 * any entry having a key that also exists in $wgMessagesDirs will be ignored.
 *
 * Extensions using the JSON message format can preserve backward compatibility with
 * earlier versions of MediaWiki by using a compatibility shim, such as one generated
 * by the generateJsonI18n.php maintenance script, listing it under the SAME key
 * as for the $wgMessagesDirs entry.
 *
 * @par Example:
 * @code
 *    $wgExtensionMessagesFiles['ConfirmEdit'] = __DIR__.'/ConfirmEdit.i18n.php';
 * @endcode
 */
$wgExtensionMessagesFiles = [];

/**
 * Extension messages directories.
 *
 * Associative array mapping extension name to the path of the directory where message files can
 * be found. The message files are expected to be JSON files named for their language code, e.g.
 * en.json, de.json, etc. Extensions with messages in multiple places may specify an array of
 * message directories.
 *
 * Message directories in core should be added to LocalisationCache::getMessagesDirs()
 *
 * @par Simple example:
 * @code
 *    $wgMessagesDirs['Example'] = __DIR__ . '/i18n';
 * @endcode
 *
 * @par Complex example:
 * @code
 *    $wgMessagesDirs['Example'] = [
 *        __DIR__ . '/lib/ve/i18n',
 *        __DIR__ . '/lib/ooui/i18n',
 *        __DIR__ . '/i18n',
 *    ]
 * @endcode
 * @since 1.23
 */
$wgMessagesDirs = [];

/**
 * Array of files with list(s) of extension entry points to be used in
 * maintenance/mergeMessageFileList.php
 * @since 1.22
 */
$wgExtensionEntryPointListFiles = [];

/**
 * Parser output hooks.
 * This is an associative array where the key is an extension-defined tag
 * (typically the extension name), and the value is a PHP callback.
 * These will be called as an OutputPageParserOutput hook, if the relevant
 * tag has been registered with the parser output object.
 *
 * Registration is done with $pout->addOutputHook( $tag, $data ).
 *
 * The callback has the form:
 * @code
 *    function outputHook( $outputPage, $parserOutput, $data ) { ... }
 * @endcode
 */
$wgParserOutputHooks = [];

/**
 * Whether to include the NewPP limit report as a HTML comment
 */
$wgEnableParserLimitReporting = true;

/**
 * List of valid skin names
 *
 * The key should be the name in all lower case.
 *
 * As of 1.35, the value should be a an array in the form of the ObjectFactory specification.
 *
 * For example for 'foobarskin' where the PHP class is 'MediaWiki\Skins\FooBar\FooBarSkin' set:
 *
 * @par skin.json Example:
 * @code
 * "ValidSkinNames": {
 * 	"foobarskin": {
 * 		"displayname": "FooBarSkin",
 * 		"class": "MediaWiki\\Skins\\FooBar\\FooBarSkin"
 * 	}
 * }
 * @endcode
 *
 * Historically, the value was a properly cased name for the skin (and is still currently
 * supported). This value will be prefixed with "Skin" to create the class name of the
 * skin to load. Use Skin::getSkinNames() as an accessor if you wish to have access to the
 * full list.
 */
$wgValidSkinNames = [];

/**
 * Special page list. This is an associative array mapping the (canonical) names of
 * special pages to either a class name to be instantiated, or a callback to use for
 * creating the special page object. In both cases, the result must be an instance of
 * SpecialPage.
 */
$wgSpecialPages = [];

/**
 * Array mapping class names to filenames, for autoloading.
 */
$wgAutoloadClasses = $wgAutoloadClasses ?? [];

/**
 * Switch controlling legacy case-insensitive classloading.
 * Do not disable if your wiki must support data created by PHP4, or by
 * MediaWiki 1.4 or earlier.
 *
 * @deprecated since 1.35
 */
$wgAutoloadAttemptLowercase = false;

/**
 * Add information about an installed extension, keyed by its type.
 *
 * This is for use from LocalSettings.php and legacy PHP-entrypoint
 * extensions. In general, extensions should (only) declare this
 * information in their extension.json file.
 *
 * The 'name', 'path' and 'author' keys are required.
 *
 * @code
 * $wgExtensionCredits['other'][] = [
 *     'path' => __FILE__,
 *     'name' => 'Example extension',
 *     'namemsg' => 'exampleextension-name',
 *     'author' => [
 *         'Foo Barstein',
 *     ],
 *     'version' => '0.0.1',
 *     'url' => 'https://example.org/example-extension/',
 *     'descriptionmsg' => 'exampleextension-desc',
 *     'license-name' => 'GPL-2.0-or-later',
 * ];
 * @endcode
 *
 * The extensions are listed on Special:Version. This page also looks for a file
 * named COPYING or LICENSE (optional .txt extension) and provides a link to
 * view said file. When the 'license-name' key is specified, this file is
 * interpreted as wikitext.
 *
 * - $type: One of 'specialpage', 'parserhook', 'variable', 'media', 'antispam',
 *    'skin', 'api', or 'other', or any additional types as specified through the
 *    ExtensionTypes hook as used in SpecialVersion::getExtensionTypes().
 *
 * - name: Name of extension as an inline string instead of localizable message.
 *    Do not omit this even if 'namemsg' is provided, as it is used to override
 *    the path Special:Version uses to find extension's license info, and is
 *    required for backwards-compatibility with MediaWiki 1.23 and older.
 *
 * - namemsg (since MW 1.24): A message key for a message containing the
 *    extension's name, if the name is localizable. (For example, skin names
 *    usually are.)
 *
 * - author: A string or an array of strings. Authors can be linked using
 *    the regular wikitext link syntax. To have an internationalized version of
 *    "and others" show, add an element "...". This element can also be linked,
 *    for instance "[https://example ...]".
 *
 * - descriptionmsg: A message key or an an array with message key and parameters:
 *    `'descriptionmsg' => 'exampleextension-desc',`
 *
 * - description: Description of extension as an inline string instead of
 *    localizable message (omit in favour of 'descriptionmsg').
 *
 * - license-name: Short name of the license (used as label for the link), such
 *   as "GPL-2.0-or-later" or "MIT" (https://spdx.org/licenses/ for a list of identifiers).
 *
 * @see SpecialVersion::getCredits
 */
$wgExtensionCredits = [];

/**
 * Global list of hooks.
 *
 * The key is one of the events made available by MediaWiki, you can find
 * a description for most of them in docs/hooks.txt. The array is used
 * internally by Hook:run().
 *
 * The value can be one of:
 *
 * - A function name:
 * @code
 *     $wgHooks['event_name'][] = $function;
 * @endcode
 * - A function with some data:
 * @code
 *     $wgHooks['event_name'][] = [ $function, $data ];
 * @endcode
 * - A an object method:
 * @code
 *     $wgHooks['event_name'][] = [ $object, 'method' ];
 * @endcode
 * - A closure:
 * @code
 *     $wgHooks['event_name'][] = function ( $hookParam ) {
 *         // Handler code goes here.
 *     };
 * @endcode
 *
 * @warning You should always append to an event array or you will end up
 * deleting a previous registered hook.
 *
 * @warning Hook handlers should be registered at file scope. Registering
 * handlers after file scope can lead to unexpected results due to caching.
 */
$wgHooks = [];

/**
 * List of service wiring files to be loaded by the default instance of MediaWikiServices.
 * Each file listed here is expected to return an associative array mapping service names
 * to instantiator functions. Extensions may add wiring files to define their own services.
 * However, this cannot be used to replace existing services - use the MediaWikiServices
 * hook for that.
 *
 * @see MediaWikiServices
 * @see ServiceContainer::loadWiringFiles() for details on loading service instantiator functions.
 * @see docs/Injection.md for an overview of dependency injection in MediaWiki.
 */
$wgServiceWiringFiles = [
	__DIR__ . '/ServiceWiring.php'
];

/**
 * Maps jobs to their handlers; extensions
 * can add to this to provide custom jobs.
 * A job handler should either be a class name to be instantiated,
 * or (since 1.30) a callback to use for creating the job object.
 * The callback takes (Title, array map of parameters) as arguments.
 */
$wgJobClasses = [
	'deletePage' => DeletePageJob::class,
	'refreshLinks' => RefreshLinksJob::class,
	'deleteLinks' => DeleteLinksJob::class,
	'htmlCacheUpdate' => HTMLCacheUpdateJob::class,
	'sendMail' => EmaillingJob::class,
	'enotifNotify' => EnotifNotifyJob::class,
	'fixDoubleRedirect' => DoubleRedirectJob::class,
	'AssembleUploadChunks' => AssembleUploadChunksJob::class,
	'PublishStashedFile' => PublishStashedFileJob::class,
	'ThumbnailRender' => ThumbnailRenderJob::class,
	'recentChangesUpdate' => RecentChangesUpdateJob::class,
	'refreshLinksPrioritized' => RefreshLinksJob::class,
	'refreshLinksDynamic' => RefreshLinksJob::class,
	'activityUpdateJob' => ActivityUpdateJob::class,
	'categoryMembershipChange' => CategoryMembershipChangeJob::class,
	'clearUserWatchlist' => ClearUserWatchlistJob::class,
	'watchlistExpiry' => WatchlistExpiryJob::class,
	'cdnPurge' => CdnPurgeJob::class,
	'userGroupExpiry' => UserGroupExpiryJob::class,
	'clearWatchlistNotifications' => ClearWatchlistNotificationsJob::class,
	'userOptionsUpdate' => UserOptionsUpdateJob::class,
	'enqueue' => EnqueueJob::class, // local queue for multi-DC setups
	'null' => NullJob::class,
];

/**
 * Jobs that must be explicitly requested, i.e. aren't run by job runners unless
 * special flags are set. The values here are keys of $wgJobClasses.
 *
 * These can be:
 * - Very long-running jobs.
 * - Jobs that you would never want to run as part of a page rendering request.
 * - Jobs that you want to run on specialized machines ( like transcoding, or a particular
 *   machine on your cluster has 'outside' web access you could restrict uploadFromUrl )
 * These settings should be global to all wikis.
 */
$wgJobTypesExcludedFromDefaultQueue = [ 'AssembleUploadChunks', 'PublishStashedFile' ];

/**
 * Map of job types to how many job "work items" should be run per second
 * on each job runner process. The meaning of "work items" varies per job,
 * but typically would be something like "pages to update". A single job
 * may have a variable number of work items, as is the case with batch jobs.
 * This is used by runJobs.php and not jobs run via $wgJobRunRate.
 * These settings should be global to all wikis.
 * @var float[]
 */
$wgJobBackoffThrottling = [];

/**
 * Make job runners commit changes for replica DB-lag prone jobs one job at a time.
 * This is useful if there are many job workers that race on replica DB lag checks.
 * If set, jobs taking this many seconds of DB write time have serialized commits.
 *
 * Note that affected jobs may have worse lock contention. Also, if they affect
 * several DBs at once they may have a smaller chance of being atomic due to the
 * possibility of connection loss while queueing up to commit. Affected jobs may
 * also fail due to the commit lock acquisition timeout.
 *
 * @var float|bool
 * @since 1.26
 */
$wgJobSerialCommitThreshold = false;

/**
 * Map of job types to configuration arrays.
 * This determines which queue class and storage system is used for each job type.
 * Job types that do not have explicit configuration will use the 'default' config.
 * These settings should be global to all wikis.
 */
$wgJobTypeConf = [
	'default' => [ 'class' => JobQueueDB::class, 'order' => 'random', 'claimTTL' => 3600 ],
];

/**
 * Whether to include the number of jobs that are queued
 * for the API's maxlag parameter.
 * The total number of jobs will be divided by this to get an
 * estimated second of maxlag. Typically bots backoff at maxlag=5,
 * so setting this to the max number of jobs that should be in your
 * queue divided by 5 should have the effect of stopping bots once
 * that limit is hit.
 *
 * @since 1.29
 */
$wgJobQueueIncludeInMaxLagFactor = false;

/**
 * Additional functions to be performed with updateSpecialPages.
 * Expensive Querypages are already updated.
 */
$wgSpecialPageCacheUpdates = [
	'Statistics' => [ SiteStatsUpdate::class, 'cacheUpdate' ]
];

/**
 * Page property link table invalidation lists. When a page property
 * changes, this may require other link tables to be updated (eg
 * adding __HIDDENCAT__ means the hiddencat tracking category will
 * have been added, so the categorylinks table needs to be rebuilt).
 * This array can be added to by extensions.
 */
$wgPagePropLinkInvalidations = [
	'hiddencat' => 'categorylinks',
];

/** @} */ # End extensions }

/*************************************************************************//**
 * @name   Categories
 * @{
 */

/**
 * Use experimental, DMOZ-like category browser
 */
$wgUseCategoryBrowser = false;

/**
 *  On  category pages, show thumbnail gallery for images belonging to that
 * category instead of listing them as articles.
 */
$wgCategoryMagicGallery = true;

/**
 * Paging limit for categories
 */
$wgCategoryPagingLimit = 200;

/**
 * Specify how category names should be sorted, when listed on a category page.
 * A sorting scheme is also known as a collation.
 *
 * Available values are:
 *
 *   - uppercase: Converts the category name to upper case, and sorts by that.
 *
 *   - identity: Does no conversion. Sorts by binary value of the string.
 *
 *   - uca-default: Provides access to the Unicode Collation Algorithm with
 *     the default element table. This is a compromise collation which sorts
 *     all languages in a mediocre way. However, it is better than "uppercase".
 *
 * To use the uca-default collation, you must have PHP's intl extension
 * installed. See https://www.php.net/manual/en/intl.setup.php . The details of the
 * resulting collation will depend on the version of ICU installed on the
 * server.
 *
 * After you change this, you must run maintenance/updateCollation.php to fix
 * the sort keys in the database.
 *
 * Extensions can define there own collations by subclassing Collation
 * and using the Collation::factory hook.
 */
$wgCategoryCollation = 'uppercase';

/** @} */ # End categories }

/*************************************************************************//**
 * @name   Logging
 * @{
 */

/**
 * The logging system has two levels: an event type, which describes the
 * general category and can be viewed as a named subset of all logs; and
 * an action, which is a specific kind of event that can exist in that
 * log type.
 *
 * Note that code should call LogPage::validTypes() to get a list of valid
 * log types instead of checking the global variable.
 */
$wgLogTypes = [
	'',
	'block',
	'protect',
	'rights',
	'delete',
	'upload',
	'move',
	'import',
	'patrol',
	'merge',
	'suppress',
	'tag',
	'managetags',
	'contentmodel',
];

/**
 * This restricts log access to those who have a certain right
 * Users without this will not see it in the option menu and can not view it
 * Restricted logs are not added to recent changes
 * Logs should remain non-transcludable
 * Format: logtype => permissiontype
 */
$wgLogRestrictions = [
	'suppress' => 'suppressionlog'
];

/**
 * Show/hide links on Special:Log will be shown for these log types.
 *
 * This is associative array of log type => boolean "hide by default"
 *
 * See $wgLogTypes for a list of available log types.
 *
 * @par Example:
 * @code
 *   $wgFilterLogTypes = [ 'move' => true, 'import' => false ];
 * @endcode
 *
 * Will display show/hide links for the move and import logs. Move logs will be
 * hidden by default unless the link is clicked. Import logs will be shown by
 * default, and hidden when the link is clicked.
 *
 * A message of the form logeventslist-[type]-log should be added, and will be
 * used for the link text.
 */
$wgFilterLogTypes = [
	'patrol' => true,
	'tag' => true,
	'newusers' => false,
];

/**
 * Lists the message key string for each log type. The localized messages
 * will be listed in the user interface.
 *
 * Extensions with custom log types may add to this array.
 *
 * @since 1.19, if you follow the naming convention log-name-TYPE,
 * where TYPE is your log type, yoy don't need to use this array.
 */
$wgLogNames = [
	'' => 'all-logs-page',
	'block' => 'blocklogpage',
	'protect' => 'protectlogpage',
	'rights' => 'rightslog',
	'delete' => 'dellogpage',
	'upload' => 'uploadlogpage',
	'move' => 'movelogpage',
	'import' => 'importlogpage',
	'patrol' => 'patrol-log-page',
	'merge' => 'mergelog',
	'suppress' => 'suppressionlog',
];

/**
 * Lists the message key string for descriptive text to be shown at the
 * top of each log type.
 *
 * Extensions with custom log types may add to this array.
 *
 * @since 1.19, if you follow the naming convention log-description-TYPE,
 * where TYPE is your log type, yoy don't need to use this array.
 */
$wgLogHeaders = [
	'' => 'alllogstext',
	'block' => 'blocklogtext',
	'delete' => 'dellogpagetext',
	'import' => 'importlogpagetext',
	'merge' => 'mergelogpagetext',
	'move' => 'movelogpagetext',
	'patrol' => 'patrol-log-header',
	'protect' => 'protectlogtext',
	'rights' => 'rightslogtext',
	'suppress' => 'suppressionlogtext',
	'upload' => 'uploadlogpagetext',
];

/**
 * Lists the message key string for formatting individual events of each
 * type and action when listed in the logs.
 *
 * Extensions with custom log types may add to this array.
 */
$wgLogActions = [];

/**
 * The same as above, but here values are names of classes,
 * not messages.
 * @see LogPage::actionText
 * @see LogFormatter
 */
$wgLogActionsHandlers = [
	'block/block' => BlockLogFormatter::class,
	'block/reblock' => BlockLogFormatter::class,
	'block/unblock' => BlockLogFormatter::class,
	'contentmodel/change' => ContentModelLogFormatter::class,
	'contentmodel/new' => ContentModelLogFormatter::class,
	'delete/delete' => DeleteLogFormatter::class,
	'delete/delete_redir' => DeleteLogFormatter::class,
	'delete/event' => DeleteLogFormatter::class,
	'delete/restore' => DeleteLogFormatter::class,
	'delete/revision' => DeleteLogFormatter::class,
	'import/interwiki' => ImportLogFormatter::class,
	'import/upload' => ImportLogFormatter::class,
	'managetags/activate' => LogFormatter::class,
	'managetags/create' => LogFormatter::class,
	'managetags/deactivate' => LogFormatter::class,
	'managetags/delete' => LogFormatter::class,
	'merge/merge' => MergeLogFormatter::class,
	'move/move' => MoveLogFormatter::class,
	'move/move_redir' => MoveLogFormatter::class,
	'patrol/patrol' => PatrolLogFormatter::class,
	'patrol/autopatrol' => PatrolLogFormatter::class,
	'protect/modify' => ProtectLogFormatter::class,
	'protect/move_prot' => ProtectLogFormatter::class,
	'protect/protect' => ProtectLogFormatter::class,
	'protect/unprotect' => ProtectLogFormatter::class,
	'rights/autopromote' => RightsLogFormatter::class,
	'rights/rights' => RightsLogFormatter::class,
	'suppress/block' => BlockLogFormatter::class,
	'suppress/delete' => DeleteLogFormatter::class,
	'suppress/event' => DeleteLogFormatter::class,
	'suppress/reblock' => BlockLogFormatter::class,
	'suppress/revision' => DeleteLogFormatter::class,
	'tag/update' => TagLogFormatter::class,
	'upload/overwrite' => UploadLogFormatter::class,
	'upload/revert' => UploadLogFormatter::class,
	'upload/upload' => UploadLogFormatter::class,
];

/**
 * List of log types that can be filtered by action types
 *
 * To each action is associated the list of log_action
 * subtypes to search for, usually one, but not necessarily so
 * Extensions may append to this array
 * @since 1.27
 */
$wgActionFilteredLogs = [
	'block' => [
		'block' => [ 'block' ],
		'reblock' => [ 'reblock' ],
		'unblock' => [ 'unblock' ],
	],
	'contentmodel' => [
		'change' => [ 'change' ],
		'new' => [ 'new' ],
	],
	'delete' => [
		'delete' => [ 'delete' ],
		'delete_redir' => [ 'delete_redir' ],
		'restore' => [ 'restore' ],
		'event' => [ 'event' ],
		'revision' => [ 'revision' ],
	],
	'import' => [
		'interwiki' => [ 'interwiki' ],
		'upload' => [ 'upload' ],
	],
	'managetags' => [
		'create' => [ 'create' ],
		'delete' => [ 'delete' ],
		'activate' => [ 'activate' ],
		'deactivate' => [ 'deactivate' ],
	],
	'move' => [
		'move' => [ 'move' ],
		'move_redir' => [ 'move_redir' ],
	],
	'newusers' => [
		'create' => [ 'create', 'newusers' ],
		'create2' => [ 'create2' ],
		'autocreate' => [ 'autocreate' ],
		'byemail' => [ 'byemail' ],
	],
	'protect' => [
		'protect' => [ 'protect' ],
		'modify' => [ 'modify' ],
		'unprotect' => [ 'unprotect' ],
		'move_prot' => [ 'move_prot' ],
	],
	'rights' => [
		'rights' => [ 'rights' ],
		'autopromote' => [ 'autopromote' ],
	],
	'suppress' => [
		'event' => [ 'event' ],
		'revision' => [ 'revision' ],
		'delete' => [ 'delete' ],
		'block' => [ 'block' ],
		'reblock' => [ 'reblock' ],
	],
	'upload' => [
		'upload' => [ 'upload' ],
		'overwrite' => [ 'overwrite' ],
		'revert' => [ 'revert' ],
	],
];

/**
 * Maintain a log of newusers at Special:Log/newusers?
 */
$wgNewUserLog = true;

/**
 * Maintain a log of page creations at Special:Log/create?
 * @since 1.32
 */
$wgPageCreationLog = true;

/** @} */ # end logging }

/*************************************************************************//**
 * @name   Special pages (general and miscellaneous)
 * @{
 */

/**
 * Allow special page inclusions such as {{Special:Allpages}}
 */
$wgAllowSpecialInclusion = true;

/**
 * Set this to an array of special page names to prevent
 * maintenance/updateSpecialPages.php from updating those pages.
 * Mapping each special page name to an run mode like 'periodical' if a cronjob is set up.
 */
$wgDisableQueryPageUpdate = false;

/**
 * On Special:Unusedimages, consider images "used", if they are put
 * into a category. Default (false) is not to count those as used.
 */
$wgCountCategorizedImagesAsUsed = false;

/**
 * Maximum number of links to a redirect page listed on
 * Special:Whatlinkshere/RedirectDestination
 */
$wgMaxRedirectLinksRetrieved = 500;

/** @} */ # end special pages }

/*************************************************************************//**
 * @name   Actions
 * @{
 */

/**
 * Array of allowed values for the "title=foo&action=<action>" parameter. Syntax is:
 *     'foo' => 'ClassName'    Load the specified class which subclasses Action
 *     'foo' => true           Load the class FooAction which subclasses Action
 *                             If something is specified in the getActionOverrides()
 *                             of the relevant Page object it will be used
 *                             instead of the default class.
 *     'foo' => false          The action is disabled; show an error message
 * Unsetting core actions will probably cause things to complain loudly.
 */
$wgActions = [
	'credits' => true,
	'delete' => true,
	'edit' => true,
	'editchangetags' => SpecialPageAction::class,
	'history' => true,
	'info' => true,
	'markpatrolled' => true,
	'mcrundo' => McrUndoAction::class,
	'mcrrestore' => McrRestoreAction::class,
	'protect' => true,
	'purge' => true,
	'raw' => true,
	'render' => true,
	'revert' => true,
	'revisiondelete' => SpecialPageAction::class,
	'rollback' => true,
	'submit' => true,
	'unprotect' => true,
	'unwatch' => true,
	'view' => true,
	'watch' => true,
];

/** @} */ # end actions }

/*************************************************************************//**
 * @name   Robot (search engine crawler) policy
 * See also $wgNoFollowLinks.
 * @{
 */

/**
 * Default robot policy.  The default policy is to encourage indexing and fol-
 * lowing of links.  It may be overridden on a per-namespace and/or per-page
 * basis.
 */
$wgDefaultRobotPolicy = 'index,follow';

/**
 * Robot policies per namespaces. The default policy is given above, the array
 * is made of namespace constants as defined in includes/Defines.php.  You can-
 * not specify a different default policy for NS_SPECIAL: it is always noindex,
 * nofollow.  This is because a number of special pages (e.g., ListPages) have
 * many permutations of options that display the same data under redundant
 * URLs, so search engine spiders risk getting lost in a maze of twisty special
 * pages, all alike, and never reaching your actual content.
 *
 * @par Example:
 * @code
 *   $wgNamespaceRobotPolicies = [ NS_TALK => 'noindex' ];
 * @endcode
 */
$wgNamespaceRobotPolicies = [];

/**
 * Robot policies per article. These override the per-namespace robot policies.
 * Must be in the form of an array where the key part is a properly canonicalised
 * text form title and the value is a robot policy.
 *
 * @par Example:
 * @code
 * $wgArticleRobotPolicies = [
 *         'Main Page' => 'noindex,follow',
 *         'User:Bob' => 'index,follow',
 * ];
 * @endcode
 *
 * @par Example that DOES NOT WORK because the names are not canonical text
 * forms:
 * @code
 *   $wgArticleRobotPolicies = [
 *     # Underscore, not space!
 *     'Main_Page' => 'noindex,follow',
 *     # "Project", not the actual project name!
 *     'Project:X' => 'index,follow',
 *     # Needs to be "Abc", not "abc" (unless $wgCapitalLinks is false for that namespace)!
 *     'abc' => 'noindex,nofollow'
 *   ];
 * @endcode
 */
$wgArticleRobotPolicies = [];

/**
 * An array of namespace keys in which the __INDEX__/__NOINDEX__ magic words
 * will not function, so users can't decide whether pages in that namespace are
 * indexed by search engines.  If set to null, default to $wgContentNamespaces.
 *
 * @par Example:
 * @code
 *   $wgExemptFromUserRobotsControl = [ NS_MAIN, NS_TALK, NS_PROJECT ];
 * @endcode
 */
$wgExemptFromUserRobotsControl = null;

/** @} */ # End robot policy }

/************************************************************************//**
 * @name   AJAX, Action API and REST API
 * Note: The AJAX entry point which this section refers to is gradually being
 * replaced by the Action API entry point, api.php. They are essentially
 * equivalent. Both of them are used for dynamic client-side features, via XHR.
 * @{
 */

/**
 *     WARNING: SECURITY THREAT - debug use only
 *
 * Disables many security checks in the API for debugging purposes.
 * This flag should never be used on the production servers, as it introduces
 * a number of potential security holes. Even when enabled, the validation
 * will still be performed, but instead of failing, API will return a warning.
 * Also, there will always be a warning notifying that this flag is set.
 * At this point, the flag allows GET requests to go through for modules
 * requiring POST.
 *
 * @since 1.21
 */
$wgDebugAPI = false;

/**
 * API module extensions.
 *
 * Associative array mapping module name to modules specs;
 * Each module spec is an associative array containing at least
 * the 'class' key for the module's class, and optionally a
 * 'factory' key for the factory function to use for the module.
 *
 * That factory function will be called with two parameters,
 * the parent module (an instance of ApiBase, usually ApiMain)
 * and the name the module was registered under. The return
 * value must be an instance of the class given in the 'class'
 * field.
 *
 * For backward compatibility, the module spec may also be a
 * simple string containing the module's class name. In that
 * case, the class' constructor will be called with the parent
 * module and module name as parameters, as described above.
 *
 * Examples for registering API modules:
 *
 * @code
 *  $wgAPIModules['foo'] = 'ApiFoo';
 *  $wgAPIModules['bar'] = [
 *    'class' => ApiBar::class,
 *    'factory' => function( $main, $name ) { ... }
 *  ];
 *  $wgAPIModules['xyzzy'] = [
 *    'class' => ApiXyzzy::class,
 *    'factory' => [ XyzzyFactory::class, 'newApiModule' ]
 *  ];
 * @endcode
 *
 * Extension modules may override the core modules.
 * See ApiMain::$Modules for a list of the core modules.
 */
$wgAPIModules = [];

/**
 * API format module extensions.
 * Associative array mapping format module name to module specs (see $wgAPIModules).
 * Extension modules may override the core modules.
 *
 * See ApiMain::$Formats for a list of the core format modules.
 */
$wgAPIFormatModules = [];

/**
 * API Query meta module extensions.
 * Associative array mapping meta module name to module specs (see $wgAPIModules).
 * Extension modules may override the core modules.
 *
 * See ApiQuery::$QueryMetaModules for a list of the core meta modules.
 */
$wgAPIMetaModules = [];

/**
 * API Query prop module extensions.
 * Associative array mapping prop module name to module specs (see $wgAPIModules).
 * Extension modules may override the core modules.
 *
 * See ApiQuery::$QueryPropModules for a list of the core prop modules.
 */
$wgAPIPropModules = [];

/**
 * API Query list module extensions.
 * Associative array mapping list module name to module specs (see $wgAPIModules).
 * Extension modules may override the core modules.
 *
 * See ApiQuery::$QueryListModules for a list of the core list modules.
 */
$wgAPIListModules = [];

/**
 * Maximum amount of rows to scan in a DB query in the API
 * The default value is generally fine
 */
$wgAPIMaxDBRows = 5000;

/**
 * The maximum size (in bytes) of an API result.
 * @warning Do not set this lower than $wgMaxArticleSize*1024
 */
$wgAPIMaxResultSize = 8388608;

/**
 * The maximum number of uncached diffs that can be retrieved in one API
 * request. Set this to 0 to disable API diffs altogether
 */
$wgAPIMaxUncachedDiffs = 1;

/**
 * Maximum amount of DB lag on a majority of DB replica DBs to tolerate
 * before forcing bots to retry any write requests via API errors.
 * This should be lower than the 'max lag' value in $wgLBFactoryConf.
 */
$wgAPIMaxLagThreshold = 7;

/**
 * Log file or URL (TCP or UDP) to log API requests to, or false to disable
 * API request logging
 */
$wgAPIRequestLog = false;

/**
 * Set the timeout for the API help text cache. If set to 0, caching disabled
 */
$wgAPICacheHelpTimeout = 60 * 60;

/**
 * The ApiQueryQueryPages module should skip pages that are redundant to true
 * API queries.
 */
$wgAPIUselessQueryPages = [
	'MIMEsearch', // aiprop=mime
	'LinkSearch', // list=exturlusage
	'FileDuplicateSearch', // prop=duplicatefiles
];

/**
 * Enable AJAX framework
 *
 * @deprecated (officially) since MediaWiki 1.31 and ignored since 1.32
 */
$wgUseAjax = true;

/**
 * List of Ajax-callable functions.
 * Extensions acting as Ajax callbacks must register here
 * @deprecated (officially) since 1.27; use the API instead
 */
$wgAjaxExportList = [];

/**
 * Enable AJAX check for file overwrite, pre-upload
 */
$wgAjaxUploadDestCheck = true;

/**
 * Enable previewing licences via AJAX.
 */
$wgAjaxLicensePreview = true;

/**
 * Have clients send edits to be prepared when filling in edit summaries.
 * This gives the server a head start on the expensive parsing operation.
 */
$wgAjaxEditStash = true;

/**
 * Settings for incoming cross-site AJAX requests:
 * Newer browsers support cross-site AJAX when the target resource allows requests
 * from the origin domain by the Access-Control-Allow-Origin header.
 * This is currently only used by the API (requests to api.php)
 * $wgCrossSiteAJAXdomains can be set using a wildcard syntax:
 *
 * - '*' matches any number of characters
 * - '?' matches any 1 character
 *
 * @par Example:
 * @code
 * $wgCrossSiteAJAXdomains = [
 *     'www.mediawiki.org',
 *     '*.wikipedia.org',
 *     '*.wikimedia.org',
 *     '*.wiktionary.org',
 * ];
 * @endcode
 */
$wgCrossSiteAJAXdomains = [];

/**
 * Domains that should not be allowed to make AJAX requests,
 * even if they match one of the domains allowed by $wgCrossSiteAJAXdomains
 * Uses the same syntax as $wgCrossSiteAJAXdomains
 */
$wgCrossSiteAJAXdomainExceptions = [];

/**
 * List of allowed headers for cross-origin API requests.
 */
$wgAllowedCorsHeaders = [
	/* simple headers (see spec) */
	'Accept',
	'Accept-Language',
	'Content-Language',
	'Content-Type',
	/* non-authorable headers in XHR, which are however requested by some UAs */
	'Accept-Encoding',
	'DNT',
	'Origin',
	/* MediaWiki whitelist */
	'User-Agent',
	'Api-User-Agent',
];

/**
 * Enable the experimental REST API.
 *
 * @deprecated Since 1.35, defaults to true and is ignored by MediaWiki core itself.
 *             No longer functions as a setting. Will be removed in 1.36.
 */
$wgEnableRestAPI = true;

/**
 * Additional REST API Route files.
 *
 * A common usage is to enable development/experimental endpoints only on test wikis.
 */
$wgRestAPIAdditionalRouteFiles = [];

/** @} */ # End AJAX and API }

/************************************************************************//**
 * @name   Shell and process control
 * @{
 */

/**
 * Maximum amount of virtual memory available to shell processes under linux, in KB.
 */
$wgMaxShellMemory = 307200;

/**
 * Maximum file size created by shell processes under linux, in KB
 * ImageMagick convert for example can be fairly hungry for scratch space
 */
$wgMaxShellFileSize = 102400;

/**
 * Maximum CPU time in seconds for shell processes under Linux
 */
$wgMaxShellTime = 180;

/**
 * Maximum wall clock time (i.e. real time, of the kind the clock on the wall
 * would measure) in seconds for shell processes under Linux
 */
$wgMaxShellWallClockTime = 180;

/**
 * Under Linux: a cgroup directory used to constrain memory usage of shell
 * commands. The directory must be writable by the user which runs MediaWiki.
 *
 * If specified, this is used instead of ulimit, which is inaccurate, and
 * causes malloc() to return NULL, which exposes bugs in C applications, making
 * them segfault or deadlock.
 *
 * A wrapper script will create a cgroup for each shell command that runs, as
 * a subgroup of the specified cgroup. If the memory limit is exceeded, the
 * kernel will send a SIGKILL signal to a process in the subgroup.
 *
 * @par Example:
 * @code
 *    mkdir -p /sys/fs/cgroup/memory/mediawiki
 *    mkdir -m 0777 /sys/fs/cgroup/memory/mediawiki/job
 *    echo '$wgShellCgroup = "/sys/fs/cgroup/memory/mediawiki/job";' >> LocalSettings.php
 * @endcode
 *
 * The reliability of cgroup cleanup can be improved by installing a
 * notify_on_release script in the root cgroup, see e.g.
 * https://gerrit.wikimedia.org/r/#/c/40784
 */
$wgShellCgroup = false;

/**
 * Executable path of the PHP cli binary. Should be set up on install.
 */
$wgPhpCli = '/usr/bin/php';

/**
 * Locale for LC_ALL, to provide a known environment for locale-sensitive operations
 *
 * For Unix-like operating systems, this should be set to C.UTF-8 or an
 * equivalent to provide the most consistent behavior for locale-sensitive
 * C library operations across different-language wikis. If that locale is not
 * available, use another locale that has a UTF-8 character set.
 *
 * This setting mainly affects the behavior of C library functions, including:
 *  - String collation (order when sorting using locale-sensitive comparison)
 *    - For example, whether "Å" and "A" are considered to be the same letter or
 *      different letters and if different whether it comes after "A" or after
 *      "Z", and whether sorting is case sensitive.
 *  - String character set (how characters beyond basic ASCII are represented)
 *    - We need this to be a UTF-8 character set to work around
 *      https://bugs.php.net/bug.php?id=45132
 *  - Language used for low-level error messages.
 *  - Formatting of date/time and numeric values (e.g. '.' versus ',' as the
 *    decimal separator)
 *
 * MediaWiki provides its own methods and classes to perform many
 * locale-sensitive operations, which are designed to be able to vary locale
 * based on wiki language or user preference:
 *  - MediaWiki's Collation class should generally be used instead of the C
 *    library collation functions when locale-sensitive sorting is needed.
 *  - MediaWiki's Message class should be used for localization of messages
 *    displayed to the user.
 *  - MediaWiki's Language class should be used for formatting numeric and
 *    date/time values.
 *
 * @note If multiple wikis are being served from the same process (e.g. the
 *  same fastCGI or Apache server), this setting must be the same on all those
 *  wikis.
 */
$wgShellLocale = 'C.UTF-8';

/**
 * Method to use to restrict shell commands
 *
 * Supported options:
 * - 'autodetect': Autodetect if any restriction methods are available
 * - 'firejail': Use firejail <https://firejail.wordpress.com/>
 * - false: Don't use any restrictions
 *
 * @note If using firejail with MediaWiki running in a home directory different
 *  from the webserver user, firejail 0.9.44+ is required.
 *
 * @since 1.31
 * @var string|bool
 */
$wgShellRestrictionMethod = 'autodetect';

/** @} */ # End shell }

/************************************************************************//**
 * @name   HTTP client
 * @{
 */

/**
 * Timeout for HTTP requests done internally, in seconds.
 *
 * @since 1.5
 * @var float|int
 */
$wgHTTPTimeout = 25;

/**
 * Timeout for connections done internally (in seconds).
 *
 * Only supported if cURL is installed, ignored otherwise.
 *
 * @since 1.22
 * @var float|int
 */
$wgHTTPConnectTimeout = 5.0;

/**
 * The maximum HTTP request timeout in seconds. If any specified or configured
 * request timeout is larger than this, then this value will be used instead.
 *
 * @since 1.35
 * @var float|int
 */
$wgHTTPMaxTimeout = INF;

/**
 * The maximum HTTP connect timeout in seconds. If any specified or configured
 * connect timeout is larger than this, then this value will be used instead.
 *
 * @since 1.35
 * @var float|int
 */
$wgHTTPMaxConnectTimeout = INF;

/**
 * Timeout for HTTP requests done internally for transwiki imports, in seconds.
 * @since 1.29
 */
$wgHTTPImportTimeout = 25;

/**
 * Timeout for Asynchronous (background) HTTP requests, in seconds.
 */
$wgAsyncHTTPTimeout = 25;

/**
 * Proxy to use for CURL requests.
 */
$wgHTTPProxy = '';

/**
 * Local virtual hosts.
 *
 * This lists domains that are configured as virtual hosts on the same machine.
 *
 * This affects the following:
 * - MWHttpRequest: If a request is to be made to a domain listed here, or any
 *   subdomain thereof, then no proxy will be used.
 *   Command-line scripts are not affected by this setting and will always use
 *   the proxy if it is configured.
 *
 * @since 1.25
 */
$wgLocalVirtualHosts = [];

/**
 * Whether to respect/honour the request ID provided by the incoming request
 * via the `X-Request-Id` header. Set to `true` if the entity sitting in front
 * of Mediawiki sanitises external requests. Default: `false`.
 */
$wgAllowExternalReqID = false;

/** @} */ # End HTTP client }

/************************************************************************//**
 * @name   Job queue
 * @{
 */

/**
 * Number of jobs to perform per request. May be less than one in which case
 * jobs are performed probabalistically. If this is zero, jobs will not be done
 * during ordinary apache requests. In this case, maintenance/runJobs.php should
 * be run periodically.
 */
$wgJobRunRate = 1;

/**
 * When $wgJobRunRate > 0, try to run jobs asynchronously, spawning a new process
 * to handle the job execution, instead of blocking the request until the job
 * execution finishes.
 *
 * @since 1.23
 */
$wgRunJobsAsync = false;

/**
 * Number of rows to update per job
 */
$wgUpdateRowsPerJob = 300;

/**
 * Number of rows to update per query
 */
$wgUpdateRowsPerQuery = 100;

/** @} */ # End job queue }

/************************************************************************//**
 * @name   Miscellaneous
 * @{
 */

/**
 * Specify the difference engine to use.
 *
 * Supported values:
 * - 'external': Use an external diff engine, which must be specified via $wgExternalDiffEngine
 * - 'wikidiff2': Use the wikidiff2 PHP extension
 * - 'php': PHP implementations included in MediaWiki
 *
 * The default (null) is to use the first engine that's available.
 *
 * @since 1.35
 * @var string|null
 */
$wgDiffEngine = null;

/**
 * Name of the external diff engine to use.
 * @var string|false Path to an external diff executable
 */
$wgExternalDiffEngine = false;

/**
 * Disable redirects to special pages and interwiki redirects, which use a 302
 * and have no "redirected from" link.
 *
 * @note This is only for articles with #REDIRECT in them. URL's containing a
 * local interwiki prefix (or a non-canonical special page name) are still hard
 * redirected regardless of this setting.
 */
$wgDisableHardRedirects = false;

/**
 * LinkHolderArray batch size
 * For debugging
 */
$wgLinkHolderBatchSize = 1000;

/**
 * By default MediaWiki does not register links pointing to same server in
 * externallinks dataset, use this value to override:
 */
$wgRegisterInternalExternals = false;

/**
 * Maximum number of pages to move at once when moving subpages with a page.
 */
$wgMaximumMovedPages = 100;

/**
 * Fix double redirects after a page move.
 * Tends to conflict with page move vandalism, use only on a private wiki.
 */
$wgFixDoubleRedirects = false;

/**
 * Allow redirection to another page when a user logs in.
 * To enable, set to a string like 'Main Page'
 */
$wgRedirectOnLogin = null;

/**
 * Configuration for processing pool control, for use in high-traffic wikis.
 * An implementation is provided in the PoolCounter extension.
 *
 * This configuration array maps pool types to an associative array. The only
 * defined key in the associative array is "class", which gives the class name.
 * The remaining elements are passed through to the class as constructor
 * parameters.
 *
 * @par Example using local redis instance:
 * @code
 *   $wgPoolCounterConf = [ 'ArticleView' => [
 *     'class' => PoolCounterRedis::class,
 *     'timeout' => 15, // wait timeout in seconds
 *     'workers' => 1, // maximum number of active threads in each pool
 *     'maxqueue' => 5, // maximum number of total threads in each pool
 *     'servers' => [ '127.0.0.1' ],
 *     'redisConfig' => []
 *   ] ];
 * @endcode
 *
 * @par Example using C daemon from https://www.mediawiki.org/wiki/Extension:PoolCounter:
 * @code
 *   $wgPoolCounterConf = [ 'ArticleView' => [
 *     'class' => PoolCounter_Client::class,
 *     'timeout' => 15, // wait timeout in seconds
 *     'workers' => 5, // maximum number of active threads in each pool
 *     'maxqueue' => 50, // maximum number of total threads in each pool
 *     ... any extension-specific options...
 *   ] ];
 * @endcode
 */
$wgPoolCounterConf = null;

/**
 * To disable file delete/restore temporarily
 */
$wgUploadMaintenance = false;

/**
 * Associative array mapping namespace IDs to the name of the content model pages in that namespace
 * should have by default (use the CONTENT_MODEL_XXX constants). If no special content type is
 * defined for a given namespace, pages in that namespace will use the CONTENT_MODEL_WIKITEXT
 * (except for the special case of JS and CS pages).
 *
 * @note To determine the default model for a new page's main slot, or any slot in general,
 * use SlotRoleHandler::getDefaultModel() together with SlotRoleRegistry::getRoleHandler().
 *
 * @since 1.21
 */
$wgNamespaceContentModels = [];

/**
 * How to react if a plain text version of a non-text Content object is requested using
 * ContentHandler::getContentText():
 *
 * * 'ignore': return null
 * * 'fail': throw an MWException
 * * 'serialize': serialize to default format
 *
 * @since 1.21
 */
$wgContentHandlerTextFallback = 'ignore';

/**
 * Determines which types of text are parsed as wikitext. This does not imply that these kinds
 * of texts are also rendered as wikitext, it only means that links, magic words, etc will have
 * the effect on the database they would have on a wikitext page.
 *
 * @todo On the long run, it would be nice to put categories etc into a separate structure,
 * or at least parse only the contents of comments in the scripts.
 *
 * @since 1.21
 */
$wgTextModelsToParse = [
	CONTENT_MODEL_WIKITEXT, // Just for completeness, wikitext will always be parsed.
	CONTENT_MODEL_JAVASCRIPT, // Make categories etc work, people put them into comments.
	CONTENT_MODEL_CSS, // Make categories etc work, people put them into comments.
];

/**
 * Register handlers for specific types of sites.
 *
 * @since 1.21
 */
$wgSiteTypes = [
	'mediawiki' => MediaWikiSite::class,
];

/**
 * Whether the page_props table has a pp_sortkey column. Set to false in case
 * the respective database schema change was not applied.
 * @since 1.23
 */
$wgPagePropsHaveSortkey = true;

/**
 * Secret for session storage.
 * This should be set in LocalSettings.php, otherwise $wgSecretKey will
 * be used.
 * @since 1.27
 */
$wgSessionSecret = false;

/**
 * If for some reason you can't install the PHP OpenSSL extension,
 * you can set this to true to make MediaWiki work again at the cost of storing
 * sensitive session data insecurely. But it would be much more secure to just
 * install the OpenSSL extension.
 * @since 1.27
 */
$wgSessionInsecureSecrets = false;

/**
 * Secret for hmac-based key derivation function (fast,
 * cryptographically secure random numbers).
 * This should be set in LocalSettings.php, otherwise $wgSecretKey will
 * be used.
 * See also: $wgHKDFAlgorithm
 * @since 1.24
 */
$wgHKDFSecret = false;

/**
 * Algorithm for hmac-based key derivation function (fast,
 * cryptographically secure random numbers).
 * See also: $wgHKDFSecret
 * @since 1.24
 */
$wgHKDFAlgorithm = 'sha256';

/**
 * Enable page language feature
 * Allows setting page language in database
 * @var bool
 * @since 1.24
 */
$wgPageLanguageUseDB = false;

/**
 * Global configuration variable for Virtual REST Services.
 *
 * Use the 'path' key to define automatically mounted services. The value for this
 * key is a map of path prefixes to service configuration. The latter is an array of:
 *   - class : the fully qualified class name
 *   - options : map of arguments to the class constructor
 * Such services will be available to handle queries under their path from the VRS
 * singleton, e.g. MediaWikiServices::getInstance()->getVirtualRESTServiceClient();
 *
 * Auto-mounting example for Parsoid:
 *
 * $wgVirtualRestConfig['paths']['/parsoid/'] = [
 *     'class' => ParsoidVirtualRESTService::class,
 *     'options' => [
 *         'url' => 'http://localhost:8000',
 *         'prefix' => 'enwiki',
 *         'domain' => 'en.wikipedia.org'
 *     ]
 * ];
 *
 * Parameters for different services can also be declared inside the 'modules' value,
 * which is to be treated as an associative array. The parameters in 'global' will be
 * merged with service-specific ones. The result will then be passed to
 * VirtualRESTService::__construct() in the module.
 *
 * Example config for Parsoid:
 *
 *   $wgVirtualRestConfig['modules']['parsoid'] = [
 *     'url' => 'http://localhost:8000',
 *     'prefix' => 'enwiki',
 *     'domain' => 'en.wikipedia.org',
 *   ];
 *
 * @var array
 * @since 1.25
 */
$wgVirtualRestConfig = [
	'paths' => [],
	'modules' => [],
	'global' => [
		# Timeout in seconds
		'timeout' => 360,
		# 'domain' is set to $wgCanonicalServer in Setup.php
		'forwardCookies' => false,
		'HTTPProxy' => null
	]
];

/**
 * Controls whether zero-result search queries with suggestions should display results for
 * these suggestions.
 *
 * @var bool
 * @since 1.26
 */
$wgSearchRunSuggestedQuery = true;

/*
 * Max time (in seconds) a user-generated transaction can spend in writes.
 * If exceeded, the transaction is rolled back with an error instead of being committed.
 *
 * @var int|bool Disabled if false
 * @since 1.27
 */
$wgMaxUserDBWriteDuration = false;

/*
 * Max time (in seconds) a job-generated transaction can spend in writes.
 * If exceeded, the transaction is rolled back with an error instead of being committed.
 *
 * @var int|bool Disabled if false
 * @since 1.30
 */
$wgMaxJobDBWriteDuration = false;

/**
 * Controls Content-Security-Policy header [Experimental]
 *
 * @see https://www.w3.org/TR/CSP2/
 * @since 1.32
 * @var bool|array true to send default version, false to not send.
 *  If an array, can have parameters:
 *  'default-src' If true or array (of additional urls) will set a default-src
 *    directive, which limits what places things can load from. If false or not
 *    set, will send a default-src directive allowing all sources.
 *  'includeCORS' If true or not set, will include urls from
 *    $wgCrossSiteAJAXdomains as an allowed load sources.
 *  'unsafeFallback' Add unsafe-inline as a script source, as a fallback for
 *    browsers that do not understand nonce-sources [default on].
 *  'useNonces' Require nonces on all inline scripts. If disabled and 'unsafeFallback'
 *    is on, then all inline scripts will be allowed [default true].
 *  'script-src' Array of additional places that are allowed to have JS be loaded from.
 *  'object-src' Array or string of where to load objects from. unset/true means 'none'.
 *    False means omit. (Since 1.35)
 *  'report-uri' true to use MW api [default], false to disable, string for alternate uri
 * @warning May cause slowness on windows due to slow random number generator.
 */
$wgCSPHeader = false;

/**
 * Controls Content-Security-Policy-Report-Only header
 *
 * @since 1.32
 * @var bool|array Same as $wgCSPHeader
 */
$wgCSPReportOnlyHeader = false;

/**
 * List of messages which might contain raw HTML.
 * Extensions should add their insecure raw HTML messages to extension.json.
 * The list is used for access control:
 * changing messages listed here will require editsitecss and editsitejs rights.
 *
 * Message names must be given with underscores rather than spaces and with lowercase first letter.
 *
 * @since 1.32
 * @var string[]
 */
$wgRawHtmlMessages = [
	'copyright',
	'history_copyright',
	'googlesearch',
	'feedback-terms',
	'feedback-termsofuse',
];

/**
 * Mapping of event channels (or channel categories) to EventRelayer configuration.
 *
 * By setting up a PubSub system (like Kafka) and enabling a corresponding EventRelayer class
 * that uses it, MediaWiki can broadcast events to all subscribers. Certain features like WAN
 * cache purging and CDN cache purging will emit events to this system. Appropriate listers can
 * subscribe to the channel and take actions based on the events. For example, a local daemon
 * can run on each CDN cache node and perform local purges based on the URL purge channel events.
 *
 * Some extensions may want to use "channel categories" so that different channels can also share
 * the same custom relayer instance (e.g. when it's likely to be overriden). They can use
 * EventRelayerGroup::getRelayer() based on the category but call notify() on various different
 * actual channels. One reason for this would be that some system have very different performance
 * vs durability needs, so one system (e.g. Kafka) may not be suitable for all uses.
 *
 * The 'default' key is for all channels (or channel categories) without an explicit entry here.
 *
 * @since 1.27
 */
$wgEventRelayerConfig = [
	'default' => [
		'class' => EventRelayerNull::class,
	]
];

/**
 * Share data about this installation with MediaWiki developers
 *
 * When set to true, MediaWiki will periodically ping https://www.mediawiki.org/ with basic
 * data about this MediaWiki instance. This data includes, for example, the type of system,
 * PHP version, and chosen database backend. The Wikimedia Foundation shares this data with
 * MediaWiki developers to help guide future development efforts.
 *
 * For details about what data is sent, see: https://www.mediawiki.org/wiki/Manual:$wgPingback
 *
 * @var bool
 * @since 1.28
 */
$wgPingback = false;

/**
 * List of urls which appear often to be triggering CSP reports
 * but do not appear to be caused by actual content, but by client
 * software inserting scripts (i.e. Ad-Ware).
 * List based on results from Wikimedia logs.
 *
 * @since 1.28
 */
$wgCSPFalsePositiveUrls = [
	'https://3hub.co' => true,
	'https://morepro.info' => true,
	'https://p.ato.mx' => true,
	'https://s.ato.mx' => true,
	'https://adserver.adtech.de' => true,
	'https://ums.adtechus.com' => true,
	'https://cas.criteo.com' => true,
	'https://cat.nl.eu.criteo.com' => true,
	'https://atpixel.alephd.com' => true,
	'https://rtb.metrigo.com' => true,
	'https://d5p.de17a.com' => true,
	'https://ad.lkqd.net/vpaid/vpaid.js' => true,
	'https://ad.lkqd.net/vpaid/vpaid.js?fusion=1.0' => true,
	'https://t.lkqd.net/t' => true,
	'chrome-extension' => true,
];

/**
 * Shortest CIDR limits that can be checked in any individual range check
 * at Special:Contributions.
 *
 * @var array
 * @since 1.30
 */
$wgRangeContributionsCIDRLimit = [
	'IPv4' => 16,
	'IPv6' => 32,
];

/**
 * The following variables define 3 user experience levels:
 *
 *  - newcomer: has not yet reached the 'learner' level
 *
 *  - learner: has at least $wgLearnerEdits and has been
 *             a member for $wgLearnerMemberSince days
 *             but has not yet reached the 'experienced' level.
 *
 *  - experienced: has at least $wgExperiencedUserEdits edits and
 *                 has been a member for $wgExperiencedUserMemberSince days.
 */
$wgLearnerEdits = 10;
$wgLearnerMemberSince = 4; # days
$wgExperiencedUserEdits = 500;
$wgExperiencedUserMemberSince = 30; # days

/**
 * Mapping of interwiki index prefixes to descriptors that
 * can be used to change the display of interwiki search results.
 *
 * Descriptors are appended to CSS classes of interwiki results
 * which using InterwikiSearchResultWidget.
 *
 * Predefined descriptors include the following words:
 * definition, textbook, news, quotation, book, travel, course
 *
 * @par Example:
 * @code
 * $wgInterwikiPrefixDisplayTypes = [
 *	'iwprefix' => 'definition'
 * ];
 * @endcode
 */
$wgInterwikiPrefixDisplayTypes = [];

/**
 * RevisionStore table schema migration stage (content, slots, content_models & slot_roles tables).
 * Use the SCHEMA_COMPAT_XXX flags. Supported values:
 *
 * - SCHEMA_COMPAT_OLD
 * - SCHEMA_COMPAT_WRITE_BOTH | SCHEMA_COMPAT_READ_OLD
 * - SCHEMA_COMPAT_WRITE_BOTH | SCHEMA_COMPAT_READ_NEW
 * - SCHEMA_COMPAT_OLD
 *
 * Note that reading the old and new schema at the same time is not supported.
 * Attempting to set both read bits in $wgMultiContentRevisionSchemaMigrationStage
 * will result in an InvalidArgumentException.
 *
 * @see Task: https://phabricator.wikimedia.org/T174028
 * @see Commit: https://gerrit.wikimedia.org/r/#/c/378724/
 *
 * @since 1.32
 * @deprecated Since 1.35, the only accepted value is is SCHEMA_COMPAT_NEW.
 *             No longer functions as a setting. Will be removed in 1.36.
 * @var int An appropriate combination of SCHEMA_COMPAT_XXX flags.
 */
$wgMultiContentRevisionSchemaMigrationStage = SCHEMA_COMPAT_NEW;

/**
 * The schema to use per default when generating XML dumps. This allows sites to control
 * explicitly when to make breaking changes to their export and dump format.
 */
$wgXmlDumpSchemaVersion = XML_DUMP_SCHEMA_VERSION_11;

/**
 * Origin Trials tokens.
 *
 * @since 1.33
 * @var array
 */
$wgOriginTrials = [];

/**
 * Enable client-side Priority Hints.
 *
 * @warning EXPERIMENTAL!
 *
 * @since 1.33
 * @var bool
 */
$wgPriorityHints = false;

/**
 * Ratio of requests that should get Priority Hints when the feature is enabled.
 *
 * @warning EXPERIMENTAL!
 *
 * @since 1.34
 * @var float
 */
$wgPriorityHintsRatio = 1.0;

/**
 * Enable Element Timing.
 *
 * @warning EXPERIMENTAL!
 *
 * @since 1.33
 * @var bool
 */
$wgElementTiming = false;

/**
 * Expiry of the endpoint definition for the Reporting API.
 *
 * @warning EXPERIMENTAL!
 *
 * @since 1.34
 * @var int
 */
$wgReportToExpiry = 86400;

/**
 * List of endpoints for the Reporting API.
 *
 * @warning EXPERIMENTAL!
 *
 * @since 1.34
 * @var array
 */
$wgReportToEndpoints = [];

/**
 * List of Feature Policy Reporting types to enable.
 * Each entry is turned into a Feature-Policy-Report-Only header.
 *
 * @warning EXPERIMENTAL!
 *
 * @since 1.34
 * @var array
 */
$wgFeaturePolicyReportOnly = [];

/**
 * Options for Special:Search completion widget form created by SearchFormWidget class.
 * Settings that can be used:
 * - showDescriptions: true/false - whether to show opensearch description results
 * - performSearchOnClick:  true/false - whether to perform search on click
 * See also TitleWidget.js UI widget.
 * @since 1.34
 * @var array
 */
$wgSpecialSearchFormOptions = [];

/**
 * Set true to allow logged-in users to set a preference whether or not matches in
 * search results should force redirection to that page. If false, the preference is
 * not exposed and cannot be altered from site default. To change your site's default
 * preference, set via $wgDefaultUserOptions['search-match-redirect'].
 *
 * @since 1.35
 * @var bool
 */
$wgSearchMatchRedirectPreference = false;

/**
 * Toggles native image lazy loading, via the "loading" attribute.
 *
 * @warning EXPERIMENTAL!
 *
 * @since 1.34
 * @var array
 */
$wgNativeImageLazyLoading = false;

/**
 * Option to whether serve the main page as the domain root
 *
 * @warning EXPERIMENTAL!
 *
 * @since 1.34
 * @var bool
 */
$wgMainPageIsDomainRoot = false;

/**
 * Whether to enable the watchlist expiry feature.
 *
 * @since 1.35
 * @var bool
 */
$wgWatchlistExpiry = false;

/**
 * Chance of expired watchlist items being purged on any page edit.
 *
 * Only has effect if $wgWatchlistExpiry is true.
 *
 * If this is zero, expired watchlist items will not be removed
 * and the purgeExpiredWatchlistItems.php maintenance script should be run periodically.
 *
 * @since 1.35
 * @var float
 */
$wgWatchlistPurgeRate = 0.1;

/**
 * Relative maximum duration for watchlist expiries, as accepted by strtotime().
 * This relates to finite watchlist expiries only. Pages can be watched indefinitely
 * regardless of what this is set to.
 *
 * This is used to ensure the watchlist_expiry table doesn't grow to be too big.
 *
 * Only has effect if $wgWatchlistExpiry is true.
 *
 * Set to null to allow expiries of any duration.
 *
 * @since 1.35
 * @var string|null
 */
$wgWatchlistExpiryMaxDuration = '6 months';

/**
 * For really cool vim folding this needs to be at the end:
 * vim: foldmarker=@{,@} foldmethod=marker
 * @}
 */<|MERGE_RESOLUTION|>--- conflicted
+++ resolved
@@ -290,11 +290,7 @@
  * The base path for thumb_handler.php. This is used to interpret the request URL
  * for requests to thumb_handler.php that do not match the base upload path.
  *
-<<<<<<< HEAD
- * @since 1.35
-=======
  * @since 1.35.1
->>>>>>> 3e26b5ff
  */
 $wgThumbPath = false;
 
