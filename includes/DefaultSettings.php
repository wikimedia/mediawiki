<?php
/**
 * Default values for MediaWiki configuration settings.
 *
 *
 *                 NEVER EDIT THIS FILE
 *
 *
 * To customize your installation, edit "LocalSettings.php". If you make
 * changes here, they will be lost on next upgrade of MediaWiki!
 *
 * In this file, variables whose default values depend on other
 * variables are set to false. The actual default value of these variables
 * will only be set in Setup.php, taking into account any custom settings
 * performed in LocalSettings.php.
 *
 * Documentation is in the source and on:
 * https://www.mediawiki.org/wiki/Manual:Configuration_settings
 *
 * @warning  Note: this (and other things) will break if the autoloader is not
 * enabled. Please include includes/AutoLoader.php before including this file.
 *
 * This program is free software; you can redistribute it and/or modify
 * it under the terms of the GNU General Public License as published by
 * the Free Software Foundation; either version 2 of the License, or
 * (at your option) any later version.
 *
 * This program is distributed in the hope that it will be useful,
 * but WITHOUT ANY WARRANTY; without even the implied warranty of
 * MERCHANTABILITY or FITNESS FOR A PARTICULAR PURPOSE. See the
 * GNU General Public License for more details.
 *
 * You should have received a copy of the GNU General Public License along
 * with this program; if not, write to the Free Software Foundation, Inc.,
 * 51 Franklin Street, Fifth Floor, Boston, MA 02110-1301, USA.
 * http://www.gnu.org/copyleft/gpl.html
 *
 * @file
 */

/**
 * @defgroup Globalsettings Global settings
 */

/**
 * @cond file_level_code
 * This is not a valid entry point, perform no further processing unless
 * MEDIAWIKI is defined
 */
if ( !defined( 'MEDIAWIKI' ) ) {
	echo "This file is part of MediaWiki and is not a valid entry point\n";
	die( 1 );
}

/** @endcond */

/**
 * wgConf hold the site configuration.
 * Not used for much in a default install.
 * @since 1.5
 */
$wgConf = new SiteConfiguration;

/**
 * Registry of factory functions to create config objects:
 * The 'main' key must be set, and the value should be a valid
 * callable.
 * @since 1.23
 */
$wgConfigRegistry = [
	'main' => 'GlobalVarConfig::newInstance'
];

/**
 * MediaWiki version number
 * @since 1.2
 */
<<<<<<< HEAD
$wgVersion = '1.27.3-fundraising';
=======
$wgVersion = '1.27.4';
>>>>>>> a8064762

/**
 * Name of the site. It must be changed in LocalSettings.php
 */
$wgSitename = 'MediaWiki';

/**
 * When the wiki is running behind a proxy and this is set to true, assumes that the proxy exposes
 * the wiki on the standard ports (443 for https and 80 for http).
 * @var bool
 * @since 1.26
 */
$wgAssumeProxiesUseDefaultProtocolPorts = true;

/**
 * URL of the server.
 *
 * @par Example:
 * @code
 * $wgServer = 'http://example.com';
 * @endcode
 *
 * This is usually detected correctly by MediaWiki. If MediaWiki detects the
 * wrong server, it will redirect incorrectly after you save a page. In that
 * case, set this variable to fix it.
 *
 * If you want to use protocol-relative URLs on your wiki, set this to a
 * protocol-relative URL like '//example.com' and set $wgCanonicalServer
 * to a fully qualified URL.
 */
$wgServer = WebRequest::detectServer();

/**
 * Canonical URL of the server, to use in IRC feeds and notification e-mails.
 * Must be fully qualified, even if $wgServer is protocol-relative.
 *
 * Defaults to $wgServer, expanded to a fully qualified http:// URL if needed.
 * @since 1.18
 */
$wgCanonicalServer = false;

/**
 * Server name. This is automatically computed by parsing the bare
 * hostname out of $wgCanonicalServer. It should not be customized.
 * @since 1.24
 */
$wgServerName = false;

/************************************************************************//**
 * @name   Script path settings
 * @{
 */

/**
 * The path we should point to.
 * It might be a virtual path in case with use apache mod_rewrite for example.
 *
 * This *needs* to be set correctly.
 *
 * Other paths will be set to defaults based on it unless they are directly
 * set in LocalSettings.php
 */
$wgScriptPath = '/wiki';

/**
 * Whether to support URLs like index.php/Page_title These often break when PHP
 * is set up in CGI mode. PATH_INFO *may* be correct if cgi.fix_pathinfo is set,
 * but then again it may not; lighttpd converts incoming path data to lowercase
 * on systems with case-insensitive filesystems, and there have been reports of
 * problems on Apache as well.
 *
 * To be safe we'll continue to keep it off by default.
 *
 * Override this to false if $_SERVER['PATH_INFO'] contains unexpectedly
 * incorrect garbage, or to true if it is really correct.
 *
 * The default $wgArticlePath will be set based on this value at runtime, but if
 * you have customized it, having this incorrectly set to true can cause
 * redirect loops when "pretty URLs" are used.
 * @since 1.2.1
 */
$wgUsePathInfo = ( strpos( PHP_SAPI, 'cgi' ) === false ) &&
	( strpos( PHP_SAPI, 'apache2filter' ) === false ) &&
	( strpos( PHP_SAPI, 'isapi' ) === false );

/**
 * The extension to append to script names by default.
 *
 * Some hosting providers used PHP 4 for *.php files, and PHP 5 for *.php5.
 * This variable was provided to support those providers.
 *
 * @since 1.11
 * @deprecated since 1.25; support for '.php5' has been phased out of MediaWiki
 *  proper. Backward-compatibility can be maintained by configuring your web
 *  server to rewrite URLs. See RELEASE-NOTES for details.
 */
$wgScriptExtension = '.php';

/**@}*/

/************************************************************************//**
 * @name   URLs and file paths
 *
 * These various web and file path variables are set to their defaults
 * in Setup.php if they are not explicitly set from LocalSettings.php.
 *
 * These will relatively rarely need to be set manually, unless you are
 * splitting style sheets or images outside the main document root.
 *
 * In this section, a "path" is usually a host-relative URL, i.e. a URL without
 * the host part, that starts with a slash. In most cases a full URL is also
 * acceptable. A "directory" is a local file path.
 *
 * In both paths and directories, trailing slashes should not be included.
 *
 * @{
 */

/**
 * The URL path to index.php.
 *
 * Defaults to "{$wgScriptPath}/index.php".
 */
$wgScript = false;

/**
 * The URL path to load.php.
 *
 * Defaults to "{$wgScriptPath}/load.php".
 * @since 1.17
 */
$wgLoadScript = false;

/**
 * The URL path of the skins directory.
 * Defaults to "{$wgResourceBasePath}/skins".
 * @since 1.3
 */
$wgStylePath = false;
$wgStyleSheetPath = &$wgStylePath;

/**
 * The URL path of the skins directory. Should not point to an external domain.
 * Defaults to "{$wgScriptPath}/skins".
 * @since 1.17
 */
$wgLocalStylePath = false;

/**
 * The URL path of the extensions directory.
 * Defaults to "{$wgResourceBasePath}/extensions".
 * @since 1.16
 */
$wgExtensionAssetsPath = false;

/**
 * Filesystem extensions directory.
 * Defaults to "{$IP}/extensions".
 * @since 1.25
 */
$wgExtensionDirectory = "{$IP}/extensions";

/**
 * Filesystem stylesheets directory.
 * Defaults to "{$IP}/skins".
 * @since 1.3
 */
$wgStyleDirectory = "{$IP}/skins";

/**
 * The URL path for primary article page views. This path should contain $1,
 * which is replaced by the article title.
 *
 * Defaults to "{$wgScript}/$1" or "{$wgScript}?title=$1",
 * depending on $wgUsePathInfo.
 */
$wgArticlePath = false;

/**
 * The URL path for the images directory.
 * Defaults to "{$wgScriptPath}/images".
 */
$wgUploadPath = false;

/**
 * The filesystem path of the images directory. Defaults to "{$IP}/images".
 */
$wgUploadDirectory = false;

/**
 * Directory where the cached page will be saved.
 * Defaults to "{$wgUploadDirectory}/cache".
 */
$wgFileCacheDirectory = false;

/**
 * The URL path of the wiki logo. The logo size should be 135x135 pixels.
 * Defaults to "$wgResourceBasePath/resources/assets/wiki.png".
 */
$wgLogo = false;

/**
 * Array with URL paths to HD versions of the wiki logo. The scaled logo size
 * should be under 135x155 pixels.
 * Only 1.5x and 2x versions are supported.
 *
 * @par Example:
 * @code
 * $wgLogoHD = array(
 *	"1.5x" => "path/to/1.5x_version.png",
 *	"2x" => "path/to/2x_version.png"
 * );
 * @endcode
 *
 * @since 1.25
 */
$wgLogoHD = false;

/**
 * The URL path of the shortcut icon.
 * @since 1.6
 */
$wgFavicon = '/favicon.ico';

/**
 * The URL path of the icon for iPhone and iPod Touch web app bookmarks.
 * Defaults to no icon.
 * @since 1.12
 */
$wgAppleTouchIcon = false;

/**
 * Value for the referrer policy meta tag.
 * One of 'never', 'default', 'origin', 'always'. Setting it to false just
 * prevents the meta tag from being output.
 * See http://www.w3.org/TR/referrer-policy/ for details.
 *
 * @since 1.25
 */
$wgReferrerPolicy = false;

/**
 * The local filesystem path to a temporary directory. This is not required to
 * be web accessible.
 *
 * When this setting is set to false, its value will be set through a call
 * to wfTempDir(). See that methods implementation for the actual detection
 * logic.
 *
 * Developers should use the global function wfTempDir() instead of this
 * variable.
 *
 * @see wfTempDir()
 * @note Default changed to false in MediaWiki 1.20.
 */
$wgTmpDirectory = false;

/**
 * If set, this URL is added to the start of $wgUploadPath to form a complete
 * upload URL.
 * @since 1.4
 */
$wgUploadBaseUrl = '';

/**
 * To enable remote on-demand scaling, set this to the thumbnail base URL.
 * Full thumbnail URL will be like $wgUploadStashScalerBaseUrl/e/e6/Foo.jpg/123px-Foo.jpg
 * where 'e6' are the first two characters of the MD5 hash of the file name.
 * If $wgUploadStashScalerBaseUrl is set to false, thumbs are rendered locally as needed.
 * @since 1.17
 */
$wgUploadStashScalerBaseUrl = false;

/**
 * To set 'pretty' URL paths for actions other than
 * plain page views, add to this array.
 *
 * @par Example:
 * Set pretty URL for the edit action:
 * @code
 *   'edit' => "$wgScriptPath/edit/$1"
 * @endcode
 *
 * There must be an appropriate script or rewrite rule in place to handle these
 * URLs.
 * @since 1.5
 */
$wgActionPaths = [];

/**@}*/

/************************************************************************//**
 * @name   Files and file uploads
 * @{
 */

/**
 * Uploads have to be specially set up to be secure
 */
$wgEnableUploads = false;

/**
 * The maximum age of temporary (incomplete) uploaded files
 */
$wgUploadStashMaxAge = 6 * 3600; // 6 hours

/**
 * Allows to move images and other media files
 */
$wgAllowImageMoving = true;

/**
 * Enable deferred upload tasks that use the job queue.
 * Only enable this if job runners are set up for both the
 * 'AssembleUploadChunks' and 'PublishStashedFile' job types.
 *
 * @note If you use suhosin, this setting is incompatible with
 *   suhosin.session.encrypt.
 */
$wgEnableAsyncUploads = false;

/**
 * These are additional characters that should be replaced with '-' in filenames
 */
$wgIllegalFileChars = ":";

/**
 * What directory to place deleted uploads in.
 * Defaults to "{$wgUploadDirectory}/deleted".
 */
$wgDeletedDirectory = false;

/**
 * Set this to true if you use img_auth and want the user to see details on why access failed.
 */
$wgImgAuthDetails = false;

/**
 * Map of relative URL directories to match to internal mwstore:// base storage paths.
 * For img_auth.php requests, everything after "img_auth.php/" is checked to see
 * if starts with any of the prefixes defined here. The prefixes should not overlap.
 * The prefix that matches has a corresponding storage path, which the rest of the URL
 * is assumed to be relative to. The file at that path (or a 404) is send to the client.
 *
 * Example:
 * $wgImgAuthUrlPathMap['/timeline/'] = 'mwstore://local-fs/timeline-render/';
 * The above maps ".../img_auth.php/timeline/X" to "mwstore://local-fs/timeline-render/".
 * The name "local-fs" should correspond by name to an entry in $wgFileBackends.
 *
 * @see $wgFileBackends
 */
$wgImgAuthUrlPathMap = [];

/**
 * File repository structures
 *
 * $wgLocalFileRepo is a single repository structure, and $wgForeignFileRepos is
 * an array of such structures. Each repository structure is an associative
 * array of properties configuring the repository.
 *
 * Properties required for all repos:
 *   - class            The class name for the repository. May come from the core or an extension.
 *                      The core repository classes are FileRepo, LocalRepo, ForeignDBRepo.
 *                      FSRepo is also supported for backwards compatibility.
 *
 *   - name             A unique name for the repository (but $wgLocalFileRepo should be 'local').
 *                      The name should consist of alpha-numeric characters.
 *   - backend          A file backend name (see $wgFileBackends).
 *
 * For most core repos:
 *   - zones            Associative array of zone names that each map to an array with:
 *                          container  : backend container name the zone is in
 *                          directory  : root path within container for the zone
 *                          url        : base URL to the root of the zone
 *                          urlsByExt  : map of file extension types to base URLs
 *                                       (useful for using a different cache for videos)
 *                      Zones default to using "<repo name>-<zone name>" as the container name
 *                      and default to using the container root as the zone's root directory.
 *                      Nesting of zone locations within other zones should be avoided.
 *   - url              Public zone URL. The 'zones' settings take precedence.
 *   - hashLevels       The number of directory levels for hash-based division of files
 *   - thumbScriptUrl   The URL for thumb.php (optional, not recommended)
 *   - transformVia404  Whether to skip media file transformation on parse and rely on a 404
 *                      handler instead.
 *   - initialCapital   Equivalent to $wgCapitalLinks (or $wgCapitalLinkOverrides[NS_FILE],
 *                      determines whether filenames implicitly start with a capital letter.
 *                      The current implementation may give incorrect description page links
 *                      when the local $wgCapitalLinks and initialCapital are mismatched.
 *   - pathDisclosureProtection
 *                      May be 'paranoid' to remove all parameters from error messages, 'none' to
 *                      leave the paths in unchanged, or 'simple' to replace paths with
 *                      placeholders. Default for LocalRepo is 'simple'.
 *   - fileMode         This allows wikis to set the file mode when uploading/moving files. Default
 *                      is 0644.
 *   - directory        The local filesystem directory where public files are stored. Not used for
 *                      some remote repos.
 *   - thumbDir         The base thumbnail directory. Defaults to "<directory>/thumb".
 *   - thumbUrl         The base thumbnail URL. Defaults to "<url>/thumb".
 *   - isPrivate        Set this if measures should always be taken to keep the files private.
 *                      One should not trust this to assure that the files are not web readable;
 *                      the server configuration should be done manually depending on the backend.
 *
 * These settings describe a foreign MediaWiki installation. They are optional, and will be ignored
 * for local repositories:
 *   - descBaseUrl       URL of image description pages, e.g. https://en.wikipedia.org/wiki/File:
 *   - scriptDirUrl      URL of the MediaWiki installation, equivalent to $wgScriptPath, e.g.
 *                       https://en.wikipedia.org/w
 *   - scriptExtension   Script extension of the MediaWiki installation, equivalent to
 *                       $wgScriptExtension, e.g. ".php5". Defaults to ".php".
 *
 *   - articleUrl        Equivalent to $wgArticlePath, e.g. https://en.wikipedia.org/wiki/$1
 *   - fetchDescription  Fetch the text of the remote file description page. Equivalent to
 *                       $wgFetchCommonsDescriptions.
 *   - abbrvThreshold    File names over this size will use the short form of thumbnail names.
 *                       Short thumbnail names only have the width, parameters, and the extension.
 *
 * ForeignDBRepo:
 *   - dbType, dbServer, dbUser, dbPassword, dbName, dbFlags
 *                       equivalent to the corresponding member of $wgDBservers
 *   - tablePrefix       Table prefix, the foreign wiki's $wgDBprefix
 *   - hasSharedCache    True if the wiki's shared cache is accessible via the local $wgMemc
 *
 * ForeignAPIRepo:
 *   - apibase              Use for the foreign API's URL
 *   - apiThumbCacheExpiry  How long to locally cache thumbs for
 *
 * If you leave $wgLocalFileRepo set to false, Setup will fill in appropriate values.
 * Otherwise, set $wgLocalFileRepo to a repository structure as described above.
 * If you set $wgUseInstantCommons to true, it will add an entry for Commons.
 * If you set $wgForeignFileRepos to an array of repository structures, those will
 * be searched after the local file repo.
 * Otherwise, you will only have access to local media files.
 *
 * @see Setup.php for an example usage and default initialization.
 */
$wgLocalFileRepo = false;

/**
 * @see $wgLocalFileRepo
 */
$wgForeignFileRepos = [];

/**
 * Use Commons as a remote file repository. Essentially a wrapper, when this
 * is enabled $wgForeignFileRepos will point at Commons with a set of default
 * settings
 */
$wgUseInstantCommons = false;

/**
 * Array of foreign file repo names (set in $wgForeignFileRepos above) that
 * are allowable upload targets. These wikis must have some method of
 * authentication (i.e. CentralAuth), and be CORS-enabled for this wiki.
 *
 * Example:
 * $wgForeignUploadTargets = array( 'shared' );
 */
$wgForeignUploadTargets = [];

/**
 * Configuration for file uploads using the embeddable upload dialog
 * (https://www.mediawiki.org/wiki/Upload_dialog).
 *
 * This applies also to foreign uploads to this wiki (the configuration is loaded by remote wikis
 * using the action=query&meta=siteinfo API).
 *
 * See below for documentation of each property. None of the properties may be omitted.
 */
$wgUploadDialog = [
	// Fields to make available in the dialog. `true` means that this field is visible, `false` means
	// that it is hidden. The "Name" field can't be hidden. Note that you also have to add the
	// matching replacement to the 'filepage' format key below to make use of these.
	'fields' => [
		'description' => true,
		'date' => false,
		'categories' => false,
	],
	// Suffix of localisation messages used to describe the license under which the uploaded file will
	// be released. The same value may be set for both 'local' and 'foreign' uploads.
	'licensemessages' => [
		// The 'local' messages are used for local uploads on this wiki:
		// * upload-form-label-own-work-message-generic-local
		// * upload-form-label-not-own-work-message-generic-local
		// * upload-form-label-not-own-work-local-generic-local
		'local' => 'generic-local',
		// The 'foreign' messages are used for cross-wiki uploads from other wikis to this wiki:
		// * upload-form-label-own-work-message-generic-foreign
		// * upload-form-label-not-own-work-message-generic-foreign
		// * upload-form-label-not-own-work-local-generic-foreign
		'foreign' => 'generic-foreign',
	],
	// Upload comment to use. Available replacements:
	// * $HOST - domain name from which a cross-wiki upload originates
	// * $PAGENAME - wiki page name from which an upload originates
	'comment' => '',
	// Format of the file page wikitext to be generated from the fields input by the user.
	'format' => [
		// Wrapper for the whole page. Available replacements:
		// * $DESCRIPTION - file description, as input by the user (only if the 'description' field is
		//   enabled), wrapped as defined below in the 'description' key
		// * $DATE - file creation date, as input by the user (only if the 'date' field is enabled)
		// * $SOURCE - as defined below in the 'ownwork' key, may be extended in the future
		// * $AUTHOR - linked user name, may be extended in the future
		// * $LICENSE - as defined below in the 'license' key, may be extended in the future
		// * $CATEGORIES - file categories wikitext, as input by the user (only if the 'categories'
		//   field is enabled), or if no input, as defined below in the 'uncategorized' key
		'filepage' => '$DESCRIPTION',
		// Wrapped for file description. Available replacements:
		// * $LANGUAGE - source wiki's content language
		// * $TEXT - input by the user
		'description' => '$TEXT',
		'ownwork' => '',
		'license' => '',
		'uncategorized' => '',
	],
];

/**
 * File backend structure configuration.
 *
 * This is an array of file backend configuration arrays.
 * Each backend configuration has the following parameters:
 *  - 'name'         : A unique name for the backend
 *  - 'class'        : The file backend class to use
 *  - 'wikiId'       : A unique string that identifies the wiki (container prefix)
 *  - 'lockManager'  : The name of a lock manager (see $wgLockManagers)
 *
 * See FileBackend::__construct() for more details.
 * Additional parameters are specific to the file backend class used.
 * These settings should be global to all wikis when possible.
 *
 * There are two particularly important aspects about each backend:
 *   - a) Whether it is fully qualified or wiki-relative.
 *        By default, the paths of files are relative to the current wiki,
 *        which works via prefixing them with the current wiki ID when accessed.
 *        Setting 'wikiId' forces the backend to be fully qualified by prefixing
 *        all paths with the specified value instead. This can be useful if
 *        multiple wikis need to share the same data. Note that 'name' is *not*
 *        part of any prefix and thus should not be relied upon for namespacing.
 *   - b) Whether it is only defined for some wikis or is defined on all
 *        wikis in the wiki farm. Defining a backend globally is useful
 *        if multiple wikis need to share the same data.
 * One should be aware of these aspects when configuring a backend for use with
 * any basic feature or plugin. For example, suppose an extension stores data for
 * different wikis in different directories and sometimes needs to access data from
 * a foreign wiki's directory in order to render a page on given wiki. The extension
 * would need a fully qualified backend that is defined on all wikis in the wiki farm.
 */
$wgFileBackends = [];

/**
 * Array of configuration arrays for each lock manager.
 * Each backend configuration has the following parameters:
 *  - 'name'        : A unique name for the lock manager
 *  - 'class'       : The lock manger class to use
 *
 * See LockManager::__construct() for more details.
 * Additional parameters are specific to the lock manager class used.
 * These settings should be global to all wikis.
 */
$wgLockManagers = [];

/**
 * Show Exif data, on by default if available.
 * Requires PHP's Exif extension: http://www.php.net/manual/en/ref.exif.php
 *
 * @note FOR WINDOWS USERS:
 * To enable Exif functions, add the following line to the "Windows
 * extensions" section of php.ini:
 * @code{.ini}
 * extension=extensions/php_exif.dll
 * @endcode
 */
$wgShowEXIF = function_exists( 'exif_read_data' );

/**
 * If to automatically update the img_metadata field
 * if the metadata field is outdated but compatible with the current version.
 * Defaults to false.
 */
$wgUpdateCompatibleMetadata = false;

/**
 * If you operate multiple wikis, you can define a shared upload path here.
 * Uploads to this wiki will NOT be put there - they will be put into
 * $wgUploadDirectory.
 * If $wgUseSharedUploads is set, the wiki will look in the shared repository if
 * no file of the given name is found in the local repository (for [[File:..]],
 * [[Media:..]] links). Thumbnails will also be looked for and generated in this
 * directory.
 *
 * Note that these configuration settings can now be defined on a per-
 * repository basis for an arbitrary number of file repositories, using the
 * $wgForeignFileRepos variable.
 */
$wgUseSharedUploads = false;

/**
 * Full path on the web server where shared uploads can be found
 */
$wgSharedUploadPath = "http://commons.wikimedia.org/shared/images";

/**
 * Fetch commons image description pages and display them on the local wiki?
 */
$wgFetchCommonsDescriptions = false;

/**
 * Path on the file system where shared uploads can be found.
 */
$wgSharedUploadDirectory = "/var/www/wiki3/images";

/**
 * DB name with metadata about shared directory.
 * Set this to false if the uploads do not come from a wiki.
 */
$wgSharedUploadDBname = false;

/**
 * Optional table prefix used in database.
 */
$wgSharedUploadDBprefix = '';

/**
 * Cache shared metadata in memcached.
 * Don't do this if the commons wiki is in a different memcached domain
 */
$wgCacheSharedUploads = true;

/**
 * Allow for upload to be copied from an URL.
 * The timeout for copy uploads is set by $wgCopyUploadTimeout.
 * You have to assign the user right 'upload_by_url' to a user group, to use this.
 */
$wgAllowCopyUploads = false;

/**
 * A list of domains copy uploads can come from
 *
 * @since 1.20
 */
$wgCopyUploadsDomains = [];

/**
 * Enable copy uploads from Special:Upload. $wgAllowCopyUploads must also be
 * true. If $wgAllowCopyUploads is true, but this is false, you will only be
 * able to perform copy uploads from the API or extensions (e.g. UploadWizard).
 */
$wgCopyUploadsFromSpecialUpload = false;

/**
 * Proxy to use for copy upload requests.
 * @since 1.20
 */
$wgCopyUploadProxy = false;

/**
 * Different timeout for upload by url
 * This could be useful since when fetching large files, you may want a
 * timeout longer than the default $wgHTTPTimeout. False means fallback
 * to default.
 *
 * @since 1.22
 */
$wgCopyUploadTimeout = false;

/**
 * Max size for uploads, in bytes. If not set to an array, applies to all
 * uploads. If set to an array, per upload type maximums can be set, using the
 * file and url keys. If the * key is set this value will be used as maximum
 * for non-specified types.
 *
 * @par Example:
 * @code
 * $wgMaxUploadSize = array(
 *     '*' => 250 * 1024,
 *     'url' => 500 * 1024,
 * );
 * @endcode
 * Sets the maximum for all uploads to 250 kB except for upload-by-url, which
 * will have a maximum of 500 kB.
 */
$wgMaxUploadSize = 1024 * 1024 * 100; # 100MB

/**
 * Minimum upload chunk size, in bytes. When using chunked upload, non-final
 * chunks smaller than this will be rejected. May be reduced based on the
 * 'upload_max_filesize' or 'post_max_size' PHP settings.
 * @since 1.26
 */
$wgMinUploadChunkSize = 1024; # 1KB

/**
 * Point the upload navigation link to an external URL
 * Useful if you want to use a shared repository by default
 * without disabling local uploads (use $wgEnableUploads = false for that).
 *
 * @par Example:
 * @code
 * $wgUploadNavigationUrl = 'https://commons.wikimedia.org/wiki/Special:Upload';
 * @endcode
 */
$wgUploadNavigationUrl = false;

/**
 * Point the upload link for missing files to an external URL, as with
 * $wgUploadNavigationUrl. The URL will get "(?|&)wpDestFile=<filename>"
 * appended to it as appropriate.
 */
$wgUploadMissingFileUrl = false;

/**
 * Give a path here to use thumb.php for thumbnail generation on client
 * request, instead of generating them on render and outputting a static URL.
 * This is necessary if some of your apache servers don't have read/write
 * access to the thumbnail path.
 *
 * @par Example:
 * @code
 *   $wgThumbnailScriptPath = "{$wgScriptPath}/thumb.php";
 * @endcode
 */
$wgThumbnailScriptPath = false;

/**
 * @see $wgThumbnailScriptPath
 */
$wgSharedThumbnailScriptPath = false;

/**
 * Set this to false if you do not want MediaWiki to divide your images
 * directory into many subdirectories, for improved performance.
 *
 * It's almost always good to leave this enabled. In previous versions of
 * MediaWiki, some users set this to false to allow images to be added to the
 * wiki by simply copying them into $wgUploadDirectory and then running
 * maintenance/rebuildImages.php to register them in the database. This is no
 * longer recommended, use maintenance/importImages.php instead.
 *
 * @note That this variable may be ignored if $wgLocalFileRepo is set.
 * @todo Deprecate the setting and ultimately remove it from Core.
 */
$wgHashedUploadDirectory = true;

/**
 * Set the following to false especially if you have a set of files that need to
 * be accessible by all wikis, and you do not want to use the hash (path/a/aa/)
 * directory layout.
 */
$wgHashedSharedUploadDirectory = true;

/**
 * Base URL for a repository wiki. Leave this blank if uploads are just stored
 * in a shared directory and not meant to be accessible through a separate wiki.
 * Otherwise the image description pages on the local wiki will link to the
 * image description page on this wiki.
 *
 * Please specify the namespace, as in the example below.
 */
$wgRepositoryBaseUrl = "https://commons.wikimedia.org/wiki/File:";

/**
 * This is the list of preferred extensions for uploading files. Uploading files
 * with extensions not in this list will trigger a warning.
 *
 * @warning If you add any OpenOffice or Microsoft Office file formats here,
 * such as odt or doc, and untrusted users are allowed to upload files, then
 * your wiki will be vulnerable to cross-site request forgery (CSRF).
 */
$wgFileExtensions = [ 'png', 'gif', 'jpg', 'jpeg', 'webp' ];

/**
 * Files with these extensions will never be allowed as uploads.
 * An array of file extensions to blacklist. You should append to this array
 * if you want to blacklist additional files.
 */
$wgFileBlacklist = [
	# HTML may contain cookie-stealing JavaScript and web bugs
	'html', 'htm', 'js', 'jsb', 'mhtml', 'mht', 'xhtml', 'xht',
	# PHP scripts may execute arbitrary code on the server
	'php', 'phtml', 'php3', 'php4', 'php5', 'phps',
	# Other types that may be interpreted by some servers
	'shtml', 'jhtml', 'pl', 'py', 'cgi',
	# May contain harmful executables for Windows victims
	'exe', 'scr', 'dll', 'msi', 'vbs', 'bat', 'com', 'pif', 'cmd', 'vxd', 'cpl' ];

/**
 * Files with these MIME types will never be allowed as uploads
 * if $wgVerifyMimeType is enabled.
 */
$wgMimeTypeBlacklist = [
	# HTML may contain cookie-stealing JavaScript and web bugs
	'text/html', 'text/javascript', 'text/x-javascript', 'application/x-shellscript',
	# PHP scripts may execute arbitrary code on the server
	'application/x-php', 'text/x-php',
	# Other types that may be interpreted by some servers
	'text/x-python', 'text/x-perl', 'text/x-bash', 'text/x-sh', 'text/x-csh',
	# Client-side hazards on Internet Explorer
	'text/scriptlet', 'application/x-msdownload',
	# Windows metafile, client-side vulnerability on some systems
	'application/x-msmetafile',
];

/**
 * Allow Java archive uploads.
 * This is not recommended for public wikis since a maliciously-constructed
 * applet running on the same domain as the wiki can steal the user's cookies.
 */
$wgAllowJavaUploads = false;

/**
 * This is a flag to determine whether or not to check file extensions on upload.
 *
 * @warning Setting this to false is insecure for public wikis.
 */
$wgCheckFileExtensions = true;

/**
 * If this is turned off, users may override the warning for files not covered
 * by $wgFileExtensions.
 *
 * @warning Setting this to false is insecure for public wikis.
 */
$wgStrictFileExtensions = true;

/**
 * Setting this to true will disable the upload system's checks for HTML/JavaScript.
 *
 * @warning THIS IS VERY DANGEROUS on a publicly editable site, so USE
 * $wgGroupPermissions TO RESTRICT UPLOADING to only those that you trust
 */
$wgDisableUploadScriptChecks = false;

/**
 * Warn if uploaded files are larger than this (in bytes), or false to disable
 */
$wgUploadSizeWarning = false;

/**
 * list of trusted media-types and MIME types.
 * Use the MEDIATYPE_xxx constants to represent media types.
 * This list is used by File::isSafeFile
 *
 * Types not listed here will have a warning about unsafe content
 * displayed on the images description page. It would also be possible
 * to use this for further restrictions, like disabling direct
 * [[media:...]] links for non-trusted formats.
 */
$wgTrustedMediaFormats = [
	MEDIATYPE_BITMAP, // all bitmap formats
	MEDIATYPE_AUDIO, // all audio formats
	MEDIATYPE_VIDEO, // all plain video formats
	"image/svg+xml", // svg (only needed if inline rendering of svg is not supported)
	"application/pdf", // PDF files
	# "application/x-shockwave-flash", //flash/shockwave movie
];

/**
 * Plugins for media file type handling.
 * Each entry in the array maps a MIME type to a class name
 */
$wgMediaHandlers = [
	'image/jpeg' => 'JpegHandler',
	'image/png' => 'PNGHandler',
	'image/gif' => 'GIFHandler',
	'image/tiff' => 'TiffHandler',
	'image/webp' => 'WebPHandler',
	'image/x-ms-bmp' => 'BmpHandler',
	'image/x-bmp' => 'BmpHandler',
	'image/x-xcf' => 'XCFHandler',
	'image/svg+xml' => 'SvgHandler', // official
	'image/svg' => 'SvgHandler', // compat
	'image/vnd.djvu' => 'DjVuHandler', // official
	'image/x.djvu' => 'DjVuHandler', // compat
	'image/x-djvu' => 'DjVuHandler', // compat
];

/**
 * Plugins for page content model handling.
 * Each entry in the array maps a model id to a class name or callback
 * that creates an instance of the appropriate ContentHandler subclass.
 *
 * @since 1.21
 */
$wgContentHandlers = [
	// the usual case
	CONTENT_MODEL_WIKITEXT => 'WikitextContentHandler',
	// dumb version, no syntax highlighting
	CONTENT_MODEL_JAVASCRIPT => 'JavaScriptContentHandler',
	// simple implementation, for use by extensions, etc.
	CONTENT_MODEL_JSON => 'JsonContentHandler',
	// dumb version, no syntax highlighting
	CONTENT_MODEL_CSS => 'CssContentHandler',
	// plain text, for use by extensions, etc.
	CONTENT_MODEL_TEXT => 'TextContentHandler',
];

/**
 * Whether to enable server-side image thumbnailing. If false, images will
 * always be sent to the client in full resolution, with appropriate width= and
 * height= attributes on the <img> tag for the client to do its own scaling.
 */
$wgUseImageResize = true;

/**
 * Resizing can be done using PHP's internal image libraries or using
 * ImageMagick or another third-party converter, e.g. GraphicMagick.
 * These support more file formats than PHP, which only supports PNG,
 * GIF, JPG, XBM and WBMP.
 *
 * Use Image Magick instead of PHP builtin functions.
 */
$wgUseImageMagick = false;

/**
 * The convert command shipped with ImageMagick
 */
$wgImageMagickConvertCommand = '/usr/bin/convert';

/**
 * Array of max pixel areas for interlacing per MIME type
 * @since 1.27
 */
$wgMaxInterlacingAreas = [];

/**
 * Sharpening parameter to ImageMagick
 */
$wgSharpenParameter = '0x0.4';

/**
 * Reduction in linear dimensions below which sharpening will be enabled
 */
$wgSharpenReductionThreshold = 0.85;

/**
 * Temporary directory used for ImageMagick. The directory must exist. Leave
 * this set to false to let ImageMagick decide for itself.
 */
$wgImageMagickTempDir = false;

/**
 * Use another resizing converter, e.g. GraphicMagick
 * %s will be replaced with the source path, %d with the destination
 * %w and %h will be replaced with the width and height.
 *
 * @par Example for GraphicMagick:
 * @code
 * $wgCustomConvertCommand = "gm convert %s -resize %wx%h %d"
 * @endcode
 *
 * Leave as false to skip this.
 */
$wgCustomConvertCommand = false;

/**
 * used for lossless jpeg rotation
 *
 * @since 1.21
 */
$wgJpegTran = '/usr/bin/jpegtran';

/**
 * At default setting of 'yuv420', JPEG thumbnails will use 4:2:0 chroma
 * subsampling to reduce file size, at the cost of possible color fringing
 * at sharp edges.
 *
 * See https://en.wikipedia.org/wiki/Chroma_subsampling
 *
 * Supported values:
 *   false - use scaling system's default (same as pre-1.27 behavior)
 *   'yuv444' - luma and chroma at same resolution
 *   'yuv422' - chroma at 1/2 resolution horizontally, full vertically
 *   'yuv420' - chroma at 1/2 resolution in both dimensions
 *
 * This setting is currently supported only for the ImageMagick backend;
 * others may default to 4:2:0 or 4:4:4 or maintaining the source file's
 * sampling in the thumbnail.
 *
 * @since 1.27
 */
$wgJpegPixelFormat = 'yuv420';

/**
 * Some tests and extensions use exiv2 to manipulate the Exif metadata in some
 * image formats.
 */
$wgExiv2Command = '/usr/bin/exiv2';

/**
 * Path to exiftool binary. Used for lossless ICC profile swapping.
 *
 * @since 1.26
 */
$wgExiftool = '/usr/bin/exiftool';

/**
 * Scalable Vector Graphics (SVG) may be uploaded as images.
 * Since SVG support is not yet standard in browsers, it is
 * necessary to rasterize SVGs to PNG as a fallback format.
 *
 * An external program is required to perform this conversion.
 * If set to an array, the first item is a PHP callable and any further items
 * are passed as parameters after $srcPath, $dstPath, $width, $height
 */
$wgSVGConverters = [
	'ImageMagick' =>
		'$path/convert -background "#ffffff00" -thumbnail $widthx$height\! $input PNG:$output',
	'sodipodi' => '$path/sodipodi -z -w $width -f $input -e $output',
	'inkscape' => '$path/inkscape -z -w $width -f $input -e $output',
	'batik' => 'java -Djava.awt.headless=true -jar $path/batik-rasterizer.jar -w $width -d '
		. '$output $input',
	'rsvg' => '$path/rsvg-convert -w $width -h $height -o $output $input',
	'imgserv' => '$path/imgserv-wrapper -i svg -o png -w$width $input $output',
	'ImagickExt' => [ 'SvgHandler::rasterizeImagickExt' ],
];

/**
 * Pick a converter defined in $wgSVGConverters
 */
$wgSVGConverter = 'ImageMagick';

/**
 * If not in the executable PATH, specify the SVG converter path.
 */
$wgSVGConverterPath = '';

/**
 * Don't scale a SVG larger than this
 */
$wgSVGMaxSize = 5120;

/**
 * Don't read SVG metadata beyond this point.
 * Default is 1024*256 bytes
 */
$wgSVGMetadataCutoff = 262144;

/**
 * Disallow <title> element in SVG files.
 *
 * MediaWiki will reject HTMLesque tags in uploaded files due to idiotic
 * browsers which can not perform basic stuff like MIME detection and which are
 * vulnerable to further idiots uploading crap files as images.
 *
 * When this directive is on, "<title>" will be allowed in files with an
 * "image/svg+xml" MIME type. You should leave this disabled if your web server
 * is misconfigured and doesn't send appropriate MIME types for SVG images.
 */
$wgAllowTitlesInSVG = false;

/**
 * The maximum number of pixels a source image can have if it is to be scaled
 * down by a scaler that requires the full source image to be decompressed
 * and stored in decompressed form, before the thumbnail is generated.
 *
 * This provides a limit on memory usage for the decompression side of the
 * image scaler. The limit is used when scaling PNGs with any of the
 * built-in image scalers, such as ImageMagick or GD. It is ignored for
 * JPEGs with ImageMagick, and when using the VipsScaler extension.
 *
 * The default is 50 MB if decompressed to RGBA form, which corresponds to
 * 12.5 million pixels or 3500x3500.
 */
$wgMaxImageArea = 1.25e7;

/**
 * Force thumbnailing of animated GIFs above this size to a single
 * frame instead of an animated thumbnail.  As of MW 1.17 this limit
 * is checked against the total size of all frames in the animation.
 * It probably makes sense to keep this equal to $wgMaxImageArea.
 */
$wgMaxAnimatedGifArea = 1.25e7;

/**
 * Browsers don't support TIFF inline generally...
 * For inline display, we need to convert to PNG or JPEG.
 * Note scaling should work with ImageMagick, but may not with GD scaling.
 *
 * @par Example:
 * @code
 *  // PNG is lossless, but inefficient for photos
 *  $wgTiffThumbnailType = array( 'png', 'image/png' );
 *  // JPEG is good for photos, but has no transparency support. Bad for diagrams.
 *  $wgTiffThumbnailType = array( 'jpg', 'image/jpeg' );
 * @endcode
 */
$wgTiffThumbnailType = false;

/**
 * If rendered thumbnail files are older than this timestamp, they
 * will be rerendered on demand as if the file didn't already exist.
 * Update if there is some need to force thumbs and SVG rasterizations
 * to rerender, such as fixes to rendering bugs.
 */
$wgThumbnailEpoch = '20030516000000';

/**
 * Certain operations are avoided if there were too many recent failures,
 * for example, thumbnail generation. Bump this value to invalidate all
 * memory of failed operations and thus allow further attempts to resume.
 * This is useful when a cause for the failures has been found and fixed.
 */
$wgAttemptFailureEpoch = 1;

/**
 * If set, inline scaled images will still produce "<img>" tags ready for
 * output instead of showing an error message.
 *
 * This may be useful if errors are transitory, especially if the site
 * is configured to automatically render thumbnails on request.
 *
 * On the other hand, it may obscure error conditions from debugging.
 * Enable the debug log or the 'thumbnail' log group to make sure errors
 * are logged to a file for review.
 */
$wgIgnoreImageErrors = false;

/**
 * Allow thumbnail rendering on page view. If this is false, a valid
 * thumbnail URL is still output, but no file will be created at
 * the target location. This may save some time if you have a
 * thumb.php or 404 handler set up which is faster than the regular
 * webserver(s).
 */
$wgGenerateThumbnailOnParse = true;

/**
 * Show thumbnails for old images on the image description page
 */
$wgShowArchiveThumbnails = true;

/**
 * If set to true, images that contain certain the exif orientation tag will
 * be rotated accordingly. If set to null, try to auto-detect whether a scaler
 * is available that can rotate.
 */
$wgEnableAutoRotation = null;

/**
 * Internal name of virus scanner. This serves as a key to the
 * $wgAntivirusSetup array. Set this to NULL to disable virus scanning. If not
 * null, every file uploaded will be scanned for viruses.
 */
$wgAntivirus = null;

/**
 * Configuration for different virus scanners. This an associative array of
 * associative arrays. It contains one setup array per known scanner type.
 * The entry is selected by $wgAntivirus, i.e.
 * valid values for $wgAntivirus are the keys defined in this array.
 *
 * The configuration array for each scanner contains the following keys:
 * "command", "codemap", "messagepattern":
 *
 * "command" is the full command to call the virus scanner - %f will be
 * replaced with the name of the file to scan. If not present, the filename
 * will be appended to the command. Note that this must be overwritten if the
 * scanner is not in the system path; in that case, please set
 * $wgAntivirusSetup[$wgAntivirus]['command'] to the desired command with full
 * path.
 *
 * "codemap" is a mapping of exit code to return codes of the detectVirus
 * function in SpecialUpload.
 *   - An exit code mapped to AV_SCAN_FAILED causes the function to consider
 *     the scan to be failed. This will pass the file if $wgAntivirusRequired
 *     is not set.
 *   - An exit code mapped to AV_SCAN_ABORTED causes the function to consider
 *     the file to have an unsupported format, which is probably immune to
 *     viruses. This causes the file to pass.
 *   - An exit code mapped to AV_NO_VIRUS will cause the file to pass, meaning
 *     no virus was found.
 *   - All other codes (like AV_VIRUS_FOUND) will cause the function to report
 *     a virus.
 *   - You may use "*" as a key in the array to catch all exit codes not mapped otherwise.
 *
 * "messagepattern" is a perl regular expression to extract the meaningful part of the scanners
 * output. The relevant part should be matched as group one (\1).
 * If not defined or the pattern does not match, the full message is shown to the user.
 */
$wgAntivirusSetup = [

	# setup for clamav
	'clamav' => [
		'command' => 'clamscan --no-summary ',
		'codemap' => [
			"0" => AV_NO_VIRUS, # no virus
			"1" => AV_VIRUS_FOUND, # virus found
			"52" => AV_SCAN_ABORTED, # unsupported file format (probably immune)
			"*" => AV_SCAN_FAILED, # else scan failed
		],
		'messagepattern' => '/.*?:(.*)/sim',
	],
];

/**
 * Determines if a failed virus scan (AV_SCAN_FAILED) will cause the file to be rejected.
 */
$wgAntivirusRequired = true;

/**
 * Determines if the MIME type of uploaded files should be checked
 */
$wgVerifyMimeType = true;

/**
 * Sets the MIME type definition file to use by MimeMagic.php.
 * Set to null, to use built-in defaults only.
 * example: $wgMimeTypeFile = '/etc/mime.types';
 */
$wgMimeTypeFile = 'includes/mime.types';

/**
 * Sets the MIME type info file to use by MimeMagic.php.
 * Set to null, to use built-in defaults only.
 */
$wgMimeInfoFile = 'includes/mime.info';

/**
 * Sets an external MIME detector program. The command must print only
 * the MIME type to standard output.
 * The name of the file to process will be appended to the command given here.
 * If not set or NULL, PHP's fileinfo extension will be used if available.
 *
 * @par Example:
 * @code
 * #$wgMimeDetectorCommand = "file -bi"; # use external MIME detector (Linux)
 * @endcode
 */
$wgMimeDetectorCommand = null;

/**
 * Switch for trivial MIME detection. Used by thumb.php to disable all fancy
 * things, because only a few types of images are needed and file extensions
 * can be trusted.
 */
$wgTrivialMimeDetection = false;

/**
 * Additional XML types we can allow via MIME-detection.
 * array = ( 'rootElement' => 'associatedMimeType' )
 */
$wgXMLMimeTypes = [
	'http://www.w3.org/2000/svg:svg' => 'image/svg+xml',
	'svg' => 'image/svg+xml',
	'http://www.lysator.liu.se/~alla/dia/:diagram' => 'application/x-dia-diagram',
	'http://www.w3.org/1999/xhtml:html' => 'text/html', // application/xhtml+xml?
	'html' => 'text/html', // application/xhtml+xml?
];

/**
 * Limit images on image description pages to a user-selectable limit. In order
 * to reduce disk usage, limits can only be selected from a list.
 * The user preference is saved as an array offset in the database, by default
 * the offset is set with $wgDefaultUserOptions['imagesize']. Make sure you
 * change it if you alter the array (see bug 8858).
 * This is the list of settings the user can choose from:
 */
$wgImageLimits = [
	[ 320, 240 ],
	[ 640, 480 ],
	[ 800, 600 ],
	[ 1024, 768 ],
	[ 1280, 1024 ]
];

/**
 * Adjust thumbnails on image pages according to a user setting. In order to
 * reduce disk usage, the values can only be selected from a list. This is the
 * list of settings the user can choose from:
 */
$wgThumbLimits = [
	120,
	150,
	180,
	200,
	250,
	300
];

/**
 * When defined, is an array of image widths used as buckets for thumbnail generation.
 * The goal is to save resources by generating thumbnails based on reference buckets instead of
 * always using the original. This will incur a speed gain but cause a quality loss.
 *
 * The buckets generation is chained, with each bucket generated based on the above bucket
 * when possible. File handlers have to opt into using that feature. For now only BitmapHandler
 * supports it.
 */
$wgThumbnailBuckets = null;

/**
 * When using thumbnail buckets as defined above, this sets the minimum distance to the bucket
 * above the requested size. The distance represents how many extra pixels of width the bucket
 * needs in order to be used as the reference for a given thumbnail. For example, with the
 * following buckets:
 *
 * $wgThumbnailBuckets = array ( 128, 256, 512 );
 *
 * and a distance of 50:
 *
 * $wgThumbnailMinimumBucketDistance = 50;
 *
 * If we want to render a thumbnail of width 220px, the 512px bucket will be used,
 * because 220 + 50 = 270 and the closest bucket bigger than 270px is 512.
 */
$wgThumbnailMinimumBucketDistance = 50;

/**
 * When defined, is an array of thumbnail widths to be rendered at upload time. The idea is to
 * prerender common thumbnail sizes, in order to avoid the necessity to render them on demand, which
 * has a performance impact for the first client to view a certain size.
 *
 * This obviously means that more disk space is needed per upload upfront.
 *
 * @since 1.25
 */

$wgUploadThumbnailRenderMap = [];

/**
 * The method through which the thumbnails will be prerendered for the entries in
 * $wgUploadThumbnailRenderMap
 *
 * The method can be either "http" or "jobqueue". The former uses an http request to hit the
 * thumbnail's URL.
 * This method only works if thumbnails are configured to be rendered by a 404 handler. The latter
 * option uses the job queue to render the thumbnail.
 *
 * @since 1.25
 */
$wgUploadThumbnailRenderMethod = 'jobqueue';

/**
 * When using the "http" wgUploadThumbnailRenderMethod, lets one specify a custom Host HTTP header.
 *
 * @since 1.25
 */
$wgUploadThumbnailRenderHttpCustomHost = false;

/**
 * When using the "http" wgUploadThumbnailRenderMethod, lets one specify a custom domain to send the
 * HTTP request to.
 *
 * @since 1.25
 */
$wgUploadThumbnailRenderHttpCustomDomain = false;

/**
 * When this variable is true and JPGs use the sRGB ICC profile, swaps it for the more lightweight
 * (and free) TinyRGB profile when generating thumbnails.
 *
 * @since 1.26
 */
$wgUseTinyRGBForJPGThumbnails = false;

/**
 * Default parameters for the "<gallery>" tag
 */
$wgGalleryOptions = [
	'imagesPerRow' => 0, // Default number of images per-row in the gallery. 0 -> Adapt to screensize
	'imageWidth' => 120, // Width of the cells containing images in galleries (in "px")
	'imageHeight' => 120, // Height of the cells containing images in galleries (in "px")
	'captionLength' => 25, // Length of caption to truncate (in characters)
	'showBytes' => true, // Show the filesize in bytes in categories
	'mode' => 'traditional',
];

/**
 * Adjust width of upright images when parameter 'upright' is used
 * This allows a nicer look for upright images without the need to fix the width
 * by hardcoded px in wiki sourcecode.
 */
$wgThumbUpright = 0.75;

/**
 * Default value for chmoding of new directories.
 */
$wgDirectoryMode = 0777;

/**
 * Generate and use thumbnails suitable for screens with 1.5 and 2.0 pixel densities.
 *
 * This means a 320x240 use of an image on the wiki will also generate 480x360 and 640x480
 * thumbnails, output via the srcset attribute.
 *
 * On older browsers, a JavaScript polyfill switches the appropriate images in after loading
 * the original low-resolution versions depending on the reported window.devicePixelRatio.
 * The polyfill can be found in the jquery.hidpi module.
 */
$wgResponsiveImages = true;

/**
 * @name DJVU settings
 * @{
 */

/**
 * Path of the djvudump executable
 * Enable this and $wgDjvuRenderer to enable djvu rendering
 * example: $wgDjvuDump = 'djvudump';
 */
$wgDjvuDump = null;

/**
 * Path of the ddjvu DJVU renderer
 * Enable this and $wgDjvuDump to enable djvu rendering
 * example: $wgDjvuRenderer = 'ddjvu';
 */
$wgDjvuRenderer = null;

/**
 * Path of the djvutxt DJVU text extraction utility
 * Enable this and $wgDjvuDump to enable text layer extraction from djvu files
 * example: $wgDjvuTxt = 'djvutxt';
 */
$wgDjvuTxt = null;

/**
 * Path of the djvutoxml executable
 * This works like djvudump except much, much slower as of version 3.5.
 *
 * For now we recommend you use djvudump instead. The djvuxml output is
 * probably more stable, so we'll switch back to it as soon as they fix
 * the efficiency problem.
 * http://sourceforge.net/tracker/index.php?func=detail&aid=1704049&group_id=32953&atid=406583
 *
 * @par Example:
 * @code
 * $wgDjvuToXML = 'djvutoxml';
 * @endcode
 */
$wgDjvuToXML = null;

/**
 * Shell command for the DJVU post processor
 * Default: pnmtojpeg, since ddjvu generates ppm output
 * Set this to false to output the ppm file directly.
 */
$wgDjvuPostProcessor = 'pnmtojpeg';

/**
 * File extension for the DJVU post processor output
 */
$wgDjvuOutputExtension = 'jpg';

/** @} */ # end of DJvu }

/** @} */ # end of file uploads }

/************************************************************************//**
 * @name   Email settings
 * @{
 */

/**
 * Site admin email address.
 *
 * Defaults to "wikiadmin@$wgServerName".
 */
$wgEmergencyContact = false;

/**
 * Sender email address for e-mail notifications.
 *
 * The address we use as sender when a user requests a password reminder.
 *
 * Defaults to "apache@$wgServerName".
 */
$wgPasswordSender = false;

/**
 * Sender name for e-mail notifications.
 *
 * @deprecated since 1.23; use the system message 'emailsender' instead.
 */
$wgPasswordSenderName = 'MediaWiki Mail';

/**
 * Reply-To address for e-mail notifications.
 *
 * Defaults to $wgPasswordSender.
 */
$wgNoReplyAddress = false;

/**
 * Set to true to enable the e-mail basic features:
 * Password reminders, etc. If sending e-mail on your
 * server doesn't work, you might want to disable this.
 */
$wgEnableEmail = true;

/**
 * Set to true to enable user-to-user e-mail.
 * This can potentially be abused, as it's hard to track.
 */
$wgEnableUserEmail = true;

/**
 * If true put the sending user's email in a Reply-To header
 * instead of From (false). ($wgPasswordSender will be used as From.)
 *
 * Some mailers (eg SMTP) set the SMTP envelope sender to the From value,
 * which can cause problems with SPF validation and leak recipient addresses
 * when bounces are sent to the sender. In addition, DMARC restrictions
 * can cause emails to fail to be received when false.
 */
$wgUserEmailUseReplyTo = true;

/**
 * Minimum time, in hours, which must elapse between password reminder
 * emails for a given account. This is to prevent abuse by mail flooding.
 */
$wgPasswordReminderResendTime = 24;

/**
 * The time, in seconds, when an emailed temporary password expires.
 */
$wgNewPasswordExpiry = 3600 * 24 * 7;

/**
 * The time, in seconds, when an email confirmation email expires
 */
$wgUserEmailConfirmationTokenExpiry = 7 * 24 * 60 * 60;

/**
 * The number of days that a user's password is good for. After this number of days, the
 * user will be asked to reset their password. Set to false to disable password expiration.
 */
$wgPasswordExpirationDays = false;

/**
 * If a user's password is expired, the number of seconds when they can still login,
 * and cancel their password change, but are sent to the password change form on each login.
 */
$wgPasswordExpireGrace = 3600 * 24 * 7; // 7 days

/**
 * SMTP Mode.
 *
 * For using a direct (authenticated) SMTP server connection.
 * Default to false or fill an array :
 *
 * @code
 * $wgSMTP = array(
 *     'host'     => 'SMTP domain',
 *     'IDHost'   => 'domain for MessageID',
 *     'port'     => '25',
 *     'auth'     => [true|false],
 *     'username' => [SMTP username],
 *     'password' => [SMTP password],
 * );
 * @endcode
 */
$wgSMTP = false;

/**
 * Additional email parameters, will be passed as the last argument to mail() call.
 */
$wgAdditionalMailParams = null;

/**
 * For parts of the system that have been updated to provide HTML email content, send
 * both text and HTML parts as the body of the email
 */
$wgAllowHTMLEmail = false;

/**
 * True: from page editor if s/he opted-in. False: Enotif mails appear to come
 * from $wgEmergencyContact
 */
$wgEnotifFromEditor = false;

// TODO move UPO to preferences probably ?
# If set to true, users get a corresponding option in their preferences and can choose to
# enable or disable at their discretion
# If set to false, the corresponding input form on the user preference page is suppressed
# It call this to be a "user-preferences-option (UPO)"

/**
 * Require email authentication before sending mail to an email address.
 * This is highly recommended. It prevents MediaWiki from being used as an open
 * spam relay.
 */
$wgEmailAuthentication = true;

/**
 * Allow users to enable email notification ("enotif") on watchlist changes.
 */
$wgEnotifWatchlist = false;

/**
 * Allow users to enable email notification ("enotif") when someone edits their
 * user talk page.
 */
$wgEnotifUserTalk = false;

/**
 * Set the Reply-to address in notifications to the editor's address, if user
 * allowed this in the preferences.
 */
$wgEnotifRevealEditorAddress = false;

/**
 * Send notification mails on minor edits to watchlist pages. This is enabled
 * by default. User talk notifications are affected by this, $wgEnotifUserTalk, and
 * the nominornewtalk user right.
 */
$wgEnotifMinorEdits = true;

/**
 * Send a generic mail instead of a personalised mail for each user.  This
 * always uses UTC as the time zone, and doesn't include the username.
 *
 * For pages with many users watching, this can significantly reduce mail load.
 * Has no effect when using sendmail rather than SMTP.
 */
$wgEnotifImpersonal = false;

/**
 * Maximum number of users to mail at once when using impersonal mail. Should
 * match the limit on your mail server.
 */
$wgEnotifMaxRecips = 500;

/**
 * Use real name instead of username in e-mail "from" field.
 */
$wgEnotifUseRealName = false;

/**
 * Array of usernames who will be sent a notification email for every change
 * which occurs on a wiki. Users will not be notified of their own changes.
 */
$wgUsersNotifiedOnAllChanges = [];

/** @} */ # end of email settings

/************************************************************************//**
 * @name   Database settings
 * @{
 */

/**
 * Database host name or IP address
 */
$wgDBserver = 'localhost';

/**
 * Database port number (for PostgreSQL and Microsoft SQL Server).
 */
$wgDBport = 5432;

/**
 * Name of the database
 */
$wgDBname = 'my_wiki';

/**
 * Database username
 */
$wgDBuser = 'wikiuser';

/**
 * Database user's password
 */
$wgDBpassword = '';

/**
 * Database type
 */
$wgDBtype = 'mysql';

/**
 * Whether to use SSL in DB connection.
 *
 * This setting is only used $wgLBFactoryConf['class'] is set to
 * 'LBFactorySimple' and $wgDBservers is an empty array; otherwise
 * the DBO_SSL flag must be set in the 'flags' option of the database
 * connection to achieve the same functionality.
 */
$wgDBssl = false;

/**
 * Whether to use compression in DB connection.
 *
 * This setting is only used $wgLBFactoryConf['class'] is set to
 * 'LBFactorySimple' and $wgDBservers is an empty array; otherwise
 * the DBO_COMPRESS flag must be set in the 'flags' option of the database
 * connection to achieve the same functionality.
 */
$wgDBcompress = false;

/**
 * Separate username for maintenance tasks. Leave as null to use the default.
 */
$wgDBadminuser = null;

/**
 * Separate password for maintenance tasks. Leave as null to use the default.
 */
$wgDBadminpassword = null;

/**
 * Search type.
 * Leave as null to select the default search engine for the
 * selected database type (eg SearchMySQL), or set to a class
 * name to override to a custom search engine.
 */
$wgSearchType = null;

/**
 * Alternative search types
 * Sometimes you want to support multiple search engines for testing. This
 * allows users to select their search engine of choice via url parameters
 * to Special:Search and the action=search API. If using this, there's no
 * need to add $wgSearchType to it, that is handled automatically.
 */
$wgSearchTypeAlternatives = null;

/**
 * Table name prefix
 */
$wgDBprefix = '';

/**
 * MySQL table options to use during installation or update
 */
$wgDBTableOptions = 'ENGINE=InnoDB';

/**
 * SQL Mode - default is turning off all modes, including strict, if set.
 * null can be used to skip the setting for performance reasons and assume
 * DBA has done his best job.
 * String override can be used for some additional fun :-)
 */
$wgSQLMode = '';

/**
 * Mediawiki schema
 */
$wgDBmwschema = null;

/**
 * To override default SQLite data directory ($docroot/../data)
 */
$wgSQLiteDataDir = '';

/**
 * Make all database connections secretly go to localhost. Fool the load balancer
 * thinking there is an arbitrarily large cluster of servers to connect to.
 * Useful for debugging.
 */
$wgAllDBsAreLocalhost = false;

/**
 * Shared database for multiple wikis. Commonly used for storing a user table
 * for single sign-on. The server for this database must be the same as for the
 * main database.
 *
 * For backwards compatibility the shared prefix is set to the same as the local
 * prefix, and the user table is listed in the default list of shared tables.
 * The user_properties table is also added so that users will continue to have their
 * preferences shared (preferences were stored in the user table prior to 1.16)
 *
 * $wgSharedTables may be customized with a list of tables to share in the shared
 * database. However it is advised to limit what tables you do share as many of
 * MediaWiki's tables may have side effects if you try to share them.
 *
 * $wgSharedPrefix is the table prefix for the shared database. It defaults to
 * $wgDBprefix.
 *
 * $wgSharedSchema is the table schema for the shared database. It defaults to
 * $wgDBmwschema.
 *
 * @deprecated since 1.21 In new code, use the $wiki parameter to wfGetLB() to
 *   access remote databases. Using wfGetLB() allows the shared database to
 *   reside on separate servers to the wiki's own database, with suitable
 *   configuration of $wgLBFactoryConf.
 */
$wgSharedDB = null;

/**
 * @see $wgSharedDB
 */
$wgSharedPrefix = false;

/**
 * @see $wgSharedDB
 */
$wgSharedTables = [ 'user', 'user_properties' ];

/**
 * @see $wgSharedDB
 * @since 1.23
 */
$wgSharedSchema = false;

/**
 * Database load balancer
 * This is a two-dimensional array, an array of server info structures
 * Fields are:
 *   - host:        Host name
 *   - dbname:      Default database name
 *   - user:        DB user
 *   - password:    DB password
 *   - type:        DB type
 *
 *   - load:        Ratio of DB_SLAVE load, must be >=0, the sum of all loads must be >0.
 *                  If this is zero for any given server, no normal query traffic will be
 *                  sent to it. It will be excluded from lag checks in maintenance scripts.
 *                  The only way it can receive traffic is if groupLoads is used.
 *
 *   - groupLoads:  array of load ratios, the key is the query group name. A query may belong
 *                  to several groups, the most specific group defined here is used.
 *
 *   - flags:       bit field
 *                  - DBO_DEFAULT -- turns on DBO_TRX only if !$wgCommandLineMode (recommended)
 *                  - DBO_DEBUG -- equivalent of $wgDebugDumpSql
 *                  - DBO_TRX -- wrap entire request in a transaction
 *                  - DBO_NOBUFFER -- turn off buffering (not useful in LocalSettings.php)
 *                  - DBO_PERSISTENT -- enables persistent database connections
 *                  - DBO_SSL -- uses SSL/TLS encryption in database connections, if available
 *                  - DBO_COMPRESS -- uses internal compression in database connections,
 *                                    if available
 *
 *   - max lag:     (optional) Maximum replication lag before a slave will taken out of rotation
 *
 *   These and any other user-defined properties will be assigned to the mLBInfo member
 *   variable of the Database object.
 *
 * Leave at false to use the single-server variables above. If you set this
 * variable, the single-server variables will generally be ignored (except
 * perhaps in some command-line scripts).
 *
 * The first server listed in this array (with key 0) will be the master. The
 * rest of the servers will be slaves. To prevent writes to your slaves due to
 * accidental misconfiguration or MediaWiki bugs, set read_only=1 on all your
 * slaves in my.cnf. You can set read_only mode at runtime using:
 *
 * @code
 *     SET @@read_only=1;
 * @endcode
 *
 * Since the effect of writing to a slave is so damaging and difficult to clean
 * up, we at Wikimedia set read_only=1 in my.cnf on all our DB servers, even
 * our masters, and then set read_only=0 on masters at runtime.
 */
$wgDBservers = false;

/**
 * Load balancer factory configuration
 * To set up a multi-master wiki farm, set the class here to something that
 * can return a LoadBalancer with an appropriate master on a call to getMainLB().
 * The class identified here is responsible for reading $wgDBservers,
 * $wgDBserver, etc., so overriding it may cause those globals to be ignored.
 *
 * The LBFactoryMulti class is provided for this purpose, please see
 * includes/db/LBFactoryMulti.php for configuration information.
 */
$wgLBFactoryConf = [ 'class' => 'LBFactorySimple' ];

/**
 * After a state-changing request is done by a client, this determines
 * how many seconds that client should keep using the master datacenter.
 * This avoids unexpected stale or 404 responses due to replication lag.
 * @since 1.27
 */
$wgDataCenterUpdateStickTTL = 10;

/**
 * File to log database errors to
 */
$wgDBerrorLog = false;

/**
 * Timezone to use in the error log.
 * Defaults to the wiki timezone ($wgLocaltimezone).
 *
 * A list of usable timezones can found at:
 * http://php.net/manual/en/timezones.php
 *
 * @par Examples:
 * @code
 * $wgDBerrorLogTZ = 'UTC';
 * $wgDBerrorLogTZ = 'GMT';
 * $wgDBerrorLogTZ = 'PST8PDT';
 * $wgDBerrorLogTZ = 'Europe/Sweden';
 * $wgDBerrorLogTZ = 'CET';
 * @endcode
 *
 * @since 1.20
 */
$wgDBerrorLogTZ = false;

/**
 * Set to true to engage MySQL 4.1/5.0 charset-related features;
 * for now will just cause sending of 'SET NAMES=utf8' on connect.
 *
 * @warning THIS IS EXPERIMENTAL!
 *
 * May break if you're not using the table defs from mysql5/tables.sql.
 * May break if you're upgrading an existing wiki if set differently.
 * Broken symptoms likely to include incorrect behavior with page titles,
 * usernames, comments etc containing non-ASCII characters.
 * Might also cause failures on the object cache and other things.
 *
 * Even correct usage may cause failures with Unicode supplementary
 * characters (those not in the Basic Multilingual Plane) unless MySQL
 * has enhanced their Unicode support.
 */
$wgDBmysql5 = false;

/**
 * Set true to enable Oracle DCRP (supported from 11gR1 onward)
 *
 * To use this feature set to true and use a datasource defined as
 * POOLED (i.e. in tnsnames definition set server=pooled in connect_data
 * block).
 *
 * Starting from 11gR1 you can use DCRP (Database Resident Connection
 * Pool) that maintains established sessions and reuses them on new
 * connections.
 *
 * Not completely tested, but it should fall back on normal connection
 * in case the pool is full or the datasource is not configured as
 * pooled.
 * And the other way around; using oci_pconnect on a non pooled
 * datasource should produce a normal connection.
 *
 * When it comes to frequent shortlived DB connections like with MW
 * Oracle tends to s***. The problem is the driver connects to the
 * database reasonably fast, but establishing a session takes time and
 * resources. MW does not rely on session state (as it does not use
 * features such as package variables) so establishing a valid session
 * is in this case an unwanted overhead that just slows things down.
 *
 * @warning EXPERIMENTAL!
 *
 */
$wgDBOracleDRCP = false;

/**
 * Other wikis on this site, can be administered from a single developer
 * account.
 * Array numeric key => database name
 */
$wgLocalDatabases = [];

/**
 * If lag is higher than $wgSlaveLagWarning, show a warning in some special
 * pages (like watchlist).  If the lag is higher than $wgSlaveLagCritical,
 * show a more obvious warning.
 */
$wgSlaveLagWarning = 10;

/**
 * @see $wgSlaveLagWarning
 */
$wgSlaveLagCritical = 30;

/**
 * Use Windows Authentication instead of $wgDBuser / $wgDBpassword for MS SQL Server
 */
$wgDBWindowsAuthentication = false;

/**@}*/ # End of DB settings }

/************************************************************************//**
 * @name   Text storage
 * @{
 */

/**
 * We can also compress text stored in the 'text' table. If this is set on, new
 * revisions will be compressed on page save if zlib support is available. Any
 * compressed revisions will be decompressed on load regardless of this setting,
 * but will not be readable at all* if zlib support is not available.
 */
$wgCompressRevisions = false;

/**
 * External stores allow including content
 * from non database sources following URL links.
 *
 * Short names of ExternalStore classes may be specified in an array here:
 * @code
 * $wgExternalStores = array("http","file","custom")...
 * @endcode
 *
 * CAUTION: Access to database might lead to code execution
 */
$wgExternalStores = [];

/**
 * An array of external MySQL servers.
 *
 * @par Example:
 * Create a cluster named 'cluster1' containing three servers:
 * @code
 * $wgExternalServers = array(
 *     'cluster1' => array( 'srv28', 'srv29', 'srv30' )
 * );
 * @endcode
 *
 * Used by LBFactorySimple, may be ignored if $wgLBFactoryConf is set to
 * another class.
 */
$wgExternalServers = [];

/**
 * The place to put new revisions, false to put them in the local text table.
 * Part of a URL, e.g. DB://cluster1
 *
 * Can be an array instead of a single string, to enable data distribution. Keys
 * must be consecutive integers, starting at zero.
 *
 * @par Example:
 * @code
 * $wgDefaultExternalStore = array( 'DB://cluster1', 'DB://cluster2' );
 * @endcode
 *
 * @var array
 */
$wgDefaultExternalStore = false;

/**
 * Revision text may be cached in $wgMemc to reduce load on external storage
 * servers and object extraction overhead for frequently-loaded revisions.
 *
 * Set to 0 to disable, or number of seconds before cache expiry.
 */
$wgRevisionCacheExpiry = 0;

/** @} */ # end text storage }

/************************************************************************//**
 * @name   Performance hacks and limits
 * @{
 */

/**
 * Disable database-intensive features
 */
$wgMiserMode = false;

/**
 * Disable all query pages if miser mode is on, not just some
 */
$wgDisableQueryPages = false;

/**
 * Number of rows to cache in 'querycache' table when miser mode is on
 */
$wgQueryCacheLimit = 1000;

/**
 * Number of links to a page required before it is deemed "wanted"
 */
$wgWantedPagesThreshold = 1;

/**
 * Enable slow parser functions
 */
$wgAllowSlowParserFunctions = false;

/**
 * Allow schema updates
 */
$wgAllowSchemaUpdates = true;

/**
 * Maximum article size in kilobytes
 */
$wgMaxArticleSize = 2048;

/**
 * The minimum amount of memory that MediaWiki "needs"; MediaWiki will try to
 * raise PHP's memory limit if it's below this amount.
 */
$wgMemoryLimit = "50M";

/**
 * The minimum amount of time that MediaWiki needs for "slow" write request,
 * particularly ones with multiple non-atomic writes that *should* be as
 * transactional as possible; MediaWiki will call set_time_limit() if needed.
 * @since 1.26
 */
$wgTransactionalTimeLimit = 120;

/** @} */ # end performance hacks }

/************************************************************************//**
 * @name   Cache settings
 * @{
 */

/**
 * Directory for caching data in the local filesystem. Should not be accessible
 * from the web.
 *
 * Note: if multiple wikis share the same localisation cache directory, they
 * must all have the same set of extensions. You can set a directory just for
 * the localisation cache using $wgLocalisationCacheConf['storeDirectory'].
 */
$wgCacheDirectory = false;

/**
 * Main cache type. This should be a cache with fast access, but it may have
 * limited space. By default, it is disabled, since the stock database cache
 * is not fast enough to make it worthwhile.
 *
 * The options are:
 *
 *   - CACHE_ANYTHING:   Use anything, as long as it works
 *   - CACHE_NONE:       Do not cache
 *   - CACHE_DB:         Store cache objects in the DB
 *   - CACHE_MEMCACHED:  MemCached, must specify servers in $wgMemCachedServers
 *   - CACHE_ACCEL:      APC, APCU, XCache or WinCache
 *   - (other):          A string may be used which identifies a cache
 *                       configuration in $wgObjectCaches.
 *
 * @see $wgMessageCacheType, $wgParserCacheType
 */
$wgMainCacheType = CACHE_NONE;

/**
 * The cache type for storing the contents of the MediaWiki namespace. This
 * cache is used for a small amount of data which is expensive to regenerate.
 *
 * For available types see $wgMainCacheType.
 */
$wgMessageCacheType = CACHE_ANYTHING;

/**
 * The cache type for storing article HTML. This is used to store data which
 * is expensive to regenerate, and benefits from having plenty of storage space.
 *
 * For available types see $wgMainCacheType.
 */
$wgParserCacheType = CACHE_ANYTHING;

/**
 * The cache type for storing session data.
 *
 * For available types see $wgMainCacheType.
 */
$wgSessionCacheType = CACHE_ANYTHING;

/**
 * The cache type for storing language conversion tables,
 * which are used when parsing certain text and interface messages.
 *
 * For available types see $wgMainCacheType.
 *
 * @since 1.20
 */
$wgLanguageConverterCacheType = CACHE_ANYTHING;

/**
 * Advanced object cache configuration.
 *
 * Use this to define the class names and constructor parameters which are used
 * for the various cache types. Custom cache types may be defined here and
 * referenced from $wgMainCacheType, $wgMessageCacheType, $wgParserCacheType,
 * or $wgLanguageConverterCacheType.
 *
 * The format is an associative array where the key is a cache identifier, and
 * the value is an associative array of parameters. The "class" parameter is the
 * class name which will be used. Alternatively, a "factory" parameter may be
 * given, giving a callable function which will generate a suitable cache object.
 */
$wgObjectCaches = [
	CACHE_NONE => [ 'class' => 'EmptyBagOStuff', 'reportDupes' => false ],
	CACHE_DB => [ 'class' => 'SqlBagOStuff', 'loggroup' => 'SQLBagOStuff' ],

	CACHE_ANYTHING => [ 'factory' => 'ObjectCache::newAnything' ],
	CACHE_ACCEL => [ 'factory' => 'ObjectCache::getLocalServerInstance' ],
	CACHE_MEMCACHED => [ 'class' => 'MemcachedPhpBagOStuff', 'loggroup' => 'memcached' ],

	'db-replicated' => [
		'class'       => 'ReplicatedBagOStuff',
		'readFactory' => [
			'class' => 'SqlBagOStuff',
			'args'  => [ [ 'slaveOnly' => true ] ]
		],
		'writeFactory' => [
			'class' => 'SqlBagOStuff',
			'args'  => [ [ 'slaveOnly' => false ] ]
		],
		'loggroup'  => 'SQLBagOStuff'
	],

	'apc' => [ 'class' => 'APCBagOStuff', 'reportDupes' => false ],
	'apcu' => [ 'class' => 'APCUBagOStuff', 'reportDupes' => false ],
	'xcache' => [ 'class' => 'XCacheBagOStuff', 'reportDupes' => false ],
	'wincache' => [ 'class' => 'WinCacheBagOStuff', 'reportDupes' => false ],
	'memcached-php' => [ 'class' => 'MemcachedPhpBagOStuff', 'loggroup' => 'memcached' ],
	'memcached-pecl' => [ 'class' => 'MemcachedPeclBagOStuff', 'loggroup' => 'memcached' ],
	'hash' => [ 'class' => 'HashBagOStuff', 'reportDupes' => false ],
];

/**
 * Main Wide-Area-Network cache type. This should be a cache with fast access,
 * but it may have limited space. By default, it is disabled, since the basic stock
 * cache is not fast enough to make it worthwhile. For single data-center setups, this can
 * simply be pointed to a cache in $wgWANObjectCaches that uses a local $wgObjectCaches
 * cache with a relayer of type EventRelayerNull.
 *
 * The options are:
 *   - false:            Configure the cache using $wgMainCacheType, without using
 *                       a relayer (only matters if there are multiple data-centers)
 *   - CACHE_NONE:       Do not cache
 *   - (other):          A string may be used which identifies a cache
 *                       configuration in $wgWANObjectCaches
 * @since 1.26
 */
$wgMainWANCache = false;

/**
 * Advanced WAN object cache configuration.
 *
 * Each WAN cache wraps a registered object cache (for the local cluster)
 * and it must also be configured to point to a PubSub instance. Subscribers
 * must be configured to relay purges to the actual cache servers.
 *
 * The format is an associative array where the key is a cache identifier, and
 * the value is an associative array of parameters. The "cacheId" parameter is
 * a cache identifier from $wgObjectCaches. The "channels" parameter is a map of
 * actions ('purge') to PubSub channels defined in $wgEventRelayerConfig.
 * The "loggroup" parameter controls where log events are sent.
 *
 * @since 1.26
 */
$wgWANObjectCaches = [
	CACHE_NONE => [
		'class'    => 'WANObjectCache',
		'cacheId'  => CACHE_NONE,
		'channels' => []
	]
	/* Example of a simple single data-center cache:
	'memcached-php' => [
		'class'    => 'WANObjectCache',
		'cacheId'  => 'memcached-php',
		'channels' => [ 'purge' => 'wancache-main-memcached-purge' ]
	]
	*/
];

/**
 * Main object stash type. This should be a fast storage system for storing
 * lightweight data like hit counters and user activity. Sites with multiple
 * data-centers should have this use a store that replicates all writes. The
 * store should have enough consistency for CAS operations to be usable.
 * Reads outside of those needed for merge() may be eventually consistent.
 *
 * The options are:
 *   - db:      Store cache objects in the DB
 *   - (other): A string may be used which identifies a cache
 *              configuration in $wgObjectCaches
 *
 * @since 1.26
 */
$wgMainStash = 'db-replicated';

/**
 * The expiry time for the parser cache, in seconds.
 * The default is 86400 (one day).
 */
$wgParserCacheExpireTime = 86400;

/**
 * Deprecated alias for $wgSessionsInObjectCache.
 *
 * @deprecated since 1.20; Use $wgSessionsInObjectCache
 */
$wgSessionsInMemcached = true;

/**
 * @deprecated since 1.27, session data is always stored in object cache.
 */
$wgSessionsInObjectCache = true;

/**
 * The expiry time to use for session storage, in seconds.
 */
$wgObjectCacheSessionExpiry = 3600;

/**
 * @deprecated since 1.27, MediaWiki\Session\SessionManager doesn't use PHP session storage.
 */
$wgSessionHandler = null;

/**
 * Whether to use PHP session handling ($_SESSION and session_*() functions)
 *
 * If the constant MW_NO_SESSION is defined, this is forced to 'disable'.
 *
 * If the constant MW_NO_SESSION_HANDLER is defined, this is ignored and PHP
 * session handling will function independently of SessionHandler.
 * SessionHandler and PHP's session handling may attempt to override each
 * others' cookies.
 *
 * @since 1.27
 * @var string
 *  - 'enable': Integrate with PHP's session handling as much as possible.
 *  - 'warn': Integrate but log warnings if anything changes $_SESSION.
 *  - 'disable': Throw exceptions if PHP session handling is used.
 */
$wgPHPSessionHandling = 'enable';

/**
 * If enabled, will send MemCached debugging information to $wgDebugLogFile
 */
$wgMemCachedDebug = false;

/**
 * The list of MemCached servers and port numbers
 */
$wgMemCachedServers = [ '127.0.0.1:11211' ];

/**
 * Use persistent connections to MemCached, which are shared across multiple
 * requests.
 */
$wgMemCachedPersistent = false;

/**
 * Read/write timeout for MemCached server communication, in microseconds.
 */
$wgMemCachedTimeout = 500000;

/**
 * Set this to true to maintain a copy of the message cache on the local server.
 *
 * This layer of message cache is in addition to the one configured by $wgMessageCacheType.
 *
 * The local copy is put in APC. If APC is not installed, this setting does nothing.
 *
 * Note that this is about the message cache, which stores interface messages
 * maintained as wiki pages. This is separate from the localisation cache for interface
 * messages provided by the software, which is configured by $wgLocalisationCacheConf.
 */
$wgUseLocalMessageCache = false;

/**
 * Instead of caching everything, only cache those messages which have
 * been customised in the site content language. This means that
 * MediaWiki:Foo/ja is ignored if MediaWiki:Foo doesn't exist.
 * This option is probably only useful for translatewiki.net.
 */
$wgAdaptiveMessageCache = false;

/**
 * Localisation cache configuration. Associative array with keys:
 * class:       The class to use. May be overridden by extensions.
 *
 * store:       The location to store cache data. May be 'files', 'array', 'db' or
 *              'detect'. If set to "files", data will be in CDB files. If set
 *              to "db", data will be stored to the database. If set to
 *              "detect", files will be used if $wgCacheDirectory is set,
 *              otherwise the database will be used.
 *              "array" is an experimental option that uses PHP files that
 *              store static arrays.
 *
 * storeClass:  The class name for the underlying storage. If set to a class
 *              name, it overrides the "store" setting.
 *
 * storeDirectory:  If the store class puts its data in files, this is the
 *                  directory it will use. If this is false, $wgCacheDirectory
 *                  will be used.
 *
 * manualRecache:   Set this to true to disable cache updates on web requests.
 *                  Use maintenance/rebuildLocalisationCache.php instead.
 */
$wgLocalisationCacheConf = [
	'class' => 'LocalisationCache',
	'store' => 'detect',
	'storeClass' => false,
	'storeDirectory' => false,
	'manualRecache' => false,
];

/**
 * Allow client-side caching of pages
 */
$wgCachePages = true;

/**
 * Set this to current time to invalidate all prior cached pages. Affects both
 * client-side and server-side caching.
 * You can get the current date on your server by using the command:
 * @verbatim
 *   date +%Y%m%d%H%M%S
 * @endverbatim
 */
$wgCacheEpoch = '20030516000000';

/**
 * Directory where GitInfo will look for pre-computed cache files. If false,
 * $wgCacheDirectory/gitinfo will be used.
 */
$wgGitInfoCacheDirectory = false;

/**
 * Bump this number when changing the global style sheets and JavaScript.
 *
 * It should be appended in the query string of static CSS and JS includes,
 * to ensure that client-side caches do not keep obsolete copies of global
 * styles.
 */
$wgStyleVersion = '303';

/**
 * This will cache static pages for non-logged-in users to reduce
 * database traffic on public sites. ResourceLoader requests to default
 * language and skins are cached as well as single module requests.
 */
$wgUseFileCache = false;

/**
 * Depth of the subdirectory hierarchy to be created under
 * $wgFileCacheDirectory.  The subdirectories will be named based on
 * the MD5 hash of the title.  A value of 0 means all cache files will
 * be put directly into the main file cache directory.
 */
$wgFileCacheDepth = 2;

/**
 * Kept for extension compatibility; see $wgParserCacheType
 * @deprecated 1.26
 */
$wgEnableParserCache = true;

/**
 * Append a configured value to the parser cache and the sitenotice key so
 * that they can be kept separate for some class of activity.
 */
$wgRenderHashAppend = '';

/**
 * If on, the sidebar navigation links are cached for users with the
 * current language set. This can save a touch of load on a busy site
 * by shaving off extra message lookups.
 *
 * However it is also fragile: changing the site configuration, or
 * having a variable $wgArticlePath, can produce broken links that
 * don't update as expected.
 */
$wgEnableSidebarCache = false;

/**
 * Expiry time for the sidebar cache, in seconds
 */
$wgSidebarCacheExpiry = 86400;

/**
 * When using the file cache, we can store the cached HTML gzipped to save disk
 * space. Pages will then also be served compressed to clients that support it.
 *
 * Requires zlib support enabled in PHP.
 */
$wgUseGzip = false;

/**
 * Whether MediaWiki should send an ETag header. Seems to cause
 * broken behavior with Squid 2.6, see bug 7098.
 */
$wgUseETag = false;

/**
 * Clock skew or the one-second resolution of time() can occasionally cause cache
 * problems when the user requests two pages within a short period of time. This
 * variable adds a given number of seconds to vulnerable timestamps, thereby giving
 * a grace period.
 */
$wgClockSkewFudge = 5;

/**
 * Invalidate various caches when LocalSettings.php changes. This is equivalent
 * to setting $wgCacheEpoch to the modification time of LocalSettings.php, as
 * was previously done in the default LocalSettings.php file.
 *
 * On high-traffic wikis, this should be set to false, to avoid the need to
 * check the file modification time, and to avoid the performance impact of
 * unnecessary cache invalidations.
 */
$wgInvalidateCacheOnLocalSettingsChange = true;

/**
 * When loading extensions through the extension registration system, this
 * can be used to invalidate the cache. A good idea would be to set this to
 * one file, you can just `touch` that one to invalidate the cache
 *
 * @par Example:
 * @code
 * $wgExtensionInfoMtime = filemtime( "$IP/LocalSettings.php" );
 * @endcode
 *
 * If set to false, the mtime for each individual JSON file will be checked,
 * which can be slow if a large number of extensions are being loaded.
 *
 * @var int|bool
 */
$wgExtensionInfoMTime = false;

/** @} */ # end of cache settings

/************************************************************************//**
 * @name   HTTP proxy (CDN) settings
 *
 * Many of these settings apply to any HTTP proxy used in front of MediaWiki,
 * although they are referred to as Squid settings for historical reasons.
 *
 * Achieving a high hit ratio with an HTTP proxy requires special
 * configuration. See https://www.mediawiki.org/wiki/Manual:Squid_caching for
 * more details.
 *
 * @{
 */

/**
 * Enable/disable CDN.
 * See https://www.mediawiki.org/wiki/Manual:Squid_caching
 */
$wgUseSquid = false;

/**
 * If you run Squid3 with ESI support, enable this (default:false):
 */
$wgUseESI = false;

/**
 * Send the Key HTTP header for better caching.
 * See https://datatracker.ietf.org/doc/draft-fielding-http-key/ for details.
 * @since 1.27
 */
$wgUseKeyHeader = false;

/**
 * Add X-Forwarded-Proto to the Vary and Key headers for API requests and
 * RSS/Atom feeds. Use this if you have an SSL termination setup
 * and need to split the cache between HTTP and HTTPS for API requests,
 * feed requests and HTTP redirect responses in order to prevent cache
 * pollution. This does not affect 'normal' requests to index.php other than
 * HTTP redirects.
 */
$wgVaryOnXFP = false;

/**
 * Internal server name as known to CDN, if different.
 *
 * @par Example:
 * @code
 * $wgInternalServer = 'http://yourinternal.tld:8000';
 * @endcode
 */
$wgInternalServer = false;

/**
 * Cache TTL for the CDN sent as s-maxage (without ESI) or
 * Surrogate-Control (with ESI). Without ESI, you should strip
 * out s-maxage in the CDN config.
 *
 * 18000 seconds = 5 hours, more cache hits with 2678400 = 31 days.
 */
$wgSquidMaxage = 18000;

/**
 * Cache timeout for the CDN when DB slave lag is high
 * @see $wgSquidMaxage
 * @since 1.27
 */
$wgCdnMaxageLagged = 30;

/**
 * If set, any SquidPurge call on a URL or URLs will send a second purge no less than
 * this many seconds later via the job queue. This requires delayed job support.
 * This should be safely higher than the 'max lag' value in $wgLBFactoryConf, so that
 * slave lag does not cause page to be stuck in stales states in CDN.
 *
 * This also fixes race conditions in two-tiered CDN setups (e.g. cdn2 => cdn1 => MediaWiki).
 * If a purge for a URL reaches cdn2 before cdn1 and a request reaches cdn2 for that URL,
 * it will populate the response from the stale cdn1 value. When cdn1 gets the purge, cdn2
 * will still be stale. If the rebound purge delay is safely higher than the time to relay
 * a purge to all nodes, then the rebound puge will clear cdn2 after cdn1 was cleared.
 *
 * @since 1.27
 */
$wgCdnReboundPurgeDelay = 0;

/**
 * Cache timeout for the CDN when a response is known to be wrong or incomplete (due to load)
 * @see $wgSquidMaxage
 * @since 1.27
 */
$wgCdnMaxageSubstitute = 60;

/**
 * Default maximum age for raw CSS/JS accesses
 *
 * 300 seconds = 5 minutes.
 */
$wgForcedRawSMaxage = 300;

/**
 * List of proxy servers to purge on changes; default port is 80. Use IP addresses.
 *
 * When MediaWiki is running behind a proxy, it will trust X-Forwarded-For
 * headers sent/modified from these proxies when obtaining the remote IP address
 *
 * For a list of trusted servers which *aren't* purged, see $wgSquidServersNoPurge.
 */
$wgSquidServers = [];

/**
 * As above, except these servers aren't purged on page changes; use to set a
 * list of trusted proxies, etc. Supports both individual IP addresses and
 * CIDR blocks.
 * @since 1.23 Supports CIDR ranges
 */
$wgSquidServersNoPurge = [];

/**
 * Whether to use a Host header in purge requests sent to the proxy servers
 * configured in $wgSquidServers. Set this to false to support Squid
 * configured in forward-proxy mode.
 *
 * If this is set to true, a Host header will be sent, and only the path
 * component of the URL will appear on the request line, as if the request
 * were a non-proxy HTTP 1.1 request. Varnish only supports this style of
 * request. Squid supports this style of request only if reverse-proxy mode
 * (http_port ... accel) is enabled.
 *
 * If this is set to false, no Host header will be sent, and the absolute URL
 * will be sent in the request line, as is the standard for an HTTP proxy
 * request in both HTTP 1.0 and 1.1. This style of request is not supported
 * by Varnish, but is supported by Squid in either configuration (forward or
 * reverse).
 *
 * @since 1.21
 */
$wgSquidPurgeUseHostHeader = true;

/**
 * Routing configuration for HTCP multicast purging. Add elements here to
 * enable HTCP and determine which purges are sent where. If set to an empty
 * array, HTCP is disabled.
 *
 * Each key in this array is a regular expression to match against the purged
 * URL, or an empty string to match all URLs. The purged URL is matched against
 * the regexes in the order specified, and the first rule whose regex matches
 * is used, all remaining rules will thus be ignored.
 *
 * @par Example configuration to send purges for upload.wikimedia.org to one
 * multicast group and all other purges to another:
 * @code
 * $wgHTCPRouting = array(
 *         '|^https?://upload\.wikimedia\.org|' => array(
 *                 'host' => '239.128.0.113',
 *                 'port' => 4827,
 *         ),
 *         '' => array(
 *                 'host' => '239.128.0.112',
 *                 'port' => 4827,
 *         ),
 * );
 * @endcode
 *
 * You can also pass an array of hosts to send purges too. This is useful when
 * you have several multicast groups or unicast address that should receive a
 * given purge.  Multiple hosts support was introduced in MediaWiki 1.22.
 *
 * @par Example of sending purges to multiple hosts:
 * @code
 * $wgHTCPRouting = array(
 *     '' => array(
 *         // Purges to text caches using multicast
 *         array( 'host' => '239.128.0.114', 'port' => '4827' ),
 *         // Purges to a hardcoded list of caches
 *         array( 'host' => '10.88.66.1', 'port' => '4827' ),
 *         array( 'host' => '10.88.66.2', 'port' => '4827' ),
 *         array( 'host' => '10.88.66.3', 'port' => '4827' ),
 *     ),
 * );
 * @endcode
 *
 * @since 1.22
 *
 * $wgHTCPRouting replaces $wgHTCPMulticastRouting that was introduced in 1.20.
 * For back compatibility purposes, whenever its array is empty
 * $wgHTCPMutlicastRouting will be used as a fallback if it not null.
 *
 * @see $wgHTCPMulticastTTL
 */
$wgHTCPRouting = [];

/**
 * HTCP multicast TTL.
 * @see $wgHTCPRouting
 */
$wgHTCPMulticastTTL = 1;

/**
 * Should forwarded Private IPs be accepted?
 */
$wgUsePrivateIPs = false;

/** @} */ # end of HTTP proxy settings

/************************************************************************//**
 * @name   Language, regional and character encoding settings
 * @{
 */

/**
 * Site language code. See languages/data/Names.php for languages supported by
 * MediaWiki out of the box. Not all languages listed there have translations,
 * see languages/messages/ for the list of languages with some localisation.
 *
 * Warning: Don't use language codes listed in $wgDummyLanguageCodes like "no"
 * for Norwegian (use "nb" instead), or things will break unexpectedly.
 *
 * This defines the default interface language for all users, but users can
 * change it in their preferences.
 *
 * This also defines the language of pages in the wiki. The content is wrapped
 * in a html element with lang=XX attribute. This behavior can be overridden
 * via hooks, see Title::getPageLanguage.
 */
$wgLanguageCode = 'en';

/**
 * Language cache size, or really how many languages can we handle
 * simultaneously without degrading to crawl speed.
 */
$wgLangObjCacheSize = 10;

/**
 * Some languages need different word forms, usually for different cases.
 * Used in Language::convertGrammar().
 *
 * @par Example:
 * @code
 * $wgGrammarForms['en']['genitive']['car'] = 'car\'s';
 * @endcode
 */
$wgGrammarForms = [];

/**
 * Treat language links as magic connectors, not inline links
 */
$wgInterwikiMagic = true;

/**
 * Hide interlanguage links from the sidebar
 */
$wgHideInterlanguageLinks = false;

/**
 * List of additional interwiki prefixes that should be treated as
 * interlanguage links (i.e. placed in the sidebar).
 * Notes:
 * - This will not do anything unless the prefixes are defined in the interwiki
 *   map.
 * - The display text for these custom interlanguage links will be fetched from
 *   the system message "interlanguage-link-xyz" where xyz is the prefix in
 *   this array.
 * - A friendly name for each site, used for tooltip text, may optionally be
 *   placed in the system message "interlanguage-link-sitename-xyz" where xyz is
 *   the prefix in this array.
 */
$wgExtraInterlanguageLinkPrefixes = [];

/**
 * List of language names or overrides for default names in Names.php
 */
$wgExtraLanguageNames = [];

/**
 * List of language codes that don't correspond to an actual language.
 * These codes are mostly left-offs from renames, or other legacy things.
 * This array makes them not appear as a selectable language on the installer,
 * and excludes them when running the transstat.php script.
 */
$wgDummyLanguageCodes = [
	'als' => 'gsw',
	'bat-smg' => 'sgs',
	'be-x-old' => 'be-tarask',
	'bh' => 'bho',
	'fiu-vro' => 'vro',
	'no' => 'nb',
	'qqq' => 'qqq', # Used for message documentation.
	'qqx' => 'qqx', # Used for viewing message keys.
	'roa-rup' => 'rup',
	'simple' => 'en',
	'zh-classical' => 'lzh',
	'zh-min-nan' => 'nan',
	'zh-yue' => 'yue',
];

/**
 * Character set for use in the article edit box. Language-specific encodings
 * may be defined.
 *
 * This historic feature is one of the first that was added by former MediaWiki
 * team leader Brion Vibber, and is used to support the Esperanto x-system.
 */
$wgEditEncoding = '';

/**
 * Set this to true to replace Arabic presentation forms with their standard
 * forms in the U+0600-U+06FF block. This only works if $wgLanguageCode is
 * set to "ar".
 *
 * Note that pages with titles containing presentation forms will become
 * inaccessible, run maintenance/cleanupTitles.php to fix this.
 */
$wgFixArabicUnicode = true;

/**
 * Set this to true to replace ZWJ-based chillu sequences in Malayalam text
 * with their Unicode 5.1 equivalents. This only works if $wgLanguageCode is
 * set to "ml". Note that some clients (even new clients as of 2010) do not
 * support these characters.
 *
 * If you enable this on an existing wiki, run maintenance/cleanupTitles.php to
 * fix any ZWJ sequences in existing page titles.
 */
$wgFixMalayalamUnicode = true;

/**
 * Set this to always convert certain Unicode sequences to modern ones
 * regardless of the content language. This has a small performance
 * impact.
 *
 * See $wgFixArabicUnicode and $wgFixMalayalamUnicode for conversion
 * details.
 *
 * @since 1.17
 */
$wgAllUnicodeFixes = false;

/**
 * Set this to eg 'ISO-8859-1' to perform character set conversion when
 * loading old revisions not marked with "utf-8" flag. Use this when
 * converting a wiki from MediaWiki 1.4 or earlier to UTF-8 without the
 * burdensome mass conversion of old text data.
 *
 * @note This DOES NOT touch any fields other than old_text. Titles, comments,
 * user names, etc still must be converted en masse in the database before
 * continuing as a UTF-8 wiki.
 */
$wgLegacyEncoding = false;

/**
 * Browser Blacklist for unicode non compliant browsers. Contains a list of
 * regexps : "/regexp/"  matching problematic browsers. These browsers will
 * be served encoded unicode in the edit box instead of real unicode.
 */
$wgBrowserBlackList = [
	/**
	 * Netscape 2-4 detection
	 * The minor version may contain strings such as "Gold" or "SGoldC-SGI"
	 * Lots of non-netscape user agents have "compatible", so it's useful to check for that
	 * with a negative assertion. The [UIN] identifier specifies the level of security
	 * in a Netscape/Mozilla browser, checking for it rules out a number of fakers.
	 * The language string is unreliable, it is missing on NS4 Mac.
	 *
	 * Reference: http://www.psychedelix.com/agents/index.shtml
	 */
	'/^Mozilla\/2\.[^ ]+ [^(]*?\((?!compatible).*; [UIN]/',
	'/^Mozilla\/3\.[^ ]+ [^(]*?\((?!compatible).*; [UIN]/',
	'/^Mozilla\/4\.[^ ]+ [^(]*?\((?!compatible).*; [UIN]/',

	/**
	 * MSIE on Mac OS 9 is teh sux0r, converts þ to <thorn>, ð to <eth>,
	 * Þ to <THORN> and Ð to <ETH>
	 *
	 * Known useragents:
	 * - Mozilla/4.0 (compatible; MSIE 5.0; Mac_PowerPC)
	 * - Mozilla/4.0 (compatible; MSIE 5.15; Mac_PowerPC)
	 * - Mozilla/4.0 (compatible; MSIE 5.23; Mac_PowerPC)
	 * - [...]
	 *
	 * @link https://en.wikipedia.org/w/index.php?diff=12356041&oldid=12355864
	 * @link https://en.wikipedia.org/wiki/Template%3AOS9
	 */
	'/^Mozilla\/4\.0 \(compatible; MSIE \d+\.\d+; Mac_PowerPC\)/',

	/**
	 * Google wireless transcoder, seems to eat a lot of chars alive
	 * https://it.wikipedia.org/w/index.php?title=Luciano_Ligabue&diff=prev&oldid=8857361
	 */
	'/^Mozilla\/4\.0 \(compatible; MSIE 6.0; Windows NT 5.0; Google Wireless Transcoder;\)/'
];

/**
 * If set to true, the MediaWiki 1.4 to 1.5 schema conversion will
 * create stub reference rows in the text table instead of copying
 * the full text of all current entries from 'cur' to 'text'.
 *
 * This will speed up the conversion step for large sites, but
 * requires that the cur table be kept around for those revisions
 * to remain viewable.
 *
 * This option affects the updaters *only*. Any present cur stub
 * revisions will be readable at runtime regardless of this setting.
 */
$wgLegacySchemaConversion = false;

/**
 * Enable dates like 'May 12' instead of '12 May', if the default date format
 * is 'dmy or mdy'.
 */
$wgAmericanDates = false;

/**
 * For Hindi and Arabic use local numerals instead of Western style (0-9)
 * numerals in interface.
 */
$wgTranslateNumerals = true;

/**
 * Translation using MediaWiki: namespace.
 * Interface messages will be loaded from the database.
 */
$wgUseDatabaseMessages = true;

/**
 * Expiry time for the message cache key
 */
$wgMsgCacheExpiry = 86400;

/**
 * Maximum entry size in the message cache, in bytes
 */
$wgMaxMsgCacheEntrySize = 10000;

/**
 * Whether to enable language variant conversion.
 */
$wgDisableLangConversion = false;

/**
 * Whether to enable language variant conversion for links.
 */
$wgDisableTitleConversion = false;

/**
 * Default variant code, if false, the default will be the language code
 */
$wgDefaultLanguageVariant = false;

/**
 * Disabled variants array of language variant conversion.
 *
 * @par Example:
 * @code
 *  $wgDisabledVariants[] = 'zh-mo';
 *  $wgDisabledVariants[] = 'zh-my';
 * @endcode
 */
$wgDisabledVariants = [];

/**
 * Like $wgArticlePath, but on multi-variant wikis, this provides a
 * path format that describes which parts of the URL contain the
 * language variant.
 *
 * @par Example:
 * @code
 *     $wgLanguageCode = 'sr';
 *     $wgVariantArticlePath = '/$2/$1';
 *     $wgArticlePath = '/wiki/$1';
 * @endcode
 *
 * A link to /wiki/ would be redirected to /sr/Главна_страна
 *
 * It is important that $wgArticlePath not overlap with possible values
 * of $wgVariantArticlePath.
 */
$wgVariantArticlePath = false;

/**
 * Show a bar of language selection links in the user login and user
 * registration forms; edit the "loginlanguagelinks" message to
 * customise these.
 */
$wgLoginLanguageSelector = false;

/**
 * When translating messages with wfMessage(), it is not always clear what
 * should be considered UI messages and what should be content messages.
 *
 * For example, for the English Wikipedia, there should be only one 'mainpage',
 * so when getting the link for 'mainpage', we should treat it as site content
 * and call ->inContentLanguage()->text(), but for rendering the text of the
 * link, we call ->text(). The code behaves this way by default. However,
 * sites like the Wikimedia Commons do offer different versions of 'mainpage'
 * and the like for different languages. This array provides a way to override
 * the default behavior.
 *
 * @par Example:
 * To allow language-specific main page and community
 * portal:
 * @code
 *     $wgForceUIMsgAsContentMsg = array( 'mainpage', 'portal-url' );
 * @endcode
 */
$wgForceUIMsgAsContentMsg = [];

/**
 * Fake out the timezone that the server thinks it's in. This will be used for
 * date display and not for what's stored in the DB. Leave to null to retain
 * your server's OS-based timezone value.
 *
 * This variable is currently used only for signature formatting and for local
 * time/date parser variables ({{LOCALTIME}} etc.)
 *
 * Timezones can be translated by editing MediaWiki messages of type
 * timezone-nameinlowercase like timezone-utc.
 *
 * A list of usable timezones can found at:
 * http://php.net/manual/en/timezones.php
 *
 * @par Examples:
 * @code
 * $wgLocaltimezone = 'UTC';
 * $wgLocaltimezone = 'GMT';
 * $wgLocaltimezone = 'PST8PDT';
 * $wgLocaltimezone = 'Europe/Sweden';
 * $wgLocaltimezone = 'CET';
 * @endcode
 */
$wgLocaltimezone = null;

/**
 * Set an offset from UTC in minutes to use for the default timezone setting
 * for anonymous users and new user accounts.
 *
 * This setting is used for most date/time displays in the software, and is
 * overridable in user preferences. It is *not* used for signature timestamps.
 *
 * By default, this will be set to match $wgLocaltimezone.
 */
$wgLocalTZoffset = null;

/** @} */ # End of language/charset settings

/*************************************************************************//**
 * @name   Output format and skin settings
 * @{
 */

/**
 * The default Content-Type header.
 */
$wgMimeType = 'text/html';

/**
 * Previously used as content type in HTML script tags. This is now ignored since
 * HTML5 doesn't require a MIME type for script tags (javascript is the default).
 * It was also previously used by RawAction to determine the ctype query parameter
 * value that will result in a javascript response.
 * @deprecated since 1.22
 */
$wgJsMimeType = null;

/**
 * The default xmlns attribute. The option to define this has been removed.
 * The value of this variable is no longer used by core and is set to a fixed
 * value in Setup.php for compatibility with extensions that depend on the value
 * of this variable being set. Such a dependency however is deprecated.
 * @deprecated since 1.22
 */
$wgXhtmlDefaultNamespace = null;

/**
 * Previously used to determine if we should output an HTML5 doctype.
 * This is no longer used as we always output HTML5 now. For compatibility with
 * extensions that still check the value of this config it's value is now forced
 * to true by Setup.php.
 * @deprecated since 1.22
 */
$wgHtml5 = true;

/**
 * Defines the value of the version attribute in the &lt;html&gt; tag, if any.
 *
 * If your wiki uses RDFa, set it to the correct value for RDFa+HTML5.
 * Correct current values are 'HTML+RDFa 1.0' or 'XHTML+RDFa 1.0'.
 * See also http://www.w3.org/TR/rdfa-in-html/#document-conformance
 * @since 1.16
 */
$wgHtml5Version = null;

/**
 * Temporary variable that allows HTMLForms to be rendered as tables.
 * Table based layouts cause various issues when designing for mobile.
 * This global allows skins or extensions a means to force non-table based rendering.
 * Setting to false forces form components to always render as div elements.
 * @since 1.24
 */
$wgHTMLFormAllowTableFormat = true;

/**
 * Temporary variable that applies MediaWiki UI wherever it can be supported.
 * Temporary variable that should be removed when mediawiki ui is more
 * stable and change has been communicated.
 * @since 1.24
 */
$wgUseMediaWikiUIEverywhere = false;

/**
 * Permit other namespaces in addition to the w3.org default.
 *
 * Use the prefix for the key and the namespace for the value.
 *
 * @par Example:
 * @code
 * $wgXhtmlNamespaces['svg'] = 'http://www.w3.org/2000/svg';
 * @endcode
 * Normally we wouldn't have to define this in the root "<html>"
 * element, but IE needs it there in some circumstances.
 *
 * This is ignored if $wgMimeType is set to a non-XML MIME type.
 */
$wgXhtmlNamespaces = [];

/**
 * Site notice shown at the top of each page
 *
 * MediaWiki:Sitenotice page, which will override this. You can also
 * provide a separate message for logged-out users using the
 * MediaWiki:Anonnotice page.
 */
$wgSiteNotice = '';

/**
 * If this is set, a "donate" link will appear in the sidebar. Set it to a URL.
 */
$wgSiteSupportPage = '';

/**
 * Validate the overall output using tidy and refuse
 * to display the page if it's not valid.
 */
$wgValidateAllHtml = false;

/**
 * Default skin, for new users and anonymous visitors. Registered users may
 * change this to any one of the other available skins in their preferences.
 */
$wgDefaultSkin = 'vector';

/**
 * Fallback skin used when the skin defined by $wgDefaultSkin can't be found.
 *
 * @since 1.24
 */
$wgFallbackSkin = 'fallback';

/**
 * Specify the names of skins that should not be presented in the list of
 * available skins in user preferences. If you want to remove a skin entirely,
 * remove it from the skins/ directory and its entry from LocalSettings.php.
 */
$wgSkipSkins = [];

/**
 * @deprecated since 1.23; use $wgSkipSkins instead
 */
$wgSkipSkin = '';

/**
 * Allow user Javascript page?
 * This enables a lot of neat customizations, but may
 * increase security risk to users and server load.
 */
$wgAllowUserJs = false;

/**
 * Allow user Cascading Style Sheets (CSS)?
 * This enables a lot of neat customizations, but may
 * increase security risk to users and server load.
 */
$wgAllowUserCss = false;

/**
 * Allow user-preferences implemented in CSS?
 * This allows users to customise the site appearance to a greater
 * degree; disabling it will improve page load times.
 */
$wgAllowUserCssPrefs = true;

/**
 * Use the site's Javascript page?
 */
$wgUseSiteJs = true;

/**
 * Use the site's Cascading Style Sheets (CSS)?
 */
$wgUseSiteCss = true;

/**
 * Break out of framesets. This can be used to prevent clickjacking attacks,
 * or to prevent external sites from framing your site with ads.
 */
$wgBreakFrames = false;

/**
 * The X-Frame-Options header to send on pages sensitive to clickjacking
 * attacks, such as edit pages. This prevents those pages from being displayed
 * in a frame or iframe. The options are:
 *
 *   - 'DENY': Do not allow framing. This is recommended for most wikis.
 *
 *   - 'SAMEORIGIN': Allow framing by pages on the same domain. This can be used
 *         to allow framing within a trusted domain. This is insecure if there
 *         is a page on the same domain which allows framing of arbitrary URLs.
 *
 *   - false: Allow all framing. This opens up the wiki to XSS attacks and thus
 *         full compromise of local user accounts. Private wikis behind a
 *         corporate firewall are especially vulnerable. This is not
 *         recommended.
 *
 * For extra safety, set $wgBreakFrames = true, to prevent framing on all pages,
 * not just edit pages.
 */
$wgEditPageFrameOptions = 'DENY';

/**
 * Disallow framing of API pages directly, by setting the X-Frame-Options
 * header. Since the API returns CSRF tokens, allowing the results to be
 * framed can compromise your user's account security.
 * Options are:
 *   - 'DENY': Do not allow framing. This is recommended for most wikis.
 *   - 'SAMEORIGIN': Allow framing by pages on the same domain.
 *   - false: Allow all framing.
 * Note: $wgBreakFrames will override this for human formatted API output.
 */
$wgApiFrameOptions = 'DENY';

/**
 * Disable output compression (enabled by default if zlib is available)
 */
$wgDisableOutputCompression = false;

/**
 * Should we allow a broader set of characters in id attributes, per HTML5?  If
 * not, use only HTML 4-compatible IDs.  This option is for testing -- when the
 * functionality is ready, it will be on by default with no option.
 *
 * Currently this appears to work fine in all browsers, but it's disabled by
 * default because it normalizes id's a bit too aggressively, breaking preexisting
 * content (particularly Cite).  See bug 27733, bug 27694, bug 27474.
 */
$wgExperimentalHtmlIds = false;

/**
 * Abstract list of footer icons for skins in place of old copyrightico and poweredbyico code
 * You can add new icons to the built in copyright or poweredby, or you can create
 * a new block. Though note that you may need to add some custom css to get good styling
 * of new blocks in monobook. vector and modern should work without any special css.
 *
 * $wgFooterIcons itself is a key/value array.
 * The key is the name of a block that the icons will be wrapped in. The final id varies
 * by skin; Monobook and Vector will turn poweredby into f-poweredbyico while Modern
 * turns it into mw_poweredby.
 * The value is either key/value array of icons or a string.
 * In the key/value array the key may or may not be used by the skin but it can
 * be used to find the icon and unset it or change the icon if needed.
 * This is useful for disabling icons that are set by extensions.
 * The value should be either a string or an array. If it is a string it will be output
 * directly as html, however some skins may choose to ignore it. An array is the preferred format
 * for the icon, the following keys are used:
 * - src: An absolute url to the image to use for the icon, this is recommended
 *        but not required, however some skins will ignore icons without an image
 * - srcset: optional additional-resolution images; see HTML5 specs
 * - url: The url to use in the a element around the text or icon, if not set an a element will
 *        not be outputted
 * - alt: This is the text form of the icon, it will be displayed without an image in
 *        skins like Modern or if src is not set, and will otherwise be used as
 *        the alt="" for the image. This key is required.
 * - width and height: If the icon specified by src is not of the standard size
 *                     you can specify the size of image to use with these keys.
 *                     Otherwise they will default to the standard 88x31.
 * @todo Reformat documentation.
 */
$wgFooterIcons = [
	"copyright" => [
		"copyright" => [], // placeholder for the built in copyright icon
	],
	"poweredby" => [
		"mediawiki" => [
			// Defaults to point at
			// "$wgResourceBasePath/resources/assets/poweredby_mediawiki_88x31.png"
			// plus srcset for 1.5x, 2x resolution variants.
			"src" => null,
			"url" => "//www.mediawiki.org/",
			"alt" => "Powered by MediaWiki",
		]
	],
];

/**
 * Login / create account link behavior when it's possible for anonymous users
 * to create an account.
 *  - true = use a combined login / create account link
 *  - false = split login and create account into two separate links
 */
$wgUseCombinedLoginLink = false;

/**
 * Display user edit counts in various prominent places.
 */
$wgEdititis = false;

/**
 * Some web hosts attempt to rewrite all responses with a 404 (not found)
 * status code, mangling or hiding MediaWiki's output. If you are using such a
 * host, you should start looking for a better one. While you're doing that,
 * set this to false to convert some of MediaWiki's 404 responses to 200 so
 * that the generated error pages can be seen.
 *
 * In cases where for technical reasons it is more important for MediaWiki to
 * send the correct status code than for the body to be transmitted intact,
 * this configuration variable is ignored.
 */
$wgSend404Code = true;

/**
 * The $wgShowRollbackEditCount variable is used to show how many edits can be rolled back.
 * The numeric value of the variable controls how many edits MediaWiki will look back to
 * determine whether a rollback is allowed (by checking that they are all from the same author).
 * If the value is false or 0, the edits are not counted. Disabling this will prevent MediaWiki
 * from hiding some useless rollback links.
 *
 * @since 1.20
 */
$wgShowRollbackEditCount = 10;

/**
 * Output a <link rel="canonical"> tag on every page indicating the canonical
 * server which should be used, i.e. $wgServer or $wgCanonicalServer. Since
 * detection of the current server is unreliable, the link is sent
 * unconditionally.
 */
$wgEnableCanonicalServerLink = false;

/**
 * When OutputHandler is used, mangle any output that contains
 * <cross-domain-policy>. Without this, an attacker can send their own
 * cross-domain policy unless it is prevented by the crossdomain.xml file at
 * the domain root.
 *
 * @since 1.25
 */
$wgMangleFlashPolicy = true;

/** @} */ # End of output format settings }

/*************************************************************************//**
 * @name   ResourceLoader settings
 * @{
 */

/**
 * Client-side resource modules.
 *
 * Extensions should add their ResourceLoader module definitions
 * to the $wgResourceModules variable.
 *
 * @par Example:
 * @code
 *   $wgResourceModules['ext.myExtension'] = array(
 *      'scripts' => 'myExtension.js',
 *      'styles' => 'myExtension.css',
 *      'dependencies' => array( 'jquery.cookie', 'jquery.tabIndex' ),
 *      'localBasePath' => __DIR__,
 *      'remoteExtPath' => 'MyExtension',
 *   );
 * @endcode
 */
$wgResourceModules = [];

/**
 * Skin-specific styles for resource modules.
 *
 * These are later added to the 'skinStyles' list of the existing module. The 'styles' list can
 * not be modified or disabled.
 *
 * For example, here is a module "bar" and how skin Foo would provide additional styles for it.
 *
 * @par Example:
 * @code
 *   $wgResourceModules['bar'] = array(
 *     'scripts' => 'resources/bar/bar.js',
 *     'styles' => 'resources/bar/main.css',
 *   );
 *
 *   $wgResourceModuleSkinStyles['foo'] = array(
 *     'bar' => 'skins/Foo/bar.css',
 *   );
 * @endcode
 *
 * This is mostly equivalent to:
 *
 * @par Equivalent:
 * @code
 *   $wgResourceModules['bar'] = array(
 *     'scripts' => 'resources/bar/bar.js',
 *     'styles' => 'resources/bar/main.css',
 *     'skinStyles' => array(
 *       'foo' => skins/Foo/bar.css',
 *     ),
 *   );
 * @endcode
 *
 * If the module already defines its own entry in `skinStyles` for a given skin, then
 * $wgResourceModuleSkinStyles is ignored.
 *
 * If a module defines a `skinStyles['default']` the skin may want to extend that instead
 * of replacing them. This can be done using the `+` prefix.
 *
 * @par Example:
 * @code
 *   $wgResourceModules['bar'] = array(
 *     'scripts' => 'resources/bar/bar.js',
 *     'styles' => 'resources/bar/basic.css',
 *     'skinStyles' => array(
 *       'default' => 'resources/bar/additional.css',
 *     ),
 *   );
 *   // Note the '+' character:
 *   $wgResourceModuleSkinStyles['foo'] = array(
 *     '+bar' => 'skins/Foo/bar.css',
 *   );
 * @endcode
 *
 * This is mostly equivalent to:
 *
 * @par Equivalent:
 * @code
 *   $wgResourceModules['bar'] = array(
 *     'scripts' => 'resources/bar/bar.js',
 *     'styles' => 'resources/bar/basic.css',
 *     'skinStyles' => array(
 *       'default' => 'resources/bar/additional.css',
 *       'foo' => array(
 *         'resources/bar/additional.css',
 *         'skins/Foo/bar.css',
 *       ),
 *     ),
 *   );
 * @endcode
 *
 * In other words, as a module author, use the `styles` list for stylesheets that may not be
 * disabled by a skin. To provide default styles that may be extended or replaced,
 * use `skinStyles['default']`.
 *
 * As with $wgResourceModules, paths default to being relative to the MediaWiki root.
 * You should always provide a localBasePath and remoteBasePath (or remoteExtPath/remoteSkinPath).
 *
 * @par Example:
 * @code
 *   $wgResourceModuleSkinStyles['foo'] = array(
 *     'bar' => 'bar.css',
 *     'quux' => 'quux.css',
 *     'remoteSkinPath' => 'Foo',
 *     'localBasePath' => __DIR__,
 *   );
 * @endcode
 */
$wgResourceModuleSkinStyles = [];

/**
 * Extensions should register foreign module sources here. 'local' is a
 * built-in source that is not in this array, but defined by
 * ResourceLoader::__construct() so that it cannot be unset.
 *
 * @par Example:
 * @code
 *   $wgResourceLoaderSources['foo'] = 'http://example.org/w/load.php';
 * @endcode
 */
$wgResourceLoaderSources = [];

/**
 * The default 'remoteBasePath' value for instances of ResourceLoaderFileModule.
 * Defaults to $wgScriptPath.
 */
$wgResourceBasePath = null;

/**
 * Maximum time in seconds to cache resources served by ResourceLoader.
 * Used to set last modified headers (max-age/s-maxage).
 *
 * Following options to distinguish:
 * - versioned: Used for modules with a version, because changing version
 *   numbers causes cache misses. This normally has a long expiry time.
 * - unversioned: Used for modules without a version to propagate changes
 *   quickly to clients. Also used for modules with errors to recover quickly.
 *   This normally has a short expiry time.
 *
 * Expiry time for the options to distinguish:
 * - server: Squid/Varnish but also any other public proxy cache between the
 *   client and MediaWiki.
 * - client: On the client side (e.g. in the browser cache).
 */
$wgResourceLoaderMaxage = [
	'versioned' => [
		'server' => 30 * 24 * 60 * 60, // 30 days
		'client' => 30 * 24 * 60 * 60, // 30 days
	],
	'unversioned' => [
		'server' => 5 * 60, // 5 minutes
		'client' => 5 * 60, // 5 minutes
	],
];

/**
 * The default debug mode (on/off) for of ResourceLoader requests.
 *
 * This will still be overridden when the debug URL parameter is used.
 */
$wgResourceLoaderDebug = false;

/**
 * Put each statement on its own line when minifying JavaScript. This makes
 * debugging in non-debug mode a bit easier.
 *
 * @deprecated since 1.27: Always false; no longer configurable.
 */
$wgResourceLoaderMinifierStatementsOnOwnLine = false;

/**
 * Maximum line length when minifying JavaScript. This is not a hard maximum:
 * the minifier will try not to produce lines longer than this, but may be
 * forced to do so in certain cases.
 *
 * @deprecated since 1.27: Always 1,000; no longer configurable.
 */
$wgResourceLoaderMinifierMaxLineLength = 1000;

/**
 * Whether to ensure the mediawiki.legacy library is loaded before other modules.
 *
 * @deprecated since 1.26: Always declare dependencies.
 */
$wgIncludeLegacyJavaScript = false;

/**
 * Whether or not to assign configuration variables to the global window object.
 *
 * If this is set to false, old code using deprecated variables will no longer
 * work.
 *
 * @par Example of legacy code:
 * @code{,js}
 *     if ( window.wgRestrictionEdit ) { ... }
 * @endcode
 * or:
 * @code{,js}
 *     if ( wgIsArticle ) { ... }
 * @endcode
 *
 * Instead, one needs to use mw.config.
 * @par Example using mw.config global configuration:
 * @code{,js}
 *     if ( mw.config.exists('wgRestrictionEdit') ) { ... }
 * @endcode
 * or:
 * @code{,js}
 *     if ( mw.config.get('wgIsArticle') ) { ... }
 * @endcode
 */
$wgLegacyJavaScriptGlobals = true;

/**
 * If set to a positive number, ResourceLoader will not generate URLs whose
 * query string is more than this many characters long, and will instead use
 * multiple requests with shorter query strings. This degrades performance,
 * but may be needed if your web server has a low (less than, say 1024)
 * query string length limit or a low value for suhosin.get.max_value_length
 * that you can't increase.
 *
 * If set to a negative number, ResourceLoader will assume there is no query
 * string length limit.
 *
 * Defaults to a value based on php configuration.
 */
$wgResourceLoaderMaxQueryLength = false;

/**
 * If set to true, JavaScript modules loaded from wiki pages will be parsed
 * prior to minification to validate it.
 *
 * Parse errors will result in a JS exception being thrown during module load,
 * which avoids breaking other modules loaded in the same request.
 */
$wgResourceLoaderValidateJS = true;

/**
 * If set to true, statically-sourced (file-backed) JavaScript resources will
 * be parsed for validity before being bundled up into ResourceLoader modules.
 *
 * This can be helpful for development by providing better error messages in
 * default (non-debug) mode, but JavaScript parsing is slow and memory hungry
 * and may fail on large pre-bundled frameworks.
 */
$wgResourceLoaderValidateStaticJS = false;

/**
 * Global LESS variables. An associative array binding variable names to
 * LESS code snippets representing their values.
 *
 * Adding an item here is equivalent to writing `@variable: value;`
 * at the beginning of all your .less files, with all the consequences.
 * In particular, string values must be escaped and quoted.
 *
 * Changes to LESS variables do not trigger cache invalidation.
 *
 * If the LESS variables need to be dynamic, you can use the
 * ResourceLoaderGetLessVars hook (since 1.25).
 *
 * @par Example:
 * @code
 *   $wgResourceLoaderLESSVars = array(
 *     'baseFontSize'  => '1em',
 *     'smallFontSize' => '0.75em',
 *     'WikimediaBlue' => '#006699',
 *   );
 * @endcode
 * @since 1.22
 */
$wgResourceLoaderLESSVars = [
	/**
	 * Minimum available screen width at which a device can be considered a tablet/desktop
	 * The number is currently based on the device width of a Samsung Galaxy S5 mini and is low
	 * enough to cover iPad (768px). Number is prone to change with new information.
	 * @since 1.27
	 */
	'deviceWidthTablet' => '720px',
];

/**
 * Default import paths for LESS modules. LESS files referenced in @import
 * statements will be looked up here first, and relative to the importing file
 * second. To avoid collisions, it's important for the LESS files in these
 * directories to have a common, predictable file name prefix.
 *
 * Extensions need not (and should not) register paths in
 * $wgResourceLoaderLESSImportPaths. The import path includes the path of the
 * currently compiling LESS file, which allows each extension to freely import
 * files from its own tree.
 *
 * @since 1.22
 */
$wgResourceLoaderLESSImportPaths = [
	"$IP/resources/src/mediawiki.less/",
];

/**
 * Whether ResourceLoader should attempt to persist modules in localStorage on
 * browsers that support the Web Storage API.
 *
 * @since 1.23 - Client-side module persistence is experimental. Exercise care.
 */
$wgResourceLoaderStorageEnabled = false;

/**
 * Cache version for client-side ResourceLoader module storage. You can trigger
 * invalidation of the contents of the module store by incrementing this value.
 *
 * @since 1.23
 */
$wgResourceLoaderStorageVersion = 1;

/**
 * Whether to allow site-wide CSS (MediaWiki:Common.css and friends) on
 * restricted pages like Special:UserLogin or Special:Preferences where
 * JavaScript is disabled for security reasons. As it is possible to
 * execute JavaScript through CSS, setting this to true opens up a
 * potential security hole. Some sites may "skin" their wiki by using
 * site-wide CSS, causing restricted pages to look unstyled and different
 * from the rest of the site.
 *
 * @since 1.25
 */
$wgAllowSiteCSSOnRestrictedPages = false;

/** @} */ # End of ResourceLoader settings }

/*************************************************************************//**
 * @name   Page title and interwiki link settings
 * @{
 */

/**
 * Name of the project namespace. If left set to false, $wgSitename will be
 * used instead.
 */
$wgMetaNamespace = false;

/**
 * Name of the project talk namespace.
 *
 * Normally you can ignore this and it will be something like
 * $wgMetaNamespace . "_talk". In some languages, you may want to set this
 * manually for grammatical reasons.
 */
$wgMetaNamespaceTalk = false;

/**
 * Additional namespaces. If the namespaces defined in Language.php and
 * Namespace.php are insufficient, you can create new ones here, for example,
 * to import Help files in other languages. You can also override the namespace
 * names of existing namespaces. Extensions should use the CanonicalNamespaces
 * hook or extension.json.
 *
 * @warning Once you delete a namespace, the pages in that namespace will
 * no longer be accessible. If you rename it, then you can access them through
 * the new namespace name.
 *
 * Custom namespaces should start at 100 to avoid conflicting with standard
 * namespaces, and should always follow the even/odd main/talk pattern.
 *
 * @par Example:
 * @code
 * $wgExtraNamespaces = array(
 *    100 => "Hilfe",
 *    101 => "Hilfe_Diskussion",
 *    102 => "Aide",
 *    103 => "Discussion_Aide"
 * );
 * @endcode
 *
 * @todo Add a note about maintenance/namespaceDupes.php
 */
$wgExtraNamespaces = [];

/**
 * Same as above, but for namespaces with gender distinction.
 * Note: the default form for the namespace should also be set
 * using $wgExtraNamespaces for the same index.
 * @since 1.18
 */
$wgExtraGenderNamespaces = [];

/**
 * Namespace aliases.
 *
 * These are alternate names for the primary localised namespace names, which
 * are defined by $wgExtraNamespaces and the language file. If a page is
 * requested with such a prefix, the request will be redirected to the primary
 * name.
 *
 * Set this to a map from namespace names to IDs.
 *
 * @par Example:
 * @code
 *    $wgNamespaceAliases = array(
 *        'Wikipedian' => NS_USER,
 *        'Help' => 100,
 *    );
 * @endcode
 */
$wgNamespaceAliases = [];

/**
 * Allowed title characters -- regex character class
 * Don't change this unless you know what you're doing
 *
 * Problematic punctuation:
 *   -  []{}|#    Are needed for link syntax, never enable these
 *   -  <>        Causes problems with HTML escaping, don't use
 *   -  %         Enabled by default, minor problems with path to query rewrite rules, see below
 *   -  +         Enabled by default, but doesn't work with path to query rewrite rules,
 *                corrupted by apache
 *   -  ?         Enabled by default, but doesn't work with path to PATH_INFO rewrites
 *
 * All three of these punctuation problems can be avoided by using an alias,
 * instead of a rewrite rule of either variety.
 *
 * The problem with % is that when using a path to query rewrite rule, URLs are
 * double-unescaped: once by Apache's path conversion code, and again by PHP. So
 * %253F, for example, becomes "?". Our code does not double-escape to compensate
 * for this, indeed double escaping would break if the double-escaped title was
 * passed in the query string rather than the path. This is a minor security issue
 * because articles can be created such that they are hard to view or edit.
 *
 * In some rare cases you may wish to remove + for compatibility with old links.
 *
 * Theoretically 0x80-0x9F of ISO 8859-1 should be disallowed, but
 * this breaks interlanguage links
 */
$wgLegalTitleChars = " %!\"$&'()*,\\-.\\/0-9:;=?@A-Z\\\\^_`a-z~\\x80-\\xFF+";

/**
 * The interwiki prefix of the current wiki, or false if it doesn't have one.
 *
 * @deprecated since 1.23; use $wgLocalInterwikis instead
 */
$wgLocalInterwiki = false;

/**
 * Array for multiple $wgLocalInterwiki values, in case there are several
 * interwiki prefixes that point to the current wiki. If $wgLocalInterwiki is
 * set, its value is prepended to this array, for backwards compatibility.
 *
 * Note, recent changes feeds use only the first entry in this array (or
 * $wgLocalInterwiki, if it is set). See $wgRCFeeds
 */
$wgLocalInterwikis = [];

/**
 * Expiry time for cache of interwiki table
 */
$wgInterwikiExpiry = 10800;

/**
 * @name Interwiki caching settings.
 * @{
 */

/**
 * Interwiki cache, either as an associative array or a path to a constant
 * database (.cdb) file.
 *
 * This data structure database is generated by the `dumpInterwiki` maintenance
 * script (which lives in the WikimediaMaintenance repository) and has key
 * formats such as the following:
 *
 *  - dbname:key - a simple key (e.g. enwiki:meta)
 *  - _sitename:key - site-scope key (e.g. wiktionary:meta)
 *  - __global:key - global-scope key (e.g. __global:meta)
 *  - __sites:dbname - site mapping (e.g. __sites:enwiki)
 *
 * Sites mapping just specifies site name, other keys provide "local url"
 * data layout.
 *
 * @var bool|array|string
 */
$wgInterwikiCache = false;

/**
 * Specify number of domains to check for messages.
 *    - 1: Just wiki(db)-level
 *    - 2: wiki and global levels
 *    - 3: site levels
 */
$wgInterwikiScopes = 3;

/**
 * Fallback site, if unable to resolve from cache
 */
$wgInterwikiFallbackSite = 'wiki';

/** @} */ # end of Interwiki caching settings.

/**
 * @name SiteStore caching settings.
 * @{
 */

/**
 * Specify the file location for the Sites json cache file.
 */
$wgSitesCacheFile = false;

/** @} */ # end of SiteStore caching settings.

/**
 * If local interwikis are set up which allow redirects,
 * set this regexp to restrict URLs which will be displayed
 * as 'redirected from' links.
 *
 * @par Example:
 * It might look something like this:
 * @code
 * $wgRedirectSources = '!^https?://[a-z-]+\.wikipedia\.org/!';
 * @endcode
 *
 * Leave at false to avoid displaying any incoming redirect markers.
 * This does not affect intra-wiki redirects, which don't change
 * the URL.
 */
$wgRedirectSources = false;

/**
 * Set this to false to avoid forcing the first letter of links to capitals.
 *
 * @warning may break links! This makes links COMPLETELY case-sensitive. Links
 * appearing with a capital at the beginning of a sentence will *not* go to the
 * same place as links in the middle of a sentence using a lowercase initial.
 */
$wgCapitalLinks = true;

/**
 * @since 1.16 - This can now be set per-namespace. Some special namespaces (such
 * as Special, see MWNamespace::$alwaysCapitalizedNamespaces for the full list) must be
 * true by default (and setting them has no effect), due to various things that
 * require them to be so. Also, since Talk namespaces need to directly mirror their
 * associated content namespaces, the values for those are ignored in favor of the
 * subject namespace's setting. Setting for NS_MEDIA is taken automatically from
 * NS_FILE.
 *
 * @par Example:
 * @code
 *     $wgCapitalLinkOverrides[ NS_FILE ] = false;
 * @endcode
 */
$wgCapitalLinkOverrides = [];

/**
 * Which namespaces should support subpages?
 * See Language.php for a list of namespaces.
 */
$wgNamespacesWithSubpages = [
	NS_TALK => true,
	NS_USER => true,
	NS_USER_TALK => true,
	NS_PROJECT => true,
	NS_PROJECT_TALK => true,
	NS_FILE_TALK => true,
	NS_MEDIAWIKI => true,
	NS_MEDIAWIKI_TALK => true,
	NS_TEMPLATE_TALK => true,
	NS_HELP => true,
	NS_HELP_TALK => true,
	NS_CATEGORY_TALK => true
];

/**
 * Array holding default tracking category names.
 *
 * Array contains the system messages for each tracking category.
 * Tracking categories allow pages with certain characteristics to be tracked.
 * It works by adding any such page to a category automatically.
 *
 * A message with the suffix '-desc' should be added as a description message
 * to have extra information on Special:TrackingCategories.
 *
 * @deprecated since 1.25 Extensions should now register tracking categories using
 *                        the new extension registration system.
 *
 * @since 1.23
 */
$wgTrackingCategories = [];

/**
 * Array of namespaces which can be deemed to contain valid "content", as far
 * as the site statistics are concerned. Useful if additional namespaces also
 * contain "content" which should be considered when generating a count of the
 * number of articles in the wiki.
 */
$wgContentNamespaces = [ NS_MAIN ];

/**
 * Array of namespaces, in addition to the talk namespaces, where signatures
 * (~~~~) are likely to be used. This determines whether to display the
 * Signature button on the edit toolbar, and may also be used by extensions.
 * For example, "traditional" style wikis, where content and discussion are
 * intermixed, could place NS_MAIN and NS_PROJECT namespaces in this array.
 */
$wgExtraSignatureNamespaces = [];

/**
 * Max number of redirects to follow when resolving redirects.
 * 1 means only the first redirect is followed (default behavior).
 * 0 or less means no redirects are followed.
 */
$wgMaxRedirects = 1;

/**
 * Array of invalid page redirect targets.
 * Attempting to create a redirect to any of the pages in this array
 * will make the redirect fail.
 * Userlogout is hard-coded, so it does not need to be listed here.
 * (bug 10569) Disallow Mypage and Mytalk as well.
 *
 * As of now, this only checks special pages. Redirects to pages in
 * other namespaces cannot be invalidated by this variable.
 */
$wgInvalidRedirectTargets = [ 'Filepath', 'Mypage', 'Mytalk', 'Redirect' ];

/** @} */ # End of title and interwiki settings }

/************************************************************************//**
 * @name   Parser settings
 * These settings configure the transformation from wikitext to HTML.
 * @{
 */

/**
 * Parser configuration. Associative array with the following members:
 *
 *  class             The class name
 *
 *  preprocessorClass The preprocessor class. Two classes are currently available:
 *                    Preprocessor_Hash, which uses plain PHP arrays for temporary
 *                    storage, and Preprocessor_DOM, which uses the DOM module for
 *                    temporary storage. Preprocessor_DOM generally uses less memory;
 *                    the speed of the two is roughly the same.
 *
 *                    If this parameter is not given, it uses Preprocessor_DOM if the
 *                    DOM module is available, otherwise it uses Preprocessor_Hash.
 *
 * The entire associative array will be passed through to the constructor as
 * the first parameter. Note that only Setup.php can use this variable --
 * the configuration will change at runtime via $wgParser member functions, so
 * the contents of this variable will be out-of-date. The variable can only be
 * changed during LocalSettings.php, in particular, it can't be changed during
 * an extension setup function.
 */
$wgParserConf = [
	'class' => 'Parser',
	# 'preprocessorClass' => 'Preprocessor_Hash',
];

/**
 * Maximum indent level of toc.
 */
$wgMaxTocLevel = 999;

/**
 * A complexity limit on template expansion: the maximum number of nodes visited
 * by PPFrame::expand()
 */
$wgMaxPPNodeCount = 1000000;

/**
 * A complexity limit on template expansion: the maximum number of elements
 * generated by Preprocessor::preprocessToObj(). This allows you to limit the
 * amount of memory used by the Preprocessor_DOM node cache: testing indicates
 * that each element uses about 160 bytes of memory on a 64-bit processor, so
 * this default corresponds to about 155 MB.
 *
 * When the limit is exceeded, an exception is thrown.
 */
$wgMaxGeneratedPPNodeCount = 1000000;

/**
 * Maximum recursion depth for templates within templates.
 * The current parser adds two levels to the PHP call stack for each template,
 * and xdebug limits the call stack to 100 by default. So this should hopefully
 * stop the parser before it hits the xdebug limit.
 */
$wgMaxTemplateDepth = 40;

/**
 * @see $wgMaxTemplateDepth
 */
$wgMaxPPExpandDepth = 40;

/**
 * URL schemes that should be recognized as valid by wfParseUrl().
 *
 * WARNING: Do not add 'file:' to this or internal file links will be broken.
 * Instead, if you want to support file links, add 'file://'. The same applies
 * to any other protocols with the same name as a namespace. See bug #44011 for
 * more information.
 *
 * @see wfParseUrl
 */
$wgUrlProtocols = [
	'bitcoin:', 'ftp://', 'ftps://', 'geo:', 'git://', 'gopher://', 'http://',
	'https://', 'irc://', 'ircs://', 'magnet:', 'mailto:', 'mms://', 'news:',
	'nntp://', 'redis://', 'sftp://', 'sip:', 'sips:', 'sms:', 'ssh://',
	'svn://', 'tel:', 'telnet://', 'urn:', 'worldwind://', 'xmpp:', '//'
];

/**
 * If true, removes (by substituting) templates in signatures.
 */
$wgCleanSignatures = true;

/**
 * Whether to allow inline image pointing to other websites
 */
$wgAllowExternalImages = false;

/**
 * If the above is false, you can specify an exception here. Image URLs
 * that start with this string are then rendered, while all others are not.
 * You can use this to set up a trusted, simple repository of images.
 * You may also specify an array of strings to allow multiple sites
 *
 * @par Examples:
 * @code
 * $wgAllowExternalImagesFrom = 'http://127.0.0.1/';
 * $wgAllowExternalImagesFrom = array( 'http://127.0.0.1/', 'http://example.com' );
 * @endcode
 */
$wgAllowExternalImagesFrom = '';

/**
 * If $wgAllowExternalImages is false, you can allow an on-wiki
 * whitelist of regular expression fragments to match the image URL
 * against. If the image matches one of the regular expression fragments,
 * The image will be displayed.
 *
 * Set this to true to enable the on-wiki whitelist (MediaWiki:External image whitelist)
 * Or false to disable it
 */
$wgEnableImageWhitelist = true;

/**
 * A different approach to the above: simply allow the "<img>" tag to be used.
 * This allows you to specify alt text and other attributes, copy-paste HTML to
 * your wiki more easily, etc.  However, allowing external images in any manner
 * will allow anyone with editing rights to snoop on your visitors' IP
 * addresses and so forth, if they wanted to, by inserting links to images on
 * sites they control.
 */
$wgAllowImageTag = false;

/**
 * Configuration for HTML postprocessing tool. Set this to a configuration
 * array to enable an external tool. Dave Raggett's "HTML Tidy" is typically
 * used. See http://www.w3.org/People/Raggett/tidy/
 *
 * If this is null and $wgUseTidy is true, the deprecated configuration
 * parameters will be used instead.
 *
 * If this is null and $wgUseTidy is false, a pure PHP fallback will be used.
 *
 * Keys are:
 *  - driver: May be:
 *    - RaggettInternalHHVM: Use the limited-functionality HHVM extension
 *    - RaggettInternalPHP: Use the PECL extension
 *    - RaggettExternal: Shell out to an external binary (tidyBin)
 *
 *  - tidyConfigFile: Path to configuration file for any of the Raggett drivers
 *  - debugComment: True to add a comment to the output with warning messages
 *  - tidyBin: For RaggettExternal, the path to the tidy binary.
 *  - tidyCommandLine: For RaggettExternal, additional command line options.
 */
$wgTidyConfig = null;

/**
 * Set this to true to use the deprecated tidy configuration parameters.
 * @deprecated use $wgTidyConfig
 */
$wgUseTidy = false;

/**
 * The path to the tidy binary.
 * @deprecated Use $wgTidyConfig['tidyBin']
 */
$wgTidyBin = 'tidy';

/**
 * The path to the tidy config file
 * @deprecated Use $wgTidyConfig['tidyConfigFile']
 */
$wgTidyConf = $IP . '/includes/tidy/tidy.conf';

/**
 * The command line options to the tidy binary
 * @deprecated Use $wgTidyConfig['tidyCommandLine']
 */
$wgTidyOpts = '';

/**
 * Set this to true to use the tidy extension
 * @deprecated Use $wgTidyConfig['driver']
 */
$wgTidyInternal = extension_loaded( 'tidy' );

/**
 * Put tidy warnings in HTML comments
 * Only works for internal tidy.
 */
$wgDebugTidy = false;

/**
 * Allow raw, unchecked HTML in "<html>...</html>" sections.
 * THIS IS VERY DANGEROUS on a publicly editable site, so USE wgGroupPermissions
 * TO RESTRICT EDITING to only those that you trust
 */
$wgRawHtml = false;

/**
 * Set a default target for external links, e.g. _blank to pop up a new window.
 *
 * This will also set the "noreferrer" and "noopener" link rel to prevent the
 * attack described at https://mathiasbynens.github.io/rel-noopener/ .
 * Some older browsers may not support these link attributes, hence
 * setting $wgExternalLinkTarget to _blank may represent a security risk
 * to some of your users.
 */
$wgExternalLinkTarget = false;

/**
 * If true, external URL links in wiki text will be given the
 * rel="nofollow" attribute as a hint to search engines that
 * they should not be followed for ranking purposes as they
 * are user-supplied and thus subject to spamming.
 */
$wgNoFollowLinks = true;

/**
 * Namespaces in which $wgNoFollowLinks doesn't apply.
 * See Language.php for a list of namespaces.
 */
$wgNoFollowNsExceptions = [];

/**
 * If this is set to an array of domains, external links to these domain names
 * (or any subdomains) will not be set to rel="nofollow" regardless of the
 * value of $wgNoFollowLinks.  For instance:
 *
 * $wgNoFollowDomainExceptions = array( 'en.wikipedia.org', 'wiktionary.org',
 * 'mediawiki.org' );
 *
 * This would add rel="nofollow" to links to de.wikipedia.org, but not
 * en.wikipedia.org, wiktionary.org, en.wiktionary.org, us.en.wikipedia.org,
 * etc.
 *
 * Defaults to mediawiki.org for the links included in the software by default.
 */
$wgNoFollowDomainExceptions = [ 'mediawiki.org' ];

/**
 * Allow DISPLAYTITLE to change title display
 */
$wgAllowDisplayTitle = true;

/**
 * For consistency, restrict DISPLAYTITLE to text that normalizes to the same
 * canonical DB key. Also disallow some inline CSS rules like display: none;
 * which can cause the text to be hidden or unselectable.
 */
$wgRestrictDisplayTitle = true;

/**
 * Maximum number of calls per parse to expensive parser functions such as
 * PAGESINCATEGORY.
 */
$wgExpensiveParserFunctionLimit = 100;

/**
 * Preprocessor caching threshold
 * Setting it to 'false' will disable the preprocessor cache.
 */
$wgPreprocessorCacheThreshold = 1000;

/**
 * Enable interwiki transcluding.  Only when iw_trans=1 in the interwiki table.
 */
$wgEnableScaryTranscluding = false;

/**
 * Expiry time for transcluded templates cached in transcache database table.
 * Only used $wgEnableInterwikiTranscluding is set to true.
 */
$wgTranscludeCacheExpiry = 3600;

/** @} */ # end of parser settings }

/************************************************************************//**
 * @name   Statistics
 * @{
 */

/**
 * Method used to determine if a page in a content namespace should be counted
 * as a valid article.
 *
 * Redirect pages will never be counted as valid articles.
 *
 * This variable can have the following values:
 * - 'any': all pages as considered as valid articles
 * - 'comma': the page must contain a comma to be considered valid
 * - 'link': the page must contain a [[wiki link]] to be considered valid
 *
 * See also See https://www.mediawiki.org/wiki/Manual:Article_count
 *
 * Retroactively changing this variable will not affect the existing count,
 * to update it, you will need to run the maintenance/updateArticleCount.php
 * script.
 */
$wgArticleCountMethod = 'link';

/**
 * How many days user must be idle before he is considered inactive. Will affect
 * the number shown on Special:Statistics, Special:ActiveUsers, and the
 * {{NUMBEROFACTIVEUSERS}} magic word in wikitext.
 * You might want to leave this as the default value, to provide comparable
 * numbers between different wikis.
 */
$wgActiveUserDays = 30;

/** @} */ # End of statistics }

/************************************************************************//**
 * @name   User accounts, authentication
 * @{
 */

/**
 * Central ID lookup providers
 * Key is the provider ID, value is a specification for ObjectFactory
 * @since 1.27
 */
$wgCentralIdLookupProviders = [
	'local' => [ 'class' => 'LocalIdLookup' ],
];

/**
 * Central ID lookup provider to use by default
 * @var string
 */
$wgCentralIdLookupProvider = 'local';

/**
 * Password policy for local wiki users. A user's effective policy
 * is the superset of all policy statements from the policies for the
 * groups where the user is a member. If more than one group policy
 * include the same policy statement, the value is the max() of the
 * values. Note true > false. The 'default' policy group is required,
 * and serves as the minimum policy for all users. New statements can
 * be added by appending to $wgPasswordPolicy['checks'].
 * Statements:
 *	- MinimalPasswordLength - minimum length a user can set
 *	- MinimumPasswordLengthToLogin - passwords shorter than this will
 *		not be allowed to login, regardless if it is correct.
 *	- MaximalPasswordLength - maximum length password a user is allowed
 *		to attempt. Prevents DoS attacks with pbkdf2.
 *	- PasswordCannotMatchUsername - Password cannot match username to
 *	- PasswordCannotMatchBlacklist - Username/password combination cannot
 *		match a specific, hardcoded blacklist.
 *	- PasswordCannotBePopular - Blacklist passwords which are known to be
 *		commonly chosen. Set to integer n to ban the top n passwords.
 *		If you want to ban all common passwords on file, use the
 *		PHP_INT_MAX constant.
 * @since 1.26
 */
$wgPasswordPolicy = [
	'policies' => [
		'bureaucrat' => [
			'MinimalPasswordLength' => 8,
			'MinimumPasswordLengthToLogin' => 1,
			'PasswordCannotMatchUsername' => true,
			'PasswordCannotBePopular' => 25,
		],
		'sysop' => [
			'MinimalPasswordLength' => 8,
			'MinimumPasswordLengthToLogin' => 1,
			'PasswordCannotMatchUsername' => true,
			'PasswordCannotBePopular' => 25,
		],
		'bot' => [
			'MinimalPasswordLength' => 8,
			'MinimumPasswordLengthToLogin' => 1,
			'PasswordCannotMatchUsername' => true,
		],
		'default' => [
			'MinimalPasswordLength' => 1,
			'PasswordCannotMatchUsername' => true,
			'PasswordCannotMatchBlacklist' => true,
			'MaximalPasswordLength' => 4096,
		],
	],
	'checks' => [
		'MinimalPasswordLength' => 'PasswordPolicyChecks::checkMinimalPasswordLength',
		'MinimumPasswordLengthToLogin' => 'PasswordPolicyChecks::checkMinimumPasswordLengthToLogin',
		'PasswordCannotMatchUsername' => 'PasswordPolicyChecks::checkPasswordCannotMatchUsername',
		'PasswordCannotMatchBlacklist' => 'PasswordPolicyChecks::checkPasswordCannotMatchBlacklist',
		'MaximalPasswordLength' => 'PasswordPolicyChecks::checkMaximalPasswordLength',
		'PasswordCannotBePopular' => 'PasswordPolicyChecks::checkPopularPasswordBlacklist'
	],
];

/**
 * Configure AuthManager
 *
 * All providers are constructed using ObjectFactory, see that for the general
 * structure. The array may also contain a key "sort" used to order providers:
 * providers are stably sorted by this value, which should be an integer
 * (default is 0).
 *
 * Elements are:
 * - preauth: Array (keys ignored) of specifications for PreAuthenticationProviders
 * - primaryauth: Array (keys ignored) of specifications for PrimaryAuthenticationProviders
 * - secondaryauth: Array (keys ignored) of specifications for SecondaryAuthenticationProviders
 *
 * @since 1.27
 * @note If this is null or empty, the value from $wgAuthManagerAutoConfig is
 *  used instead. Local customization should generally set this variable from
 *  scratch to the desired configuration. Extensions that want to
 *  auto-configure themselves should use $wgAuthManagerAutoConfig instead.
 */
$wgAuthManagerConfig = null;

/**
 * @see $wgAuthManagerConfig
 * @since 1.27
 */
$wgAuthManagerAutoConfig = [
	'preauth' => [
		MediaWiki\Auth\LegacyHookPreAuthenticationProvider::class => [
			'class' => MediaWiki\Auth\LegacyHookPreAuthenticationProvider::class,
			'sort' => 0,
		],
		MediaWiki\Auth\ThrottlePreAuthenticationProvider::class => [
			'class' => MediaWiki\Auth\ThrottlePreAuthenticationProvider::class,
			'sort' => 0,
		],
	],
	'primaryauth' => [
		// TemporaryPasswordPrimaryAuthenticationProvider should come before
		// any other PasswordAuthenticationRequest-based
		// PrimaryAuthenticationProvider (or at least any that might return
		// FAIL rather than ABSTAIN for a wrong password), or password reset
		// won't work right. Do not remove this (or change the key) or
		// auto-configuration of other such providers in extensions will
		// probably auto-insert themselves in the wrong place.
		MediaWiki\Auth\TemporaryPasswordPrimaryAuthenticationProvider::class => [
			'class' => MediaWiki\Auth\TemporaryPasswordPrimaryAuthenticationProvider::class,
			'args' => [ [
				// Fall through to LocalPasswordPrimaryAuthenticationProvider
				'authoritative' => false,
			] ],
			'sort' => 0,
		],
		MediaWiki\Auth\LocalPasswordPrimaryAuthenticationProvider::class => [
			'class' => MediaWiki\Auth\LocalPasswordPrimaryAuthenticationProvider::class,
			'args' => [ [
				// Last one should be authoritative, or else the user will get
				// a less-than-helpful error message (something like "supplied
				// authentication info not supported" rather than "wrong
				// password") if it too fails.
				'authoritative' => true,
			] ],
			'sort' => 100,
		],
	],
	'secondaryauth' => [
		MediaWiki\Auth\CheckBlocksSecondaryAuthenticationProvider::class => [
			'class' => MediaWiki\Auth\CheckBlocksSecondaryAuthenticationProvider::class,
			'sort' => 0,
		],
		MediaWiki\Auth\ResetPasswordSecondaryAuthenticationProvider::class => [
			'class' => MediaWiki\Auth\ResetPasswordSecondaryAuthenticationProvider::class,
			'sort' => 100,
		],
		// Linking during login is experimental, enable at your own risk - T134952
		// MediaWiki\Auth\ConfirmLinkSecondaryAuthenticationProvider::class => [
		// 	'class' => MediaWiki\Auth\ConfirmLinkSecondaryAuthenticationProvider::class,
		// 	'sort' => 100,
		// ],
		MediaWiki\Auth\EmailNotificationSecondaryAuthenticationProvider::class => [
			'class' => MediaWiki\Auth\EmailNotificationSecondaryAuthenticationProvider::class,
			'sort' => 200,
		],
	],
];

/**
 * Time frame for re-authentication.
 *
 * With only password-based authentication, you'd just ask the user to re-enter
 * their password to verify certain operations like changing the password or
 * changing the account's email address. But under AuthManager, the user might
 * not have a password (you might even have to redirect the browser to a
 * third-party service or something complex like that), you might want to have
 * both factors of a two-factor authentication, and so on. So, the options are:
 * - Incorporate the whole multi-step authentication flow within everything
 *   that needs to do this.
 * - Consider it good if they used Special:UserLogin during this session within
 *   the last X seconds.
 * - Come up with a third option.
 *
 * MediaWiki currently takes the second option. This setting configures the
 * "X seconds".
 *
 * This allows for configuring different time frames for different
 * "operations". The operations used in MediaWiki core include:
 * - LinkAccounts
 * - UnlinkAccount
 * - ChangeCredentials
 * - RemoveCredentials
 * - ChangeEmail
 *
 * Additional operations may be used by extensions, either explicitly by
 * calling AuthManager::securitySensitiveOperationStatus(),
 * ApiAuthManagerHelper::securitySensitiveOperation() or
 * SpecialPage::checkLoginSecurityLevel(), or implicitly by overriding
 * SpecialPage::getLoginSecurityLevel() or by subclassing
 * AuthManagerSpecialPage.
 *
 * The key 'default' is used if a requested operation isn't defined in the array.
 *
 * @since 1.27
 * @var int[] operation => time in seconds. A 'default' key must always be provided.
 */
$wgReauthenticateTime = [
	'default' => 300,
];

/**
 * Whether to allow security-sensitive operations when re-authentication is not possible.
 *
 * If AuthManager::canAuthenticateNow() is false (e.g. the current
 * SessionProvider is not able to change users, such as when OAuth is in use),
 * AuthManager::securitySensitiveOperationStatus() cannot sensibly return
 * SEC_REAUTH. Setting an operation true here will have it return SEC_OK in
 * that case, while setting it false will have it return SEC_FAIL.
 *
 * The key 'default' is used if a requested operation isn't defined in the array.
 *
 * @since 1.27
 * @see $wgReauthenticateTime
 * @var bool[] operation => boolean. A 'default' key must always be provided.
 */
$wgAllowSecuritySensitiveOperationIfCannotReauthenticate = [
	'default' => true,
];

/**
 * List of AuthenticationRequest class names which are not changeable through
 * Special:ChangeCredentials and the changeauthenticationdata API.
 * This is only enforced on the client level; AuthManager itself (e.g.
 * AuthManager::allowsAuthenticationDataChange calls) is not affected.
 * Class names are checked for exact match (not for subclasses).
 * @since 1.27
 * @var string[]
 */
$wgChangeCredentialsBlacklist = [
	\MediaWiki\Auth\TemporaryPasswordAuthenticationRequest::class
];

/**
 * List of AuthenticationRequest class names which are not removable through
 * Special:RemoveCredentials and the removeauthenticationdata API.
 * This is only enforced on the client level; AuthManager itself (e.g.
 * AuthManager::allowsAuthenticationDataChange calls) is not affected.
 * Class names are checked for exact match (not for subclasses).
 * @since 1.27
 * @var string[]
 */
$wgRemoveCredentialsBlacklist = [
	\MediaWiki\Auth\PasswordAuthenticationRequest::class,
];

/**
 * For compatibility with old installations set to false
 * @deprecated since 1.24 will be removed in future
 */
$wgPasswordSalt = true;

/**
 * Specifies the minimal length of a user password. If set to 0, empty pass-
 * words are allowed.
 * @deprecated since 1.26, use $wgPasswordPolicy's MinimalPasswordLength.
 */
$wgMinimalPasswordLength = false;

/**
 * Specifies the maximal length of a user password (T64685).
 *
 * It is not recommended to make this greater than the default, as it can
 * allow DoS attacks by users setting really long passwords. In addition,
 * this should not be lowered too much, as it enforces weak passwords.
 *
 * @warning Unlike other password settings, user with passwords greater than
 *      the maximum will not be able to log in.
 * @deprecated since 1.26, use $wgPasswordPolicy's MaximalPasswordLength.
 */
$wgMaximalPasswordLength = false;

/**
 * Specifies if users should be sent to a password-reset form on login, if their
 * password doesn't meet the requirements of User::isValidPassword().
 * @since 1.23
 */
$wgInvalidPasswordReset = true;

/**
 * Default password type to use when hashing user passwords
 *
 * @since 1.24
 */
$wgPasswordDefault = 'pbkdf2';

/**
 * Configuration for built-in password types. Maps the password type
 * to an array of options. The 'class' option is the Password class to
 * use. All other options are class-dependent.
 *
 * An advanced example:
 * @code
 * $wgPasswordConfig['bcrypt-peppered'] = array(
 *     'class' => 'EncryptedPassword',
 *     'underlying' => 'bcrypt',
 *     'secrets' => array(),
 *     'cipher' => MCRYPT_RIJNDAEL_256,
 *     'mode' => MCRYPT_MODE_CBC,
 *     'cost' => 5,
 * );
 * @endcode
 *
 * @since 1.24
 */
$wgPasswordConfig = [
	'A' => [
		'class' => 'MWOldPassword',
	],
	'B' => [
		'class' => 'MWSaltedPassword',
	],
	'pbkdf2-legacyA' => [
		'class' => 'LayeredParameterizedPassword',
		'types' => [
			'A',
			'pbkdf2',
		],
	],
	'pbkdf2-legacyB' => [
		'class' => 'LayeredParameterizedPassword',
		'types' => [
			'B',
			'pbkdf2',
		],
	],
	'bcrypt' => [
		'class' => 'BcryptPassword',
		'cost' => 9,
	],
	'pbkdf2' => [
		'class' => 'Pbkdf2Password',
		'algo' => 'sha256',
		'cost' => '10000',
		'length' => '128',
	],
];

/**
 * Whether to allow password resets ("enter some identifying data, and we'll send an email
 * with a temporary password you can use to get back into the account") identified by
 * various bits of data.  Setting all of these to false (or the whole variable to false)
 * has the effect of disabling password resets entirely
 */
$wgPasswordResetRoutes = [
	'username' => true,
	'email' => true,
];

/**
 * Maximum number of Unicode characters in signature
 */
$wgMaxSigChars = 255;

/**
 * Maximum number of bytes in username. You want to run the maintenance
 * script ./maintenance/checkUsernames.php once you have changed this value.
 */
$wgMaxNameChars = 255;

/**
 * Array of usernames which may not be registered or logged in from
 * Maintenance scripts can still use these
 */
$wgReservedUsernames = [
	'MediaWiki default', // Default 'Main Page' and MediaWiki: message pages
	'Conversion script', // Used for the old Wikipedia software upgrade
	'Maintenance script', // Maintenance scripts which perform editing, image import script
	'Template namespace initialisation script', // Used in 1.2->1.3 upgrade
	'ScriptImporter', // Default user name used by maintenance/importSiteScripts.php
	'msg:double-redirect-fixer', // Automatic double redirect fix
	'msg:usermessage-editor', // Default user for leaving user messages
	'msg:proxyblocker', // For $wgProxyList and Special:Blockme (removed in 1.22)
	'msg:spambot_username', // Used by cleanupSpam.php
	'msg:autochange-username', // Used by anon category RC entries (parser functions, Lua & purges)
];

/**
 * Settings added to this array will override the default globals for the user
 * preferences used by anonymous visitors and newly created accounts.
 * For instance, to disable editing on double clicks:
 * $wgDefaultUserOptions ['editondblclick'] = 0;
 */
$wgDefaultUserOptions = [
	'ccmeonemails' => 0,
	'cols' => 80,
	'date' => 'default',
	'diffonly' => 0,
	'disablemail' => 0,
	'editfont' => 'default',
	'editondblclick' => 0,
	'editsectiononrightclick' => 0,
	'enotifminoredits' => 0,
	'enotifrevealaddr' => 0,
	'enotifusertalkpages' => 1,
	'enotifwatchlistpages' => 1,
	'extendwatchlist' => 1,
	'fancysig' => 0,
	'forceeditsummary' => 0,
	'gender' => 'unknown',
	'hideminor' => 0,
	'hidepatrolled' => 0,
	'hidecategorization' => 1,
	'imagesize' => 2,
	'math' => 1,
	'minordefault' => 0,
	'newpageshidepatrolled' => 0,
	'nickname' => '',
	'norollbackdiff' => 0,
	'numberheadings' => 0,
	'previewonfirst' => 0,
	'previewontop' => 1,
	'rcdays' => 7,
	'rclimit' => 50,
	'rows' => 25,
	'showhiddencats' => 0,
	'shownumberswatching' => 1,
	'showtoolbar' => 1,
	'skin' => false,
	'stubthreshold' => 0,
	'thumbsize' => 5,
	'underline' => 2,
	'uselivepreview' => 0,
	'usenewrc' => 1,
	'watchcreations' => 1,
	'watchdefault' => 1,
	'watchdeletion' => 0,
	'watchuploads' => 1,
	'watchlistdays' => 3.0,
	'watchlisthideanons' => 0,
	'watchlisthidebots' => 0,
	'watchlisthideliu' => 0,
	'watchlisthideminor' => 0,
	'watchlisthideown' => 0,
	'watchlisthidepatrolled' => 0,
	'watchlisthidecategorization' => 1,
	'watchlistreloadautomatically' => 0,
	'watchmoves' => 0,
	'watchrollback' => 0,
	'wllimit' => 250,
	'useeditwarning' => 1,
	'prefershttps' => 1,
];

/**
 * An array of preferences to not show for the user
 */
$wgHiddenPrefs = [];

/**
 * Characters to prevent during new account creations.
 * This is used in a regular expression character class during
 * registration (regex metacharacters like / are escaped).
 */
$wgInvalidUsernameCharacters = '@:';

/**
 * Character used as a delimiter when testing for interwiki userrights
 * (In Special:UserRights, it is possible to modify users on different
 * databases if the delimiter is used, e.g. "Someuser@enwiki").
 *
 * It is recommended that you have this delimiter in
 * $wgInvalidUsernameCharacters above, or you will not be able to
 * modify the user rights of those users via Special:UserRights
 */
$wgUserrightsInterwikiDelimiter = '@';

/**
 * This is to let user authenticate using https when they come from http.
 * Based on an idea by George Herbert on wikitech-l:
 * https://lists.wikimedia.org/pipermail/wikitech-l/2010-October/050039.html
 * @since 1.17
 */
$wgSecureLogin = false;

/**
 * Versioning for authentication tokens.
 *
 * If non-null, this is combined with the user's secret (the user_token field
 * in the DB) to generate the token cookie. Changing this will invalidate all
 * active sessions (i.e. it will log everyone out).
 *
 * @since 1.27
 * @var string|null
 */
$wgAuthenticationTokenVersion = null;

/**
 * MediaWiki\Session\SessionProvider configuration.
 *
 * Value is an array of ObjectFactory specifications for the SessionProviders
 * to be used. Keys in the array are ignored. Order is not significant.
 *
 * @since 1.27
 */
$wgSessionProviders = [
	MediaWiki\Session\CookieSessionProvider::class => [
		'class' => MediaWiki\Session\CookieSessionProvider::class,
		'args' => [ [
			'priority' => 30,
			'callUserSetCookiesHook' => true,
		] ],
	],
	MediaWiki\Session\BotPasswordSessionProvider::class => [
		'class' => MediaWiki\Session\BotPasswordSessionProvider::class,
		'args' => [ [
			'priority' => 75,
		] ],
	],
];

/** @} */ # end user accounts }

/************************************************************************//**
 * @name   User rights, access control and monitoring
 * @{
 */

/**
 * Number of seconds before autoblock entries expire. Default 86400 = 1 day.
 */
$wgAutoblockExpiry = 86400;

/**
 * Set this to true to allow blocked users to edit their own user talk page.
 */
$wgBlockAllowsUTEdit = true;

/**
 * Allow sysops to ban users from accessing Emailuser
 */
$wgSysopEmailBans = true;

/**
 * Limits on the possible sizes of range blocks.
 *
 * CIDR notation is hard to understand, it's easy to mistakenly assume that a
 * /1 is a small range and a /31 is a large range. For IPv4, setting a limit of
 * half the number of bits avoids such errors, and allows entire ISPs to be
 * blocked using a small number of range blocks.
 *
 * For IPv6, RFC 3177 recommends that a /48 be allocated to every residential
 * customer, so range blocks larger than /64 (half the number of bits) will
 * plainly be required. RFC 4692 implies that a very large ISP may be
 * allocated a /19 if a generous HD-Ratio of 0.8 is used, so we will use that
 * as our limit. As of 2012, blocking the whole world would require a /4 range.
 */
$wgBlockCIDRLimit = [
	'IPv4' => 16, # Blocks larger than a /16 (64k addresses) will not be allowed
	'IPv6' => 19,
];

/**
 * If true, blocked users will not be allowed to login. When using this with
 * a public wiki, the effect of logging out blocked users may actually be
 * avers: unless the user's address is also blocked (e.g. auto-block),
 * logging the user out will again allow reading and editing, just as for
 * anonymous visitors.
 */
$wgBlockDisablesLogin = false;

/**
 * Pages anonymous user may see, set as an array of pages titles.
 *
 * @par Example:
 * @code
 * $wgWhitelistRead = array ( "Main Page", "Wikipedia:Help");
 * @endcode
 *
 * Special:Userlogin and Special:ChangePassword are always whitelisted.
 *
 * @note This will only work if $wgGroupPermissions['*']['read'] is false --
 * see below. Otherwise, ALL pages are accessible, regardless of this setting.
 *
 * @note Also that this will only protect _pages in the wiki_. Uploaded files
 * will remain readable. You can use img_auth.php to protect uploaded files,
 * see https://www.mediawiki.org/wiki/Manual:Image_Authorization
 */
$wgWhitelistRead = false;

/**
 * Pages anonymous user may see, set as an array of regular expressions.
 *
 * This function will match the regexp against the title name, which
 * is without underscore.
 *
 * @par Example:
 * To whitelist [[Main Page]]:
 * @code
 * $wgWhitelistReadRegexp = array( "/Main Page/" );
 * @endcode
 *
 * @note Unless ^ and/or $ is specified, a regular expression might match
 * pages not intended to be whitelisted.  The above example will also
 * whitelist a page named 'Security Main Page'.
 *
 * @par Example:
 * To allow reading any page starting with 'User' regardless of the case:
 * @code
 * $wgWhitelistReadRegexp = array( "@^UsEr.*@i" );
 * @endcode
 * Will allow both [[User is banned]] and [[User:JohnDoe]]
 *
 * @note This will only work if $wgGroupPermissions['*']['read'] is false --
 * see below. Otherwise, ALL pages are accessible, regardless of this setting.
 */
$wgWhitelistReadRegexp = false;

/**
 * Should editors be required to have a validated e-mail
 * address before being allowed to edit?
 */
$wgEmailConfirmToEdit = false;

/**
 * Should MediaWiki attempt to protect user's privacy when doing redirects?
 * Keep this true if access counts to articles are made public.
 */
$wgHideIdentifiableRedirects = true;

/**
 * Permission keys given to users in each group.
 *
 * This is an array where the keys are all groups and each value is an
 * array of the format (right => boolean).
 *
 * The second format is used to support per-namespace permissions.
 * Note that this feature does not fully work for all permission types.
 *
 * All users are implicitly in the '*' group including anonymous visitors;
 * logged-in users are all implicitly in the 'user' group. These will be
 * combined with the permissions of all groups that a given user is listed
 * in in the user_groups table.
 *
 * Note: Don't set $wgGroupPermissions = array(); unless you know what you're
 * doing! This will wipe all permissions, and may mean that your users are
 * unable to perform certain essential tasks or access new functionality
 * when new permissions are introduced and default grants established.
 *
 * Functionality to make pages inaccessible has not been extensively tested
 * for security. Use at your own risk!
 *
 * This replaces $wgWhitelistAccount and $wgWhitelistEdit
 */
$wgGroupPermissions = [];

/** @cond file_level_code */
// Implicit group for all visitors
$wgGroupPermissions['*']['createaccount'] = true;
$wgGroupPermissions['*']['read'] = true;
$wgGroupPermissions['*']['edit'] = true;
$wgGroupPermissions['*']['createpage'] = true;
$wgGroupPermissions['*']['createtalk'] = true;
$wgGroupPermissions['*']['writeapi'] = true;
$wgGroupPermissions['*']['editmyusercss'] = true;
$wgGroupPermissions['*']['editmyuserjs'] = true;
$wgGroupPermissions['*']['viewmywatchlist'] = true;
$wgGroupPermissions['*']['editmywatchlist'] = true;
$wgGroupPermissions['*']['viewmyprivateinfo'] = true;
$wgGroupPermissions['*']['editmyprivateinfo'] = true;
$wgGroupPermissions['*']['editmyoptions'] = true;
# $wgGroupPermissions['*']['patrolmarks'] = false; // let anons see what was patrolled

// Implicit group for all logged-in accounts
$wgGroupPermissions['user']['move'] = true;
$wgGroupPermissions['user']['move-subpages'] = true;
$wgGroupPermissions['user']['move-rootuserpages'] = true; // can move root userpages
$wgGroupPermissions['user']['move-categorypages'] = true;
$wgGroupPermissions['user']['movefile'] = true;
$wgGroupPermissions['user']['read'] = true;
$wgGroupPermissions['user']['edit'] = true;
$wgGroupPermissions['user']['createpage'] = true;
$wgGroupPermissions['user']['createtalk'] = true;
$wgGroupPermissions['user']['writeapi'] = true;
$wgGroupPermissions['user']['upload'] = true;
$wgGroupPermissions['user']['reupload'] = true;
$wgGroupPermissions['user']['reupload-shared'] = true;
$wgGroupPermissions['user']['minoredit'] = true;
$wgGroupPermissions['user']['purge'] = true; // can use ?action=purge without clicking "ok"
$wgGroupPermissions['user']['sendemail'] = true;
$wgGroupPermissions['user']['applychangetags'] = true;
$wgGroupPermissions['user']['changetags'] = true;

// Implicit group for accounts that pass $wgAutoConfirmAge
$wgGroupPermissions['autoconfirmed']['autoconfirmed'] = true;
$wgGroupPermissions['autoconfirmed']['editsemiprotected'] = true;

// Users with bot privilege can have their edits hidden
// from various log pages by default
$wgGroupPermissions['bot']['bot'] = true;
$wgGroupPermissions['bot']['autoconfirmed'] = true;
$wgGroupPermissions['bot']['editsemiprotected'] = true;
$wgGroupPermissions['bot']['nominornewtalk'] = true;
$wgGroupPermissions['bot']['autopatrol'] = true;
$wgGroupPermissions['bot']['suppressredirect'] = true;
$wgGroupPermissions['bot']['apihighlimits'] = true;
$wgGroupPermissions['bot']['writeapi'] = true;

// Most extra permission abilities go to this group
$wgGroupPermissions['sysop']['block'] = true;
$wgGroupPermissions['sysop']['createaccount'] = true;
$wgGroupPermissions['sysop']['delete'] = true;
// can be separately configured for pages with > $wgDeleteRevisionsLimit revs
$wgGroupPermissions['sysop']['bigdelete'] = true;
// can view deleted history entries, but not see or restore the text
$wgGroupPermissions['sysop']['deletedhistory'] = true;
// can view deleted revision text
$wgGroupPermissions['sysop']['deletedtext'] = true;
$wgGroupPermissions['sysop']['undelete'] = true;
$wgGroupPermissions['sysop']['editinterface'] = true;
$wgGroupPermissions['sysop']['editusercss'] = true;
$wgGroupPermissions['sysop']['edituserjs'] = true;
$wgGroupPermissions['sysop']['editcontentmodel'] = true;
$wgGroupPermissions['sysop']['import'] = true;
$wgGroupPermissions['sysop']['importupload'] = true;
$wgGroupPermissions['sysop']['move'] = true;
$wgGroupPermissions['sysop']['move-subpages'] = true;
$wgGroupPermissions['sysop']['move-rootuserpages'] = true;
$wgGroupPermissions['sysop']['move-categorypages'] = true;
$wgGroupPermissions['sysop']['patrol'] = true;
$wgGroupPermissions['sysop']['autopatrol'] = true;
$wgGroupPermissions['sysop']['protect'] = true;
$wgGroupPermissions['sysop']['editprotected'] = true;
$wgGroupPermissions['sysop']['rollback'] = true;
$wgGroupPermissions['sysop']['upload'] = true;
$wgGroupPermissions['sysop']['reupload'] = true;
$wgGroupPermissions['sysop']['reupload-shared'] = true;
$wgGroupPermissions['sysop']['unwatchedpages'] = true;
$wgGroupPermissions['sysop']['autoconfirmed'] = true;
$wgGroupPermissions['sysop']['editsemiprotected'] = true;
$wgGroupPermissions['sysop']['ipblock-exempt'] = true;
$wgGroupPermissions['sysop']['blockemail'] = true;
$wgGroupPermissions['sysop']['markbotedits'] = true;
$wgGroupPermissions['sysop']['apihighlimits'] = true;
$wgGroupPermissions['sysop']['browsearchive'] = true;
$wgGroupPermissions['sysop']['noratelimit'] = true;
$wgGroupPermissions['sysop']['movefile'] = true;
$wgGroupPermissions['sysop']['unblockself'] = true;
$wgGroupPermissions['sysop']['suppressredirect'] = true;
# $wgGroupPermissions['sysop']['pagelang'] = true;
# $wgGroupPermissions['sysop']['upload_by_url'] = true;
$wgGroupPermissions['sysop']['mergehistory'] = true;
$wgGroupPermissions['sysop']['managechangetags'] = true;

// Permission to change users' group assignments
$wgGroupPermissions['bureaucrat']['userrights'] = true;
$wgGroupPermissions['bureaucrat']['noratelimit'] = true;
// Permission to change users' groups assignments across wikis
# $wgGroupPermissions['bureaucrat']['userrights-interwiki'] = true;
// Permission to export pages including linked pages regardless of $wgExportMaxLinkDepth
# $wgGroupPermissions['bureaucrat']['override-export-depth'] = true;

# $wgGroupPermissions['sysop']['deletelogentry'] = true;
# $wgGroupPermissions['sysop']['deleterevision'] = true;
// To hide usernames from users and Sysops
# $wgGroupPermissions['suppress']['hideuser'] = true;
// To hide revisions/log items from users and Sysops
# $wgGroupPermissions['suppress']['suppressrevision'] = true;
// To view revisions/log items hidden from users and Sysops
# $wgGroupPermissions['suppress']['viewsuppressed'] = true;
// For private suppression log access
# $wgGroupPermissions['suppress']['suppressionlog'] = true;

/**
 * The developer group is deprecated, but can be activated if need be
 * to use the 'lockdb' and 'unlockdb' special pages. Those require
 * that a lock file be defined and creatable/removable by the web
 * server.
 */
# $wgGroupPermissions['developer']['siteadmin'] = true;

/** @endcond */

/**
 * Permission keys revoked from users in each group.
 *
 * This acts the same way as wgGroupPermissions above, except that
 * if the user is in a group here, the permission will be removed from them.
 *
 * Improperly setting this could mean that your users will be unable to perform
 * certain essential tasks, so use at your own risk!
 */
$wgRevokePermissions = [];

/**
 * Implicit groups, aren't shown on Special:Listusers or somewhere else
 */
$wgImplicitGroups = [ '*', 'user', 'autoconfirmed' ];

/**
 * A map of group names that the user is in, to group names that those users
 * are allowed to add or revoke.
 *
 * Setting the list of groups to add or revoke to true is equivalent to "any
 * group".
 *
 * @par Example:
 * To allow sysops to add themselves to the "bot" group:
 * @code
 *    $wgGroupsAddToSelf = array( 'sysop' => array( 'bot' ) );
 * @endcode
 *
 * @par Example:
 * Implicit groups may be used for the source group, for instance:
 * @code
 *    $wgGroupsRemoveFromSelf = array( '*' => true );
 * @endcode
 * This allows users in the '*' group (i.e. any user) to remove themselves from
 * any group that they happen to be in.
 */
$wgGroupsAddToSelf = [];

/**
 * @see $wgGroupsAddToSelf
 */
$wgGroupsRemoveFromSelf = [];

/**
 * Set of available actions that can be restricted via action=protect
 * You probably shouldn't change this.
 * Translated through restriction-* messages.
 * Title::getRestrictionTypes() will remove restrictions that are not
 * applicable to a specific title (create and upload)
 */
$wgRestrictionTypes = [ 'create', 'edit', 'move', 'upload' ];

/**
 * Rights which can be required for each protection level (via action=protect)
 *
 * You can add a new protection level that requires a specific
 * permission by manipulating this array. The ordering of elements
 * dictates the order on the protection form's lists.
 *
 *   - '' will be ignored (i.e. unprotected)
 *   - 'autoconfirmed' is quietly rewritten to 'editsemiprotected' for backwards compatibility
 *   - 'sysop' is quietly rewritten to 'editprotected' for backwards compatibility
 */
$wgRestrictionLevels = [ '', 'autoconfirmed', 'sysop' ];

/**
 * Restriction levels that can be used with cascading protection
 *
 * A page can only be protected with cascading protection if the
 * requested restriction level is included in this array.
 *
 * 'autoconfirmed' is quietly rewritten to 'editsemiprotected' for backwards compatibility.
 * 'sysop' is quietly rewritten to 'editprotected' for backwards compatibility.
 */
$wgCascadingRestrictionLevels = [ 'sysop' ];

/**
 * Restriction levels that should be considered "semiprotected"
 *
 * Certain places in the interface recognize a dichotomy between "protected"
 * and "semiprotected", without further distinguishing the specific levels. In
 * general, if anyone can be eligible to edit a protection level merely by
 * reaching some condition in $wgAutopromote, it should probably be considered
 * "semiprotected".
 *
 * 'autoconfirmed' is quietly rewritten to 'editsemiprotected' for backwards compatibility.
 * 'sysop' is not changed, since it really shouldn't be here.
 */
$wgSemiprotectedRestrictionLevels = [ 'autoconfirmed' ];

/**
 * Set the minimum permissions required to edit pages in each
 * namespace.  If you list more than one permission, a user must
 * have all of them to edit pages in that namespace.
 *
 * @note NS_MEDIAWIKI is implicitly restricted to 'editinterface'.
 */
$wgNamespaceProtection = [];

/**
 * Pages in namespaces in this array can not be used as templates.
 *
 * Elements MUST be numeric namespace ids, you can safely use the MediaWiki
 * namespaces constants (NS_USER, NS_MAIN...).
 *
 * Among other things, this may be useful to enforce read-restrictions
 * which may otherwise be bypassed by using the template mechanism.
 */
$wgNonincludableNamespaces = [];

/**
 * Number of seconds an account is required to age before it's given the
 * implicit 'autoconfirm' group membership. This can be used to limit
 * privileges of new accounts.
 *
 * Accounts created by earlier versions of the software may not have a
 * recorded creation date, and will always be considered to pass the age test.
 *
 * When left at 0, all registered accounts will pass.
 *
 * @par Example:
 * Set automatic confirmation to 10 minutes (which is 600 seconds):
 * @code
 *  $wgAutoConfirmAge = 600;     // ten minutes
 * @endcode
 * Set age to one day:
 * @code
 *  $wgAutoConfirmAge = 3600*24; // one day
 * @endcode
 */
$wgAutoConfirmAge = 0;

/**
 * Number of edits an account requires before it is autoconfirmed.
 * Passing both this AND the time requirement is needed. Example:
 *
 * @par Example:
 * @code
 * $wgAutoConfirmCount = 50;
 * @endcode
 */
$wgAutoConfirmCount = 0;

/**
 * Automatically add a usergroup to any user who matches certain conditions.
 *
 * @todo Redocument $wgAutopromote
 *
 * The format is
 *   array( '&' or '|' or '^' or '!', cond1, cond2, ... )
 * where cond1, cond2, ... are themselves conditions; *OR*
 *   APCOND_EMAILCONFIRMED, *OR*
 *   array( APCOND_EMAILCONFIRMED ), *OR*
 *   array( APCOND_EDITCOUNT, number of edits ), *OR*
 *   array( APCOND_AGE, seconds since registration ), *OR*
 *   array( APCOND_INGROUPS, group1, group2, ... ), *OR*
 *   array( APCOND_ISIP, ip ), *OR*
 *   array( APCOND_IPINRANGE, range ), *OR*
 *   array( APCOND_AGE_FROM_EDIT, seconds since first edit ), *OR*
 *   array( APCOND_BLOCKED ), *OR*
 *   array( APCOND_ISBOT ), *OR*
 *   similar constructs defined by extensions.
 *
 * If $wgEmailAuthentication is off, APCOND_EMAILCONFIRMED will be true for any
 * user who has provided an e-mail address.
 */
$wgAutopromote = [
	'autoconfirmed' => [ '&',
		[ APCOND_EDITCOUNT, &$wgAutoConfirmCount ],
		[ APCOND_AGE, &$wgAutoConfirmAge ],
	],
];

/**
 * Automatically add a usergroup to any user who matches certain conditions.
 *
 * Does not add the user to the group again if it has been removed.
 * Also, does not remove the group if the user no longer meets the criteria.
 *
 * The format is:
 * @code
 *    array( event => criteria, ... )
 * @endcode
 * Where event is either:
 *    - 'onEdit' (when user edits)
 *
 * Criteria has the same format as $wgAutopromote
 *
 * @see $wgAutopromote
 * @since 1.18
 */
$wgAutopromoteOnce = [
	'onEdit' => [],
];

/**
 * Put user rights log entries for autopromotion in recent changes?
 * @since 1.18
 */
$wgAutopromoteOnceLogInRC = true;

/**
 * $wgAddGroups and $wgRemoveGroups can be used to give finer control over who
 * can assign which groups at Special:Userrights.
 *
 * @par Example:
 * Bureaucrats can add any group:
 * @code
 * $wgAddGroups['bureaucrat'] = true;
 * @endcode
 * Bureaucrats can only remove bots and sysops:
 * @code
 * $wgRemoveGroups['bureaucrat'] = array( 'bot', 'sysop' );
 * @endcode
 * Sysops can make bots:
 * @code
 * $wgAddGroups['sysop'] = array( 'bot' );
 * @endcode
 * Sysops can disable other sysops in an emergency, and disable bots:
 * @code
 * $wgRemoveGroups['sysop'] = array( 'sysop', 'bot' );
 * @endcode
 */
$wgAddGroups = [];

/**
 * @see $wgAddGroups
 */
$wgRemoveGroups = [];

/**
 * A list of available rights, in addition to the ones defined by the core.
 * For extensions only.
 */
$wgAvailableRights = [];

/**
 * Optional to restrict deletion of pages with higher revision counts
 * to users with the 'bigdelete' permission. (Default given to sysops.)
 */
$wgDeleteRevisionsLimit = 0;

/**
 * The maximum number of edits a user can have and
 * can still be hidden by users with the hideuser permission.
 * This is limited for performance reason.
 * Set to false to disable the limit.
 * @since 1.23
 */
$wgHideUserContribLimit = 1000;

/**
 * Number of accounts each IP address may create, 0 to disable.
 *
 * @warning Requires $wgMainCacheType to be enabled
 */
$wgAccountCreationThrottle = 0;

/**
 * Edits matching these regular expressions in body text
 * will be recognised as spam and rejected automatically.
 *
 * There's no administrator override on-wiki, so be careful what you set. :)
 * May be an array of regexes or a single string for backwards compatibility.
 *
 * @see https://en.wikipedia.org/wiki/Regular_expression
 *
 * @note Each regex needs a beginning/end delimiter, eg: # or /
 */
$wgSpamRegex = [];

/**
 * Same as the above except for edit summaries
 */
$wgSummarySpamRegex = [];

/**
 * Whether to use DNS blacklists in $wgDnsBlacklistUrls to check for open
 * proxies
 * @since 1.16
 */
$wgEnableDnsBlacklist = false;

/**
 * List of DNS blacklists to use, if $wgEnableDnsBlacklist is true.
 *
 * This is an array of either a URL or an array with the URL and a key (should
 * the blacklist require a key).
 *
 * @par Example:
 * @code
 * $wgDnsBlacklistUrls = array(
 *   // String containing URL
 *   'http.dnsbl.sorbs.net.',
 *   // Array with URL and key, for services that require a key
 *   array( 'dnsbl.httpbl.net.', 'mykey' ),
 *   // Array with just the URL. While this works, it is recommended that you
 *   // just use a string as shown above
 *   array( 'opm.tornevall.org.' )
 * );
 * @endcode
 *
 * @note You should end the domain name with a . to avoid searching your
 * eventual domain search suffixes.
 * @since 1.16
 */
$wgDnsBlacklistUrls = [ 'http.dnsbl.sorbs.net.' ];

/**
 * Proxy whitelist, list of addresses that are assumed to be non-proxy despite
 * what the other methods might say.
 */
$wgProxyWhitelist = [];

/**
 * Whether to look at the X-Forwarded-For header's list of (potentially spoofed)
 * IPs and apply IP blocks to them. This allows for IP blocks to work with correctly-configured
 * (transparent) proxies without needing to block the proxies themselves.
 */
$wgApplyIpBlocksToXff = false;

/**
 * Simple rate limiter options to brake edit floods.
 *
 * Maximum number actions allowed in the given number of seconds; after that
 * the violating client receives HTTP 500 error pages until the period
 * elapses.
 *
 * @par Example:
 * To set a generic maximum of 4 hits in 60 seconds:
 * @code
 *     $wgRateLimits = array( 4, 60 );
 * @endcode
 *
 * @par Example:
 * You could also limit per action and then type of users.
 * @code
 *     $wgRateLimits = array(
 *         'edit' => array(
 *             'anon' => array( x, y ), // any and all anonymous edits (aggregate)
 *             'user' => array( x, y ), // each logged-in user
 *             'newbie' => array( x, y ), // each new autoconfirmed accounts; overrides 'user'
 *             'ip' => array( x, y ), // each anon and recent account
 *             'subnet' => array( x, y ), // ... within a /24 subnet in IPv4 or /64 in IPv6
 *         )
 *     )
 * @endcode
 *
 * @warning Requires that $wgMainCacheType is set to something persistent
 */
$wgRateLimits = [
	// Page edits
	'edit' => [
		'ip' => [ 8, 60 ],
		'newbie' => [ 8, 60 ],
	],
	// Page moves
	'move' => [
		'newbie' => [ 2, 120 ],
		'user' => [ 8, 60 ],
	],
	// File uploads
	'upload' => [
		'ip' => [ 8, 60 ],
		'newbie' => [ 8, 60 ],
	],
	// Page rollbacks
	'rollback' => [
		'user' => [ 10, 60 ],
		'newbie' => [ 5, 120 ]
	],
	// Triggering password resets emails
	'mailpassword' => [
		'ip' => [ 5, 3600 ],
	],
	// Emailing other users using MediaWiki
	'emailuser' => [
		'ip' => [ 5, 86400 ],
		'newbie' => [ 5, 86400 ],
		'user' => [ 20, 86400 ],
	],
	// Purging pages
	'purge' => [
		'ip' => [ 30, 60 ],
		'user' => [ 30, 60 ],
	],
	// Purges of link tables
	'linkpurge' => [
		'ip' => [ 30, 60 ],
		'user' => [ 30, 60 ],
	],
	// Files rendered via thumb.php or thumb_handler.php
	'renderfile' => [
		'ip' => [ 700, 30 ],
		'user' => [ 700, 30 ],
	],
	// Same as above but for non-standard thumbnails
	'renderfile-nonstandard' => [
		'ip' => [ 70, 30 ],
		'user' => [ 70, 30 ],
	],
	// Stashing edits into cache before save
	'stashedit' => [
		'ip' => [ 30, 60 ],
		'newbie' => [ 30, 60 ],
	],
	// Adding or removing change tags
	'changetag' => [
		'ip' => [ 8, 60 ],
		'newbie' => [ 8, 60 ],
	],
];

/**
 * Array of IPs which should be excluded from rate limits.
 * This may be useful for whitelisting NAT gateways for conferences, etc.
 */
$wgRateLimitsExcludedIPs = [];

/**
 * Log IP addresses in the recentchanges table; can be accessed only by
 * extensions (e.g. CheckUser) or a DB admin
 * Used for retroactive autoblocks
 */
$wgPutIPinRC = true;

/**
 * Integer defining default number of entries to show on
 * special pages which are query-pages such as Special:Whatlinkshere.
 */
$wgQueryPageDefaultLimit = 50;

/**
 * Limit password attempts to X attempts per Y seconds per IP per account.
 *
 * Value is an array of arrays. Each sub-array must have a key for count
 * (ie count of how many attempts before throttle) and a key for seconds.
 * If the key 'allIPs' (case sensitive) is present, then the limit is
 * just per account instead of per IP per account.
 *
 * @since 1.27 allIps support and multiple limits added in 1.27. Prior
 *   to 1.27 this only supported having a single throttle.
 * @warning Requires $wgMainCacheType to be enabled
 */
$wgPasswordAttemptThrottle = [
	// Short term limit
	[ 'count' => 5, 'seconds' => 300 ],
	// Long term limit. We need to balance the risk
	// of somebody using this as a DoS attack to lock someone
	// out of their account, and someone doing a brute force attack.
	[ 'count' => 150, 'seconds' => 60*60*48 ],
];

/**
 * @var Array Map of (grant => right => boolean)
 * Users authorize consumers (like Apps) to act on their behalf but only with
 * a subset of the user's normal account rights (signed off on by the user).
 * The possible rights to grant to a consumer are bundled into groups called
 * "grants". Each grant defines some rights it lets consumers inherit from the
 * account they may act on behalf of. Note that a user granting a right does
 * nothing if that user does not actually have that right to begin with.
 * @since 1.27
 */
$wgGrantPermissions = [];

// @TODO: clean up grants
// @TODO: auto-include read/editsemiprotected rights?

$wgGrantPermissions['basic']['autoconfirmed'] = true;
$wgGrantPermissions['basic']['autopatrol'] = true;
$wgGrantPermissions['basic']['editsemiprotected'] = true;
$wgGrantPermissions['basic']['ipblock-exempt'] = true;
$wgGrantPermissions['basic']['nominornewtalk'] = true;
$wgGrantPermissions['basic']['patrolmarks'] = true;
$wgGrantPermissions['basic']['purge'] = true;
$wgGrantPermissions['basic']['read'] = true;
$wgGrantPermissions['basic']['skipcaptcha'] = true;
$wgGrantPermissions['basic']['writeapi'] = true;

$wgGrantPermissions['highvolume']['bot'] = true;
$wgGrantPermissions['highvolume']['apihighlimits'] = true;
$wgGrantPermissions['highvolume']['noratelimit'] = true;
$wgGrantPermissions['highvolume']['markbotedits'] = true;

$wgGrantPermissions['editpage']['edit'] = true;
$wgGrantPermissions['editpage']['minoredit'] = true;
$wgGrantPermissions['editpage']['applychangetags'] = true;
$wgGrantPermissions['editpage']['changetags'] = true;

$wgGrantPermissions['editprotected'] = $wgGrantPermissions['editpage'];
$wgGrantPermissions['editprotected']['editprotected'] = true;

$wgGrantPermissions['editmycssjs'] = $wgGrantPermissions['editpage'];
$wgGrantPermissions['editmycssjs']['editmyusercss'] = true;
$wgGrantPermissions['editmycssjs']['editmyuserjs'] = true;

$wgGrantPermissions['editmyoptions']['editmyoptions'] = true;

$wgGrantPermissions['editinterface'] = $wgGrantPermissions['editpage'];
$wgGrantPermissions['editinterface']['editinterface'] = true;
$wgGrantPermissions['editinterface']['editusercss'] = true;
$wgGrantPermissions['editinterface']['edituserjs'] = true;

$wgGrantPermissions['createeditmovepage'] = $wgGrantPermissions['editpage'];
$wgGrantPermissions['createeditmovepage']['createpage'] = true;
$wgGrantPermissions['createeditmovepage']['createtalk'] = true;
$wgGrantPermissions['createeditmovepage']['move'] = true;
$wgGrantPermissions['createeditmovepage']['move-rootuserpages'] = true;
$wgGrantPermissions['createeditmovepage']['move-subpages'] = true;
$wgGrantPermissions['createeditmovepage']['move-categorypages'] = true;

$wgGrantPermissions['uploadfile']['upload'] = true;
$wgGrantPermissions['uploadfile']['reupload-own'] = true;

$wgGrantPermissions['uploadeditmovefile'] = $wgGrantPermissions['uploadfile'];
$wgGrantPermissions['uploadeditmovefile']['reupload'] = true;
$wgGrantPermissions['uploadeditmovefile']['reupload-shared'] = true;
$wgGrantPermissions['uploadeditmovefile']['upload_by_url'] = true;
$wgGrantPermissions['uploadeditmovefile']['movefile'] = true;
$wgGrantPermissions['uploadeditmovefile']['suppressredirect'] = true;

$wgGrantPermissions['patrol']['patrol'] = true;

$wgGrantPermissions['rollback']['rollback'] = true;

$wgGrantPermissions['blockusers']['block'] = true;
$wgGrantPermissions['blockusers']['blockemail'] = true;

$wgGrantPermissions['viewdeleted']['browsearchive'] = true;
$wgGrantPermissions['viewdeleted']['deletedhistory'] = true;
$wgGrantPermissions['viewdeleted']['deletedtext'] = true;

$wgGrantPermissions['delete'] = $wgGrantPermissions['editpage'] +
	$wgGrantPermissions['viewdeleted'];
$wgGrantPermissions['delete']['delete'] = true;
$wgGrantPermissions['delete']['bigdelete'] = true;
$wgGrantPermissions['delete']['deletelogentry'] = true;
$wgGrantPermissions['delete']['deleterevision'] = true;
$wgGrantPermissions['delete']['undelete'] = true;

$wgGrantPermissions['protect'] = $wgGrantPermissions['editprotected'];
$wgGrantPermissions['protect']['protect'] = true;

$wgGrantPermissions['viewmywatchlist']['viewmywatchlist'] = true;

$wgGrantPermissions['editmywatchlist']['editmywatchlist'] = true;

$wgGrantPermissions['sendemail']['sendemail'] = true;

$wgGrantPermissions['createaccount']['createaccount'] = true;

/**
 * @var Array Map of grants to their UI grouping
 * @since 1.27
 */
$wgGrantPermissionGroups = [
	// Hidden grants are implicitly present
	'basic'            => 'hidden',

	'editpage'            => 'page-interaction',
	'createeditmovepage'  => 'page-interaction',
	'editprotected'       => 'page-interaction',
	'patrol'              => 'page-interaction',

	'uploadfile'          => 'file-interaction',
	'uploadeditmovefile'  => 'file-interaction',

	'sendemail'           => 'email',

	'viewmywatchlist'     => 'watchlist-interaction',
	'editviewmywatchlist' => 'watchlist-interaction',

	'editmycssjs'         => 'customization',
	'editmyoptions'       => 'customization',

	'editinterface'       => 'administration',
	'rollback'            => 'administration',
	'blockusers'          => 'administration',
	'delete'              => 'administration',
	'viewdeleted'         => 'administration',
	'protect'             => 'administration',
	'createaccount'       => 'administration',

	'highvolume'          => 'high-volume',
];

/**
 * @var bool Whether to enable bot passwords
 * @since 1.27
 */
$wgEnableBotPasswords = true;

/**
 * Cluster for the bot_passwords table
 * @var string|bool If false, the normal cluster will be used
 * @since 1.27
 */
$wgBotPasswordsCluster = false;

/**
 * Database name for the bot_passwords table
 *
 * To use a database with a table prefix, set this variable to
 * "{$database}-{$prefix}".
 * @var string|bool If false, the normal database will be used
 * @since 1.27
 */
$wgBotPasswordsDatabase = false;

/** @} */ # end of user rights settings

/************************************************************************//**
 * @name   Proxy scanner settings
 * @{
 */

/**
 * This should always be customised in LocalSettings.php
 */
$wgSecretKey = false;

/**
 * Big list of banned IP addresses.
 *
 * This can have the following formats:
 * - An array of addresses, either in the values
 *   or the keys (for backward compatibility)
 * - A string, in that case this is the path to a file
 *   containing the list of IP addresses, one per line
 */
$wgProxyList = [];

/** @} */ # end of proxy scanner settings

/************************************************************************//**
 * @name   Cookie settings
 * @{
 */

/**
 * Default cookie lifetime, in seconds. Setting to 0 makes all cookies session-only.
 */
$wgCookieExpiration = 180 * 86400;

/**
 * The identifiers of the login cookies that can have their lifetimes
 * extended independently of all other login cookies.
 *
 * @var string[]
 */
$wgExtendedLoginCookies = [ 'UserID', 'Token' ];

/**
 * Default login cookie lifetime, in seconds. Setting
 * $wgExtendLoginCookieExpiration to null will use $wgCookieExpiration to
 * calculate the cookie lifetime. As with $wgCookieExpiration, 0 will make
 * login cookies session-only.
 */
$wgExtendedLoginCookieExpiration = null;

/**
 * Set to set an explicit domain on the login cookies eg, "justthis.domain.org"
 * or ".any.subdomain.net"
 */
$wgCookieDomain = '';

/**
 * Set this variable if you want to restrict cookies to a certain path within
 * the domain specified by $wgCookieDomain.
 */
$wgCookiePath = '/';

/**
 * Whether the "secure" flag should be set on the cookie. This can be:
 *   - true:      Set secure flag
 *   - false:     Don't set secure flag
 *   - "detect":  Set the secure flag if $wgServer is set to an HTTPS URL
 */
$wgCookieSecure = 'detect';

/**
 * By default, MediaWiki checks if the client supports cookies during the
 * login process, so that it can display an informative error message if
 * cookies are disabled. Set this to true if you want to disable this cookie
 * check.
 */
$wgDisableCookieCheck = false;

/**
 * Cookies generated by MediaWiki have names starting with this prefix. Set it
 * to a string to use a custom prefix. Setting it to false causes the database
 * name to be used as a prefix.
 */
$wgCookiePrefix = false;

/**
 * Set authentication cookies to HttpOnly to prevent access by JavaScript,
 * in browsers that support this feature. This can mitigates some classes of
 * XSS attack.
 */
$wgCookieHttpOnly = true;

/**
 * A list of cookies that vary the cache (for use by extensions)
 */
$wgCacheVaryCookies = [];

/**
 * Override to customise the session name
 */
$wgSessionName = false;

/** @} */ # end of cookie settings }

/************************************************************************//**
 * @name   LaTeX (mathematical formulas)
 * @{
 */

/**
 * To use inline TeX, you need to compile 'texvc' (in the 'math' subdirectory of
 * the MediaWiki package and have latex, dvips, gs (ghostscript), andconvert
 * (ImageMagick) installed and available in the PATH.
 * Please see math/README for more information.
 */
$wgUseTeX = false;

/** @} */ # end LaTeX }

/************************************************************************//**
 * @name   Profiling, testing and debugging
 *
 * To enable profiling, edit StartProfiler.php
 *
 * @{
 */

/**
 * Filename for debug logging. See https://www.mediawiki.org/wiki/How_to_debug
 * The debug log file should be not be publicly accessible if it is used, as it
 * may contain private data.
 */
$wgDebugLogFile = '';

/**
 * Prefix for debug log lines
 */
$wgDebugLogPrefix = '';

/**
 * If true, instead of redirecting, show a page with a link to the redirect
 * destination. This allows for the inspection of PHP error messages, and easy
 * resubmission of form data. For developer use only.
 */
$wgDebugRedirects = false;

/**
 * If true, log debugging data from action=raw and load.php.
 * This is normally false to avoid overlapping debug entries due to gen=css
 * and gen=js requests.
 */
$wgDebugRawPage = false;

/**
 * Send debug data to an HTML comment in the output.
 *
 * This may occasionally be useful when supporting a non-technical end-user.
 * It's more secure than exposing the debug log file to the web, since the
 * output only contains private data for the current user. But it's not ideal
 * for development use since data is lost on fatal errors and redirects.
 */
$wgDebugComments = false;

/**
 * Write SQL queries to the debug log.
 *
 * This setting is only used $wgLBFactoryConf['class'] is set to
 * 'LBFactorySimple' and $wgDBservers is an empty array; otherwise
 * the DBO_DEBUG flag must be set in the 'flags' option of the database
 * connection to achieve the same functionality.
 */
$wgDebugDumpSql = false;

/**
 * Performance expectations for DB usage
 *
 * @since 1.26
 */
$wgTrxProfilerLimits = [
	// HTTP GET/HEAD requests.
	// Master queries should not happen on GET requests
	'GET' => [
		'masterConns' => 0,
		'writes' => 0,
		'readQueryTime' => 5
	],
	// HTTP POST requests.
	// Master reads and writes will happen for a subset of these.
	'POST' => [
		'readQueryTime' => 5,
		'writeQueryTime' => 1,
		'maxAffected' => 500
	],
	'POST-nonwrite' => [
		'masterConns' => 0,
		'writes' => 0,
		'readQueryTime' => 5
	],
	// Background job runner
	'JobRunner' => [
		'readQueryTime' => 30,
		'writeQueryTime' => 5,
		'maxAffected' => 1000
	],
	// Command-line scripts
	'Maintenance' => [
		'writeQueryTime' => 5,
		'maxAffected' => 1000
	]
];

/**
 * Map of string log group names to log destinations.
 *
 * If set, wfDebugLog() output for that group will go to that file instead
 * of the regular $wgDebugLogFile. Useful for enabling selective logging
 * in production.
 *
 * Log destinations may be one of the following:
 * - false to completely remove from the output, including from $wgDebugLogFile.
 * - string values specifying a filename or URI.
 * - associative array with keys:
 *   - 'destination' desired filename or URI.
 *   - 'sample' an integer value, specifying a sampling factor (optional)
 *   - 'level' A \Psr\Log\LogLevel constant, indicating the minimum level
 *             to log (optional, since 1.25)
 *
 * @par Example:
 * @code
 * $wgDebugLogGroups['redis'] = '/var/log/mediawiki/redis.log';
 * @endcode
 *
 * @par Advanced example:
 * @code
 * $wgDebugLogGroups['memcached'] = array(
 *     'destination' => '/var/log/mediawiki/memcached.log',
 *     'sample' => 1000,  // log 1 message out of every 1,000.
 *     'level' => \Psr\Log\LogLevel::WARNING
 * );
 * @endcode
 */
$wgDebugLogGroups = [];

/**
 * Default service provider for creating Psr\Log\LoggerInterface instances.
 *
 * The value should be an array suitable for use with
 * ObjectFactory::getObjectFromSpec(). The created object is expected to
 * implement the MediaWiki\Logger\Spi interface. See ObjectFactory for additional
 * details.
 *
 * Alternately the MediaWiki\Logger\LoggerFactory::registerProvider method can
 * be called to inject an MediaWiki\Logger\Spi instance into the LoggerFactory
 * and bypass the use of this configuration variable entirely.
 *
 * @par To completely disable logging:
 * @code
 * $wgMWLoggerDefaultSpi = array( 'class' => '\\MediaWiki\\Logger\\NullSpi' );
 * @endcode
 *
 * @since 1.25
 * @var array $wgMWLoggerDefaultSpi
 * @see MwLogger
 */
$wgMWLoggerDefaultSpi = [
	'class' => '\\MediaWiki\\Logger\\LegacySpi',
];

/**
 * Display debug data at the bottom of the main content area.
 *
 * Useful for developers and technical users trying to working on a closed wiki.
 */
$wgShowDebug = false;

/**
 * Prefix debug messages with relative timestamp. Very-poor man's profiler.
 * Since 1.19 also includes memory usage.
 */
$wgDebugTimestamps = false;

/**
 * Print HTTP headers for every request in the debug information.
 */
$wgDebugPrintHttpHeaders = true;

/**
 * Show the contents of $wgHooks in Special:Version
 */
$wgSpecialVersionShowHooks = false;

/**
 * Whether to show "we're sorry, but there has been a database error" pages.
 * Displaying errors aids in debugging, but may display information useful
 * to an attacker.
 */
$wgShowSQLErrors = false;

/**
 * If set to true, uncaught exceptions will print a complete stack trace
 * to output. This should only be used for debugging, as it may reveal
 * private information in function parameters due to PHP's backtrace
 * formatting.
 */
$wgShowExceptionDetails = false;

/**
 * If true, show a backtrace for database errors
 *
 * @note This setting only applies when connection errors and query errors are
 * reported in the normal manner. $wgShowExceptionDetails applies in other cases,
 * including those in which an uncaught exception is thrown from within the
 * exception handler.
 */
$wgShowDBErrorBacktrace = false;

/**
 * If true, send the exception backtrace to the error log
 */
$wgLogExceptionBacktrace = true;

/**
 * Expose backend server host names through the API and various HTML comments
 */
$wgShowHostnames = false;

/**
 * Override server hostname detection with a hardcoded value.
 * Should be a string, default false.
 * @since 1.20
 */
$wgOverrideHostname = false;

/**
 * If set to true MediaWiki will throw notices for some possible error
 * conditions and for deprecated functions.
 */
$wgDevelopmentWarnings = false;

/**
 * Release limitation to wfDeprecated warnings, if set to a release number
 * development warnings will not be generated for deprecations added in releases
 * after the limit.
 */
$wgDeprecationReleaseLimit = false;

/**
 * Only record profiling info for pages that took longer than this
 * @deprecated since 1.25: set $wgProfiler['threshold'] instead.
 */
$wgProfileLimit = 0.0;

/**
 * Don't put non-profiling info into log file
 *
 * @deprecated since 1.23, set the log file in
 *   $wgDebugLogGroups['profileoutput'] instead.
 */
$wgProfileOnly = false;

/**
 * Destination of statsd metrics.
 *
 * A host or host:port of a statsd server. Port defaults to 8125.
 *
 * If not set, statsd metrics will not be collected.
 *
 * @see wfLogProfilingData
 * @since 1.25
 */
$wgStatsdServer = false;

/**
 * Prefix for metric names sent to $wgStatsdServer.
 *
 * @see MediaWikiServices::getStatsdDataFactory
 * @see BufferingStatsdDataFactory
 * @since 1.25
 */
$wgStatsdMetricPrefix = 'MediaWiki';

/**
 * InfoAction retrieves a list of transclusion links (both to and from).
 * This number puts a limit on that query in the case of highly transcluded
 * templates.
 */
$wgPageInfoTransclusionLimit = 50;

/**
 * Set this to an integer to only do synchronous site_stats updates
 * one every *this many* updates. The other requests go into pending
 * delta values in $wgMemc. Make sure that $wgMemc is a global cache.
 * If set to -1, updates *only* go to $wgMemc (useful for daemons).
 */
$wgSiteStatsAsyncFactor = false;

/**
 * Parser test suite files to be run by parserTests.php when no specific
 * filename is passed to it.
 *
 * Extensions may add their own tests to this array, or site-local tests
 * may be added via LocalSettings.php
 *
 * Use full paths.
 */
$wgParserTestFiles = [
	"$IP/tests/parser/parserTests.txt",
	"$IP/tests/parser/extraParserTests.txt"
];

/**
 * Allow running of javascript test suites via [[Special:JavaScriptTest]] (such as QUnit).
 */
$wgEnableJavaScriptTest = false;

/**
 * Overwrite the caching key prefix with custom value.
 * @since 1.19
 */
$wgCachePrefix = false;

/**
 * Display the new debugging toolbar. This also enables profiling on database
 * queries and other useful output.
 * Will be ignored if $wgUseFileCache or $wgUseSquid is enabled.
 *
 * @since 1.19
 */
$wgDebugToolbar = false;

/** @} */ # end of profiling, testing and debugging }

/************************************************************************//**
 * @name   Search
 * @{
 */

/**
 * Set this to true to disable the full text search feature.
 */
$wgDisableTextSearch = false;

/**
 * Set to true to have nicer highlighted text in search results,
 * by default off due to execution overhead
 */
$wgAdvancedSearchHighlighting = false;

/**
 * Regexp to match word boundaries, defaults for non-CJK languages
 * should be empty for CJK since the words are not separate
 */
$wgSearchHighlightBoundaries = '[\p{Z}\p{P}\p{C}]';

/**
 * Template for OpenSearch suggestions, defaults to API action=opensearch
 *
 * Sites with heavy load would typically have these point to a custom
 * PHP wrapper to avoid firing up mediawiki for every keystroke
 *
 * Placeholders: {searchTerms}
 *
 * @deprecated since 1.25 Use $wgOpenSearchTemplates['application/x-suggestions+json'] instead
 */
$wgOpenSearchTemplate = false;

/**
 * Templates for OpenSearch suggestions, defaults to API action=opensearch
 *
 * Sites with heavy load would typically have these point to a custom
 * PHP wrapper to avoid firing up mediawiki for every keystroke
 *
 * Placeholders: {searchTerms}
 */
$wgOpenSearchTemplates = [
	'application/x-suggestions+json' => false,
	'application/x-suggestions+xml' => false,
];

/**
 * Enable OpenSearch suggestions requested by MediaWiki. Set this to
 * false if you've disabled scripts that use api?action=opensearch and
 * want reduce load caused by cached scripts still pulling suggestions.
 * It will let the API fallback by responding with an empty array.
 */
$wgEnableOpenSearchSuggest = true;

/**
 * Integer defining default number of entries to show on
 * OpenSearch call.
 */
$wgOpenSearchDefaultLimit = 10;

/**
 * Minimum length of extract in <Description>. Actual extracts will last until the end of sentence.
 */
$wgOpenSearchDescriptionLength = 100;

/**
 * Expiry time for search suggestion responses
 */
$wgSearchSuggestCacheExpiry = 1200;

/**
 * If you've disabled search semi-permanently, this also disables updates to the
 * table. If you ever re-enable, be sure to rebuild the search table.
 */
$wgDisableSearchUpdate = false;

/**
 * List of namespaces which are searched by default.
 *
 * @par Example:
 * @code
 * $wgNamespacesToBeSearchedDefault[NS_MAIN] = true;
 * $wgNamespacesToBeSearchedDefault[NS_PROJECT] = true;
 * @endcode
 */
$wgNamespacesToBeSearchedDefault = [
	NS_MAIN => true,
];

/**
 * Disable the internal MySQL-based search, to allow it to be
 * implemented by an extension instead.
 */
$wgDisableInternalSearch = false;

/**
 * Set this to a URL to forward search requests to some external location.
 * If the URL includes '$1', this will be replaced with the URL-encoded
 * search term.
 *
 * @par Example:
 * To forward to Google you'd have something like:
 * @code
 * $wgSearchForwardUrl =
 *     'http://www.google.com/search?q=$1' .
 *     '&domains=http://example.com' .
 *     '&sitesearch=http://example.com' .
 *     '&ie=utf-8&oe=utf-8';
 * @endcode
 */
$wgSearchForwardUrl = null;

/**
 * Search form behavior.
 * - true = use Go & Search buttons
 * - false = use Go button & Advanced search link
 */
$wgUseTwoButtonsSearchForm = true;

/**
 * Array of namespaces to generate a Google sitemap for when the
 * maintenance/generateSitemap.php script is run, or false if one is to be
 * generated for all namespaces.
 */
$wgSitemapNamespaces = false;

/**
 * Custom namespace priorities for sitemaps. Setting this will allow you to
 * set custom priorities to namespaces when sitemaps are generated using the
 * maintenance/generateSitemap.php script.
 *
 * This should be a map of namespace IDs to priority
 * @par Example:
 * @code
 *  $wgSitemapNamespacesPriorities = array(
 *      NS_USER => '0.9',
 *      NS_HELP => '0.0',
 *  );
 * @endcode
 */
$wgSitemapNamespacesPriorities = false;

/**
 * If true, searches for IP addresses will be redirected to that IP's
 * contributions page. E.g. searching for "1.2.3.4" will redirect to
 * [[Special:Contributions/1.2.3.4]]
 */
$wgEnableSearchContributorsByIP = true;

/** @} */ # end of search settings

/************************************************************************//**
 * @name   Edit user interface
 * @{
 */

/**
 * Path to the GNU diff3 utility. If the file doesn't exist, edit conflicts will
 * fall back to the old behavior (no merging).
 */
$wgDiff3 = '/usr/bin/diff3';

/**
 * Path to the GNU diff utility.
 */
$wgDiff = '/usr/bin/diff';

/**
 * Which namespaces have special treatment where they should be preview-on-open
 * Internally only Category: pages apply, but using this extensions (e.g. Semantic MediaWiki)
 * can specify namespaces of pages they have special treatment for
 */
$wgPreviewOnOpenNamespaces = [
	NS_CATEGORY => true
];

/**
 * Enable the UniversalEditButton for browsers that support it
 * (currently only Firefox with an extension)
 * See http://universaleditbutton.org for more background information
 */
$wgUniversalEditButton = true;

/**
 * If user doesn't specify any edit summary when making a an edit, MediaWiki
 * will try to automatically create one. This feature can be disabled by set-
 * ting this variable false.
 */
$wgUseAutomaticEditSummaries = true;

/** @} */ # end edit UI }

/************************************************************************//**
 * @name   Maintenance
 * See also $wgSiteNotice
 * @{
 */

/**
 * @cond file_level_code
 * Set $wgCommandLineMode if it's not set already, to avoid notices
 */
if ( !isset( $wgCommandLineMode ) ) {
	$wgCommandLineMode = false;
}
/** @endcond */

/**
 * For colorized maintenance script output, is your terminal background dark ?
 */
$wgCommandLineDarkBg = false;

/**
 * Set this to a string to put the wiki into read-only mode. The text will be
 * used as an explanation to users.
 *
 * This prevents most write operations via the web interface. Cache updates may
 * still be possible. To prevent database writes completely, use the read_only
 * option in MySQL.
 */
$wgReadOnly = null;

/**
 * If this lock file exists (size > 0), the wiki will be forced into read-only mode.
 * Its contents will be shown to users as part of the read-only warning
 * message.
 *
 * Will default to "{$wgUploadDirectory}/lock_yBgMBwiR" in Setup.php
 */
$wgReadOnlyFile = false;

/**
 * When you run the web-based upgrade utility, it will tell you what to set
 * this to in order to authorize the upgrade process. It will subsequently be
 * used as a password, to authorize further upgrades.
 *
 * For security, do not set this to a guessable string. Use the value supplied
 * by the install/upgrade process. To cause the upgrader to generate a new key,
 * delete the old key from LocalSettings.php.
 */
$wgUpgradeKey = false;

/**
 * Fully specified path to git binary
 */
$wgGitBin = '/usr/bin/git';

/**
 * Map GIT repository URLs to viewer URLs to provide links in Special:Version
 *
 * Key is a pattern passed to preg_match() and preg_replace(),
 * without the delimiters (which are #) and must match the whole URL.
 * The value is the replacement for the key (it can contain $1, etc.)
 * %h will be replaced by the short SHA-1 (7 first chars) and %H by the
 * full SHA-1 of the HEAD revision.
 * %r will be replaced with a URL-encoded version of $1.
 * %R will be replaced with $1 and no URL-encoding
 *
 * @since 1.20
 */
$wgGitRepositoryViewers = [
	'https://(?:[a-z0-9_]+@)?gerrit.wikimedia.org/r/(?:p/)?(.*)' =>
		'https://phabricator.wikimedia.org/r/revision/%R;%H',
	'ssh://(?:[a-z0-9_]+@)?gerrit.wikimedia.org:29418/(.*)' =>
		'https://phabricator.wikimedia.org/r/revision/%R;%H',
];

/** @} */ # End of maintenance }

/************************************************************************//**
 * @name   Recent changes, new pages, watchlist and history
 * @{
 */

/**
 * Recentchanges items are periodically purged; entries older than this many
 * seconds will go.
 * Default: 90 days = about three months
 */
$wgRCMaxAge = 90 * 24 * 3600;

/**
 * Page watchers inactive for more than this many seconds are considered inactive.
 * Used mainly by action=info. Default: 180 days = about six months.
 * @since 1.26
 */
$wgWatchersMaxAge = 180 * 24 * 3600;

/**
 * If active watchers (per above) are this number or less, do not disclose it.
 * Left to 1, prevents unprivileged users from knowing for sure that there are 0.
 * Set to -1 if you want to always complement watchers count with this info.
 * @since 1.26
 */
$wgUnwatchedPageSecret = 1;

/**
 * Filter $wgRCLinkDays by $wgRCMaxAge to avoid showing links for numbers
 * higher than what will be stored. Note that this is disabled by default
 * because we sometimes do have RC data which is beyond the limit for some
 * reason, and some users may use the high numbers to display that data which
 * is still there.
 */
$wgRCFilterByAge = false;

/**
 * List of Limits options to list in the Special:Recentchanges and
 * Special:Recentchangeslinked pages.
 */
$wgRCLinkLimits = [ 50, 100, 250, 500 ];

/**
 * List of Days options to list in the Special:Recentchanges and
 * Special:Recentchangeslinked pages.
 */
$wgRCLinkDays = [ 1, 3, 7, 14, 30 ];

/**
 * Destinations to which notifications about recent changes
 * should be sent.
 *
 * As of MediaWiki 1.22, there are 2 supported 'engine' parameter option in core:
 *   * 'UDPRCFeedEngine', which is used to send recent changes over UDP to the
 *      specified server.
 *   * 'RedisPubSubFeedEngine', which is used to send recent changes to Redis.
 *
 * The common options are:
 *   * 'uri' -- the address to which the notices are to be sent.
 *   * 'formatter' -- the class name (implementing RCFeedFormatter) which will
 *     produce the text to send. This can also be an object of the class.
 *   * 'omit_bots' -- whether the bot edits should be in the feed
 *   * 'omit_anon' -- whether anonymous edits should be in the feed
 *   * 'omit_user' -- whether edits by registered users should be in the feed
 *   * 'omit_minor' -- whether minor edits should be in the feed
 *   * 'omit_patrolled' -- whether patrolled edits should be in the feed
 *
 *  The IRC-specific options are:
 *   * 'add_interwiki_prefix' -- whether the titles should be prefixed with
 *     the first entry in the $wgLocalInterwikis array (or the value of
 *     $wgLocalInterwiki, if set)
 *
 *  The JSON-specific options are:
 *   * 'channel' -- if set, the 'channel' parameter is also set in JSON values.
 *
 * @example $wgRCFeeds['example'] = array(
 *		'formatter' => 'JSONRCFeedFormatter',
 *		'uri' => "udp://localhost:1336",
 *		'add_interwiki_prefix' => false,
 *		'omit_bots' => true,
 *	);
 * @example $wgRCFeeds['exampleirc'] = array(
 *		'formatter' => 'IRCColourfulRCFeedFormatter',
 *		'uri' => "udp://localhost:1338",
 *		'add_interwiki_prefix' => false,
 *		'omit_bots' => true,
 *	);
 * @since 1.22
 */
$wgRCFeeds = [];

/**
 * Used by RecentChange::getEngine to find the correct engine to use for a given URI scheme.
 * Keys are scheme names, values are names of engine classes.
 */
$wgRCEngines = [
	'redis' => 'RedisPubSubFeedEngine',
	'udp' => 'UDPRCFeedEngine',
];

/**
 * Treat category membership changes as a RecentChange.
 * Changes are mentioned in RC for page actions as follows:
 *   - creation: pages created with categories are mentioned
 *   - edit: category additions/removals to existing pages are mentioned
 *   - move: nothing is mentioned (unless templates used depend on the title)
 *   - deletion: nothing is mentioned
 *   - undeletion: nothing is mentioned
 *
 * @since 1.27
 */
$wgRCWatchCategoryMembership = false;

/**
 * Use RC Patrolling to check for vandalism (from recent changes and watchlists)
 * New pages and new files are included.
 */
$wgUseRCPatrol = true;

/**
 * Use new page patrolling to check new pages on Special:Newpages
 */
$wgUseNPPatrol = true;

/**
 * Use file patrolling to check new files on Special:Newfiles
 *
 * @since 1.27
 */
$wgUseFilePatrol = true;

/**
 * Log autopatrol actions to the log table
 */
$wgLogAutopatrol = true;

/**
 * Provide syndication feeds (RSS, Atom) for, e.g., Recentchanges, Newpages
 */
$wgFeed = true;

/**
 * Set maximum number of results to return in syndication feeds (RSS, Atom) for
 * eg Recentchanges, Newpages.
 */
$wgFeedLimit = 50;

/**
 * _Minimum_ timeout for cached Recentchanges feed, in seconds.
 * A cached version will continue to be served out even if changes
 * are made, until this many seconds runs out since the last render.
 *
 * If set to 0, feed caching is disabled. Use this for debugging only;
 * feed generation can be pretty slow with diffs.
 */
$wgFeedCacheTimeout = 60;

/**
 * When generating Recentchanges RSS/Atom feed, diffs will not be generated for
 * pages larger than this size.
 */
$wgFeedDiffCutoff = 32768;

/**
 * Override the site's default RSS/ATOM feed for recentchanges that appears on
 * every page. Some sites might have a different feed they'd like to promote
 * instead of the RC feed (maybe like a "Recent New Articles" or "Breaking news" one).
 * Should be a format as key (either 'rss' or 'atom') and an URL to the feed
 * as value.
 * @par Example:
 * Configure the 'atom' feed to http://example.com/somefeed.xml
 * @code
 * $wgSiteFeed['atom'] = "http://example.com/somefeed.xml";
 * @endcode
 */
$wgOverrideSiteFeed = [];

/**
 * Available feeds objects.
 * Should probably only be defined when a page is syndicated ie when
 * $wgOut->isSyndicated() is true.
 */
$wgFeedClasses = [
	'rss' => 'RSSFeed',
	'atom' => 'AtomFeed',
];

/**
 * Which feed types should we provide by default?  This can include 'rss',
 * 'atom', neither, or both.
 */
$wgAdvertisedFeedTypes = [ 'atom' ];

/**
 * Show watching users in recent changes, watchlist and page history views
 */
$wgRCShowWatchingUsers = false; # UPO

/**
 * Show the amount of changed characters in recent changes
 */
$wgRCShowChangedSize = true;

/**
 * If the difference between the character counts of the text
 * before and after the edit is below that value, the value will be
 * highlighted on the RC page.
 */
$wgRCChangedSizeThreshold = 500;

/**
 * Show "Updated (since my last visit)" marker in RC view, watchlist and history
 * view for watched pages with new changes
 */
$wgShowUpdatedMarker = true;

/**
 * Disable links to talk pages of anonymous users (IPs) in listings on special
 * pages like page history, Special:Recentchanges, etc.
 */
$wgDisableAnonTalk = false;

/**
 * Enable filtering of categories in Recentchanges
 */
$wgAllowCategorizedRecentChanges = false;

/**
 * Allow filtering by change tag in recentchanges, history, etc
 * Has no effect if no tags are defined in valid_tag.
 */
$wgUseTagFilter = true;

/**
 * If set to an integer, pages that are watched by this many users or more
 * will not require the unwatchedpages permission to view the number of
 * watchers.
 *
 * @since 1.21
 */
$wgUnwatchedPageThreshold = false;

/**
 * Flags (letter symbols) shown in recent changes and watchlist to indicate
 * certain types of edits.
 *
 * To register a new one:
 * @code
 * $wgRecentChangesFlags['flag'] => array(
 *   // message for the letter displayed next to rows on changes lists
 *   'letter' => 'letter-msg',
 *   // message for the tooltip of the letter
 *   'title' => 'tooltip-msg',
 *   // optional (defaults to 'tooltip-msg'), message to use in the legend box
 *   'legend' => 'legend-msg',
 *   // optional (defaults to 'flag'), CSS class to put on changes lists rows
 *   'class' => 'css-class',
 *   // optional (defaults to 'any'), how top-level flag is determined.  'any'
 *   // will set the top-level flag if any line contains the flag, 'all' will
 *   // only be set if all lines contain the flag.
 *   'grouping' => 'any',
 * );
 * @endcode
 *
 * @since 1.22
 */
$wgRecentChangesFlags = [
	'newpage' => [
		'letter' => 'newpageletter',
		'title' => 'recentchanges-label-newpage',
		'legend' => 'recentchanges-legend-newpage',
		'grouping' => 'any',
	],
	'minor' => [
		'letter' => 'minoreditletter',
		'title' => 'recentchanges-label-minor',
		'legend' => 'recentchanges-legend-minor',
		'class' => 'minoredit',
		'grouping' => 'all',
	],
	'bot' => [
		'letter' => 'boteditletter',
		'title' => 'recentchanges-label-bot',
		'legend' => 'recentchanges-legend-bot',
		'class' => 'botedit',
		'grouping' => 'all',
	],
	'unpatrolled' => [
		'letter' => 'unpatrolledletter',
		'title' => 'recentchanges-label-unpatrolled',
		'legend' => 'recentchanges-legend-unpatrolled',
		'grouping' => 'any',
	],
];

/** @} */ # end RC/watchlist }

/************************************************************************//**
 * @name   Copyright and credits settings
 * @{
 */

/**
 * Override for copyright metadata.
 *
 * This is the name of the page containing information about the wiki's copyright status,
 * which will be added as a link in the footer if it is specified. It overrides
 * $wgRightsUrl if both are specified.
 */
$wgRightsPage = null;

/**
 * Set this to specify an external URL containing details about the content license used on your
 * wiki.
 * If $wgRightsPage is set then this setting is ignored.
 */
$wgRightsUrl = null;

/**
 * If either $wgRightsUrl or $wgRightsPage is specified then this variable gives the text for the
 * link.
 * If using $wgRightsUrl then this value must be specified. If using $wgRightsPage then the name
 * of the page will also be used as the link if this variable is not set.
 */
$wgRightsText = null;

/**
 * Override for copyright metadata.
 */
$wgRightsIcon = null;

/**
 * Set this to true if you want detailed copyright information forms on Upload.
 */
$wgUseCopyrightUpload = false;

/**
 * Set this to the number of authors that you want to be credited below an
 * article text. Set it to zero to hide the attribution block, and a negative
 * number (like -1) to show all authors. Note that this will require 2-3 extra
 * database hits, which can have a not insignificant impact on performance for
 * large wikis.
 */
$wgMaxCredits = 0;

/**
 * If there are more than $wgMaxCredits authors, show $wgMaxCredits of them.
 * Otherwise, link to a separate credits page.
 */
$wgShowCreditsIfMax = true;

/** @} */ # end of copyright and credits settings }

/************************************************************************//**
 * @name   Import / Export
 * @{
 */

/**
 * List of interwiki prefixes for wikis we'll accept as sources for
 * Special:Import and API action=import. Since complete page history can be
 * imported, these should be 'trusted'.
 *
 * This can either be a regular array, or an associative map specifying
 * subprojects on the interwiki map of the target wiki, or a mix of the two,
 * e.g.
 * @code
 *     $wgImportSources = array(
 *         'wikipedia' => array( 'cs', 'en', 'fr', 'zh' ),
 *         'wikispecies',
 *         'wikia' => array( 'animanga', 'brickipedia', 'desserts' ),
 *     );
 * @endcode
 *
 * If you have a very complex import sources setup, you can lazy-load it using
 * the ImportSources hook.
 *
 * If a user has the 'import' permission but not the 'importupload' permission,
 * they will only be able to run imports through this transwiki interface.
 */
$wgImportSources = [];

/**
 * Optional default target namespace for interwiki imports.
 * Can use this to create an incoming "transwiki"-style queue.
 * Set to numeric key, not the name.
 *
 * Users may override this in the Special:Import dialog.
 */
$wgImportTargetNamespace = null;

/**
 * If set to false, disables the full-history option on Special:Export.
 * This is currently poorly optimized for long edit histories, so is
 * disabled on Wikimedia's sites.
 */
$wgExportAllowHistory = true;

/**
 * If set nonzero, Special:Export requests for history of pages with
 * more revisions than this will be rejected. On some big sites things
 * could get bogged down by very very long pages.
 */
$wgExportMaxHistory = 0;

/**
 * Return distinct author list (when not returning full history)
 */
$wgExportAllowListContributors = false;

/**
 * If non-zero, Special:Export accepts a "pagelink-depth" parameter
 * up to this specified level, which will cause it to include all
 * pages linked to from the pages you specify. Since this number
 * can become *insanely large* and could easily break your wiki,
 * it's disabled by default for now.
 *
 * @warning There's a HARD CODED limit of 5 levels of recursion to prevent a
 * crazy-big export from being done by someone setting the depth number too
 * high. In other words, last resort safety net.
 */
$wgExportMaxLinkDepth = 0;

/**
 * Whether to allow the "export all pages in namespace" option
 */
$wgExportFromNamespaces = false;

/**
 * Whether to allow exporting the entire wiki into a single file
 */
$wgExportAllowAll = false;

/**
 * Maximum number of pages returned by the GetPagesFromCategory and
 * GetPagesFromNamespace functions.
 *
 * @since 1.27
 */
$wgExportPagelistLimit = 5000;

/** @} */ # end of import/export }

/*************************************************************************//**
 * @name   Extensions
 * @{
 */

/**
 * A list of callback functions which are called once MediaWiki is fully
 * initialised
 */
$wgExtensionFunctions = [];

/**
 * Extension messages files.
 *
 * Associative array mapping extension name to the filename where messages can be
 * found. The file should contain variable assignments. Any of the variables
 * present in languages/messages/MessagesEn.php may be defined, but $messages
 * is the most common.
 *
 * Variables defined in extensions will override conflicting variables defined
 * in the core.
 *
 * Since MediaWiki 1.23, use of this variable to define messages is discouraged; instead, store
 * messages in JSON format and use $wgMessagesDirs. For setting other variables than
 * $messages, $wgExtensionMessagesFiles should still be used. Use a DIFFERENT key because
 * any entry having a key that also exists in $wgMessagesDirs will be ignored.
 *
 * Extensions using the JSON message format can preserve backward compatibility with
 * earlier versions of MediaWiki by using a compatibility shim, such as one generated
 * by the generateJsonI18n.php maintenance script, listing it under the SAME key
 * as for the $wgMessagesDirs entry.
 *
 * @par Example:
 * @code
 *    $wgExtensionMessagesFiles['ConfirmEdit'] = __DIR__.'/ConfirmEdit.i18n.php';
 * @endcode
 */
$wgExtensionMessagesFiles = [];

/**
 * Extension messages directories.
 *
 * Associative array mapping extension name to the path of the directory where message files can
 * be found. The message files are expected to be JSON files named for their language code, e.g.
 * en.json, de.json, etc. Extensions with messages in multiple places may specify an array of
 * message directories.
 *
 * Message directories in core should be added to LocalisationCache::getMessagesDirs()
 *
 * @par Simple example:
 * @code
 *    $wgMessagesDirs['Example'] = __DIR__ . '/i18n';
 * @endcode
 *
 * @par Complex example:
 * @code
 *    $wgMessagesDirs['Example'] = array(
 *        __DIR__ . '/lib/ve/i18n',
 *        __DIR__ . '/lib/oojs-ui/i18n',
 *        __DIR__ . '/i18n',
 *    )
 * @endcode
 * @since 1.23
 */
$wgMessagesDirs = [];

/**
 * Array of files with list(s) of extension entry points to be used in
 * maintenance/mergeMessageFileList.php
 * @since 1.22
 */
$wgExtensionEntryPointListFiles = [];

/**
 * Parser output hooks.
 * This is an associative array where the key is an extension-defined tag
 * (typically the extension name), and the value is a PHP callback.
 * These will be called as an OutputPageParserOutput hook, if the relevant
 * tag has been registered with the parser output object.
 *
 * Registration is done with $pout->addOutputHook( $tag, $data ).
 *
 * The callback has the form:
 * @code
 *    function outputHook( $outputPage, $parserOutput, $data ) { ... }
 * @endcode
 */
$wgParserOutputHooks = [];

/**
 * Whether to include the NewPP limit report as a HTML comment
 */
$wgEnableParserLimitReporting = true;

/**
 * List of valid skin names
 *
 * The key should be the name in all lower case, the value should be a properly
 * cased name for the skin. This value will be prefixed with "Skin" to create
 * the class name of the skin to load. Use Skin::getSkinNames() as an accessor
 * if you wish to have access to the full list.
 */
$wgValidSkinNames = [];

/**
 * Special page list. This is an associative array mapping the (canonical) names of
 * special pages to either a class name to be instantiated, or a callback to use for
 * creating the special page object. In both cases, the result must be an instance of
 * SpecialPage.
 */
$wgSpecialPages = [];

/**
 * Array mapping class names to filenames, for autoloading.
 */
$wgAutoloadClasses = [];

/**
 * Switch controlling legacy case-insensitive classloading.
 * Do not disable if your wiki must support data created by PHP4, or by
 * MediaWiki 1.4 or earlier.
 */
$wgAutoloadAttemptLowercase = true;

/**
 * An array of information about installed extensions keyed by their type.
 *
 * All but 'name', 'path' and 'author' can be omitted.
 *
 * @code
 * $wgExtensionCredits[$type][] = array(
 *     'path' => __FILE__,
 *     'name' => 'Example extension',
 *     'namemsg' => 'exampleextension-name',
 *     'author' => array(
 *         'Foo Barstein',
 *     ),
 *     'version' => '1.9.0',
 *     'url' => 'http://example.org/example-extension/',
 *     'descriptionmsg' => 'exampleextension-desc',
 *     'license-name' => 'GPL-2.0+',
 * );
 * @endcode
 *
 * The extensions are listed on Special:Version. This page also looks for a file
 * named COPYING or LICENSE (optional .txt extension) and provides a link to
 * view said file. When the 'license-name' key is specified, this file is
 * interpreted as wikitext.
 *
 * - $type: One of 'specialpage', 'parserhook', 'variable', 'media', 'antispam',
 *    'skin', 'api', or 'other', or any additional types as specified through the
 *    ExtensionTypes hook as used in SpecialVersion::getExtensionTypes().
 *
 * - name: Name of extension as an inline string instead of localizable message.
 *    Do not omit this even if 'namemsg' is provided, as it is used to override
 *    the path Special:Version uses to find extension's license info, and is
 *    required for backwards-compatibility with MediaWiki 1.23 and older.
 *
 * - namemsg (since MW 1.24): A message key for a message containing the
 *    extension's name, if the name is localizable. (For example, skin names
 *    usually are.)
 *
 * - author: A string or an array of strings. Authors can be linked using
 *    the regular wikitext link syntax. To have an internationalized version of
 *    "and others" show, add an element "...". This element can also be linked,
 *    for instance "[http://example ...]".
 *
 * - descriptionmsg: A message key or an an array with message key and parameters:
 *    `'descriptionmsg' => 'exampleextension-desc',`
 *
 * - description: Description of extension as an inline string instead of
 *    localizable message (omit in favour of 'descriptionmsg').
 *
 * - license-name: Short name of the license (used as label for the link), such
 *   as "GPL-2.0+" or "MIT" (https://spdx.org/licenses/ for a list of identifiers).
 */
$wgExtensionCredits = [];

/**
 * Authentication plugin.
 * @var $wgAuth AuthPlugin
 */
$wgAuth = null;

/**
 * Global list of hooks.
 *
 * The key is one of the events made available by MediaWiki, you can find
 * a description for most of them in docs/hooks.txt. The array is used
 * internally by Hook:run().
 *
 * The value can be one of:
 *
 * - A function name:
 * @code
 *     $wgHooks['event_name'][] = $function;
 * @endcode
 * - A function with some data:
 * @code
 *     $wgHooks['event_name'][] = array( $function, $data );
 * @endcode
 * - A an object method:
 * @code
 *     $wgHooks['event_name'][] = array( $object, 'method' );
 * @endcode
 * - A closure:
 * @code
 *     $wgHooks['event_name'][] = function ( $hookParam ) {
 *         // Handler code goes here.
 *     };
 * @endcode
 *
 * @warning You should always append to an event array or you will end up
 * deleting a previous registered hook.
 *
 * @warning Hook handlers should be registered at file scope. Registering
 * handlers after file scope can lead to unexpected results due to caching.
 */
$wgHooks = [];

/**
 * List of service wiring files to be loaded by the default instance of MediaWikiServices.
 * Each file listed here is expected to return an associative array mapping service names
 * to instantiator functions. Extensions may add wiring files to define their own services.
 * However, this cannot be used to replace existing services - use the MediaWikiServices
 * hook for that.
 *
 * @see MediaWikiServices
 * @see ServiceContainer::loadWiringFiles() for details on loading service instantiator functions.
 * @see docs/injection.txt for an overview of dependency injection in MediaWiki.
 */
$wgServiceWiringFiles = [
	__DIR__ . '/ServiceWiring.php'
];

/**
 * Maps jobs to their handling classes; extensions
 * can add to this to provide custom jobs
 */
$wgJobClasses = [
	'refreshLinks' => 'RefreshLinksJob',
	'deleteLinks' => 'DeleteLinksJob',
	'htmlCacheUpdate' => 'HTMLCacheUpdateJob',
	'sendMail' => 'EmaillingJob',
	'enotifNotify' => 'EnotifNotifyJob',
	'fixDoubleRedirect' => 'DoubleRedirectJob',
	'AssembleUploadChunks' => 'AssembleUploadChunksJob',
	'PublishStashedFile' => 'PublishStashedFileJob',
	'ThumbnailRender' => 'ThumbnailRenderJob',
	'recentChangesUpdate' => 'RecentChangesUpdateJob',
	'refreshLinksPrioritized' => 'RefreshLinksJob',
	'refreshLinksDynamic' => 'RefreshLinksJob',
	'activityUpdateJob' => 'ActivityUpdateJob',
	'categoryMembershipChange' => 'CategoryMembershipChangeJob',
	'cdnPurge' => 'CdnPurgeJob',
	'enqueue' => 'EnqueueJob', // local queue for multi-DC setups
	'null' => 'NullJob'
];

/**
 * Jobs that must be explicitly requested, i.e. aren't run by job runners unless
 * special flags are set. The values here are keys of $wgJobClasses.
 *
 * These can be:
 * - Very long-running jobs.
 * - Jobs that you would never want to run as part of a page rendering request.
 * - Jobs that you want to run on specialized machines ( like transcoding, or a particular
 *   machine on your cluster has 'outside' web access you could restrict uploadFromUrl )
 * These settings should be global to all wikis.
 */
$wgJobTypesExcludedFromDefaultQueue = [ 'AssembleUploadChunks', 'PublishStashedFile' ];

/**
 * Map of job types to how many job "work items" should be run per second
 * on each job runner process. The meaning of "work items" varies per job,
 * but typically would be something like "pages to update". A single job
 * may have a variable number of work items, as is the case with batch jobs.
 * This is used by runJobs.php and not jobs run via $wgJobRunRate.
 * These settings should be global to all wikis.
 * @var float[]
 */
$wgJobBackoffThrottling = [];

/**
 * Make job runners commit changes for slave-lag prone jobs one job at a time.
 * This is useful if there are many job workers that race on slave lag checks.
 * If set, jobs taking this many seconds of DB write time have serialized commits.
 *
 * Note that affected jobs may have worse lock contention. Also, if they affect
 * several DBs at once they may have a smaller chance of being atomic due to the
 * possibility of connection loss while queueing up to commit. Affected jobs may
 * also fail due to the commit lock acquisition timeout.
 *
 * @var float|bool
 * @since 1.26
 */
$wgJobSerialCommitThreshold = false;

/**
 * Map of job types to configuration arrays.
 * This determines which queue class and storage system is used for each job type.
 * Job types that do not have explicit configuration will use the 'default' config.
 * These settings should be global to all wikis.
 */
$wgJobTypeConf = [
	'default' => [ 'class' => 'JobQueueDB', 'order' => 'random', 'claimTTL' => 3600 ],
];

/**
 * Which aggregator to use for tracking which queues have jobs.
 * These settings should be global to all wikis.
 */
$wgJobQueueAggregator = [
	'class' => 'JobQueueAggregatorNull'
];

/**
 * Additional functions to be performed with updateSpecialPages.
 * Expensive Querypages are already updated.
 */
$wgSpecialPageCacheUpdates = [
	'Statistics' => [ 'SiteStatsUpdate', 'cacheUpdate' ]
];

/**
 * Hooks that are used for outputting exceptions.  Format is:
 *   $wgExceptionHooks[] = $funcname
 * or:
 *   $wgExceptionHooks[] = array( $class, $funcname )
 * Hooks should return strings or false
 */
$wgExceptionHooks = [];

/**
 * Page property link table invalidation lists. When a page property
 * changes, this may require other link tables to be updated (eg
 * adding __HIDDENCAT__ means the hiddencat tracking category will
 * have been added, so the categorylinks table needs to be rebuilt).
 * This array can be added to by extensions.
 */
$wgPagePropLinkInvalidations = [
	'hiddencat' => 'categorylinks',
];

/** @} */ # End extensions }

/*************************************************************************//**
 * @name   Categories
 * @{
 */

/**
 * Use experimental, DMOZ-like category browser
 */
$wgUseCategoryBrowser = false;

/**
 *  On  category pages, show thumbnail gallery for images belonging to that
 * category instead of listing them as articles.
 */
$wgCategoryMagicGallery = true;

/**
 * Paging limit for categories
 */
$wgCategoryPagingLimit = 200;

/**
 * Specify how category names should be sorted, when listed on a category page.
 * A sorting scheme is also known as a collation.
 *
 * Available values are:
 *
 *   - uppercase: Converts the category name to upper case, and sorts by that.
 *
 *   - identity: Does no conversion. Sorts by binary value of the string.
 *
 *   - uca-default: Provides access to the Unicode Collation Algorithm with
 *     the default element table. This is a compromise collation which sorts
 *     all languages in a mediocre way. However, it is better than "uppercase".
 *
 * To use the uca-default collation, you must have PHP's intl extension
 * installed. See http://php.net/manual/en/intl.setup.php . The details of the
 * resulting collation will depend on the version of ICU installed on the
 * server.
 *
 * After you change this, you must run maintenance/updateCollation.php to fix
 * the sort keys in the database.
 *
 * Extensions can define there own collations by subclassing Collation
 * and using the Collation::factory hook.
 */
$wgCategoryCollation = 'uppercase';

/** @} */ # End categories }

/*************************************************************************//**
 * @name   Logging
 * @{
 */

/**
 * The logging system has two levels: an event type, which describes the
 * general category and can be viewed as a named subset of all logs; and
 * an action, which is a specific kind of event that can exist in that
 * log type.
 */
$wgLogTypes = [
	'',
	'block',
	'protect',
	'rights',
	'delete',
	'upload',
	'move',
	'import',
	'patrol',
	'merge',
	'suppress',
	'tag',
	'managetags',
	'contentmodel',
];

/**
 * This restricts log access to those who have a certain right
 * Users without this will not see it in the option menu and can not view it
 * Restricted logs are not added to recent changes
 * Logs should remain non-transcludable
 * Format: logtype => permissiontype
 */
$wgLogRestrictions = [
	'suppress' => 'suppressionlog'
];

/**
 * Show/hide links on Special:Log will be shown for these log types.
 *
 * This is associative array of log type => boolean "hide by default"
 *
 * See $wgLogTypes for a list of available log types.
 *
 * @par Example:
 * @code
 *   $wgFilterLogTypes = array(
 *      'move' => true,
 *      'import' => false,
 *   );
 * @endcode
 *
 * Will display show/hide links for the move and import logs. Move logs will be
 * hidden by default unless the link is clicked. Import logs will be shown by
 * default, and hidden when the link is clicked.
 *
 * A message of the form log-show-hide-[type] should be added, and will be used
 * for the link text.
 */
$wgFilterLogTypes = [
	'patrol' => true,
	'tag' => true,
];

/**
 * Lists the message key string for each log type. The localized messages
 * will be listed in the user interface.
 *
 * Extensions with custom log types may add to this array.
 *
 * @since 1.19, if you follow the naming convention log-name-TYPE,
 * where TYPE is your log type, yoy don't need to use this array.
 */
$wgLogNames = [
	'' => 'all-logs-page',
	'block' => 'blocklogpage',
	'protect' => 'protectlogpage',
	'rights' => 'rightslog',
	'delete' => 'dellogpage',
	'upload' => 'uploadlogpage',
	'move' => 'movelogpage',
	'import' => 'importlogpage',
	'patrol' => 'patrol-log-page',
	'merge' => 'mergelog',
	'suppress' => 'suppressionlog',
];

/**
 * Lists the message key string for descriptive text to be shown at the
 * top of each log type.
 *
 * Extensions with custom log types may add to this array.
 *
 * @since 1.19, if you follow the naming convention log-description-TYPE,
 * where TYPE is your log type, yoy don't need to use this array.
 */
$wgLogHeaders = [
	'' => 'alllogstext',
	'block' => 'blocklogtext',
	'delete' => 'dellogpagetext',
	'import' => 'importlogpagetext',
	'merge' => 'mergelogpagetext',
	'move' => 'movelogpagetext',
	'patrol' => 'patrol-log-header',
	'protect' => 'protectlogtext',
	'rights' => 'rightslogtext',
	'suppress' => 'suppressionlogtext',
	'upload' => 'uploadlogpagetext',
];

/**
 * Lists the message key string for formatting individual events of each
 * type and action when listed in the logs.
 *
 * Extensions with custom log types may add to this array.
 */
$wgLogActions = [];

/**
 * The same as above, but here values are names of classes,
 * not messages.
 * @see LogPage::actionText
 * @see LogFormatter
 */
$wgLogActionsHandlers = [
	'block/block' => 'BlockLogFormatter',
	'block/reblock' => 'BlockLogFormatter',
	'block/unblock' => 'BlockLogFormatter',
	'contentmodel/change' => 'ContentModelLogFormatter',
	'contentmodel/new' => 'ContentModelLogFormatter',
	'delete/delete' => 'DeleteLogFormatter',
	'delete/event' => 'DeleteLogFormatter',
	'delete/restore' => 'DeleteLogFormatter',
	'delete/revision' => 'DeleteLogFormatter',
	'import/interwiki' => 'ImportLogFormatter',
	'import/upload' => 'ImportLogFormatter',
	'managetags/activate' => 'LogFormatter',
	'managetags/create' => 'LogFormatter',
	'managetags/deactivate' => 'LogFormatter',
	'managetags/delete' => 'LogFormatter',
	'merge/merge' => 'MergeLogFormatter',
	'move/move' => 'MoveLogFormatter',
	'move/move_redir' => 'MoveLogFormatter',
	'patrol/patrol' => 'PatrolLogFormatter',
	'patrol/autopatrol' => 'PatrolLogFormatter',
	'protect/modify' => 'ProtectLogFormatter',
	'protect/move_prot' => 'ProtectLogFormatter',
	'protect/protect' => 'ProtectLogFormatter',
	'protect/unprotect' => 'ProtectLogFormatter',
	'rights/autopromote' => 'RightsLogFormatter',
	'rights/rights' => 'RightsLogFormatter',
	'suppress/block' => 'BlockLogFormatter',
	'suppress/delete' => 'DeleteLogFormatter',
	'suppress/event' => 'DeleteLogFormatter',
	'suppress/reblock' => 'BlockLogFormatter',
	'suppress/revision' => 'DeleteLogFormatter',
	'tag/update' => 'TagLogFormatter',
	'upload/overwrite' => 'UploadLogFormatter',
	'upload/revert' => 'UploadLogFormatter',
	'upload/upload' => 'UploadLogFormatter',
];

/**
 * List of log types that can be filtered by action types
 *
 * To each action is associated the list of log_action
 * subtypes to search for, usually one, but not necessarily so
 * Extensions may append to this array
 * @since 1.27
 */
$wgActionFilteredLogs = [
	'block' => [
		'block' => [ 'block' ],
		'reblock' => [ 'reblock' ],
		'unblock' => [ 'unblock' ],
	],
	'contentmodel' => [
		'change' => [ 'change' ],
		'new' => [ 'new' ],
	],
	'delete' => [
		'delete' => [ 'delete' ],
		'restore' => [ 'restore' ],
		'event' => [ 'event' ],
		'revision' => [ 'revision' ],
	],
	'import' => [
		'interwiki' => [ 'interwiki' ],
		'upload' => [ 'upload' ],
	],
	'managetags' => [
		'create' => [ 'create' ],
		'delete' => [ 'delete' ],
		'activate' => [ 'activate' ],
		'deactivate' => [ 'deactivate' ],
	],
	'move' => [
		'move' => [ 'move' ],
		'move_redir' => [ 'move_redir' ],
	],
	'newusers' => [
		'create' => [ 'create', 'newusers' ],
		'create2' => [ 'create2' ],
		'autocreate' => [ 'autocreate' ],
		'byemail' => [ 'byemail' ],
	],
	'patrol' => [
		'patrol' => [ 'patrol' ],
		'autopatrol' => [ 'autopatrol' ],
	],
	'protect' => [
		'protect' => [ 'protect' ],
		'modify' => [ 'modify' ],
		'unprotect' => [ 'unprotect' ],
		'move_prot' => [ 'move_prot' ],
	],
	'rights' => [
		'rights' => [ 'rights' ],
		'autopromote' => [ 'autopromote' ],
	],
	'suppress' => [
		'event' => [ 'event' ],
		'revision' => [ 'revision' ],
		'delete' => [ 'delete' ],
		'block' => [ 'block' ],
		'reblock' => [ 'reblock' ],
	],
	'upload' => [
		'upload' => [ 'upload' ],
		'overwrite' => [ 'overwrite' ],
	],
];

/**
 * Maintain a log of newusers at Log/newusers?
 */
$wgNewUserLog = true;

/** @} */ # end logging }

/*************************************************************************//**
 * @name   Special pages (general and miscellaneous)
 * @{
 */

/**
 * Allow special page inclusions such as {{Special:Allpages}}
 */
$wgAllowSpecialInclusion = true;

/**
 * Set this to an array of special page names to prevent
 * maintenance/updateSpecialPages.php from updating those pages.
 */
$wgDisableQueryPageUpdate = false;

/**
 * On Special:Unusedimages, consider images "used", if they are put
 * into a category. Default (false) is not to count those as used.
 */
$wgCountCategorizedImagesAsUsed = false;

/**
 * Maximum number of links to a redirect page listed on
 * Special:Whatlinkshere/RedirectDestination
 */
$wgMaxRedirectLinksRetrieved = 500;

/** @} */ # end special pages }

/*************************************************************************//**
 * @name   Actions
 * @{
 */

/**
 * Array of allowed values for the "title=foo&action=<action>" parameter. Syntax is:
 *     'foo' => 'ClassName'    Load the specified class which subclasses Action
 *     'foo' => true           Load the class FooAction which subclasses Action
 *                             If something is specified in the getActionOverrides()
 *                             of the relevant Page object it will be used
 *                             instead of the default class.
 *     'foo' => false          The action is disabled; show an error message
 * Unsetting core actions will probably cause things to complain loudly.
 */
$wgActions = [
	'credits' => true,
	'delete' => true,
	'edit' => true,
	'editchangetags' => 'SpecialPageAction',
	'history' => true,
	'info' => true,
	'markpatrolled' => true,
	'protect' => true,
	'purge' => true,
	'raw' => true,
	'render' => true,
	'revert' => true,
	'revisiondelete' => 'SpecialPageAction',
	'rollback' => true,
	'submit' => true,
	'unprotect' => true,
	'unwatch' => true,
	'view' => true,
	'watch' => true,
];

/** @} */ # end actions }

/*************************************************************************//**
 * @name   Robot (search engine crawler) policy
 * See also $wgNoFollowLinks.
 * @{
 */

/**
 * Default robot policy.  The default policy is to encourage indexing and fol-
 * lowing of links.  It may be overridden on a per-namespace and/or per-page
 * basis.
 */
$wgDefaultRobotPolicy = 'index,follow';

/**
 * Robot policies per namespaces. The default policy is given above, the array
 * is made of namespace constants as defined in includes/Defines.php.  You can-
 * not specify a different default policy for NS_SPECIAL: it is always noindex,
 * nofollow.  This is because a number of special pages (e.g., ListPages) have
 * many permutations of options that display the same data under redundant
 * URLs, so search engine spiders risk getting lost in a maze of twisty special
 * pages, all alike, and never reaching your actual content.
 *
 * @par Example:
 * @code
 *   $wgNamespaceRobotPolicies = array( NS_TALK => 'noindex' );
 * @endcode
 */
$wgNamespaceRobotPolicies = [];

/**
 * Robot policies per article. These override the per-namespace robot policies.
 * Must be in the form of an array where the key part is a properly canonicalised
 * text form title and the value is a robot policy.
 *
 * @par Example:
 * @code
 * $wgArticleRobotPolicies = array(
 *         'Main Page' => 'noindex,follow',
 *         'User:Bob' => 'index,follow',
 * );
 * @endcode
 *
 * @par Example that DOES NOT WORK because the names are not canonical text
 * forms:
 * @code
 *   $wgArticleRobotPolicies = array(
 *     # Underscore, not space!
 *     'Main_Page' => 'noindex,follow',
 *     # "Project", not the actual project name!
 *     'Project:X' => 'index,follow',
 *     # Needs to be "Abc", not "abc" (unless $wgCapitalLinks is false for that namespace)!
 *     'abc' => 'noindex,nofollow'
 *   );
 * @endcode
 */
$wgArticleRobotPolicies = [];

/**
 * An array of namespace keys in which the __INDEX__/__NOINDEX__ magic words
 * will not function, so users can't decide whether pages in that namespace are
 * indexed by search engines.  If set to null, default to $wgContentNamespaces.
 *
 * @par Example:
 * @code
 *   $wgExemptFromUserRobotsControl = array( NS_MAIN, NS_TALK, NS_PROJECT );
 * @endcode
 */
$wgExemptFromUserRobotsControl = null;

/** @} */ # End robot policy }

/************************************************************************//**
 * @name   AJAX and API
 * Note: The AJAX entry point which this section refers to is gradually being
 * replaced by the API entry point, api.php. They are essentially equivalent.
 * Both of them are used for dynamic client-side features, via XHR.
 * @{
 */

/**
 * Enable the MediaWiki API for convenient access to
 * machine-readable data via api.php
 *
 * See https://www.mediawiki.org/wiki/API
 */
$wgEnableAPI = true;

/**
 * Allow the API to be used to perform write operations
 * (page edits, rollback, etc.) when an authorised user
 * accesses it
 */
$wgEnableWriteAPI = true;

/**
 *
 *     WARNING: SECURITY THREAT - debug use only
 *
 * Disables many security checks in the API for debugging purposes.
 * This flag should never be used on the production servers, as it introduces
 * a number of potential security holes. Even when enabled, the validation
 * will still be performed, but instead of failing, API will return a warning.
 * Also, there will always be a warning notifying that this flag is set.
 * At this point, the flag allows GET requests to go through for modules
 * requiring POST.
 *
 * @since 1.21
 */
$wgDebugAPI = false;

/**
 * API module extensions.
 *
 * Associative array mapping module name to modules specs;
 * Each module spec is an associative array containing at least
 * the 'class' key for the module's class, and optionally a
 * 'factory' key for the factory function to use for the module.
 *
 * That factory function will be called with two parameters,
 * the parent module (an instance of ApiBase, usually ApiMain)
 * and the name the module was registered under. The return
 * value must be an instance of the class given in the 'class'
 * field.
 *
 * For backward compatibility, the module spec may also be a
 * simple string containing the module's class name. In that
 * case, the class' constructor will be called with the parent
 * module and module name as parameters, as described above.
 *
 * Examples for registering API modules:
 *
 * @code
 *  $wgAPIModules['foo'] = 'ApiFoo';
 *  $wgAPIModules['bar'] = array(
 *    'class' => 'ApiBar',
 *    'factory' => function( $main, $name ) { ... }
 *  );
 *  $wgAPIModules['xyzzy'] = array(
 *    'class' => 'ApiXyzzy',
 *    'factory' => array( 'XyzzyFactory', 'newApiModule' )
 *  );
 * @endcode
 *
 * Extension modules may override the core modules.
 * See ApiMain::$Modules for a list of the core modules.
 */
$wgAPIModules = [];

/**
 * API format module extensions.
 * Associative array mapping format module name to module specs (see $wgAPIModules).
 * Extension modules may override the core modules.
 *
 * See ApiMain::$Formats for a list of the core format modules.
 */
$wgAPIFormatModules = [];

/**
 * API Query meta module extensions.
 * Associative array mapping meta module name to module specs (see $wgAPIModules).
 * Extension modules may override the core modules.
 *
 * See ApiQuery::$QueryMetaModules for a list of the core meta modules.
 */
$wgAPIMetaModules = [];

/**
 * API Query prop module extensions.
 * Associative array mapping prop module name to module specs (see $wgAPIModules).
 * Extension modules may override the core modules.
 *
 * See ApiQuery::$QueryPropModules for a list of the core prop modules.
 */
$wgAPIPropModules = [];

/**
 * API Query list module extensions.
 * Associative array mapping list module name to module specs (see $wgAPIModules).
 * Extension modules may override the core modules.
 *
 * See ApiQuery::$QueryListModules for a list of the core list modules.
 */
$wgAPIListModules = [];

/**
 * Maximum amount of rows to scan in a DB query in the API
 * The default value is generally fine
 */
$wgAPIMaxDBRows = 5000;

/**
 * The maximum size (in bytes) of an API result.
 * @warning Do not set this lower than $wgMaxArticleSize*1024
 */
$wgAPIMaxResultSize = 8388608;

/**
 * The maximum number of uncached diffs that can be retrieved in one API
 * request. Set this to 0 to disable API diffs altogether
 */
$wgAPIMaxUncachedDiffs = 1;

/**
 * Maximum amount of DB lag on a majority of DB slaves to tolerate
 * before forcing bots to retry any write requests via API errors.
 * This should be lower than the 'max lag' value in $wgLBFactoryConf.
 */
$wgAPIMaxLagThreshold = 7;

/**
 * Log file or URL (TCP or UDP) to log API requests to, or false to disable
 * API request logging
 */
$wgAPIRequestLog = false;

/**
 * Set the timeout for the API help text cache. If set to 0, caching disabled
 */
$wgAPICacheHelpTimeout = 60 * 60;

/**
 * The ApiQueryQueryPages module should skip pages that are redundant to true
 * API queries.
 */
$wgAPIUselessQueryPages = [
	'MIMEsearch', // aiprop=mime
	'LinkSearch', // list=exturlusage
	'FileDuplicateSearch', // prop=duplicatefiles
];

/**
 * Enable AJAX framework
 */
$wgUseAjax = true;

/**
 * List of Ajax-callable functions.
 * Extensions acting as Ajax callbacks must register here
 * @deprecated (officially) since 1.27; use the API instead
 */
$wgAjaxExportList = [];

/**
 * Enable AJAX check for file overwrite, pre-upload
 */
$wgAjaxUploadDestCheck = true;

/**
 * Enable previewing licences via AJAX. Also requires $wgEnableAPI to be true.
 */
$wgAjaxLicensePreview = true;

/**
 * Have clients send edits to be prepared when filling in edit summaries.
 * This gives the server a head start on the expensive parsing operation.
 */
$wgAjaxEditStash = true;

/**
 * Settings for incoming cross-site AJAX requests:
 * Newer browsers support cross-site AJAX when the target resource allows requests
 * from the origin domain by the Access-Control-Allow-Origin header.
 * This is currently only used by the API (requests to api.php)
 * $wgCrossSiteAJAXdomains can be set using a wildcard syntax:
 *
 * - '*' matches any number of characters
 * - '?' matches any 1 character
 *
 * @par Example:
 * @code
 * $wgCrossSiteAJAXdomains = array(
 *     'www.mediawiki.org',
 *     '*.wikipedia.org',
 *     '*.wikimedia.org',
 *     '*.wiktionary.org',
 * );
 * @endcode
 */
$wgCrossSiteAJAXdomains = [];

/**
 * Domains that should not be allowed to make AJAX requests,
 * even if they match one of the domains allowed by $wgCrossSiteAJAXdomains
 * Uses the same syntax as $wgCrossSiteAJAXdomains
 */
$wgCrossSiteAJAXdomainExceptions = [];

/** @} */ # End AJAX and API }

/************************************************************************//**
 * @name   Shell and process control
 * @{
 */

/**
 * Maximum amount of virtual memory available to shell processes under linux, in KB.
 */
$wgMaxShellMemory = 307200;

/**
 * Maximum file size created by shell processes under linux, in KB
 * ImageMagick convert for example can be fairly hungry for scratch space
 */
$wgMaxShellFileSize = 102400;

/**
 * Maximum CPU time in seconds for shell processes under Linux
 */
$wgMaxShellTime = 180;

/**
 * Maximum wall clock time (i.e. real time, of the kind the clock on the wall
 * would measure) in seconds for shell processes under Linux
 */
$wgMaxShellWallClockTime = 180;

/**
 * Under Linux: a cgroup directory used to constrain memory usage of shell
 * commands. The directory must be writable by the user which runs MediaWiki.
 *
 * If specified, this is used instead of ulimit, which is inaccurate, and
 * causes malloc() to return NULL, which exposes bugs in C applications, making
 * them segfault or deadlock.
 *
 * A wrapper script will create a cgroup for each shell command that runs, as
 * a subgroup of the specified cgroup. If the memory limit is exceeded, the
 * kernel will send a SIGKILL signal to a process in the subgroup.
 *
 * @par Example:
 * @code
 *    mkdir -p /sys/fs/cgroup/memory/mediawiki
 *    mkdir -m 0777 /sys/fs/cgroup/memory/mediawiki/job
 *    echo '$wgShellCgroup = "/sys/fs/cgroup/memory/mediawiki/job";' >> LocalSettings.php
 * @endcode
 *
 * The reliability of cgroup cleanup can be improved by installing a
 * notify_on_release script in the root cgroup, see e.g.
 * https://gerrit.wikimedia.org/r/#/c/40784
 */
$wgShellCgroup = false;

/**
 * Executable path of the PHP cli binary (php/php5). Should be set up on install.
 */
$wgPhpCli = '/usr/bin/php';

/**
 * Locale for LC_CTYPE, to work around http://bugs.php.net/bug.php?id=45132
 * For Unix-like operating systems, set this to to a locale that has a UTF-8
 * character set. Only the character set is relevant.
 */
$wgShellLocale = 'en_US.utf8';

/** @} */ # End shell }

/************************************************************************//**
 * @name   HTTP client
 * @{
 */

/**
 * Timeout for HTTP requests done internally, in seconds.
 */
$wgHTTPTimeout = 25;

/**
 * Timeout for Asynchronous (background) HTTP requests, in seconds.
 */
$wgAsyncHTTPTimeout = 25;

/**
 * Proxy to use for CURL requests.
 */
$wgHTTPProxy = false;

/**
 * Local virtual hosts.
 *
 * This lists domains that are configured as virtual hosts on the same machine.
 * If a request is to be made to a domain listed here, or any subdomain thereof,
 * then no proxy will be used.
 * Command-line scripts are not affected by this setting and will always use
 * proxy if it is configured.
 * @since 1.25
 */
$wgLocalVirtualHosts = [];

/**
 * Timeout for connections done internally (in seconds)
 * Only works for curl
 */
$wgHTTPConnectTimeout = 5e0;

/** @} */ # End HTTP client }

/************************************************************************//**
 * @name   Job queue
 * @{
 */

/**
 * Number of jobs to perform per request. May be less than one in which case
 * jobs are performed probabalistically. If this is zero, jobs will not be done
 * during ordinary apache requests. In this case, maintenance/runJobs.php should
 * be run periodically.
 */
$wgJobRunRate = 1;

/**
 * When $wgJobRunRate > 0, try to run jobs asynchronously, spawning a new process
 * to handle the job execution, instead of blocking the request until the job
 * execution finishes.
 * @since 1.23
 */
$wgRunJobsAsync = false;

/**
 * Number of rows to update per job
 */
$wgUpdateRowsPerJob = 300;

/**
 * Number of rows to update per query
 */
$wgUpdateRowsPerQuery = 100;

/** @} */ # End job queue }

/************************************************************************//**
 * @name   Miscellaneous
 * @{
 */

/**
 * Name of the external diff engine to use. Supported values:
 * * string: path to an external diff executable
 * * false: wikidiff2 PHP/HHVM module if installed, otherwise the default PHP implementation
 * * 'wikidiff', 'wikidiff2', and 'wikidiff3' are treated as false for backwards compatibility
 */
$wgExternalDiffEngine = false;

/**
 * Disable redirects to special pages and interwiki redirects, which use a 302
 * and have no "redirected from" link.
 *
 * @note This is only for articles with #REDIRECT in them. URL's containing a
 * local interwiki prefix (or a non-canonical special page name) are still hard
 * redirected regardless of this setting.
 */
$wgDisableHardRedirects = false;

/**
 * LinkHolderArray batch size
 * For debugging
 */
$wgLinkHolderBatchSize = 1000;

/**
 * By default MediaWiki does not register links pointing to same server in
 * externallinks dataset, use this value to override:
 */
$wgRegisterInternalExternals = false;

/**
 * Maximum number of pages to move at once when moving subpages with a page.
 */
$wgMaximumMovedPages = 100;

/**
 * Fix double redirects after a page move.
 * Tends to conflict with page move vandalism, use only on a private wiki.
 */
$wgFixDoubleRedirects = false;

/**
 * Allow redirection to another page when a user logs in.
 * To enable, set to a string like 'Main Page'
 */
$wgRedirectOnLogin = null;

/**
 * Configuration for processing pool control, for use in high-traffic wikis.
 * An implementation is provided in the PoolCounter extension.
 *
 * This configuration array maps pool types to an associative array. The only
 * defined key in the associative array is "class", which gives the class name.
 * The remaining elements are passed through to the class as constructor
 * parameters.
 *
 * @par Example:
 * @code
 *   $wgPoolCounterConf = array( 'ArticleView' => array(
 *     'class' => 'PoolCounter_Client',
 *     'timeout' => 15, // wait timeout in seconds
 *     'workers' => 5, // maximum number of active threads in each pool
 *     'maxqueue' => 50, // maximum number of total threads in each pool
 *     ... any extension-specific options...
 *   );
 * @endcode
 */
$wgPoolCounterConf = null;

/**
 * To disable file delete/restore temporarily
 */
$wgUploadMaintenance = false;

/**
 * Associative array mapping namespace IDs to the name of the content model pages in that namespace
 * should have by default (use the CONTENT_MODEL_XXX constants). If no special content type is
 * defined for a given namespace, pages in that namespace will use the CONTENT_MODEL_WIKITEXT
 * (except for the special case of JS and CS pages).
 *
 * @since 1.21
 */
$wgNamespaceContentModels = [];

/**
 * How to react if a plain text version of a non-text Content object is requested using
 * ContentHandler::getContentText():
 *
 * * 'ignore': return null
 * * 'fail': throw an MWException
 * * 'serialize': serialize to default format
 *
 * @since 1.21
 */
$wgContentHandlerTextFallback = 'ignore';

/**
 * Set to false to disable use of the database fields introduced by the ContentHandler facility.
 * This way, the ContentHandler facility can be used without any additional information in the
 * database. A page's content model is then derived solely from the page's title. This however
 * means that changing a page's default model (e.g. using $wgNamespaceContentModels) will break
 * the page and/or make the content inaccessible. This also means that pages can not be moved to
 * a title that would default to a different content model.
 *
 * Overall, with $wgContentHandlerUseDB = false, no database updates are needed, but content
 * handling is less robust and less flexible.
 *
 * @since 1.21
 */
$wgContentHandlerUseDB = true;

/**
 * Determines which types of text are parsed as wikitext. This does not imply that these kinds
 * of texts are also rendered as wikitext, it only means that links, magic words, etc will have
 * the effect on the database they would have on a wikitext page.
 *
 * @todo On the long run, it would be nice to put categories etc into a separate structure,
 * or at least parse only the contents of comments in the scripts.
 *
 * @since 1.21
 */
$wgTextModelsToParse = [
	CONTENT_MODEL_WIKITEXT, // Just for completeness, wikitext will always be parsed.
	CONTENT_MODEL_JAVASCRIPT, // Make categories etc work, people put them into comments.
	CONTENT_MODEL_CSS, // Make categories etc work, people put them into comments.
];

/**
 * Register handlers for specific types of sites.
 *
 * @since 1.20
 */
$wgSiteTypes = [
	'mediawiki' => 'MediaWikiSite',
];

/**
 * Whether the page_props table has a pp_sortkey column. Set to false in case
 * the respective database schema change was not applied.
 * @since 1.23
 */
$wgPagePropsHaveSortkey = true;

/**
 * Port where you have HTTPS running
 * Supports HTTPS on non-standard ports
 * @see bug 65184
 * @since 1.24
 */
$wgHttpsPort = 443;

/**
 * Secret for session storage.
 * This should be set in LocalSettings.php, otherwise wgSecretKey will
 * be used.
 * @since 1.27
 */
$wgSessionSecret = false;

/**
 * If for some reason you can't install the PHP OpenSSL or mcrypt extensions,
 * you can set this to true to make MediaWiki work again at the cost of storing
 * sensitive session data insecurely. But it would be much more secure to just
 * install the OpenSSL extension.
 * @since 1.27
 */
$wgSessionInsecureSecrets = false;

/**
 * Secret for hmac-based key derivation function (fast,
 * cryptographically secure random numbers).
 * This should be set in LocalSettings.php, otherwise wgSecretKey will
 * be used.
 * See also: $wgHKDFAlgorithm
 * @since 1.24
 */
$wgHKDFSecret = false;

/**
 * Algorithm for hmac-based key derivation function (fast,
 * cryptographically secure random numbers).
 * See also: $wgHKDFSecret
 * @since 1.24
 */
$wgHKDFAlgorithm = 'sha256';

/**
 * Enable page language feature
 * Allows setting page language in database
 * @var bool
 * @since 1.24
 */
$wgPageLanguageUseDB = false;

/**
 * Global configuration variable for Virtual REST Services.
 * Parameters for different services are to be declared inside
 * $wgVirtualRestConfig['modules'], which is to be treated as an associative
 * array. Global parameters will be merged with service-specific ones. The
 * result will then be passed to VirtualRESTService::__construct() in the
 * module.
 *
 * Example config for Parsoid:
 *
 *   $wgVirtualRestConfig['modules']['parsoid'] = array(
 *     'url' => 'http://localhost:8000',
 *     'prefix' => 'enwiki',
 *     'domain' => 'en.wikipedia.org',
 *   );
 *
 * @var array
 * @since 1.25
 */
$wgVirtualRestConfig = [
	'modules' => [],
	'global' => [
		# Timeout in seconds
		'timeout' => 360,
		# 'domain' is set to $wgCanonicalServer in Setup.php
		'forwardCookies' => false,
		'HTTPProxy' => null
	]
];

/**
 * Controls whether zero-result search queries with suggestions should display results for
 * these suggestions.
 *
 * @var bool
 * @since 1.26
 */
$wgSearchRunSuggestedQuery = true;

/**
 * Where popular password file is located.
 *
 * Default in core contains 10,000 most popular. This config
 * allows you to change which file, in case you want to generate
 * a password file with > 10000 entries in it.
 *
 * @see maintenance/createCommonPasswordCdb.php
 * @since 1.27
 * @var string path to file
 */
$wgPopularPasswordFile = __DIR__ . '/../serialized/commonpasswords.cdb';

/*
 * Max time (in seconds) a user-generated transaction can spend in writes.
 * If exceeded, the transaction is rolled back with an error instead of being committed.
 *
 * @var int|bool Disabled if false
 * @since 1.27
 */
$wgMaxUserDBWriteDuration = false;

/**
 * Mapping of event channels (or channel categories) to EventRelayer configuration.
 *
 * By setting up a PubSub system (like Kafka) and enabling a corresponding EventRelayer class
 * that uses it, MediaWiki can broadcast events to all subscribers. Certain features like WAN
 * cache purging and CDN cache purging will emit events to this system. Appropriate listers can
 * subscribe to the channel and take actions based on the events. For example, a local daemon
 * can run on each CDN cache node and perfom local purges based on the URL purge channel events.
 *
 * Some extensions may want to use "channel categories" so that different channels can also share
 * the same custom relayer instance (e.g. when it's likely to be overriden). They can use
 * EventRelayerGroup::getRelayer() based on the category but call notify() on various different
 * actual channels. One reason for this would be that some system have very different performance
 * vs durability needs, so one system (e.g. Kafka) may not be suitable for all uses.
 *
 * The 'default' key is for all channels (or channel categories) without an explicit entry here.
 *
 * @since 1.27
 */
$wgEventRelayerConfig = [
	'default' => [
		'class' => 'EventRelayerNull',
	]
];

/**
 * For really cool vim folding this needs to be at the end:
 * vim: foldmarker=@{,@} foldmethod=marker
 * @}
 */<|MERGE_RESOLUTION|>--- conflicted
+++ resolved
@@ -75,11 +75,7 @@
  * MediaWiki version number
  * @since 1.2
  */
-<<<<<<< HEAD
-$wgVersion = '1.27.3-fundraising';
-=======
-$wgVersion = '1.27.4';
->>>>>>> a8064762
+$wgVersion = '1.27.4-fundraising';
 
 /**
  * Name of the site. It must be changed in LocalSettings.php
