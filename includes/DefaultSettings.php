--- conflicted
+++ resolved
@@ -242,19 +242,17 @@
 
 /**
  * Filesystem extensions directory.
- * @note Set to "{$IP}/extensions" by Setup.php before loading local settings.
- * @note this configuration variable is used to locate extensions while loading settings.
+ * Defaults to "{$IP}/extensions".
  * @since 1.25
  */
-$wgExtensionDirectory = null;
+$wgExtensionDirectory = "{$IP}/extensions";
 
 /**
  * Filesystem stylesheets directory.
- * @note Set to "{$IP}/skins" by Setup.php before loading local settings.
- * @note this configuration variable is used to locate skins while loading settings.
+ * Defaults to "{$IP}/skins".
  * @since 1.3
  */
-$wgStyleDirectory = null;
+$wgStyleDirectory = "{$IP}/skins";
 
 /**
  * The URL path for primary article page views. This path should contain $1,
@@ -585,17 +583,7 @@
  *
  *   - name             A unique name for the repository (but $wgLocalFileRepo should be 'local').
  *                      The name should consist of alpha-numeric characters.
- *
- * Optional common properties:
- *   - backend          A file backend name (see $wgFileBackends). If not specified, or
- *                      if the name is not present in $wgFileBackends, an FSFileBackend
- *                      will automatically be configured.
- *   - lockManager      If a file backend is automatically configured, this will be lock
- *                      manager name used. A lock manager named in $wgLockManagers, or one of
- *                      the default lock managers "fsLockManager" or "nullLockManager". Default
- *                      "fsLockManager".
- *   - favicon          URL to a favicon. This is exposed via FileRepo::getInfo and
- *                      ApiQueryFileRepoInfo. Originally for use by MediaViewer (T77093).
+ *   - backend          A file backend name (see $wgFileBackends).
  *
  * For most core repos:
  *   - zones            Associative array of zone names that each map to an array with:
@@ -918,6 +906,7 @@
  *  - class       : The file backend class to use
  *  - wikiId      : A unique string that identifies the wiki (container prefix)
  *  - lockManager : The name of a lock manager (see $wgLockManagers) [optional]
+ *  - fileJournal : File journal configuration for FileJournal::__construct() [optional]
  *
  * See FileBackend::__construct() for more details.
  * Additional parameters are specific to the file backend class used.
@@ -1412,14 +1401,8 @@
  * built-in image scalers, such as ImageMagick or GD. It is ignored for
  * JPEGs with ImageMagick, and when using the VipsScaler extension.
  *
- * If set to false, MediaWiki will not check the size of the image before
- * attempting to scale it. Extensions may still override this setting by
- * using the BitmapHandlerCheckImageArea hook.
- *
  * The default is 50 MB if decompressed to RGBA form, which corresponds to
  * 12.5 million pixels or 3500x3500.
- *
- * @var string|bool
  */
 $wgMaxImageArea = 1.25e7;
 
@@ -2377,11 +2360,7 @@
 /**
  * Max execution time for queries of several expensive special pages such as RecentChanges
  * in milliseconds.
-<<<<<<< HEAD
- * @since 1.38
-=======
  * @since 1.37.2
->>>>>>> 2d847bac
  */
 $wgMaxExecutionTimeForExpensiveQueries = 0;
 
@@ -2504,51 +2483,45 @@
  * We can also compress text stored in the 'text' table. If this is set on, new
  * revisions will be compressed on page save if zlib support is available. Any
  * compressed revisions will be decompressed on load regardless of this setting,
- * but will not be readable at all if zlib support is not available.
+ * but will not be readable at all* if zlib support is not available.
  */
 $wgCompressRevisions = false;
 
 /**
- * List of enabled ExternalStore protocols.
- *
- * @see ExternalStoreAccess
+ * External stores allow including content
+ * from non database sources following URL links.
+ *
+ * Short names of ExternalStore classes may be specified in an array here:
+ * @code
+ * $wgExternalStores = [ "http","file","custom" ]...
+ * @endcode
+ *
+ * CAUTION: Access to database might lead to code execution
+ */
+$wgExternalStores = [];
+
+/**
+ * An array of external MySQL servers.
  *
  * @par Example:
- * @code
- * $wgExternalStores = [ "DB" ];
- * @endcode
- *
- * @var array
- */
-$wgExternalStores = [];
-
-/**
- * Shortcut for setting `$wgLBFactoryConf["externalClusters"]`.
- *
- * This is only applicable when using the default LBFactory
- * of {@link Wikimedia::Rdbms::LBFactorySimple LBFactorySimple}.
- * It is ignored if a different LBFactory is set, or if `externalClusters`
- * is already set explicitly.
- *
- * @see ExternalStoreAccess
- *
- * @par Example:
- * Create a cluster named `blobs_cluster1`:
+ * Create a cluster named 'cluster1' containing three servers:
  * @code
  * $wgExternalServers = [
- *     'blobs_cluster1' => <array in the same format as $wgDBservers>
+ *     'cluster1' => <array in the same format as $wgDBservers>
  * ];
  * @endcode
  *
- * @var array
+ * Used by \Wikimedia\Rdbms\LBFactorySimple, may be ignored if $wgLBFactoryConf is set to
+ * another class.
  */
 $wgExternalServers = [];
 
 /**
- * The place to put new text blobs or false to put them in the text table
- * of the local wiki database.
- *
- * @see ExternalStoreAccess
+ * The place to put new revisions, false to put them in the local text table.
+ * Part of a URL, e.g. DB://cluster1
+ *
+ * Can be an array instead of a single string, to enable data distribution. Keys
+ * must be consecutive integers, starting at zero.
  *
  * @par Example:
  * @code
@@ -2748,19 +2721,6 @@
  */
 $wgMaximumMovedPages = 100;
 
-/**
- * Force deferred updates to be run before sending a response to the client,
- * instead of attempting to run them after sending the response. Setting this
- * to true is useful for end-to-end testing, to ensure that the effects of a
- * request are visible to any subsequent requests, even if they are made
- * immediately after the first one. Note however that this does not ensure
- * that database replication is complete, nor does it execute any jobs
- * enqueued for later.
- * There should be no reason to set this in a normal production environment.
- * @since 1.38
- */
-$wgForceDeferredUpdatesPreSend = false;
-
 // endregion -- end performance hacks
 
 /***************************************************************************/
@@ -2850,6 +2810,7 @@
 
 	CACHE_ANYTHING => [ 'factory' => 'ObjectCache::newAnything' ],
 	CACHE_ACCEL => [ 'factory' => 'ObjectCache::getLocalServerInstance' ],
+	CACHE_MEMCACHED => [ 'class' => MemcachedPhpBagOStuff::class, 'loggroup' => 'memcached' ],
 
 	'db-replicated' => [
 		'class'        => ReplicatedBagOStuff::class,
@@ -3217,7 +3178,7 @@
  *
  * @par Example:
  * @code
- * $wgExtensionInfoMTime = filemtime( "$IP/LocalSettings.php" );
+ * $wgExtensionInfoMtime = filemtime( "$IP/LocalSettings.php" );
  * @endcode
  *
  * If set to false, the mtime for each individual JSON file will be checked,
@@ -3243,14 +3204,6 @@
  */
 $wgParserCacheUseJson = true;
 
-/**
- * If this is set to true, phpunit will run integration tests against remote
- * caches defined in $wgObjectCaches.
- *
- * @since 1.38
- */
-$wgEnableRemoteBagOStuffTests = false;
-
 // endregion -- end of cache settings
 
 /***************************************************************************/
@@ -3321,6 +3274,15 @@
  * @since 1.35
  */
 $wgCdnMaxageStale = 10;
+
+/**
+ * Cache TTL for the user agent sent as max-age, for logged out users.
+ * Only applies if $wgUseCdn is false.
+ * @see $wgUseCdn
+ *
+ * @since 1.35
+ */
+$wgLoggedOutMaxAge = 0;
 
 /**
  * If set, any SquidPurge call on a URL or URLs will send a second purge no less than
@@ -4063,7 +4025,7 @@
  *   a PHP callback. This allows dependency injection to be used.
  *   This option cannot be combined with the `class` option.
  *
- *   Since: MW 1.30
+ *   Since: **MW 1.30**
  *
  * - dependencies `{string[]|string}`:
  *   Modules that must be executed before this module.
@@ -4174,7 +4136,7 @@
  *   the `scripts` option, including its extended variants `languageScripts`,
  *   `skinScripts`, and `debugScripts`.
  *
- *   Since: MW 1.33
+ *   Since: **MW 1.33**
  *
  *   Default: `[]`
  *
@@ -4193,9 +4155,7 @@
  *   to use this mechanism (use `packageFiles` instead). See also
  *   [Coding conventions/JavaScript](https://www.mediawiki.org/wiki/Manual:Coding_conventions/JavaScript#Exporting).
  *
- *   Default: `[]`
- *
- *   Extended options, concatenated in this order:
+ *   Extended options:
  *
  *   - languageScripts `{string[]|string}`: Scripts to include in specific language contexts.
  *     Array is keyed by language code with file path or list of file path.
@@ -4204,6 +4164,8 @@
  *   - debugScripts `{string[]|string}`: Scripts to include in debug contexts.
  *     %File path or list of file paths.
  *
+ *   Default: `[]`
+ *
  * - messages `{string[]}`
  *   Localisation messages to bundle with this module, for client-side use
  *   via `mw.msg()` and `mw.message()`. List of message keys.
@@ -4215,15 +4177,15 @@
  *
  *   Default: `[]`
  *
- * - es6 `{bool}`:
- *   If true, this module will only be executed in browsers that support ES6. You should set this
- *   flag for modules that use ES6 in their JavaScript. Only use this for modules that provide
- *   progressive enhancements that are safe to not load in browsers that are not modern but still
- *   have a substantial user base, like IE11.
- *
- *   Since: MW 1.36
- *
- *   Default: `false`
+ *  - es6 `{bool}`:
+ *    If true, this module will only be executed in browsers that support ES6. You should set this
+ *    flag for modules that use ES6 in their JavaScript. Only use this for modules that provide
+ *    progressive enhancements that are safe to not load in browsers that are not modern but still
+ *    have a substantial user base, like IE11.
+ *
+ *    Since: **MW 1.36**
+ *
+ *    Default: `false`
  *
  * ## Examples
  *
@@ -4454,24 +4416,20 @@
 $wgResourceBasePath = null;
 
 /**
- * How long a CDN or browser may cache a ResourceLoader HTTP response.
- *
- * Maximum time in seconds. Used for the `max-age` and `s-maxage` Cache-Control
- * headers.
- *
- * Valid keys:
- *
- * - versioned: Used for URLs carrying a "version" parameter.
- *   This applies to the bulk of load.php transfers, and may have a long cache
- *   duration (e.g. weeks or months), because a change in the module bundle will
- *   naturally produce a different URL and thus automatically bust the cache.
- *
- * - unversioned: Used for URLs that must not carry a "version" parameter.
- *   This includes the startup manifest and controls how quickly changes (in
- *   the module registry, dependency tree, and module version) will propagate
- *   to clients. This should have a short cache duration (e.g. minutes).
- *
- * @since 1.35
+ * Maximum time in seconds to cache resources served by ResourceLoader.
+ * Used to set last modified headers (max-age/s-maxage).
+ *
+ * Following options to distinguish:
+ * - versioned: Used for modules with a version, because changing version
+ *   numbers causes cache misses. This normally has a long expiry time.
+ * - unversioned: Used for modules without a version to propagate changes
+ *   quickly to clients. Also used for modules with errors to recover quickly.
+ *   This normally has a short expiry time.
+ *
+ * Expiry time for the options to distinguish:
+ * - server: Squid/Varnish but also any other public proxy cache between the
+ *   client and MediaWiki.
+ * - client: On the client side (e.g. in the browser cache).
  */
 $wgResourceLoaderMaxage = [
 	'versioned' => 30 * 24 * 60 * 60, // 30 days
@@ -4499,6 +4457,17 @@
  * @deprecated since 1.26: Always declare dependencies.
  */
 $wgIncludeLegacyJavaScript = false;
+
+/**
+ * Whether to load the jquery.migrate library.
+ *
+ * This provides jQuery 1.12 features that were removed in jQuery 3.0.
+ * See also <https://jquery.com/upgrade-guide/3.0/> and
+ * <https://phabricator.wikimedia.org/T280944>.
+ *
+ * @deprecated since 1.36
+ */
+$wgIncludejQueryMigrate = false;
 
 /**
  * ResourceLoader will not generate URLs whose query string is more than
@@ -4828,7 +4797,8 @@
 $wgInterwikiExpiry = 10800;
 
 /**
- * Interwiki cache as an associative array
+ * Interwiki cache, either as an associative array or a path to a constant
+ * database (.cdb) file.
  *
  * This data structure database is generated by the `dumpInterwiki` maintenance
  * script (which lives in the WikimediaMaintenance repository) and has key
@@ -4842,7 +4812,7 @@
  * Sites mapping just specifies site name, other keys provide "local url"
  * data layout.
  *
- * @var bool|array
+ * @var bool|array|string
  */
 $wgInterwikiCache = false;
 
@@ -4907,15 +4877,15 @@
 /**
  * Maximum recursion depth for templates within templates.
  * The current parser adds two levels to the PHP call stack for each template,
- * and xdebug limits the call stack to 256 by default. So this should hopefully
+ * and xdebug limits the call stack to 100 by default. So this should hopefully
  * stop the parser before it hits the xdebug limit.
  */
-$wgMaxTemplateDepth = 100;
+$wgMaxTemplateDepth = 40;
 
 /**
  * @see $wgMaxTemplateDepth
  */
-$wgMaxPPExpandDepth = 100;
+$wgMaxPPExpandDepth = 40;
 
 /**
  * URL schemes that should be recognized as valid by wfParseUrl().
@@ -5009,15 +4979,6 @@
  * @since 1.36
  */
 $wgParserEnableLegacyMediaDOM = true;
-
-/**
- * Temporary flag to ship the styles for the media HTML structure that replaces
- * legacy, when $wgParserEnableLegacyMediaDOM is `false`.  This is configured
- * separately so that it can continue to be served after the latter is disabled
- * but still in the cache.
- * @internal
- */
-$wgUseContentMediaStyles = false;
 
 /**
  * Allow raw, unchecked HTML in "<html>...</html>" sections.
@@ -5737,13 +5698,13 @@
 	'nickname' => '',
 	'pst-cssjs' => 1,
 	'norollbackdiff' => 0,
+	'numberheadings' => 0,
 	'previewonfirst' => 0,
 	'previewontop' => 1,
 	'rcdays' => 7,
 	'rcenhancedfilters-disable' => 0,
 	'rclimit' => 50,
 	'search-match-redirect' => true,
-	'search-special-page' => 'Search',
 	'showhiddencats' => 0,
 	'shownumberswatching' => 1,
 	'showrollbackconfirmation' => 0,
@@ -6147,26 +6108,6 @@
  * certain essential tasks, so use at your own risk!
  */
 $wgRevokePermissions = [];
-
-/**
- * Groups that should inherit permissions from another group
- *
- * This allows defining a group that inherits its permissions
- * from another group without having to copy all the permission
- * grants over. For example, if you wanted a manual "confirmed"
- * group that had the same permissions as "autoconfirmed":
- *
- *   $wgGroupInheritsPermissions['confirmed'] = 'autoconfirmed';
- *
- * Recursive inheritance is currently not supported. In the above
- * example, confirmed will only gain the permissions explicitly
- * granted (or revoked) from autoconfirmed, not any permissions
- * that autoconfirmed might inherit.
- *
- * @since 1.38
- * @var string[]
- */
-$wgGroupInheritsPermissions = [];
 
 /**
  * Implicit groups, aren't shown on Special:Listusers or somewhere else
@@ -6738,7 +6679,6 @@
 $wgGrantPermissions['basic']['purge'] = true;
 $wgGrantPermissions['basic']['read'] = true;
 $wgGrantPermissions['basic']['writeapi'] = true;
-$wgGrantPermissions['basic']['unwatchedpages'] = true;
 
 $wgGrantPermissions['highvolume']['bot'] = true;
 $wgGrantPermissions['highvolume']['apihighlimits'] = true;
@@ -7519,7 +7459,7 @@
  *
  * If not set, statsd metrics will not be collected.
  *
- * @see MediaWiki::emitBufferedStatsdData()
+ * @see wfLogProfilingData
  * @since 1.25
  */
 $wgStatsdServer = false;
@@ -7537,47 +7477,9 @@
  * Sampling rate for statsd metrics as an associative array of patterns and rates.
  * Patterns are Unix shell patterns (e.g. 'MediaWiki.api.*').
  * Rates are sampling probabilities (e.g. 0.1 means 1 in 10 events are sampled).
- *
  * @since 1.28
  */
 $wgStatsdSamplingRates = [];
-
-/**
- * Output target URI for the MetricsFactory service, e.g. udp://127.0.0.1:8125.
- *
- * If null, no metrics are collected.
- *
- * Note: This does not affect the older StatsdDataFactory service.
- *
- * @var string|null
- * @since 1.38
- */
-$wgMetricsTarget = null;
-
-/**
- * Output format for the MetricsFactory service, e.g. 'statsd'.
- *
- * If null, no metrics are collected.
- *
- * Note: This does not affect the older StatsdDataFactory service.
- *
- * @see Wikimedia\Metrics\MetricsFactory::SUPPORTED_OUTPUT_FORMATS
- * @var string|null
- * @since 1.38
- */
-$wgMetricsFormat = null;
-
-/**
- * Service name prefix for the MetricsFactory service
- *
- * Must be a non-empty string.
- *
- * Note: This does not affect the older StatsdDataFactory service.
- *
- * @var string
- * @since 1.38
- */
-$wgMetricsPrefix = 'mediawiki';
 
 /**
  * InfoAction retrieves a list of transclusion links (both to and from).
@@ -8435,7 +8337,7 @@
  * If non-zero, Special:Export accepts a "pagelink-depth" parameter
  * up to this specified level, which will cause it to include all
  * pages linked to from the pages you specify. Since this number
- * can become *really really large* and could easily break your wiki,
+ * can become *insanely large* and could easily break your wiki,
  * it's disabled by default for now.
  *
  * @warning There's a HARD CODED limit of 5 levels of recursion to prevent a
@@ -8715,13 +8617,13 @@
  * However, this cannot be used to replace existing services - use the MediaWikiServices
  * hook for that.
  *
- * @note the default wiring file will be added automatically by Setup.php
- *
  * @see MediaWikiServices
  * @see ServiceContainer::loadWiringFiles() for details on loading service instantiator functions.
  * @see docs/Injection.md for an overview of dependency injection in MediaWiki.
  */
-$wgServiceWiringFiles = [];
+$wgServiceWiringFiles = [
+	__DIR__ . '/ServiceWiring.php'
+];
 
 /**
  * Maps jobs to their handlers; extensions
@@ -8846,6 +8748,11 @@
 /** @name   Categories */
 
 /**
+ * Use experimental, DMOZ-like category browser
+ */
+$wgUseCategoryBrowser = false;
+
+/**
  * On category pages, show thumbnail gallery for images belonging to that
  * category instead of listing them as articles.
  */
@@ -8882,17 +8789,6 @@
  * and using the Collation::factory hook.
  */
 $wgCategoryCollation = 'uppercase';
-
-/**
- * Additional category collations to store during LinksUpdate. This can be used
- * to perform online migration of categories from one collation to another. An
- * array of associative arrays each having the following keys:
- *  - table: (string) The table name
- *  - collation: (string) The collation to use for cl_sortkey
- *  - fakeCollation: (string) The collation name to insert into cl_collation
- * @since 1.38
- */
-$wgTempCategoryCollations = [];
 
 /**
  * Array holding default tracking category names.
@@ -9287,8 +9183,12 @@
 // endregion End robot policy
 
 /***************************************************************************/
-// region   Action API and REST API
-/** @name   Action API and REST API
+// region   AJAX, Action API and REST API
+/** @name   AJAX, Action API and REST API
+ *
+ * Note: The AJAX entry point which this section refers to is gradually being
+ * replaced by the Action API entry point, api.php. They are essentially
+ * equivalent. Both of them are used for dynamic client-side features, via XHR.
  */
 
 /**
@@ -9426,9 +9326,21 @@
 ];
 
 /**
+ * Enable AJAX framework
+ *
+ * @deprecated (officially) since MediaWiki 1.31 and ignored since 1.32
+ */
+$wgUseAjax = true;
+
+/**
+ * List of Ajax-callable functions.
+ * Extensions acting as Ajax callbacks must register here
+ * @deprecated (officially) since 1.27; use the API instead
+ */
+$wgAjaxExportList = [];
+
+/**
  * Enable AJAX check for file overwrite, pre-upload
- *
- * @deprecated since MediaWiki 1.38 and ignored
  */
 $wgAjaxUploadDestCheck = true;
 
@@ -9552,6 +9464,42 @@
 $wgPhpCli = '/usr/bin/php';
 
 /**
+ * Locale for LC_ALL, to provide a known environment for locale-sensitive operations
+ *
+ * For Unix-like operating systems, this should be set to C.UTF-8 or an
+ * equivalent to provide the most consistent behavior for locale-sensitive
+ * C library operations across different-language wikis. If that locale is not
+ * available, use another locale that has a UTF-8 character set.
+ *
+ * This setting mainly affects the behavior of C library functions, including:
+ *  - String collation (order when sorting using locale-sensitive comparison)
+ *    - For example, whether "Å" and "A" are considered to be the same letter or
+ *      different letters and if different whether it comes after "A" or after
+ *      "Z", and whether sorting is case sensitive.
+ *  - String character set (how characters beyond basic ASCII are represented)
+ *    - We need this to be a UTF-8 character set to work around
+ *      https://bugs.php.net/bug.php?id=45132
+ *  - Language used for low-level error messages.
+ *  - Formatting of date/time and numeric values (e.g. '.' versus ',' as the
+ *    decimal separator)
+ *
+ * MediaWiki provides its own methods and classes to perform many
+ * locale-sensitive operations, which are designed to be able to vary locale
+ * based on wiki language or user preference:
+ *  - MediaWiki's Collation class should generally be used instead of the C
+ *    library collation functions when locale-sensitive sorting is needed.
+ *  - MediaWiki's Message class should be used for localization of messages
+ *    displayed to the user.
+ *  - MediaWiki's Language class should be used for formatting numeric and
+ *    date/time values.
+ *
+ * @note If multiple wikis are being served from the same process (e.g. the
+ *  same fastCGI or Apache server), this setting must be the same on all those
+ *  wikis.
+ */
+$wgShellLocale = 'C.UTF-8';
+
+/**
  * Method to use to restrict shell commands
  *
  * Supported options:
@@ -9623,22 +9571,20 @@
 /**
  * The maximum HTTP request timeout in seconds. If any specified or configured
  * request timeout is larger than this, then this value will be used instead.
- * Zero is interpreted as "no limit".
  *
  * @since 1.35
  * @var float|int
  */
-$wgHTTPMaxTimeout = 0;
+$wgHTTPMaxTimeout = INF;
 
 /**
  * The maximum HTTP connect timeout in seconds. If any specified or configured
  * connect timeout is larger than this, then this value will be used instead.
- * Zero is interpreted as "no limit".
  *
  * @since 1.35
  * @var float|int
  */
-$wgHTTPMaxConnectTimeout = 0;
+$wgHTTPMaxConnectTimeout = INF;
 
 /**
  * Timeout for HTTP requests done internally for transwiki imports, in seconds.
@@ -9660,32 +9606,16 @@
  * Local virtual hosts.
  *
  * This lists domains that are configured as virtual hosts on the same machine.
- * It is expected that each domain can be identified by its hostname alone,
- * without any ports.
  *
  * This affects the following:
  * - MWHttpRequest: If a request is to be made to a domain listed here, or any
- *   subdomain thereof, then $wgLocalHTTPProxy will be used.
+ *   subdomain thereof, then no proxy will be used.
  *   Command-line scripts are not affected by this setting and will always use
  *   the proxy if it is configured.
  *
  * @since 1.25
  */
 $wgLocalVirtualHosts = [];
-
-/**
- * Reverse proxy to use for requests to domains in $wgLocalVirtualHosts
- *
- * When used, any port in the request URL will be dropped. The behavior of
- * redirects and cookies is dependent upon the reverse proxy actually in use,
- * as MediaWiki doesn't implement any special handling for them.
- *
- * If set to false, no reverse proxy will be used for local requests.
- *
- * @var string|bool
- * @since 1.38
- */
-$wgLocalHTTPProxy = false;
 
 /**
  * Whether to respect/honour the request ID provided by the incoming request
@@ -9901,14 +9831,6 @@
  */
 $wgFeaturePolicyReportOnly = [];
 
-/**
- * List of preferred skins to be listed higher in Special:Preferences
- *
- * @since 1.38
- * @var array
- */
-$wgSkinsPreferred = [ 'vector-2022', 'vector' ];
-
 /*
  * This file uses VisualStudio style region/endregion fold markers which are
  * recognised by PHPStorm. If modelines are enabled, the following editor
