<?php
/**
 * This program is free software; you can redistribute it and/or modify
 * it under the terms of the GNU General Public License as published by
 * the Free Software Foundation; either version 2 of the License, or
 * (at your option) any later version.
 *
 * This program is distributed in the hope that it will be useful,
 * but WITHOUT ANY WARRANTY; without even the implied warranty of
 * MERCHANTABILITY or FITNESS FOR A PARTICULAR PURPOSE. See the
 * GNU General Public License for more details.
 *
 * You should have received a copy of the GNU General Public License along
 * with this program; if not, write to the Free Software Foundation, Inc.,
 * 51 Franklin Street, Fifth Floor, Boston, MA 02110-1301, USA.
 * http://www.gnu.org/copyleft/gpl.html
 *
 * @since 1.18
 *
 * @author Alexandre Emsenhuber
 * @author Daniel Friesen
 * @file
 */

use MediaWiki\Logger\LoggerFactory;
use MediaWiki\MainConfigNames;
use MediaWiki\MediaWikiServices;
use MediaWiki\Permissions\Authority;
use MediaWiki\Session\CsrfTokenSet;
use Wikimedia\AtEase\AtEase;
use Wikimedia\IPUtils;
use Wikimedia\NonSerializable\NonSerializableTrait;
use Wikimedia\ScopedCallback;

/**
 * Group all the pieces relevant to the context of a request into one instance
 * @newable
 * @note marked as newable in 1.35 for lack of a better alternative,
 *       but should use a factory in the future and should be narrowed
 *       down to not expose heavy weight objects.
 */
class RequestContext implements IContextSource, MutableContext {
	use NonSerializableTrait;

	/**
	 * @var WebRequest
	 */
	private $request;

	/**
	 * @var Title
	 */
	private $title;

	/**
	 * @var WikiPage|null
	 */
	private $wikipage;

	/**
	 * @var null|string
	 */
	private $action;

	/**
	 * @var OutputPage
	 */
	private $output;

	/**
	 * @var User|null
	 */
	private $user;

	/**
	 * @var Authority
	 */
	private $authority;

	/**
	 * @var Language|null
	 */
	private $lang;

	/**
	 * @var Skin
	 */
	private $skin;

	/**
	 * @var Timing
	 */
	private $timing;

	/**
	 * @var Config
	 */
	private $config;

	/**
	 * @var RequestContext|null
	 */
	private static $instance = null;

	/**
	 * Boolean flag to guard against recursion in getLanguage
	 * @var bool
	 */
	private $languageRecursion = false;

	/**
	 * @param Config $config
	 */
	public function setConfig( Config $config ) {
		$this->config = $config;
	}

	/**
	 * @return Config
	 */
	public function getConfig() {
		if ( $this->config === null ) {
			// @todo In the future, we could move this to WebStart.php so
			// the Config object is ready for when initialization happens
			$this->config = MediaWikiServices::getInstance()->getMainConfig();
		}

		return $this->config;
	}

	/**
	 * @param WebRequest $request
	 */
	public function setRequest( WebRequest $request ) {
		$this->request = $request;
	}

	/**
	 * @return WebRequest
	 */
	public function getRequest() {
		if ( $this->request === null ) {
			global $wgCommandLineMode;
			// create the WebRequest object on the fly
			if ( $wgCommandLineMode ) {
				$this->request = new FauxRequest( [] );
			} else {
				$this->request = new WebRequest();
			}
		}

		return $this->request;
	}

	/**
	 * @deprecated since 1.27 use a StatsdDataFactory from MediaWikiServices (preferably injected).
	 *  Hard deprecated since 1.39.
	 *
	 * @return IBufferingStatsdDataFactory
	 */
	public function getStats() {
		wfDeprecated( __METHOD__, '1.27' );
		return MediaWikiServices::getInstance()->getStatsdDataFactory();
	}

	/**
	 * @return Timing
	 */
	public function getTiming() {
		if ( $this->timing === null ) {
			$this->timing = new Timing( [
				'logger' => LoggerFactory::getInstance( 'Timing' )
			] );
		}
		return $this->timing;
	}

	/**
	 * @param Title|null $title
	 */
	public function setTitle( Title $title = null ) {
		$this->title = $title;
		// Clear cache of derived getters
		$this->wikipage = null;
		$this->clearActionName();
	}

	/**
	 * @return Title|null
	 */
	public function getTitle() {
		if ( $this->title === null ) {
			global $wgTitle; # fallback to $wg till we can improve this
			$this->title = $wgTitle;
			$logger = LoggerFactory::getInstance( 'GlobalTitleFail' );
			$logger->info(
				__METHOD__ . ' called with no title set.',
				[ 'exception' => new Exception ]
			);
		}

		return $this->title;
	}

	/**
	 * Check, if a Title object is set
	 *
	 * @since 1.25
	 * @return bool
	 */
	public function hasTitle() {
		return $this->title !== null;
	}

	/**
	 * Check whether a WikiPage object can be get with getWikiPage().
	 * Callers should expect that an exception is thrown from getWikiPage()
	 * if this method returns false.
	 *
	 * @since 1.19
	 * @return bool
	 */
	public function canUseWikiPage() {
		if ( $this->wikipage ) {
			// If there's a WikiPage object set, we can for sure get it
			return true;
		}
		// Only pages with legitimate titles can have WikiPages.
		// That usually means pages in non-virtual namespaces.
		$title = $this->getTitle();
		return $title ? $title->canExist() : false;
	}

	/**
	 * @since 1.19
	 * @param WikiPage $wikiPage
	 */
	public function setWikiPage( WikiPage $wikiPage ) {
		$pageTitle = $wikiPage->getTitle();
		if ( !$this->hasTitle() || !$pageTitle->equals( $this->getTitle() ) ) {
			$this->setTitle( $pageTitle );
		}
		// Defer this to the end since setTitle sets it to null.
		$this->wikipage = $wikiPage;
		// Clear cache of derived getter
		$this->clearActionName();
	}

	/**
	 * Get the WikiPage object.
	 * May throw an exception if there's no Title object set or the Title object
	 * belongs to a special namespace that doesn't have WikiPage, so use first
	 * canUseWikiPage() to check whether this method can be called safely.
	 *
	 * @since 1.19
	 * @throws MWException
	 * @return WikiPage
	 */
	public function getWikiPage() {
		if ( $this->wikipage === null ) {
			$title = $this->getTitle();
			if ( $title === null ) {
				throw new MWException( __METHOD__ . ' called without Title object set' );
			}
			$this->wikipage = MediaWikiServices::getInstance()->getWikiPageFactory()->newFromTitle( $title );
		}

		return $this->wikipage;
	}

	/**
	 * @since 1.38
	 * @param string $action
	 */
	public function setActionName( string $action ): void {
		$this->action = $action;
	}

	/**
	 * Get the action name for the current web request.
	 *
	 * This generally returns "view" if the current request or process is
	 * not for a skinned index.php web request (e.g. load.php, thumb.php,
	 * job runner, CLI, API).
	 *
	 * @warning This must not be called before or during the Setup.php phase,
	 * and may cause an error or warning if called too early.
	 *
	 * @since 1.38
	 * @return string Action
	 */
	public function getActionName(): string {
		// Optimisation: This is cached to avoid repeated running of the
		// expensive operations to compute this. The computation involves creation
		// of Article, WikiPage, and ContentHandler objects (and the various
		// database queries these classes require to be instantiated), as well
		// as potentially slow extension hooks at various level in these
		// classes.
		//
		// This is value frequently needed in OutputPage and in various
		// Skin-related methods and classes.
		if ( $this->action === null ) {
			$this->action = MediaWikiServices::getInstance()
				->getActionFactory()
				->getActionName( $this );
		}

		return $this->action;
	}

	private function clearActionName(): void {
		if ( $this->action !== null ) {
			// Log if cleared after something already computed it as that is
			// likely to cause bugs (given the first caller may be using it for
			// something), and also because it's an expensive thing to needlessly
			// compute multiple times even when it produces the same value.
			//
			// TODO: Once confident we don't rely on this,
			// change to E_USER_WARNING with trigger_error and silence error
			// in relevant tests.
			$logger = LoggerFactory::getInstance( 'Setup' );
			$logger->warning( 'Changing action after getActionName was already called',
				[ 'exception' => new Exception ]
			);
			$this->action = null;
		}
	}

	/**
	 * @param OutputPage $output
	 */
	public function setOutput( OutputPage $output ) {
		$this->output = $output;
	}

	/**
	 * @return OutputPage
	 */
	public function getOutput() {
		if ( $this->output === null ) {
			$this->output = new OutputPage( $this );
		}

		return $this->output;
	}

	/**
	 * @param User $user
	 */
	public function setUser( User $user ) {
		$this->user = $user;
		// Keep authority consistent
		$this->authority = $user;
		// Invalidate cached user interface language
		$this->lang = null;
	}

	/**
	 * @return User
	 */
	public function getUser() {
		if ( $this->user === null ) {
			if ( $this->authority !== null ) {
				// Keep user consistent by using a possible set authority
				$this->user = MediaWikiServices::getInstance()
					->getUserFactory()
					->newFromAuthority( $this->authority );
			} else {
				$this->user = User::newFromSession( $this->getRequest() );
			}
		}

		return $this->user;
	}

	/**
	 * @param Authority $authority
	 */
	public function setAuthority( Authority $authority ) {
		$this->authority = $authority;
		// If needed, a User object is constructed from this authority
		$this->user = null;
		// Invalidate cached user interface language
		$this->lang = null;
	}

	/**
	 * @since 1.36
	 * @return Authority
	 */
	public function getAuthority(): Authority {
		return $this->authority ?: $this->getUser();
	}

	/**
	 * Accepts a language code and ensures it's sensible. Outputs a cleaned up language
	 * code and replaces with $wgLanguageCode if not sensible.
	 * @param string $code Language code
	 * @return string
	 */
	public static function sanitizeLangCode( $code ) {
		global $wgLanguageCode;

		// BCP 47 - letter case MUST NOT carry meaning
		$code = strtolower( $code );

		# Validate $code
		if ( !$code
			|| !MediaWikiServices::getInstance()->getLanguageNameUtils()
				->isValidCode( $code )
			|| $code === 'qqq'
		) {
			$code = $wgLanguageCode;
		}

		return $code;
	}

	/**
	 * @param Language|string $language Language instance or language code
	 * @throws MWException
	 * @since 1.19
	 */
	public function setLanguage( $language ) {
		if ( $language instanceof Language ) {
			$this->lang = $language;
		} elseif ( is_string( $language ) ) {
			$language = self::sanitizeLangCode( $language );
			$obj = MediaWikiServices::getInstance()->getLanguageFactory()->getLanguage( $language );
			$this->lang = $obj;
		} else {
			throw new MWException( __METHOD__ . " was passed an invalid type of data." );
		}
	}

	/**
	 * Get the Language object.
	 * Initialization of user or request objects can depend on this.
	 * @return Language
	 * @throws LogicException
	 * @since 1.19
	 */
	public function getLanguage() {
		if ( $this->languageRecursion === true ) {
			throw new LogicException( 'Recursion detected' );
		}

		if ( $this->lang === null ) {
			$this->languageRecursion = true;

			try {
				$request = $this->getRequest();
				$user = $this->getUser();

				// Optimisation: Avoid slow getVal(), this isn't user-generated content.
				$code = $request->getRawVal( 'uselang', 'user' );
				if ( $code === 'user' ) {
					$userOptionsLookup = MediaWikiServices::getInstance()
						->getUserOptionsLookup();
					$code = $userOptionsLookup->getOption( $user, 'language' );
				}

				// There are certain characters we don't allow in language code strings,
				// but by and large almost any valid UTF-8 string will makes it past
				// this check and the LanguageNameUtils::isValidCode method it uses.
				// This is to support on-wiki interface message overrides for
				// non-existent language codes. Also known as "Uselang hacks".
				// See <https://www.mediawiki.org/wiki/Manual:Uselang_hack>
				// For something like "en-whatever" or "de-whatever" it will end up
				// with a mostly "en" or "de" interface, but with an extra layer of
				// possible MessageCache overrides from `MediaWiki:*/<code>` titles.
				// While non-ASCII works here, it is required that they are in
				// NFC form given this will not convert to normalised form.
				$code = self::sanitizeLangCode( $code );

				Hooks::runner()->onUserGetLanguageObject( $user, $code, $this );

				if ( $code === $this->getConfig()->get( MainConfigNames::LanguageCode ) ) {
					$this->lang = MediaWikiServices::getInstance()->getContentLanguage();
				} else {
					$obj = MediaWikiServices::getInstance()->getLanguageFactory()
						->getLanguage( $code );
					$this->lang = $obj;
				}
			} finally {
				$this->languageRecursion = false;
			}
		}

		return $this->lang;
	}

	/**
	 * @param Skin $skin
	 */
	public function setSkin( Skin $skin ) {
		$this->skin = clone $skin;
		$this->skin->setContext( $this );
	}

	/**
	 * @return Skin
	 */
	public function getSkin() {
		if ( $this->skin === null ) {
			$skin = null;
			Hooks::runner()->onRequestContextCreateSkin( $this, $skin );
			$factory = MediaWikiServices::getInstance()->getSkinFactory();

			if ( $skin instanceof Skin ) {
				// The hook provided a skin object
				$this->skin = $skin;
			} elseif ( is_string( $skin ) ) {
				// The hook provided a skin name
				// Normalize the key, just in case the hook did something weird.
				$normalized = Skin::normalizeKey( $skin );
				$this->skin = $factory->makeSkin( $normalized );
			} else {
				// No hook override, go through normal processing
<<<<<<< HEAD
				if ( !in_array( 'skin', $this->getConfig()->get( 'HiddenPrefs' ) ) ) {
=======
				if ( !in_array( 'skin',
				$this->getConfig()->get( MainConfigNames::HiddenPrefs ) ) ) {
>>>>>>> 3d0ae94b
					$userOptionsLookup = MediaWikiServices::getInstance()
						->getUserOptionsLookup();
					$userSkin = $userOptionsLookup->getOption( $this->getUser(), 'skin' );
					// Optimisation: Avoid slow getVal(), this isn't user-generated content.
					$userSkin = $this->getRequest()->getRawVal( 'useskin', $userSkin );
				} else {
					$userSkin = $this->getConfig()->get( MainConfigNames::DefaultSkin );
				}

				// Normalize the key in case the user is passing gibberish query params
				// or has old user preferences (T71566).
				// Skin::normalizeKey will also validate it, so makeSkin() won't throw.
				$normalized = Skin::normalizeKey( $userSkin );
				$this->skin = $factory->makeSkin( $normalized );
			}

			// After all that set a context on whatever skin got created
			$this->skin->setContext( $this );
		}

		return $this->skin;
	}

	/**
	 * Get a Message object with context set
	 * Parameters are the same as wfMessage()
	 *
	 * @param string|string[]|MessageSpecifier $key Message key, or array of keys,
	 *   or a MessageSpecifier.
	 * @param mixed ...$params
	 * @return Message
	 */
	public function msg( $key, ...$params ) {
		return wfMessage( $key, ...$params )->setContext( $this );
	}

	/**
	 * Get the RequestContext object associated with the main request
	 *
	 * @return RequestContext
	 */
	public static function getMain(): RequestContext {
		if ( self::$instance === null ) {
			self::$instance = new self;
		}

		return self::$instance;
	}

	/**
	 * Get the RequestContext object associated with the main request
	 * and gives a warning to the log, to find places, where a context maybe is missing.
	 *
	 * @param string $func
	 * @return RequestContext
	 * @since 1.24
	 */
	public static function getMainAndWarn( $func = __METHOD__ ) {
		wfDebug( $func . ' called without context. ' .
			"Using RequestContext::getMain()" );

		return self::getMain();
	}

	/**
	 * Resets singleton returned by getMain(). Should be called only from unit tests.
	 */
	public static function resetMain() {
		if ( !( defined( 'MW_PHPUNIT_TEST' ) || defined( 'MW_PARSER_TEST' ) ) ) {
			throw new MWException( __METHOD__ . '() should be called only from unit tests!' );
		}
		self::$instance = null;
	}

	/**
	 * Export the resolved user IP, HTTP headers, user ID, and session ID.
	 * The result will be reasonably sized to allow for serialization.
	 *
	 * @return array
	 * @since 1.21
	 */
	public function exportSession() {
		$session = MediaWiki\Session\SessionManager::getGlobalSession();
		return [
			'ip' => $this->getRequest()->getIP(),
			'headers' => $this->getRequest()->getAllHeaders(),
			'sessionId' => $session->isPersistent() ? $session->getId() : '',
			'userId' => $this->getUser()->getId()
		];
	}

	public function getCsrfTokenSet(): CsrfTokenSet {
		return new CsrfTokenSet( $this->getRequest() );
	}

	/**
	 * Import an client IP address, HTTP headers, user ID, and session ID
	 *
	 * This sets the current session, $wgUser, and $wgRequest from $params.
	 * Once the return value falls out of scope, the old context is restored.
	 * This method should only be called in contexts where there is no session
	 * ID or end user receiving the response (CLI or HTTP job runners). This
	 * is partly enforced, and is done so to avoid leaking cookies if certain
	 * error conditions arise.
	 *
	 * This is useful when background scripts inherit context when acting on
	 * behalf of a user. In general the 'sessionId' parameter should be set
	 * to an empty string unless session importing is *truly* needed. This
	 * feature is somewhat deprecated.
	 *
	 * @note suhosin.session.encrypt may interfere with this method.
	 *
	 * @param array $params Result of RequestContext::exportSession()
	 * @return ScopedCallback
	 * @throws MWException
	 * @since 1.21
	 */
	public static function importScopedSession( array $params ) {
		if ( strlen( $params['sessionId'] ) &&
			MediaWiki\Session\SessionManager::getGlobalSession()->isPersistent()
		) {
			// Check to avoid sending random cookies for the wrong users.
			// This method should only called by CLI scripts or by HTTP job runners.
			throw new MWException( "Sessions can only be imported when none is active." );
		} elseif ( !IPUtils::isValid( $params['ip'] ) ) {
			throw new MWException( "Invalid client IP address '{$params['ip']}'." );
		}

		if ( $params['userId'] ) { // logged-in user
			$user = User::newFromId( $params['userId'] );
			$user->load();
			if ( !$user->isRegistered() ) {
				throw new MWException( "No user with ID '{$params['userId']}'." );
			}
		} else { // anon user
			$user = User::newFromName( $params['ip'], false );
		}

		$importSessionFunc = static function ( User $user, array $params ) {
			global $wgRequest;

			$context = RequestContext::getMain();

			// Commit and close any current session
			if ( MediaWiki\Session\PHPSessionHandler::isEnabled() ) {
				session_write_close(); // persist
				session_id( '' ); // detach
				$_SESSION = []; // clear in-memory array
			}

			// Get new session, if applicable
			$session = null;
			if ( strlen( $params['sessionId'] ) ) { // don't make a new random ID
				$manager = MediaWiki\Session\SessionManager::singleton();
				$session = $manager->getSessionById( $params['sessionId'], true )
					?: $manager->getEmptySession();
			}

			// Remove any user IP or agent information, and attach the request
			// with the new session.
			$context->setRequest( new FauxRequest( [], false, $session ) );
			$wgRequest = $context->getRequest(); // b/c

			// Now that all private information is detached from the user, it should
			// be safe to load the new user. If errors occur or an exception is thrown
			// and caught (leaving the main context in a mixed state), there is no risk
			// of the User object being attached to the wrong IP, headers, or session.
			$context->setUser( $user );
			StubGlobalUser::setUser( $context->getUser() ); // b/c
			if ( $session && MediaWiki\Session\PHPSessionHandler::isEnabled() ) {
				session_id( $session->getId() );
				AtEase::quietCall( 'session_start' );
			}
			$request = new FauxRequest( [], false, $session );
			$request->setIP( $params['ip'] );
			foreach ( $params['headers'] as $name => $value ) {
				$request->setHeader( $name, $value );
			}
			// Set the current context to use the new WebRequest
			$context->setRequest( $request );
			$wgRequest = $context->getRequest(); // b/c
		};

		// Stash the old session and load in the new one
		$oUser = self::getMain()->getUser();
		$oParams = self::getMain()->exportSession();
		$oRequest = self::getMain()->getRequest();
		$importSessionFunc( $user, $params );

		// Set callback to save and close the new session and reload the old one
		return new ScopedCallback(
			static function () use ( $importSessionFunc, $oUser, $oParams, $oRequest ) {
				global $wgRequest;
				$importSessionFunc( $oUser, $oParams );
				// Restore the exact previous Request object (instead of leaving FauxRequest)
				RequestContext::getMain()->setRequest( $oRequest );
				$wgRequest = RequestContext::getMain()->getRequest(); // b/c
			}
		);
	}

	/**
	 * Create a new extraneous context. The context is filled with information
	 * external to the current session.
	 * - Title is specified by argument
	 * - Request is a FauxRequest, or a FauxRequest can be specified by argument
	 * - User is an anonymous user, for separation IPv4 localhost is used
	 * - Language will be based on the anonymous user and request, may be content
	 *   language or a uselang param in the fauxrequest data may change the lang
	 * - Skin will be based on the anonymous user, should be the wiki's default skin
	 *
	 * @param Title $title Title to use for the extraneous request
	 * @param WebRequest|array $request A WebRequest or data to use for a FauxRequest
	 * @return RequestContext
	 */
	public static function newExtraneousContext( Title $title, $request = [] ) {
		$context = new self;
		$context->setTitle( $title );
		if ( $request instanceof WebRequest ) {
			$context->setRequest( $request );
		} else {
			$context->setRequest( new FauxRequest( $request ) );
		}
		$context->user = User::newFromName( '127.0.0.1', false );

		return $context;
	}
}<|MERGE_RESOLUTION|>--- conflicted
+++ resolved
@@ -517,12 +517,8 @@
 				$this->skin = $factory->makeSkin( $normalized );
 			} else {
 				// No hook override, go through normal processing
-<<<<<<< HEAD
-				if ( !in_array( 'skin', $this->getConfig()->get( 'HiddenPrefs' ) ) ) {
-=======
 				if ( !in_array( 'skin',
 				$this->getConfig()->get( MainConfigNames::HiddenPrefs ) ) ) {
->>>>>>> 3d0ae94b
 					$userOptionsLookup = MediaWikiServices::getInstance()
 						->getUserOptionsLookup();
 					$userSkin = $userOptionsLookup->getOption( $this->getUser(), 'skin' );
