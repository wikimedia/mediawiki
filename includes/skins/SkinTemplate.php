<?php
/**
 * This program is free software; you can redistribute it and/or modify
 * it under the terms of the GNU General Public License as published by
 * the Free Software Foundation; either version 2 of the License, or
 * (at your option) any later version.
 *
 * This program is distributed in the hope that it will be useful,
 * but WITHOUT ANY WARRANTY; without even the implied warranty of
 * MERCHANTABILITY or FITNESS FOR A PARTICULAR PURPOSE. See the
 * GNU General Public License for more details.
 *
 * You should have received a copy of the GNU General Public License along
 * with this program; if not, write to the Free Software Foundation, Inc.,
 * 51 Franklin Street, Fifth Floor, Boston, MA 02110-1301, USA.
 * http://www.gnu.org/copyleft/gpl.html
 *
 * @file
 */

use MediaWiki\Auth\AuthManager;
use MediaWiki\MediaWikiServices;

/**
 * Base class for template-based skins.
 *
 * Template-filler skin base class
 * Formerly generic PHPTal (http://phptal.sourceforge.net/) skin
 * Based on Brion's smarty skin
 * @copyright Copyright © Gabriel Wicke -- http://www.aulinx.de/
 *
 * @todo Needs some serious refactoring into functions that correspond
 * to the computations individual esi snippets need. Most importantly no body
 * parsing for most of those of course.
 *
 * @ingroup Skins
 */
class SkinTemplate extends Skin {
<<<<<<< HEAD
    /**
     * @var string Name of our skin, it probably needs to be all lower case.
     *   Child classes should override the default.
     */
    public $skinname = 'monobook';

    /**
     * @var string For QuickTemplate, the name of the subclass which will
     *   actually fill the template.  Child classes should override the default.
     */
    public $template = QuickTemplate::class;

    public $thispage;
    public $titletxt;
    public $userpage;
    public $thisquery;
    public $loggedin;
    public $username;
    public $userpageUrlDetails;

    /**
     * Create the template engine object; we feed it a bunch of data
     * and eventually it spits out some HTML. Should have interface
     * roughly equivalent to PHPTAL 0.7.
     *
     * @param string $classname
     * @return QuickTemplate
     * @private
     */
    function setupTemplate( $classname ) {
        return new $classname( $this->getConfig() );
    }

    /**
     * Generates array of language links for the current page
     *
     * @return array
     */
    public function getLanguages() {
        global $wgHideInterlanguageLinks;
        if ( $wgHideInterlanguageLinks ) {
            return [];
        }

        $userLang = $this->getLanguage();
        $languageLinks = [];

        foreach ( $this->getOutput()->getLanguageLinks() as $languageLinkText ) {
            $class = 'interlanguage-link interwiki-' . explode( ':', $languageLinkText, 2 )[0];

            $languageLinkTitle = Title::newFromText( $languageLinkText );
            if ( $languageLinkTitle ) {
                $ilInterwikiCode = $languageLinkTitle->getInterwiki();
                $ilLangName = Language::fetchLanguageName( $ilInterwikiCode );

                if ( strval( $ilLangName ) === '' ) {
                    $ilDisplayTextMsg = wfMessage( "interlanguage-link-$ilInterwikiCode" );
                    if ( !$ilDisplayTextMsg->isDisabled() ) {
                        // Use custom MW message for the display text
                        $ilLangName = $ilDisplayTextMsg->text();
                    } else {
                        // Last resort: fallback to the language link target
                        $ilLangName = $languageLinkText;
                    }
                } else {
                    // Use the language autonym as display text
                    $ilLangName = $this->formatLanguageName( $ilLangName );
                }

                // CLDR extension or similar is required to localize the language name;
                // otherwise we'll end up with the autonym again.
                $ilLangLocalName = Language::fetchLanguageName(
                    $ilInterwikiCode,
                    $userLang->getCode()
                );

                $languageLinkTitleText = $languageLinkTitle->getText();
                if ( $ilLangLocalName === '' ) {
                    $ilFriendlySiteName = wfMessage( "interlanguage-link-sitename-$ilInterwikiCode" );
                    if ( !$ilFriendlySiteName->isDisabled() ) {
                        if ( $languageLinkTitleText === '' ) {
                            $ilTitle = wfMessage(
                                'interlanguage-link-title-nonlangonly',
                                $ilFriendlySiteName->text()
                            )->text();
                        } else {
                            $ilTitle = wfMessage(
                                'interlanguage-link-title-nonlang',
                                $languageLinkTitleText,
                                $ilFriendlySiteName->text()
                            )->text();
                        }
                    } else {
                        // we have nothing friendly to put in the title, so fall back to
                        // displaying the interlanguage link itself in the title text
                        // (similar to what is done in page content)
                        $ilTitle = $languageLinkTitle->getInterwiki() .
                            ":$languageLinkTitleText";
                    }
                } elseif ( $languageLinkTitleText === '' ) {
                    $ilTitle = wfMessage(
                        'interlanguage-link-title-langonly',
                        $ilLangLocalName
                    )->text();
                } else {
                    $ilTitle = wfMessage(
                        'interlanguage-link-title',
                        $languageLinkTitleText,
                        $ilLangLocalName
                    )->text();
                }

                $ilInterwikiCodeBCP47 = LanguageCode::bcp47( $ilInterwikiCode );
                $languageLink = [
                    'href' => $languageLinkTitle->getFullURL(),
                    'text' => $ilLangName,
                    'title' => $ilTitle,
                    'class' => $class,
                    'link-class' => 'interlanguage-link-target',
                    'lang' => $ilInterwikiCodeBCP47,
                    'hreflang' => $ilInterwikiCodeBCP47,
                ];
                Hooks::run(
                    'SkinTemplateGetLanguageLink',
                    [ &$languageLink, $languageLinkTitle, $this->getTitle(), $this->getOutput() ]
                );
                $languageLinks[] = $languageLink;
            }
        }

        return $languageLinks;
    }

    /**
     * @return QuickTemplate
     */
    protected function setupTemplateForOutput() {
        $request = $this->getRequest();
        $user = $this->getUser();
        $title = $this->getTitle();

        $tpl = $this->setupTemplate( $this->template );

        $this->thispage = $title->getPrefixedDBkey();
        $this->titletxt = $title->getPrefixedText();
        $this->userpage = $user->getUserPage()->getPrefixedText();
        $query = [];
        if ( !$request->wasPosted() ) {
            $query = $request->getValues();
            unset( $query['title'] );
            unset( $query['returnto'] );
            unset( $query['returntoquery'] );
        }
        $this->thisquery = wfArrayToCgi( $query );
        $this->loggedin = $user->isLoggedIn();
        $this->username = $user->getName();

        if ( $this->loggedin ) {
            $this->userpageUrlDetails = self::makeUrlDetails( $this->userpage );
        } else {
            # This won't be used in the standard skins, but we define it to preserve the interface
            # To save time, we check for existence
            $this->userpageUrlDetails = self::makeKnownUrlDetails( $this->userpage );
        }

        return $tpl;
    }

    /**
     * Initialize various variables and generate the template
     */
    function outputPage() {
        Profiler::instance()->setAllowOutput();
        $out = $this->getOutput();

        $this->initPage( $out );
        $tpl = $this->prepareQuickTemplate();
        // execute template
        $res = $tpl->execute();

        // result may be an error
        $this->printOrError( $res );
    }

    /**
     * Wrap the body text with language information and identifiable element
     *
     * @param Title $title
     * @param string $html body text
     * @return string html
     */
    protected function wrapHTML( $title, $html ) {
        # An ID that includes the actual body text; without categories, contentSub, ...
        $realBodyAttribs = [ 'id' => 'mw-content-text' ];

        # Add a mw-content-ltr/rtl class to be able to style based on text
        # direction when the content is different from the UI language (only
        # when viewing)
        # Most information on special pages and file pages is in user language,
        # rather than content language, so those will not get this
        if ( Action::getActionName( $this ) === 'view' &&
            ( !$title->inNamespaces( NS_SPECIAL, NS_FILE ) || $title->isRedirect() ) ) {
            $pageLang = $title->getPageViewLanguage();
            $realBodyAttribs['lang'] = $pageLang->getHtmlCode();
            $realBodyAttribs['dir'] = $pageLang->getDir();
            $realBodyAttribs['class'] = 'mw-content-' . $pageLang->getDir();
        }

        return Html::rawElement( 'div', $realBodyAttribs, $html );
    }

    /**
     * initialize various variables and generate the template
     *
     * @since 1.23
     * @return QuickTemplate The template to be executed by outputPage
     */
    protected function prepareQuickTemplate() {
        global $wgScript, $wgStylePath, $wgMimeType,
            $wgSitename, $wgLogo, $wgMaxCredits,
            $wgShowCreditsIfMax, $wgArticlePath,
            $wgScriptPath, $wgServer;

        $title = $this->getTitle();
        $request = $this->getRequest();
        $out = $this->getOutput();
        $tpl = $this->setupTemplateForOutput();

        $tpl->set( 'title', $out->getPageTitle() );
        $tpl->set( 'pagetitle', $out->getHTMLTitle() );
        $tpl->set( 'displaytitle', $out->mPageLinkTitle );

        $tpl->set( 'thispage', $this->thispage );
        $tpl->set( 'titleprefixeddbkey', $this->thispage );
        $tpl->set( 'titletext', $title->getText() );
        $tpl->set( 'articleid', $title->getArticleID() );

        $tpl->set( 'isarticle', $out->isArticle() );

        $subpagestr = $this->subPageSubtitle();
        if ( $subpagestr !== '' ) {
            $subpagestr = '<span class="subpages">' . $subpagestr . '</span>';
        }
        $tpl->set( 'subtitle', $subpagestr . $out->getSubtitle() );

        $undelete = $this->getUndeleteLink();
        if ( $undelete === '' ) {
            $tpl->set( 'undelete', '' );
        } else {
            $tpl->set( 'undelete', '<span class="subpages">' . $undelete . '</span>' );
        }

        $tpl->set( 'catlinks', $this->getCategories() );
        if ( $out->isSyndicated() ) {
            $feeds = [];
            foreach ( $out->getSyndicationLinks() as $format => $link ) {
                $feeds[$format] = [
                    // Messages: feed-atom, feed-rss
                    'text' => $this->msg( "feed-$format" )->text(),
                    'href' => $link
                ];
            }
            $tpl->set( 'feeds', $feeds );
        } else {
            $tpl->set( 'feeds', false );
        }

        $tpl->set( 'mimetype', $wgMimeType );
        $tpl->set( 'charset', 'UTF-8' );
        $tpl->set( 'wgScript', $wgScript );
        $tpl->set( 'skinname', $this->skinname );
        $tpl->set( 'skinclass', static::class );
        $tpl->set( 'skin', $this );
        $tpl->set( 'stylename', $this->stylename );
        $tpl->set( 'printable', $out->isPrintable() );
        $tpl->set( 'handheld', $request->getBool( 'handheld' ) );
        $tpl->set( 'loggedin', $this->loggedin );
        $tpl->set( 'notspecialpage', !$title->isSpecialPage() );
        $tpl->set( 'searchaction', $this->getSearchLink() );
        $tpl->set( 'searchtitle', SpecialPage::getTitleFor( 'Search' )->getPrefixedDBkey() );
        $tpl->set( 'search', trim( $request->getVal( 'search' ) ) );
        $tpl->set( 'stylepath', $wgStylePath );
        $tpl->set( 'articlepath', $wgArticlePath );
        $tpl->set( 'scriptpath', $wgScriptPath );
        $tpl->set( 'serverurl', $wgServer );
        $tpl->set( 'logopath', $wgLogo );
        $tpl->set( 'sitename', $wgSitename );

        $userLang = $this->getLanguage();
        $userLangCode = $userLang->getHtmlCode();
        $userLangDir = $userLang->getDir();

        $tpl->set( 'lang', $userLangCode );
        $tpl->set( 'dir', $userLangDir );
        $tpl->set( 'rtl', $userLang->isRTL() );

        $tpl->set( 'capitalizeallnouns', $userLang->capitalizeAllNouns() ? ' capitalize-all-nouns' : '' );
        $tpl->set( 'showjumplinks', true ); // showjumplinks preference has been removed
        $tpl->set( 'username', $this->loggedin ? $this->username : null );
        $tpl->set( 'userpage', $this->userpage );
        $tpl->set( 'userpageurl', $this->userpageUrlDetails['href'] );
        $tpl->set( 'userlang', $userLangCode );

        // Users can have their language set differently than the
        // content of the wiki. For these users, tell the web browser
        // that interface elements are in a different language.
        $tpl->set( 'userlangattributes', '' );
        $tpl->set( 'specialpageattributes', '' ); # obsolete
        // Used by VectorBeta to insert HTML before content but after the
        // heading for the page title. Defaults to empty string.
        $tpl->set( 'prebodyhtml', '' );

        $contLang = MediaWikiServices::getInstance()->getContentLanguage();
        if (
            $userLangCode !== $contLang->getHtmlCode() ||
            $userLangDir !== $contLang->getDir()
        ) {
            $escUserlang = htmlspecialchars( $userLangCode );
            $escUserdir = htmlspecialchars( $userLangDir );
            // Attributes must be in double quotes because htmlspecialchars() doesn't
            // escape single quotes
            $attrs = " lang=\"$escUserlang\" dir=\"$escUserdir\"";
            $tpl->set( 'userlangattributes', $attrs );
        }

        $tpl->set( 'newtalk', $this->getNewtalks() );
        $tpl->set( 'logo', $this->logoText() );

        $tpl->set( 'copyright', false );
        // No longer used
        $tpl->set( 'viewcount', false );
        $tpl->set( 'lastmod', false );
        $tpl->set( 'credits', false );
        $tpl->set( 'numberofwatchingusers', false );
        if ( $title->exists() ) {
            if ( $out->isArticle() && $out->isRevisionCurrent() ) {
                if ( $wgMaxCredits != 0 ) {
                    /** @var CreditsAction $action */
                    $action = Action::factory(
                        'credits', $this->getWikiPage(), $this->getContext() );
                    '@phan-var CreditsAction $action';
                    $tpl->set( 'credits',
                        $action->getCredits( $wgMaxCredits, $wgShowCreditsIfMax ) );
                } else {
                    $tpl->set( 'lastmod', $this->lastModified() );
                }
            }
            if ( $out->showsCopyright() ) {
                $tpl->set( 'copyright', $this->getCopyright() );
            }
        }

        $tpl->set( 'copyrightico', $this->getCopyrightIcon() );
        $tpl->set( 'poweredbyico', $this->getPoweredBy() );
        $tpl->set( 'disclaimer', $this->disclaimerLink() );
        $tpl->set( 'privacy', $this->privacyLink() );
        $tpl->set( 'about', $this->aboutLink() );

        $tpl->set( 'footerlinks', [
            'info' => [
                'lastmod',
                'numberofwatchingusers',
                'credits',
                'copyright',
            ],
            'places' => [
                'privacy',
                'about',
                'disclaimer',
            ],
        ] );

        global $wgFooterIcons;
        $tpl->set( 'footericons', $wgFooterIcons );
        foreach ( $tpl->data['footericons'] as $footerIconsKey => &$footerIconsBlock ) {
            if ( count( $footerIconsBlock ) > 0 ) {
                foreach ( $footerIconsBlock as &$footerIcon ) {
                    if ( isset( $footerIcon['src'] ) ) {
                        if ( !isset( $footerIcon['width'] ) ) {
                            $footerIcon['width'] = 88;
                        }
                        if ( !isset( $footerIcon['height'] ) ) {
                            $footerIcon['height'] = 31;
                        }
                    }
                }
            } else {
                unset( $tpl->data['footericons'][$footerIconsKey] );
            }
        }

        $tpl->set( 'indicators', $out->getIndicators() );

        $tpl->set( 'sitenotice', $this->getSiteNotice() );
        $tpl->set( 'printfooter', $this->printSource() );
        // Wrap the bodyText with #mw-content-text element
        $out->mBodytext = $this->wrapHTML( $title, $out->mBodytext );
        $tpl->set( 'bodytext', $out->mBodytext );

        $language_urls = $this->getLanguages();
        if ( count( $language_urls ) ) {
            $tpl->set( 'language_urls', $language_urls );
        } else {
            $tpl->set( 'language_urls', false );
        }

        # Personal toolbar
        $tpl->set( 'personal_urls', $this->buildPersonalUrls() );
        $content_navigation = $this->buildContentNavigationUrls();
        $content_actions = $this->buildContentActionUrls( $content_navigation );
        $tpl->set( 'content_navigation', $content_navigation );
        $tpl->set( 'content_actions', $content_actions );

        $tpl->set( 'sidebar', $this->buildSidebar() );
        $tpl->set( 'nav_urls', $this->buildNavUrls() );

        // Do this last in case hooks above add bottom scripts
        $tpl->set( 'bottomscripts', $this->bottomScripts() );

        // Set the head scripts near the end, in case the above actions resulted in added scripts
        $tpl->set( 'headelement', $out->headElement( $this ) );

        $tpl->set( 'debug', '' );
        $tpl->set( 'debughtml', $this->generateDebugHTML() );
        $tpl->set( 'reporttime', wfReportTime( $out->getCSPNonce() ) );

        // Avoid PHP 7.1 warning of passing $this by reference
        $skinTemplate = $this;
        // original version by hansm
        if ( !Hooks::run( 'SkinTemplateOutputPageBeforeExec', [ &$skinTemplate, &$tpl ] ) ) {
            wfDebug( __METHOD__ . ": Hook SkinTemplateOutputPageBeforeExec broke outputPage execution!\n" );
        }

        // Set the bodytext to another key so that skins can just output it on its own
        // and output printfooter and debughtml separately
        $tpl->set( 'bodycontent', $tpl->data['bodytext'] );

        // Append printfooter and debughtml onto bodytext so that skins that
        // were already using bodytext before they were split out don't suddenly
        // start not outputting information.
        $tpl->data['bodytext'] .= Html::rawElement(
            'div',
            [ 'class' => 'printfooter' ],
            "\n{$tpl->data['printfooter']}"
        ) . "\n";
        $tpl->data['bodytext'] .= $tpl->data['debughtml'];

        // allow extensions adding stuff after the page content.
        // See Skin::afterContentHook() for further documentation.
        $tpl->set( 'dataAfterContent', $this->afterContentHook() );

        return $tpl;
    }

    /**
     * Get the HTML for the p-personal list
     * @return string
     */
    public function getPersonalToolsList() {
        return $this->makePersonalToolsList();
    }

    /**
     * Get the HTML for the personal tools list
     *
     * @since 1.31
     *
     * @param array|null $personalTools
     * @param array $options
     * @return string
     */
    public function makePersonalToolsList( $personalTools = null, $options = [] ) {
        $tpl = $this->setupTemplateForOutput();
        $tpl->set( 'personal_urls', $this->buildPersonalUrls() );
        $html = '';

        if ( $personalTools === null ) {
            $personalTools = ( $tpl instanceof BaseTemplate )
                ? $tpl->getPersonalTools()
                : [];
        }

        foreach ( $personalTools as $key => $item ) {
            $html .= $tpl->makeListItem( $key, $item, $options );
        }

        return $html;
    }

    /**
     * Get personal tools for the user
     *
     * @since 1.31
     *
     * @return array Array of personal tools
     */
    public function getStructuredPersonalTools() {
        $tpl = $this->setupTemplateForOutput();
        $tpl->set( 'personal_urls', $this->buildPersonalUrls() );

        return ( $tpl instanceof BaseTemplate ) ? $tpl->getPersonalTools() : [];
    }

    /**
     * Format language name for use in sidebar interlanguage links list.
     * By default it is capitalized.
     *
     * @param string $name Language name, e.g. "English" or "español"
     * @return string
     * @private
     */
    function formatLanguageName( $name ) {
        return $this->getLanguage()->ucfirst( $name );
    }

    /**
     * Output the string, or print error message if it's
     * an error object of the appropriate type.
     * For the base class, assume strings all around.
     *
     * @param string $str
     * @private
     */
    function printOrError( $str ) {
        echo $str;
    }

    /**
     * Output a boolean indicating if buildPersonalUrls should output separate
     * login and create account links or output a combined link
     * By default we simply return a global config setting that affects most skins
     * This is setup as a method so that like with $wgLogo and getLogo() a skin
     * can override this setting and always output one or the other if it has
     * a reason it can't output one of the two modes.
     * @return bool
     */
    function useCombinedLoginLink() {
        global $wgUseCombinedLoginLink;
        return $wgUseCombinedLoginLink;
    }

    /**
     * build array of urls for personal toolbar
     * @return array
     */
    protected function buildPersonalUrls() {
        $title = $this->getTitle();
        $request = $this->getRequest();
        $pageurl = $title->getLocalURL();
        $authManager = AuthManager::singleton();
        $permissionManager = MediaWikiServices::getInstance()->getPermissionManager();

        /* set up the default links for the personal toolbar */
        $personal_urls = [];

        # Due to T34276, if a user does not have read permissions,
        # $this->getTitle() will just give Special:Badtitle, which is
        # not especially useful as a returnto parameter. Use the title
        # from the request instead, if there was one.
        if ( $permissionManager->userHasRight( $this->getUser(), 'read' ) ) {
            $page = $this->getTitle();
        } else {
            $page = Title::newFromText( $request->getVal( 'title', '' ) );
        }
        $page = $request->getVal( 'returnto', $page );
        $returnto = [];
        if ( strval( $page ) !== '' ) {
            $returnto['returnto'] = $page;
            $query = $request->getVal( 'returntoquery', $this->thisquery );
            $paramsArray = wfCgiToArray( $query );
            $query = wfArrayToCgi( $paramsArray );
            if ( $query != '' ) {
                $returnto['returntoquery'] = $query;
            }
        }

        if ( $this->loggedin ) {
            $personal_urls['userpage'] = [
                'text' => $this->username,
                'href' => &$this->userpageUrlDetails['href'],
                'class' => $this->userpageUrlDetails['exists'] ? false : 'new',
                'exists' => $this->userpageUrlDetails['exists'],
                'active' => ( $this->userpageUrlDetails['href'] == $pageurl ),
                'dir' => 'auto'
            ];
            $usertalkUrlDetails = $this->makeTalkUrlDetails( $this->userpage );
            $personal_urls['mytalk'] = [
                'text' => $this->msg( 'mytalk' )->text(),
                'href' => &$usertalkUrlDetails['href'],
                'class' => $usertalkUrlDetails['exists'] ? false : 'new',
                'exists' => $usertalkUrlDetails['exists'],
                'active' => ( $usertalkUrlDetails['href'] == $pageurl )
            ];
            $href = self::makeSpecialUrl( 'Preferences' );
            $personal_urls['preferences'] = [
                'text' => $this->msg( 'mypreferences' )->text(),
                'href' => $href,
                'active' => ( $href == $pageurl )
            ];

            if ( $permissionManager->userHasRight( $this->getUser(), 'viewmywatchlist' ) ) {
                $href = self::makeSpecialUrl( 'Watchlist' );
                $personal_urls['watchlist'] = [
                    'text' => $this->msg( 'mywatchlist' )->text(),
                    'href' => $href,
                    'active' => ( $href == $pageurl )
                ];
            }

            # We need to do an explicit check for Special:Contributions, as we
            # have to match both the title, and the target, which could come
            # from request values (Special:Contributions?target=Jimbo_Wales)
            # or be specified in "sub page" form
            # (Special:Contributions/Jimbo_Wales). The plot
            # thickens, because the Title object is altered for special pages,
            # so it doesn't contain the original alias-with-subpage.
            $origTitle = Title::newFromText( $request->getText( 'title' ) );
            if ( $origTitle instanceof Title && $origTitle->isSpecialPage() ) {
                list( $spName, $spPar ) =
                    MediaWikiServices::getInstance()->getSpecialPageFactory()->
                        resolveAlias( $origTitle->getText() );
                $active = $spName == 'Contributions'
                    && ( ( $spPar && $spPar == $this->username )
                        || $request->getText( 'target' ) == $this->username );
            } else {
                $active = false;
            }

            $href = self::makeSpecialUrlSubpage( 'Contributions', $this->username );
            $personal_urls['mycontris'] = [
                'text' => $this->msg( 'mycontris' )->text(),
                'href' => $href,
                'active' => $active
            ];

            // if we can't set the user, we can't unset it either
            if ( $request->getSession()->canSetUser() ) {
                $personal_urls['logout'] = [
                    'text' => $this->msg( 'pt-userlogout' )->text(),
                    'href' => self::makeSpecialUrl( 'Userlogout',
                        // Note: userlogout link must always contain an & character, otherwise we might not be able
                        // to detect a buggy precaching proxy (T19790)
                        ( $title->isSpecial( 'Preferences' ) ? [] : $returnto ) ),
                    'active' => false
                ];
            }
        } else {
            $useCombinedLoginLink = $this->useCombinedLoginLink();
            if ( !$authManager->canCreateAccounts() || !$authManager->canAuthenticateNow() ) {
                // don't show combined login/signup link if one of those is actually not available
                $useCombinedLoginLink = false;
            }

            $loginlink = $permissionManager->userHasRight( $this->getUser(), 'createaccount' )
                         && $useCombinedLoginLink ? 'nav-login-createaccount' : 'pt-login';

            $login_url = [
                'text' => $this->msg( $loginlink )->text(),
                'href' => self::makeSpecialUrl( 'Userlogin', $returnto ),
                'active' => $title->isSpecial( 'Userlogin' )
                    || $title->isSpecial( 'CreateAccount' ) && $useCombinedLoginLink,
            ];
            $createaccount_url = [
                'text' => $this->msg( 'pt-createaccount' )->text(),
                'href' => self::makeSpecialUrl( 'CreateAccount', $returnto ),
                'active' => $title->isSpecial( 'CreateAccount' ),
            ];

            // No need to show Talk and Contributions to anons if they can't contribute!
            if ( $permissionManager->groupHasPermission( '*', 'edit' ) ) {
                // Because of caching, we can't link directly to the IP talk and
                // contributions pages. Instead we use the special page shortcuts
                // (which work correctly regardless of caching). This means we can't
                // determine whether these links are active or not, but since major
                // skins (MonoBook, Vector) don't use this information, it's not a
                // huge loss.
                $personal_urls['anontalk'] = [
                    'text' => $this->msg( 'anontalk' )->text(),
                    'href' => self::makeSpecialUrlSubpage( 'Mytalk', false ),
                    'active' => false
                ];
                $personal_urls['anoncontribs'] = [
                    'text' => $this->msg( 'anoncontribs' )->text(),
                    'href' => self::makeSpecialUrlSubpage( 'Mycontributions', false ),
                    'active' => false
                ];
            }

            if (
                $authManager->canCreateAccounts()
                && $permissionManager->userHasRight( $this->getUser(), 'createaccount' )
                && !$useCombinedLoginLink
            ) {
                $personal_urls['createaccount'] = $createaccount_url;
            }

            if ( $authManager->canAuthenticateNow() ) {
                $key = $permissionManager->groupHasPermission( '*', 'read' )
                    ? 'login'
                    : 'login-private';
                $personal_urls[$key] = $login_url;
            }
        }

        Hooks::runWithoutAbort( 'PersonalUrls', [ &$personal_urls, &$title, $this ] );
        return $personal_urls;
    }

    /**
     * Builds an array with tab definition
     *
     * @param Title $title Page Where the tab links to
     * @param string|array $message Message key or an array of message keys (will fall back)
     * @param bool $selected Display the tab as selected
     * @param string $query Query string attached to tab URL
     * @param bool $checkEdit Check if $title exists and mark with .new if one doesn't
     *
     * @return array
     */
    function tabAction( $title, $message, $selected, $query = '', $checkEdit = false ) {
        $classes = [];
        if ( $selected ) {
            $classes[] = 'selected';
        }
        $exists = true;
        if ( $checkEdit && !$title->isKnown() ) {
            $classes[] = 'new';
            $exists = false;
            if ( $query !== '' ) {
                $query = 'action=edit&redlink=1&' . $query;
            } else {
                $query = 'action=edit&redlink=1';
            }
        }

        $services = MediaWikiServices::getInstance();
        $linkClass = $services->getLinkRenderer()->getLinkClasses( $title );

        // wfMessageFallback will nicely accept $message as an array of fallbacks
        // or just a single key
        $msg = wfMessageFallback( $message )->setContext( $this->getContext() );
        if ( is_array( $message ) ) {
            // for hook compatibility just keep the last message name
            $message = end( $message );
        }
        if ( $msg->exists() ) {
            $text = $msg->text();
        } else {
            $text = $services->getContentLanguage()->getConverter()->
                convertNamespace( $services->getNamespaceInfo()->
                    getSubject( $title->getNamespace() ) );
        }

        // Avoid PHP 7.1 warning of passing $this by reference
        $skinTemplate = $this;
        $result = [];
        if ( !Hooks::run( 'SkinTemplateTabAction', [ &$skinTemplate,
                $title, $message, $selected, $checkEdit,
                &$classes, &$query, &$text, &$result ] ) ) {
            return $result;
        }

        $result = [
            'class' => implode( ' ', $classes ),
            'text' => $text,
            'href' => $title->getLocalURL( $query ),
            'exists' => $exists,
            'primary' => true ];
        if ( $linkClass !== '' ) {
            $result['link-class'] = $linkClass;
        }

        return $result;
    }

    function makeTalkUrlDetails( $name, $urlaction = '' ) {
        $title = Title::newFromText( $name );
        if ( !is_object( $title ) ) {
            throw new MWException( __METHOD__ . " given invalid pagename $name" );
        }
        $title = $title->getTalkPage();
        self::checkTitle( $title, $name );
        return [
            'href' => $title->getLocalURL( $urlaction ),
            'exists' => $title->isKnown(),
        ];
    }

    /**
     * @todo is this even used?
     * @param string $name
     * @param string $urlaction
     * @return array
     */
    function makeArticleUrlDetails( $name, $urlaction = '' ) {
        $title = Title::newFromText( $name );
        $title = $title->getSubjectPage();
        self::checkTitle( $title, $name );
        return [
            'href' => $title->getLocalURL( $urlaction ),
            'exists' => $title->exists(),
        ];
    }

    /**
     * a structured array of links usually used for the tabs in a skin
     *
     * There are 4 standard sections
     * namespaces: Used for namespace tabs like special, page, and talk namespaces
     * views: Used for primary page views like read, edit, history
     * actions: Used for most extra page actions like deletion, protection, etc...
     * variants: Used to list the language variants for the page
     *
     * Each section's value is a key/value array of links for that section.
     * The links themselves have these common keys:
     * - class: The css classes to apply to the tab
     * - text: The text to display on the tab
     * - href: The href for the tab to point to
     * - rel: An optional rel= for the tab's link
     * - redundant: If true the tab will be dropped in skins using content_actions
     *   this is useful for tabs like "Read" which only have meaning in skins that
     *   take special meaning from the grouped structure of content_navigation
     *
     * Views also have an extra key which can be used:
     * - primary: If this is not true skins like vector may try to hide the tab
     *            when the user has limited space in their browser window
     *
     * content_navigation using code also expects these ids to be present on the
     * links, however these are usually automatically generated by SkinTemplate
     * itself and are not necessary when using a hook. The only things these may
     * matter to are people modifying content_navigation after it's initial creation:
     * - id: A "preferred" id, most skins are best off outputting this preferred
     *   id for best compatibility.
     * - tooltiponly: This is set to true for some tabs in cases where the system
     *   believes that the accesskey should not be added to the tab.
     *
     * @return array
     */
    protected function buildContentNavigationUrls() {
        global $wgDisableLangConversion;

        // Display tabs for the relevant title rather than always the title itself
        $title = $this->getRelevantTitle();
        $onPage = $title->equals( $this->getTitle() );

        $out = $this->getOutput();
        $request = $this->getRequest();
        $user = $this->getUser();
        $permissionManager = MediaWikiServices::getInstance()->getPermissionManager();

        $content_navigation = [
            'namespaces' => [],
            'views' => [],
            'actions' => [],
            'variants' => []
        ];

        // parameters
        $action = $request->getVal( 'action', 'view' );

        $userCanRead = $permissionManager->quickUserCan( 'read', $user, $title );

        // Avoid PHP 7.1 warning of passing $this by reference
        $skinTemplate = $this;
        $preventActiveTabs = false;
        Hooks::run( 'SkinTemplatePreventOtherActiveTabs', [ &$skinTemplate, &$preventActiveTabs ] );

        // Checks if page is some kind of content
        if ( $title->canExist() ) {
            // Gets page objects for the related namespaces
            $subjectPage = $title->getSubjectPage();
            $talkPage = $title->getTalkPage();

            // Determines if this is a talk page
            $isTalk = $title->isTalkPage();

            // Generates XML IDs from namespace names
            $subjectId = $title->getNamespaceKey( '' );

            if ( $subjectId == 'main' ) {
                $talkId = 'talk';
            } else {
                $talkId = "{$subjectId}_talk";
            }

            $skname = $this->skinname;

            // Adds namespace links
            $subjectMsg = [ "nstab-$subjectId" ];
            if ( $subjectPage->isMainPage() ) {
                array_unshift( $subjectMsg, 'mainpage-nstab' );
            }
            $content_navigation['namespaces'][$subjectId] = $this->tabAction(
                $subjectPage, $subjectMsg, !$isTalk && !$preventActiveTabs, '', $userCanRead
            );
            $content_navigation['namespaces'][$subjectId]['context'] = 'subject';
            $content_navigation['namespaces'][$talkId] = $this->tabAction(
                $talkPage, [ "nstab-$talkId", 'talk' ], $isTalk && !$preventActiveTabs, '', $userCanRead
            );
            $content_navigation['namespaces'][$talkId]['context'] = 'talk';

            if ( $userCanRead ) {
                // Adds "view" view link
                if ( $title->isKnown() ) {
                    $content_navigation['views']['view'] = $this->tabAction(
                        $isTalk ? $talkPage : $subjectPage,
                        [ "$skname-view-view", 'view' ],
                        ( $onPage && ( $action == 'view' || $action == 'purge' ) ), '', true
                    );
                    // signal to hide this from simple content_actions
                    $content_navigation['views']['view']['redundant'] = true;
                }

                $page = $this->canUseWikiPage() ? $this->getWikiPage() : false;
                $isRemoteContent = $page && !$page->isLocal();

                // If it is a non-local file, show a link to the file in its own repository
                // @todo abstract this for remote content that isn't a file
                if ( $isRemoteContent ) {
                    $content_navigation['views']['view-foreign'] = [
                        'class' => '',
                        'text' => wfMessageFallback( "$skname-view-foreign", 'view-foreign' )->
                            setContext( $this->getContext() )->
                            params( $page->getWikiDisplayName() )->text(),
                        'href' => $page->getSourceURL(),
                        'primary' => false,
                    ];
                }

                // Checks if user can edit the current page if it exists or create it otherwise
                if ( $permissionManager->quickUserCan( 'edit', $user, $title ) &&
                     ( $title->exists() ||
                         $permissionManager->quickUserCan( 'create', $user, $title ) )
                ) {
                    // Builds CSS class for talk page links
                    $isTalkClass = $isTalk ? ' istalk' : '';
                    // Whether the user is editing the page
                    $isEditing = $onPage && ( $action == 'edit' || $action == 'submit' );
                    // Whether to show the "Add a new section" tab
                    // Checks if this is a current rev of talk page and is not forced to be hidden
                    $showNewSection = !$out->forceHideNewSectionLink()
                        && ( ( $isTalk && $out->isRevisionCurrent() ) || $out->showNewSectionLink() );
                    $section = $request->getVal( 'section' );

                    if ( $title->exists()
                        || ( $title->getNamespace() == NS_MEDIAWIKI
                            && $title->getDefaultMessageText() !== false
                        )
                    ) {
                        $msgKey = $isRemoteContent ? 'edit-local' : 'edit';
                    } else {
                        $msgKey = $isRemoteContent ? 'create-local' : 'create';
                    }
                    $content_navigation['views']['edit'] = [
                        'class' => ( $isEditing && ( $section !== 'new' || !$showNewSection )
                            ? 'selected'
                            : ''
                        ) . $isTalkClass,
                        'text' => wfMessageFallback( "$skname-view-$msgKey", $msgKey )
                            ->setContext( $this->getContext() )->text(),
                        'href' => $title->getLocalURL( $this->editUrlOptions() ),
                        'primary' => !$isRemoteContent, // don't collapse this in vector
                    ];

                    // section link
                    if ( $showNewSection ) {
                        // Adds new section link
                        // $content_navigation['actions']['addsection']
                        $content_navigation['views']['addsection'] = [
                            'class' => ( $isEditing && $section == 'new' ) ? 'selected' : false,
                            'text' => wfMessageFallback( "$skname-action-addsection", 'addsection' )
                                ->setContext( $this->getContext() )->text(),
                            'href' => $title->getLocalURL( 'action=edit&section=new' )
                        ];
                    }
                // Checks if the page has some kind of viewable source content
                } elseif ( $title->hasSourceText() ) {
                    // Adds view source view link
                    $content_navigation['views']['viewsource'] = [
                        'class' => ( $onPage && $action == 'edit' ) ? 'selected' : false,
                        'text' => wfMessageFallback( "$skname-action-viewsource", 'viewsource' )
                            ->setContext( $this->getContext() )->text(),
                        'href' => $title->getLocalURL( $this->editUrlOptions() ),
                        'primary' => true, // don't collapse this in vector
                    ];
                }

                // Checks if the page exists
                if ( $title->exists() ) {
                    // Adds history view link
                    $content_navigation['views']['history'] = [
                        'class' => ( $onPage && $action == 'history' ) ? 'selected' : false,
                        'text' => wfMessageFallback( "$skname-view-history", 'history_short' )
                            ->setContext( $this->getContext() )->text(),
                        'href' => $title->getLocalURL( 'action=history' ),
                    ];

                    if ( $permissionManager->quickUserCan( 'delete', $user, $title ) ) {
                        $content_navigation['actions']['delete'] = [
                            'class' => ( $onPage && $action == 'delete' ) ? 'selected' : false,
                            'text' => wfMessageFallback( "$skname-action-delete", 'delete' )
                                ->setContext( $this->getContext() )->text(),
                            'href' => $title->getLocalURL( 'action=delete' )
                        ];
                    }

                    if ( $permissionManager->quickUserCan( 'move', $user, $title ) ) {
                        $moveTitle = SpecialPage::getTitleFor( 'Movepage', $title->getPrefixedDBkey() );
                        $content_navigation['actions']['move'] = [
                            'class' => $this->getTitle()->isSpecial( 'Movepage' ) ? 'selected' : false,
                            'text' => wfMessageFallback( "$skname-action-move", 'move' )
                                ->setContext( $this->getContext() )->text(),
                            'href' => $moveTitle->getLocalURL()
                        ];
                    }
                } else {
                    // article doesn't exist or is deleted
                    if ( $permissionManager->quickUserCan( 'deletedhistory', $user, $title ) ) {
                        $n = $title->isDeleted();
                        if ( $n ) {
                            $undelTitle = SpecialPage::getTitleFor( 'Undelete', $title->getPrefixedDBkey() );
                            // If the user can't undelete but can view deleted
                            // history show them a "View .. deleted" tab instead.
                            $msgKey = $permissionManager->quickUserCan( 'undelete',
                                $user, $title ) ? 'undelete' : 'viewdeleted';
                            $content_navigation['actions']['undelete'] = [
                                'class' => $this->getTitle()->isSpecial( 'Undelete' ) ? 'selected' : false,
                                'text' => wfMessageFallback( "$skname-action-$msgKey", "{$msgKey}_short" )
                                    ->setContext( $this->getContext() )->numParams( $n )->text(),
                                'href' => $undelTitle->getLocalURL()
                            ];
                        }
                    }
                }

                if ( $permissionManager->quickUserCan( 'protect', $user, $title ) &&
                     $title->getRestrictionTypes() &&
                     $permissionManager->getNamespaceRestrictionLevels( $title->getNamespace(), $user ) !== [ '' ]
                ) {
                    $mode = $title->isProtected() ? 'unprotect' : 'protect';
                    $content_navigation['actions'][$mode] = [
                        'class' => ( $onPage && $action == $mode ) ? 'selected' : false,
                        'text' => wfMessageFallback( "$skname-action-$mode", $mode )
                            ->setContext( $this->getContext() )->text(),
                        'href' => $title->getLocalURL( "action=$mode" )
                    ];
                }

                // Checks if the user is logged in
                if ( $this->loggedin && $permissionManager->userHasAllRights( $user,
                        'viewmywatchlist', 'editmywatchlist' )
                ) {
                    /**
                     * The following actions use messages which, if made particular to
                     * the any specific skins, would break the Ajax code which makes this
                     * action happen entirely inline. OutputPage::getJSVars
                     * defines a set of messages in a javascript object - and these
                     * messages are assumed to be global for all skins. Without making
                     * a change to that procedure these messages will have to remain as
                     * the global versions.
                     */
                    $mode = $user->isWatched( $title ) ? 'unwatch' : 'watch';
                    $content_navigation['actions'][$mode] = [
                        'class' => 'mw-watchlink ' . (
                            $onPage && ( $action == 'watch' || $action == 'unwatch' ) ? 'selected' : ''
                        ),
                        // uses 'watch' or 'unwatch' message
                        'text' => $this->msg( $mode )->text(),
                        'href' => $title->getLocalURL( [ 'action' => $mode ] ),
                        // Set a data-mw=interface attribute, which the mediawiki.page.ajax
                        // module will look for to make sure it's a trusted link
                        'data' => [
                            'mw' => 'interface',
                        ],
                    ];
                }
            }

            // Avoid PHP 7.1 warning of passing $this by reference
            $skinTemplate = $this;
            Hooks::runWithoutAbort(
                'SkinTemplateNavigation',
                [ &$skinTemplate, &$content_navigation ]
            );

            if ( $userCanRead && !$wgDisableLangConversion ) {
                $pageLang = $title->getPageLanguage();
                // Checks that language conversion is enabled and variants exist
                // And if it is not in the special namespace
                if ( $pageLang->hasVariants() ) {
                    // Gets list of language variants
                    $variants = $pageLang->getVariants();
                    // Gets preferred variant (note that user preference is
                    // only possible for wiki content language variant)
                    $preferred = $pageLang->getPreferredVariant();
                    if ( Action::getActionName( $this ) === 'view' ) {
                        $params = $request->getQueryValues();
                        unset( $params['title'] );
                    } else {
                        $params = [];
                    }
                    // Loops over each variant
                    foreach ( $variants as $code ) {
                        // Gets variant name from language code
                        $varname = $pageLang->getVariantname( $code );
                        // Appends variant link
                        $content_navigation['variants'][] = [
                            'class' => ( $code == $preferred ) ? 'selected' : false,
                            'text' => $varname,
                            'href' => $title->getLocalURL( [ 'variant' => $code ] + $params ),
                            'lang' => LanguageCode::bcp47( $code ),
                            'hreflang' => LanguageCode::bcp47( $code ),
                        ];
                    }
                }
            }
        } else {
            // If it's not content, it's got to be a special page
            $content_navigation['namespaces']['special'] = [
                'class' => 'selected',
                'text' => $this->msg( 'nstab-special' )->text(),
                'href' => $request->getRequestURL(), // @see: T4457, T4510
                'context' => 'subject'
            ];

            // Avoid PHP 7.1 warning of passing $this by reference
            $skinTemplate = $this;
            Hooks::runWithoutAbort( 'SkinTemplateNavigation::SpecialPage',
                [ &$skinTemplate, &$content_navigation ] );
        }

        // Avoid PHP 7.1 warning of passing $this by reference
        $skinTemplate = $this;
        // Equiv to SkinTemplateContentActions
        Hooks::runWithoutAbort( 'SkinTemplateNavigation::Universal',
            [ &$skinTemplate, &$content_navigation ] );

        // Setup xml ids and tooltip info
        foreach ( $content_navigation as $section => &$links ) {
            foreach ( $links as $key => &$link ) {
                $xmlID = $key;
                if ( isset( $link['context'] ) && $link['context'] == 'subject' ) {
                    $xmlID = 'ca-nstab-' . $xmlID;
                } elseif ( isset( $link['context'] ) && $link['context'] == 'talk' ) {
                    $xmlID = 'ca-talk';
                    $link['rel'] = 'discussion';
                } elseif ( $section == 'variants' ) {
                    $xmlID = 'ca-varlang-' . $xmlID;
                } else {
                    $xmlID = 'ca-' . $xmlID;
                }
                $link['id'] = $xmlID;
            }
        }

        # We don't want to give the watch tab an accesskey if the
        # page is being edited, because that conflicts with the
        # accesskey on the watch checkbox.  We also don't want to
        # give the edit tab an accesskey, because that's fairly
        # superfluous and conflicts with an accesskey (Ctrl-E) often
        # used for editing in Safari.
        if ( in_array( $action, [ 'edit', 'submit' ] ) ) {
            if ( isset( $content_navigation['views']['edit'] ) ) {
                $content_navigation['views']['edit']['tooltiponly'] = true;
            }
            if ( isset( $content_navigation['actions']['watch'] ) ) {
                $content_navigation['actions']['watch']['tooltiponly'] = true;
            }
            if ( isset( $content_navigation['actions']['unwatch'] ) ) {
                $content_navigation['actions']['unwatch']['tooltiponly'] = true;
            }
        }

        return $content_navigation;
    }

    /**
     * an array of edit links by default used for the tabs
     * @param array $content_navigation
     * @return array
     */
    private function buildContentActionUrls( $content_navigation ) {
        // content_actions has been replaced with content_navigation for backwards
        // compatibility and also for skins that just want simple tabs content_actions
        // is now built by flattening the content_navigation arrays into one

        $content_actions = [];

        foreach ( $content_navigation as $links ) {
            foreach ( $links as $key => $value ) {
                if ( isset( $value['redundant'] ) && $value['redundant'] ) {
                    // Redundant tabs are dropped from content_actions
                    continue;
                }

                // content_actions used to have ids built using the "ca-$key" pattern
                // so the xmlID based id is much closer to the actual $key that we want
                // for that reason we'll just strip out the ca- if present and use
                // the latter potion of the "id" as the $key
                if ( isset( $value['id'] ) && substr( $value['id'], 0, 3 ) == 'ca-' ) {
                    $key = substr( $value['id'], 3 );
                }

                if ( isset( $content_actions[$key] ) ) {
                    wfDebug( __METHOD__ . ": Found a duplicate key for $key while flattening " .
                        "content_navigation into content_actions.\n" );
                    continue;
                }

                $content_actions[$key] = $value;
            }
        }

        return $content_actions;
    }

    /**
     * build array of common navigation links
     * @return array
     */
    protected function buildNavUrls() {
        global $wgUploadNavigationUrl;

        $out = $this->getOutput();
        $request = $this->getRequest();

        $nav_urls = [];
        $nav_urls['mainpage'] = [ 'href' => self::makeMainPageUrl() ];
        if ( $wgUploadNavigationUrl ) {
            $nav_urls['upload'] = [ 'href' => $wgUploadNavigationUrl ];
        } elseif ( UploadBase::isEnabled() && UploadBase::isAllowed( $this->getUser() ) === true ) {
            $nav_urls['upload'] = [ 'href' => self::makeSpecialUrl( 'Upload' ) ];
        } else {
            $nav_urls['upload'] = false;
        }
        $nav_urls['specialpages'] = [ 'href' => self::makeSpecialUrl( 'Specialpages' ) ];

        $nav_urls['print'] = false;
        $nav_urls['permalink'] = false;
        $nav_urls['info'] = false;
        $nav_urls['whatlinkshere'] = false;
        $nav_urls['recentchangeslinked'] = false;
        $nav_urls['contributions'] = false;
        $nav_urls['log'] = false;
        $nav_urls['blockip'] = false;
        $nav_urls['mute'] = false;
        $nav_urls['emailuser'] = false;
        $nav_urls['userrights'] = false;

        // A print stylesheet is attached to all pages, but nobody ever
        // figures that out. :)  Add a link...
        if ( !$out->isPrintable() && ( $out->isArticle() || $this->getTitle()->isSpecialPage() ) ) {
            $nav_urls['print'] = [
                'text' => $this->msg( 'printableversion' )->text(),
                'href' => $this->getTitle()->getLocalURL(
                    $request->appendQueryValue( 'printable', 'yes' ) )
            ];
        }

        if ( $out->isArticle() ) {
            // Also add a "permalink" while we're at it
            $revid = $this->getOutput()->getRevisionId();
            if ( $revid ) {
                $nav_urls['permalink'] = [
                    'text' => $this->msg( 'permalink' )->text(),
                    'href' => $this->getTitle()->getLocalURL( "oldid=$revid" )
                ];
            }

            // Avoid PHP 7.1 warning of passing $this by reference
            $skinTemplate = $this;
            // Use the copy of revision ID in case this undocumented, shady hook tries to mess with internals
            Hooks::run( 'SkinTemplateBuildNavUrlsNav_urlsAfterPermalink',
                [ &$skinTemplate, &$nav_urls, &$revid, &$revid ] );
        }

        if ( $out->isArticleRelated() ) {
            $nav_urls['whatlinkshere'] = [
                'href' => SpecialPage::getTitleFor( 'Whatlinkshere', $this->thispage )->getLocalURL()
            ];

            $nav_urls['info'] = [
                'text' => $this->msg( 'pageinfo-toolboxlink' )->text(),
                'href' => $this->getTitle()->getLocalURL( "action=info" )
            ];

            if ( $this->getTitle()->exists() || $this->getTitle()->inNamespace( NS_CATEGORY ) ) {
                $nav_urls['recentchangeslinked'] = [
                    'href' => SpecialPage::getTitleFor( 'Recentchangeslinked', $this->thispage )->getLocalURL()
                ];
            }
        }

        $user = $this->getRelevantUser();
        if ( $user ) {
            $rootUser = $user->getName();

            $nav_urls['contributions'] = [
                'text' => $this->msg( 'contributions', $rootUser )->text(),
                'href' => self::makeSpecialUrlSubpage( 'Contributions', $rootUser ),
                'tooltip-params' => [ $rootUser ],
            ];

            $nav_urls['log'] = [
                'href' => self::makeSpecialUrlSubpage( 'Log', $rootUser )
            ];

            if ( MediawikiServices::getInstance()
                    ->getPermissionManager()
                    ->userHasRight( $this->getUser(), 'block' )
            ) {
                $nav_urls['blockip'] = [
                    'text' => $this->msg( 'blockip', $rootUser )->text(),
                    'href' => self::makeSpecialUrlSubpage( 'Block', $rootUser )
                ];
            }

            if ( $this->showEmailUser( $user ) ) {
                $nav_urls['emailuser'] = [
                    'text' => $this->msg( 'tool-link-emailuser', $rootUser )->text(),
                    'href' => self::makeSpecialUrlSubpage( 'Emailuser', $rootUser ),
                    'tooltip-params' => [ $rootUser ],
                ];
            }

            if ( !$user->isAnon() ) {
                if ( $this->getUser()->isRegistered() && $this->getConfig()->get( 'EnableSpecialMute' ) ) {
                    $nav_urls['mute'] = [
                        'text' => $this->msg( 'mute-preferences' )->text(),
                        'href' => self::makeSpecialUrlSubpage( 'Mute', $rootUser )
                    ];
                }

                $sur = new UserrightsPage;
                $sur->setContext( $this->getContext() );
                $canChange = $sur->userCanChangeRights( $user );
                $nav_urls['userrights'] = [
                    'text' => $this->msg(
                        $canChange ? 'tool-link-userrights' : 'tool-link-userrights-readonly',
                        $rootUser
                    )->text(),
                    'href' => self::makeSpecialUrlSubpage( 'Userrights', $rootUser )
                ];
            }
        }

        return $nav_urls;
    }

    /**
     * Generate strings used for xml 'id' names
     * @return string
     */
    protected function getNameSpaceKey() {
        return $this->getTitle()->getNamespaceKey();
    }
=======
	/**
	 * @var string Name of our skin, it probably needs to be all lower case.
	 *   Child classes should override the default.
	 */
	public $skinname = 'monobook';

	/**
	 * @var string For QuickTemplate, the name of the subclass which will
	 *   actually fill the template.  Child classes should override the default.
	 */
	public $template = QuickTemplate::class;

	public $thispage;
	public $titletxt;
	public $userpage;
	public $thisquery;
	public $loggedin;
	public $username;
	public $userpageUrlDetails;

	/**
	 * Create the template engine object; we feed it a bunch of data
	 * and eventually it spits out some HTML. Should have interface
	 * roughly equivalent to PHPTAL 0.7.
	 *
	 * @param string $classname
	 * @return QuickTemplate
	 * @private
	 */
	function setupTemplate( $classname ) {
		return new $classname( $this->getConfig() );
	}

	/**
	 * Generates array of language links for the current page
	 *
	 * @return array
	 */
	public function getLanguages() {
		global $wgHideInterlanguageLinks;
		if ( $wgHideInterlanguageLinks ) {
			return [];
		}

		$userLang = $this->getLanguage();
		$languageLinks = [];

		foreach ( $this->getOutput()->getLanguageLinks() as $languageLinkText ) {
			$class = 'interlanguage-link interwiki-' . explode( ':', $languageLinkText, 2 )[0];

			$languageLinkTitle = Title::newFromText( $languageLinkText );
			if ( $languageLinkTitle ) {
				$ilInterwikiCode = $languageLinkTitle->getInterwiki();
				$ilLangName = Language::fetchLanguageName( $ilInterwikiCode );

				if ( strval( $ilLangName ) === '' ) {
					$ilDisplayTextMsg = wfMessage( "interlanguage-link-$ilInterwikiCode" );
					if ( !$ilDisplayTextMsg->isDisabled() ) {
						// Use custom MW message for the display text
						$ilLangName = $ilDisplayTextMsg->text();
					} else {
						// Last resort: fallback to the language link target
						$ilLangName = $languageLinkText;
					}
				} else {
					// Use the language autonym as display text
					$ilLangName = $this->formatLanguageName( $ilLangName );
				}

				// CLDR extension or similar is required to localize the language name;
				// otherwise we'll end up with the autonym again.
				$ilLangLocalName = Language::fetchLanguageName(
					$ilInterwikiCode,
					$userLang->getCode()
				);

				$languageLinkTitleText = $languageLinkTitle->getText();
				if ( $ilLangLocalName === '' ) {
					$ilFriendlySiteName = wfMessage( "interlanguage-link-sitename-$ilInterwikiCode" );
					if ( !$ilFriendlySiteName->isDisabled() ) {
						if ( $languageLinkTitleText === '' ) {
							$ilTitle = wfMessage(
								'interlanguage-link-title-nonlangonly',
								$ilFriendlySiteName->text()
							)->text();
						} else {
							$ilTitle = wfMessage(
								'interlanguage-link-title-nonlang',
								$languageLinkTitleText,
								$ilFriendlySiteName->text()
							)->text();
						}
					} else {
						// we have nothing friendly to put in the title, so fall back to
						// displaying the interlanguage link itself in the title text
						// (similar to what is done in page content)
						$ilTitle = $languageLinkTitle->getInterwiki() .
							":$languageLinkTitleText";
					}
				} elseif ( $languageLinkTitleText === '' ) {
					$ilTitle = wfMessage(
						'interlanguage-link-title-langonly',
						$ilLangLocalName
					)->text();
				} else {
					$ilTitle = wfMessage(
						'interlanguage-link-title',
						$languageLinkTitleText,
						$ilLangLocalName
					)->text();
				}

				$ilInterwikiCodeBCP47 = LanguageCode::bcp47( $ilInterwikiCode );
				$languageLink = [
					'href' => $languageLinkTitle->getFullURL(),
					'text' => $ilLangName,
					'title' => $ilTitle,
					'class' => $class,
					'link-class' => 'interlanguage-link-target',
					'lang' => $ilInterwikiCodeBCP47,
					'hreflang' => $ilInterwikiCodeBCP47,
				];
				Hooks::run(
					'SkinTemplateGetLanguageLink',
					[ &$languageLink, $languageLinkTitle, $this->getTitle(), $this->getOutput() ]
				);
				$languageLinks[] = $languageLink;
			}
		}

		return $languageLinks;
	}

	/**
	 * @return QuickTemplate
	 */
	protected function setupTemplateForOutput() {
		$request = $this->getRequest();
		$user = $this->getUser();
		$title = $this->getTitle();

		$tpl = $this->setupTemplate( $this->template );

		$this->thispage = $title->getPrefixedDBkey();
		$this->titletxt = $title->getPrefixedText();
		$this->userpage = $user->getUserPage()->getPrefixedText();
		$query = [];
		if ( !$request->wasPosted() ) {
			$query = $request->getValues();
			unset( $query['title'] );
			unset( $query['returnto'] );
			unset( $query['returntoquery'] );
		}
		$this->thisquery = wfArrayToCgi( $query );
		$this->loggedin = $user->isLoggedIn();
		$this->username = $user->getName();

		if ( $this->loggedin ) {
			$this->userpageUrlDetails = self::makeUrlDetails( $this->userpage );
		} else {
			# This won't be used in the standard skins, but we define it to preserve the interface
			# To save time, we check for existence
			$this->userpageUrlDetails = self::makeKnownUrlDetails( $this->userpage );
		}

		return $tpl;
	}

	/**
	 * Initialize various variables and generate the template
	 */
	function outputPage() {
		Profiler::instance()->setAllowOutput();
		$out = $this->getOutput();

		$this->initPage( $out );
		$tpl = $this->prepareQuickTemplate();
		// execute template
		$res = $tpl->execute();

		// result may be an error
		$this->printOrError( $res );
	}

	/**
	 * Wrap the body text with language information and identifiable element
	 *
	 * @param Title $title
	 * @param string $html body text
	 * @return string html
	 */
	protected function wrapHTML( $title, $html ) {
		# An ID that includes the actual body text; without categories, contentSub, ...
		$realBodyAttribs = [ 'id' => 'mw-content-text' ];

		# Add a mw-content-ltr/rtl class to be able to style based on text
		# direction when the content is different from the UI language (only
		# when viewing)
		# Most information on special pages and file pages is in user language,
		# rather than content language, so those will not get this
		if ( Action::getActionName( $this ) === 'view' &&
			( !$title->inNamespaces( NS_SPECIAL, NS_FILE ) || $title->isRedirect() ) ) {
			$pageLang = $title->getPageViewLanguage();
			$realBodyAttribs['lang'] = $pageLang->getHtmlCode();
			$realBodyAttribs['dir'] = $pageLang->getDir();
			$realBodyAttribs['class'] = 'mw-content-' . $pageLang->getDir();
		}

		return Html::rawElement( 'div', $realBodyAttribs, $html );
	}

	/**
	 * initialize various variables and generate the template
	 *
	 * @since 1.23
	 * @return QuickTemplate The template to be executed by outputPage
	 */
	protected function prepareQuickTemplate() {
		global $wgScript, $wgStylePath, $wgMimeType,
			$wgSitename, $wgLogo, $wgMaxCredits,
			$wgShowCreditsIfMax, $wgArticlePath,
			$wgScriptPath, $wgServer;

		$title = $this->getTitle();
		$request = $this->getRequest();
		$out = $this->getOutput();
		$tpl = $this->setupTemplateForOutput();

		$tpl->set( 'title', $out->getPageTitle() );
		$tpl->set( 'pagetitle', $out->getHTMLTitle() );
		$tpl->set( 'displaytitle', $out->mPageLinkTitle );

		$tpl->set( 'thispage', $this->thispage );
		$tpl->set( 'titleprefixeddbkey', $this->thispage );
		$tpl->set( 'titletext', $title->getText() );
		$tpl->set( 'articleid', $title->getArticleID() );

		$tpl->set( 'isarticle', $out->isArticle() );

		$subpagestr = $this->subPageSubtitle();
		if ( $subpagestr !== '' ) {
			$subpagestr = '<span class="subpages">' . $subpagestr . '</span>';
		}
		$tpl->set( 'subtitle', $subpagestr . $out->getSubtitle() );

		$undelete = $this->getUndeleteLink();
		if ( $undelete === '' ) {
			$tpl->set( 'undelete', '' );
		} else {
			$tpl->set( 'undelete', '<span class="subpages">' . $undelete . '</span>' );
		}

		$tpl->set( 'catlinks', $this->getCategories() );
		if ( $out->isSyndicated() ) {
			$feeds = [];
			foreach ( $out->getSyndicationLinks() as $format => $link ) {
				$feeds[$format] = [
					// Messages: feed-atom, feed-rss
					'text' => $this->msg( "feed-$format" )->text(),
					'href' => $link
				];
			}
			$tpl->set( 'feeds', $feeds );
		} else {
			$tpl->set( 'feeds', false );
		}

		$tpl->set( 'mimetype', $wgMimeType );
		$tpl->set( 'charset', 'UTF-8' );
		$tpl->set( 'wgScript', $wgScript );
		$tpl->set( 'skinname', $this->skinname );
		$tpl->set( 'skinclass', static::class );
		$tpl->set( 'skin', $this );
		$tpl->set( 'stylename', $this->stylename );
		$tpl->set( 'printable', $out->isPrintable() );
		$tpl->set( 'handheld', $request->getBool( 'handheld' ) );
		$tpl->set( 'loggedin', $this->loggedin );
		$tpl->set( 'notspecialpage', !$title->isSpecialPage() );
		$tpl->set( 'searchaction', $this->getSearchLink() );
		$tpl->set( 'searchtitle', SpecialPage::getTitleFor( 'Search' )->getPrefixedDBkey() );
		$tpl->set( 'search', trim( $request->getVal( 'search' ) ) );
		$tpl->set( 'stylepath', $wgStylePath );
		$tpl->set( 'articlepath', $wgArticlePath );
		$tpl->set( 'scriptpath', $wgScriptPath );
		$tpl->set( 'serverurl', $wgServer );
		$tpl->set( 'logopath', $wgLogo );
		$tpl->set( 'sitename', $wgSitename );

		$userLang = $this->getLanguage();
		$userLangCode = $userLang->getHtmlCode();
		$userLangDir = $userLang->getDir();

		$tpl->set( 'lang', $userLangCode );
		$tpl->set( 'dir', $userLangDir );
		$tpl->set( 'rtl', $userLang->isRTL() );

		$tpl->set( 'capitalizeallnouns', $userLang->capitalizeAllNouns() ? ' capitalize-all-nouns' : '' );
		$tpl->set( 'showjumplinks', true ); // showjumplinks preference has been removed
		$tpl->set( 'username', $this->loggedin ? $this->username : null );
		$tpl->set( 'userpage', $this->userpage );
		$tpl->set( 'userpageurl', $this->userpageUrlDetails['href'] );
		$tpl->set( 'userlang', $userLangCode );

		// Users can have their language set differently than the
		// content of the wiki. For these users, tell the web browser
		// that interface elements are in a different language.
		$tpl->set( 'userlangattributes', '' );
		$tpl->set( 'specialpageattributes', '' ); # obsolete
		// Used by VectorBeta to insert HTML before content but after the
		// heading for the page title. Defaults to empty string.
		$tpl->set( 'prebodyhtml', '' );

		$contLang = MediaWikiServices::getInstance()->getContentLanguage();
		if (
			$userLangCode !== $contLang->getHtmlCode() ||
			$userLangDir !== $contLang->getDir()
		) {
			$escUserlang = htmlspecialchars( $userLangCode );
			$escUserdir = htmlspecialchars( $userLangDir );
			// Attributes must be in double quotes because htmlspecialchars() doesn't
			// escape single quotes
			$attrs = " lang=\"$escUserlang\" dir=\"$escUserdir\"";
			$tpl->set( 'userlangattributes', $attrs );
		}

		$tpl->set( 'newtalk', $this->getNewtalks() );
		$tpl->set( 'logo', $this->logoText() );

		$tpl->set( 'copyright', false );
		// No longer used
		$tpl->set( 'viewcount', false );
		$tpl->set( 'lastmod', false );
		$tpl->set( 'credits', false );
		$tpl->set( 'numberofwatchingusers', false );
		if ( $title->exists() ) {
			if ( $out->isArticle() && $out->isRevisionCurrent() ) {
				if ( $wgMaxCredits != 0 ) {
					/** @var CreditsAction $action */
					$action = Action::factory(
						'credits', $this->getWikiPage(), $this->getContext() );
					'@phan-var CreditsAction $action';
					$tpl->set( 'credits',
						$action->getCredits( $wgMaxCredits, $wgShowCreditsIfMax ) );
				} else {
					$tpl->set( 'lastmod', $this->lastModified() );
				}
			}
			if ( $out->showsCopyright() ) {
				$tpl->set( 'copyright', $this->getCopyright() );
			}
		}

		$tpl->set( 'copyrightico', $this->getCopyrightIcon() );
		$tpl->set( 'poweredbyico', $this->getPoweredBy() );
		$tpl->set( 'disclaimer', $this->disclaimerLink() );
		$tpl->set( 'privacy', $this->privacyLink() );
		$tpl->set( 'about', $this->aboutLink() );

		$tpl->set( 'footerlinks', [
			'info' => [
				'lastmod',
				'numberofwatchingusers',
				'credits',
				'copyright',
			],
			'places' => [
				'privacy',
				'about',
				'disclaimer',
			],
		] );

		global $wgFooterIcons;
		$tpl->set( 'footericons', $wgFooterIcons );
		foreach ( $tpl->data['footericons'] as $footerIconsKey => &$footerIconsBlock ) {
			if ( count( $footerIconsBlock ) > 0 ) {
				foreach ( $footerIconsBlock as &$footerIcon ) {
					if ( isset( $footerIcon['src'] ) ) {
						if ( !isset( $footerIcon['width'] ) ) {
							$footerIcon['width'] = 88;
						}
						if ( !isset( $footerIcon['height'] ) ) {
							$footerIcon['height'] = 31;
						}
					}
				}
			} else {
				unset( $tpl->data['footericons'][$footerIconsKey] );
			}
		}

		$tpl->set( 'indicators', $out->getIndicators() );

		$tpl->set( 'sitenotice', $this->getSiteNotice() );
		$tpl->set( 'printfooter', $this->printSource() );
		// Wrap the bodyText with #mw-content-text element
		$out->mBodytext = $this->wrapHTML( $title, $out->mBodytext );
		$tpl->set( 'bodytext', $out->mBodytext );

		$language_urls = $this->getLanguages();
		if ( count( $language_urls ) ) {
			$tpl->set( 'language_urls', $language_urls );
		} else {
			$tpl->set( 'language_urls', false );
		}

		# Personal toolbar
		$tpl->set( 'personal_urls', $this->buildPersonalUrls() );
		$content_navigation = $this->buildContentNavigationUrls();
		$content_actions = $this->buildContentActionUrls( $content_navigation );
		$tpl->set( 'content_navigation', $content_navigation );
		$tpl->set( 'content_actions', $content_actions );

		$tpl->set( 'sidebar', $this->buildSidebar() );
		$tpl->set( 'nav_urls', $this->buildNavUrls() );

		// Do this last in case hooks above add bottom scripts
		$tpl->set( 'bottomscripts', $this->bottomScripts() );

		// Set the head scripts near the end, in case the above actions resulted in added scripts
		$tpl->set( 'headelement', $out->headElement( $this ) );

		$tpl->set( 'debug', '' );
		$tpl->set( 'debughtml', $this->generateDebugHTML() );
		$tpl->set( 'reporttime', wfReportTime( $out->getCSPNonce() ) );

		// Avoid PHP 7.1 warning of passing $this by reference
		$skinTemplate = $this;
		// original version by hansm
		if ( !Hooks::run( 'SkinTemplateOutputPageBeforeExec', [ &$skinTemplate, &$tpl ] ) ) {
			wfDebug( __METHOD__ . ": Hook SkinTemplateOutputPageBeforeExec broke outputPage execution!\n" );
		}

		// Set the bodytext to another key so that skins can just output it on its own
		// and output printfooter and debughtml separately
		$tpl->set( 'bodycontent', $tpl->data['bodytext'] );

		// Append printfooter and debughtml onto bodytext so that skins that
		// were already using bodytext before they were split out don't suddenly
		// start not outputting information.
		$tpl->data['bodytext'] .= Html::rawElement(
			'div',
			[ 'class' => 'printfooter' ],
			"\n{$tpl->data['printfooter']}"
		) . "\n";
		$tpl->data['bodytext'] .= $tpl->data['debughtml'];

		// allow extensions adding stuff after the page content.
		// See Skin::afterContentHook() for further documentation.
		$tpl->set( 'dataAfterContent', $this->afterContentHook() );

		return $tpl;
	}

	/**
	 * Get the HTML for the p-personal list
	 * @return string
	 */
	public function getPersonalToolsList() {
		return $this->makePersonalToolsList();
	}

	/**
	 * Get the HTML for the personal tools list
	 *
	 * @since 1.31
	 *
	 * @param array|null $personalTools
	 * @param array $options
	 * @return string
	 */
	public function makePersonalToolsList( $personalTools = null, $options = [] ) {
		$tpl = $this->setupTemplateForOutput();
		$tpl->set( 'personal_urls', $this->buildPersonalUrls() );
		$html = '';

		if ( $personalTools === null ) {
			$personalTools = ( $tpl instanceof BaseTemplate )
				? $tpl->getPersonalTools()
				: [];
		}

		foreach ( $personalTools as $key => $item ) {
			$html .= $tpl->makeListItem( $key, $item, $options );
		}

		return $html;
	}

	/**
	 * Get personal tools for the user
	 *
	 * @since 1.31
	 *
	 * @return array Array of personal tools
	 */
	public function getStructuredPersonalTools() {
		$tpl = $this->setupTemplateForOutput();
		$tpl->set( 'personal_urls', $this->buildPersonalUrls() );

		return ( $tpl instanceof BaseTemplate ) ? $tpl->getPersonalTools() : [];
	}

	/**
	 * Format language name for use in sidebar interlanguage links list.
	 * By default it is capitalized.
	 *
	 * @param string $name Language name, e.g. "English" or "español"
	 * @return string
	 * @private
	 */
	function formatLanguageName( $name ) {
		return $this->getLanguage()->ucfirst( $name );
	}

	/**
	 * Output the string, or print error message if it's
	 * an error object of the appropriate type.
	 * For the base class, assume strings all around.
	 *
	 * @param string $str
	 * @private
	 */
	function printOrError( $str ) {
		echo $str;
	}

	/**
	 * Output a boolean indicating if buildPersonalUrls should output separate
	 * login and create account links or output a combined link
	 * By default we simply return a global config setting that affects most skins
	 * This is setup as a method so that like with $wgLogo and getLogo() a skin
	 * can override this setting and always output one or the other if it has
	 * a reason it can't output one of the two modes.
	 * @return bool
	 */
	function useCombinedLoginLink() {
		global $wgUseCombinedLoginLink;
		return $wgUseCombinedLoginLink;
	}

	/**
	 * build array of urls for personal toolbar
	 * @return array
	 */
	protected function buildPersonalUrls() {
		$title = $this->getTitle();
		$request = $this->getRequest();
		$pageurl = $title->getLocalURL();
		$authManager = AuthManager::singleton();
		$permissionManager = MediaWikiServices::getInstance()->getPermissionManager();

		/* set up the default links for the personal toolbar */
		$personal_urls = [];

		# Due to T34276, if a user does not have read permissions,
		# $this->getTitle() will just give Special:Badtitle, which is
		# not especially useful as a returnto parameter. Use the title
		# from the request instead, if there was one.
		if ( $permissionManager->userHasRight( $this->getUser(), 'read' ) ) {
			$page = $this->getTitle();
		} else {
			$page = Title::newFromText( $request->getVal( 'title', '' ) );
		}
		$page = $request->getVal( 'returnto', $page );
		$returnto = [];
		if ( strval( $page ) !== '' ) {
			$returnto['returnto'] = $page;
			$query = $request->getVal( 'returntoquery', $this->thisquery );
			$paramsArray = wfCgiToArray( $query );
			$query = wfArrayToCgi( $paramsArray );
			if ( $query != '' ) {
				$returnto['returntoquery'] = $query;
			}
		}

		if ( $this->loggedin ) {
			$personal_urls['userpage'] = [
				'text' => $this->username,
				'href' => &$this->userpageUrlDetails['href'],
				'class' => $this->userpageUrlDetails['exists'] ? false : 'new',
				'exists' => $this->userpageUrlDetails['exists'],
				'active' => ( $this->userpageUrlDetails['href'] == $pageurl ),
				'dir' => 'auto'
			];
			$usertalkUrlDetails = $this->makeTalkUrlDetails( $this->userpage );
			$personal_urls['mytalk'] = [
				'text' => $this->msg( 'mytalk' )->text(),
				'href' => &$usertalkUrlDetails['href'],
				'class' => $usertalkUrlDetails['exists'] ? false : 'new',
				'exists' => $usertalkUrlDetails['exists'],
				'active' => ( $usertalkUrlDetails['href'] == $pageurl )
			];
			$href = self::makeSpecialUrl( 'Preferences' );
			$personal_urls['preferences'] = [
				'text' => $this->msg( 'mypreferences' )->text(),
				'href' => $href,
				'active' => ( $href == $pageurl )
			];

			if ( $permissionManager->userHasRight( $this->getUser(), 'viewmywatchlist' ) ) {
				$href = self::makeSpecialUrl( 'Watchlist' );
				$personal_urls['watchlist'] = [
					'text' => $this->msg( 'mywatchlist' )->text(),
					'href' => $href,
					'active' => ( $href == $pageurl )
				];
			}

			# We need to do an explicit check for Special:Contributions, as we
			# have to match both the title, and the target, which could come
			# from request values (Special:Contributions?target=Jimbo_Wales)
			# or be specified in "sub page" form
			# (Special:Contributions/Jimbo_Wales). The plot
			# thickens, because the Title object is altered for special pages,
			# so it doesn't contain the original alias-with-subpage.
			$origTitle = Title::newFromText( $request->getText( 'title' ) );
			if ( $origTitle instanceof Title && $origTitle->isSpecialPage() ) {
				list( $spName, $spPar ) =
					MediaWikiServices::getInstance()->getSpecialPageFactory()->
						resolveAlias( $origTitle->getText() );
				$active = $spName == 'Contributions'
					&& ( ( $spPar && $spPar == $this->username )
						|| $request->getText( 'target' ) == $this->username );
			} else {
				$active = false;
			}

			$href = self::makeSpecialUrlSubpage( 'Contributions', $this->username );
			$personal_urls['mycontris'] = [
				'text' => $this->msg( 'mycontris' )->text(),
				'href' => $href,
				'active' => $active
			];

			// if we can't set the user, we can't unset it either
			if ( $request->getSession()->canSetUser() ) {
				$personal_urls['logout'] = [
					'text' => $this->msg( 'pt-userlogout' )->text(),
					'data-mw' => 'interface',
					'href' => self::makeSpecialUrl( 'Userlogout',
						// Note: userlogout link must always contain an & character, otherwise we might not be able
						// to detect a buggy precaching proxy (T19790)
						( $title->isSpecial( 'Preferences' ) ? [] : $returnto ) ),
					'active' => false
				];
			}
		} else {
			$useCombinedLoginLink = $this->useCombinedLoginLink();
			if ( !$authManager->canCreateAccounts() || !$authManager->canAuthenticateNow() ) {
				// don't show combined login/signup link if one of those is actually not available
				$useCombinedLoginLink = false;
			}

			$loginlink = $permissionManager->userHasRight( $this->getUser(), 'createaccount' )
						 && $useCombinedLoginLink ? 'nav-login-createaccount' : 'pt-login';

			$login_url = [
				'text' => $this->msg( $loginlink )->text(),
				'href' => self::makeSpecialUrl( 'Userlogin', $returnto ),
				'active' => $title->isSpecial( 'Userlogin' )
					|| $title->isSpecial( 'CreateAccount' ) && $useCombinedLoginLink,
			];
			$createaccount_url = [
				'text' => $this->msg( 'pt-createaccount' )->text(),
				'href' => self::makeSpecialUrl( 'CreateAccount', $returnto ),
				'active' => $title->isSpecial( 'CreateAccount' ),
			];

			// No need to show Talk and Contributions to anons if they can't contribute!
			if ( $permissionManager->groupHasPermission( '*', 'edit' ) ) {
				// Because of caching, we can't link directly to the IP talk and
				// contributions pages. Instead we use the special page shortcuts
				// (which work correctly regardless of caching). This means we can't
				// determine whether these links are active or not, but since major
				// skins (MonoBook, Vector) don't use this information, it's not a
				// huge loss.
				$personal_urls['anontalk'] = [
					'text' => $this->msg( 'anontalk' )->text(),
					'href' => self::makeSpecialUrlSubpage( 'Mytalk', false ),
					'active' => false
				];
				$personal_urls['anoncontribs'] = [
					'text' => $this->msg( 'anoncontribs' )->text(),
					'href' => self::makeSpecialUrlSubpage( 'Mycontributions', false ),
					'active' => false
				];
			}

			if (
				$authManager->canCreateAccounts()
				&& $permissionManager->userHasRight( $this->getUser(), 'createaccount' )
				&& !$useCombinedLoginLink
			) {
				$personal_urls['createaccount'] = $createaccount_url;
			}

			if ( $authManager->canAuthenticateNow() ) {
				$key = $permissionManager->groupHasPermission( '*', 'read' )
					? 'login'
					: 'login-private';
				$personal_urls[$key] = $login_url;
			}
		}

		Hooks::runWithoutAbort( 'PersonalUrls', [ &$personal_urls, &$title, $this ] );
		return $personal_urls;
	}

	/**
	 * Builds an array with tab definition
	 *
	 * @param Title $title Page Where the tab links to
	 * @param string|array $message Message key or an array of message keys (will fall back)
	 * @param bool $selected Display the tab as selected
	 * @param string $query Query string attached to tab URL
	 * @param bool $checkEdit Check if $title exists and mark with .new if one doesn't
	 *
	 * @return array
	 */
	function tabAction( $title, $message, $selected, $query = '', $checkEdit = false ) {
		$classes = [];
		if ( $selected ) {
			$classes[] = 'selected';
		}
		$exists = true;
		if ( $checkEdit && !$title->isKnown() ) {
			$classes[] = 'new';
			$exists = false;
			if ( $query !== '' ) {
				$query = 'action=edit&redlink=1&' . $query;
			} else {
				$query = 'action=edit&redlink=1';
			}
		}

		$services = MediaWikiServices::getInstance();
		$linkClass = $services->getLinkRenderer()->getLinkClasses( $title );

		// wfMessageFallback will nicely accept $message as an array of fallbacks
		// or just a single key
		$msg = wfMessageFallback( $message )->setContext( $this->getContext() );
		if ( is_array( $message ) ) {
			// for hook compatibility just keep the last message name
			$message = end( $message );
		}
		if ( $msg->exists() ) {
			$text = $msg->text();
		} else {
			$text = $services->getContentLanguage()->getConverter()->
				convertNamespace( $services->getNamespaceInfo()->
					getSubject( $title->getNamespace() ) );
		}

		// Avoid PHP 7.1 warning of passing $this by reference
		$skinTemplate = $this;
		$result = [];
		if ( !Hooks::run( 'SkinTemplateTabAction', [ &$skinTemplate,
				$title, $message, $selected, $checkEdit,
				&$classes, &$query, &$text, &$result ] ) ) {
			return $result;
		}

		$result = [
			'class' => implode( ' ', $classes ),
			'text' => $text,
			'href' => $title->getLocalURL( $query ),
			'exists' => $exists,
			'primary' => true ];
		if ( $linkClass !== '' ) {
			$result['link-class'] = $linkClass;
		}

		return $result;
	}

	function makeTalkUrlDetails( $name, $urlaction = '' ) {
		$title = Title::newFromText( $name );
		if ( !is_object( $title ) ) {
			throw new MWException( __METHOD__ . " given invalid pagename $name" );
		}
		$title = $title->getTalkPage();
		self::checkTitle( $title, $name );
		return [
			'href' => $title->getLocalURL( $urlaction ),
			'exists' => $title->isKnown(),
		];
	}

	/**
	 * @todo is this even used?
	 * @param string $name
	 * @param string $urlaction
	 * @return array
	 */
	function makeArticleUrlDetails( $name, $urlaction = '' ) {
		$title = Title::newFromText( $name );
		$title = $title->getSubjectPage();
		self::checkTitle( $title, $name );
		return [
			'href' => $title->getLocalURL( $urlaction ),
			'exists' => $title->exists(),
		];
	}

	/**
	 * a structured array of links usually used for the tabs in a skin
	 *
	 * There are 4 standard sections
	 * namespaces: Used for namespace tabs like special, page, and talk namespaces
	 * views: Used for primary page views like read, edit, history
	 * actions: Used for most extra page actions like deletion, protection, etc...
	 * variants: Used to list the language variants for the page
	 *
	 * Each section's value is a key/value array of links for that section.
	 * The links themselves have these common keys:
	 * - class: The css classes to apply to the tab
	 * - text: The text to display on the tab
	 * - href: The href for the tab to point to
	 * - rel: An optional rel= for the tab's link
	 * - redundant: If true the tab will be dropped in skins using content_actions
	 *   this is useful for tabs like "Read" which only have meaning in skins that
	 *   take special meaning from the grouped structure of content_navigation
	 *
	 * Views also have an extra key which can be used:
	 * - primary: If this is not true skins like vector may try to hide the tab
	 *            when the user has limited space in their browser window
	 *
	 * content_navigation using code also expects these ids to be present on the
	 * links, however these are usually automatically generated by SkinTemplate
	 * itself and are not necessary when using a hook. The only things these may
	 * matter to are people modifying content_navigation after it's initial creation:
	 * - id: A "preferred" id, most skins are best off outputting this preferred
	 *   id for best compatibility.
	 * - tooltiponly: This is set to true for some tabs in cases where the system
	 *   believes that the accesskey should not be added to the tab.
	 *
	 * @return array
	 */
	protected function buildContentNavigationUrls() {
		global $wgDisableLangConversion;

		// Display tabs for the relevant title rather than always the title itself
		$title = $this->getRelevantTitle();
		$onPage = $title->equals( $this->getTitle() );

		$out = $this->getOutput();
		$request = $this->getRequest();
		$user = $this->getUser();
		$permissionManager = MediaWikiServices::getInstance()->getPermissionManager();

		$content_navigation = [
			'namespaces' => [],
			'views' => [],
			'actions' => [],
			'variants' => []
		];

		// parameters
		$action = $request->getVal( 'action', 'view' );

		$userCanRead = $permissionManager->quickUserCan( 'read', $user, $title );

		// Avoid PHP 7.1 warning of passing $this by reference
		$skinTemplate = $this;
		$preventActiveTabs = false;
		Hooks::run( 'SkinTemplatePreventOtherActiveTabs', [ &$skinTemplate, &$preventActiveTabs ] );

		// Checks if page is some kind of content
		if ( $title->canExist() ) {
			// Gets page objects for the related namespaces
			$subjectPage = $title->getSubjectPage();
			$talkPage = $title->getTalkPage();

			// Determines if this is a talk page
			$isTalk = $title->isTalkPage();

			// Generates XML IDs from namespace names
			$subjectId = $title->getNamespaceKey( '' );

			if ( $subjectId == 'main' ) {
				$talkId = 'talk';
			} else {
				$talkId = "{$subjectId}_talk";
			}

			$skname = $this->skinname;

			// Adds namespace links
			$subjectMsg = [ "nstab-$subjectId" ];
			if ( $subjectPage->isMainPage() ) {
				array_unshift( $subjectMsg, 'mainpage-nstab' );
			}
			$content_navigation['namespaces'][$subjectId] = $this->tabAction(
				$subjectPage, $subjectMsg, !$isTalk && !$preventActiveTabs, '', $userCanRead
			);
			$content_navigation['namespaces'][$subjectId]['context'] = 'subject';
			$content_navigation['namespaces'][$talkId] = $this->tabAction(
				$talkPage, [ "nstab-$talkId", 'talk' ], $isTalk && !$preventActiveTabs, '', $userCanRead
			);
			$content_navigation['namespaces'][$talkId]['context'] = 'talk';

			if ( $userCanRead ) {
				// Adds "view" view link
				if ( $title->isKnown() ) {
					$content_navigation['views']['view'] = $this->tabAction(
						$isTalk ? $talkPage : $subjectPage,
						[ "$skname-view-view", 'view' ],
						( $onPage && ( $action == 'view' || $action == 'purge' ) ), '', true
					);
					// signal to hide this from simple content_actions
					$content_navigation['views']['view']['redundant'] = true;
				}

				$page = $this->canUseWikiPage() ? $this->getWikiPage() : false;
				$isRemoteContent = $page && !$page->isLocal();

				// If it is a non-local file, show a link to the file in its own repository
				// @todo abstract this for remote content that isn't a file
				if ( $isRemoteContent ) {
					$content_navigation['views']['view-foreign'] = [
						'class' => '',
						'text' => wfMessageFallback( "$skname-view-foreign", 'view-foreign' )->
							setContext( $this->getContext() )->
							params( $page->getWikiDisplayName() )->text(),
						'href' => $page->getSourceURL(),
						'primary' => false,
					];
				}

				// Checks if user can edit the current page if it exists or create it otherwise
				if ( $permissionManager->quickUserCan( 'edit', $user, $title ) &&
					 ( $title->exists() ||
						 $permissionManager->quickUserCan( 'create', $user, $title ) )
				) {
					// Builds CSS class for talk page links
					$isTalkClass = $isTalk ? ' istalk' : '';
					// Whether the user is editing the page
					$isEditing = $onPage && ( $action == 'edit' || $action == 'submit' );
					// Whether to show the "Add a new section" tab
					// Checks if this is a current rev of talk page and is not forced to be hidden
					$showNewSection = !$out->forceHideNewSectionLink()
						&& ( ( $isTalk && $out->isRevisionCurrent() ) || $out->showNewSectionLink() );
					$section = $request->getVal( 'section' );

					if ( $title->exists()
						|| ( $title->getNamespace() == NS_MEDIAWIKI
							&& $title->getDefaultMessageText() !== false
						)
					) {
						$msgKey = $isRemoteContent ? 'edit-local' : 'edit';
					} else {
						$msgKey = $isRemoteContent ? 'create-local' : 'create';
					}
					$content_navigation['views']['edit'] = [
						'class' => ( $isEditing && ( $section !== 'new' || !$showNewSection )
							? 'selected'
							: ''
						) . $isTalkClass,
						'text' => wfMessageFallback( "$skname-view-$msgKey", $msgKey )
							->setContext( $this->getContext() )->text(),
						'href' => $title->getLocalURL( $this->editUrlOptions() ),
						'primary' => !$isRemoteContent, // don't collapse this in vector
					];

					// section link
					if ( $showNewSection ) {
						// Adds new section link
						// $content_navigation['actions']['addsection']
						$content_navigation['views']['addsection'] = [
							'class' => ( $isEditing && $section == 'new' ) ? 'selected' : false,
							'text' => wfMessageFallback( "$skname-action-addsection", 'addsection' )
								->setContext( $this->getContext() )->text(),
							'href' => $title->getLocalURL( 'action=edit&section=new' )
						];
					}
				// Checks if the page has some kind of viewable source content
				} elseif ( $title->hasSourceText() ) {
					// Adds view source view link
					$content_navigation['views']['viewsource'] = [
						'class' => ( $onPage && $action == 'edit' ) ? 'selected' : false,
						'text' => wfMessageFallback( "$skname-action-viewsource", 'viewsource' )
							->setContext( $this->getContext() )->text(),
						'href' => $title->getLocalURL( $this->editUrlOptions() ),
						'primary' => true, // don't collapse this in vector
					];
				}

				// Checks if the page exists
				if ( $title->exists() ) {
					// Adds history view link
					$content_navigation['views']['history'] = [
						'class' => ( $onPage && $action == 'history' ) ? 'selected' : false,
						'text' => wfMessageFallback( "$skname-view-history", 'history_short' )
							->setContext( $this->getContext() )->text(),
						'href' => $title->getLocalURL( 'action=history' ),
					];

					if ( $permissionManager->quickUserCan( 'delete', $user, $title ) ) {
						$content_navigation['actions']['delete'] = [
							'class' => ( $onPage && $action == 'delete' ) ? 'selected' : false,
							'text' => wfMessageFallback( "$skname-action-delete", 'delete' )
								->setContext( $this->getContext() )->text(),
							'href' => $title->getLocalURL( 'action=delete' )
						];
					}

					if ( $permissionManager->quickUserCan( 'move', $user, $title ) ) {
						$moveTitle = SpecialPage::getTitleFor( 'Movepage', $title->getPrefixedDBkey() );
						$content_navigation['actions']['move'] = [
							'class' => $this->getTitle()->isSpecial( 'Movepage' ) ? 'selected' : false,
							'text' => wfMessageFallback( "$skname-action-move", 'move' )
								->setContext( $this->getContext() )->text(),
							'href' => $moveTitle->getLocalURL()
						];
					}
				} else {
					// article doesn't exist or is deleted
					if ( $permissionManager->quickUserCan( 'deletedhistory', $user, $title ) ) {
						$n = $title->isDeleted();
						if ( $n ) {
							$undelTitle = SpecialPage::getTitleFor( 'Undelete', $title->getPrefixedDBkey() );
							// If the user can't undelete but can view deleted
							// history show them a "View .. deleted" tab instead.
							$msgKey = $permissionManager->quickUserCan( 'undelete',
								$user, $title ) ? 'undelete' : 'viewdeleted';
							$content_navigation['actions']['undelete'] = [
								'class' => $this->getTitle()->isSpecial( 'Undelete' ) ? 'selected' : false,
								'text' => wfMessageFallback( "$skname-action-$msgKey", "{$msgKey}_short" )
									->setContext( $this->getContext() )->numParams( $n )->text(),
								'href' => $undelTitle->getLocalURL()
							];
						}
					}
				}

				if ( $permissionManager->quickUserCan( 'protect', $user, $title ) &&
					 $title->getRestrictionTypes() &&
					 $permissionManager->getNamespaceRestrictionLevels( $title->getNamespace(), $user ) !== [ '' ]
				) {
					$mode = $title->isProtected() ? 'unprotect' : 'protect';
					$content_navigation['actions'][$mode] = [
						'class' => ( $onPage && $action == $mode ) ? 'selected' : false,
						'text' => wfMessageFallback( "$skname-action-$mode", $mode )
							->setContext( $this->getContext() )->text(),
						'href' => $title->getLocalURL( "action=$mode" )
					];
				}

				// Checks if the user is logged in
				if ( $this->loggedin && $permissionManager->userHasAllRights( $user,
						'viewmywatchlist', 'editmywatchlist' )
				) {
					/**
					 * The following actions use messages which, if made particular to
					 * the any specific skins, would break the Ajax code which makes this
					 * action happen entirely inline. OutputPage::getJSVars
					 * defines a set of messages in a javascript object - and these
					 * messages are assumed to be global for all skins. Without making
					 * a change to that procedure these messages will have to remain as
					 * the global versions.
					 */
					$mode = $user->isWatched( $title ) ? 'unwatch' : 'watch';
					$content_navigation['actions'][$mode] = [
						'class' => 'mw-watchlink ' . (
							$onPage && ( $action == 'watch' || $action == 'unwatch' ) ? 'selected' : ''
						),
						// uses 'watch' or 'unwatch' message
						'text' => $this->msg( $mode )->text(),
						'href' => $title->getLocalURL( [ 'action' => $mode ] ),
						// Set a data-mw=interface attribute, which the mediawiki.page.ajax
						// module will look for to make sure it's a trusted link
						'data' => [
							'mw' => 'interface',
						],
					];
				}
			}

			// Avoid PHP 7.1 warning of passing $this by reference
			$skinTemplate = $this;
			Hooks::runWithoutAbort(
				'SkinTemplateNavigation',
				[ &$skinTemplate, &$content_navigation ]
			);

			if ( $userCanRead && !$wgDisableLangConversion ) {
				$pageLang = $title->getPageLanguage();
				// Checks that language conversion is enabled and variants exist
				// And if it is not in the special namespace
				if ( $pageLang->hasVariants() ) {
					// Gets list of language variants
					$variants = $pageLang->getVariants();
					// Gets preferred variant (note that user preference is
					// only possible for wiki content language variant)
					$preferred = $pageLang->getPreferredVariant();
					if ( Action::getActionName( $this ) === 'view' ) {
						$params = $request->getQueryValues();
						unset( $params['title'] );
					} else {
						$params = [];
					}
					// Loops over each variant
					foreach ( $variants as $code ) {
						// Gets variant name from language code
						$varname = $pageLang->getVariantname( $code );
						// Appends variant link
						$content_navigation['variants'][] = [
							'class' => ( $code == $preferred ) ? 'selected' : false,
							'text' => $varname,
							'href' => $title->getLocalURL( [ 'variant' => $code ] + $params ),
							'lang' => LanguageCode::bcp47( $code ),
							'hreflang' => LanguageCode::bcp47( $code ),
						];
					}
				}
			}
		} else {
			// If it's not content, it's got to be a special page
			$content_navigation['namespaces']['special'] = [
				'class' => 'selected',
				'text' => $this->msg( 'nstab-special' )->text(),
				'href' => $request->getRequestURL(), // @see: T4457, T4510
				'context' => 'subject'
			];

			// Avoid PHP 7.1 warning of passing $this by reference
			$skinTemplate = $this;
			Hooks::runWithoutAbort( 'SkinTemplateNavigation::SpecialPage',
				[ &$skinTemplate, &$content_navigation ] );
		}

		// Avoid PHP 7.1 warning of passing $this by reference
		$skinTemplate = $this;
		// Equiv to SkinTemplateContentActions
		Hooks::runWithoutAbort( 'SkinTemplateNavigation::Universal',
			[ &$skinTemplate, &$content_navigation ] );

		// Setup xml ids and tooltip info
		foreach ( $content_navigation as $section => &$links ) {
			foreach ( $links as $key => &$link ) {
				$xmlID = $key;
				if ( isset( $link['context'] ) && $link['context'] == 'subject' ) {
					$xmlID = 'ca-nstab-' . $xmlID;
				} elseif ( isset( $link['context'] ) && $link['context'] == 'talk' ) {
					$xmlID = 'ca-talk';
					$link['rel'] = 'discussion';
				} elseif ( $section == 'variants' ) {
					$xmlID = 'ca-varlang-' . $xmlID;
				} else {
					$xmlID = 'ca-' . $xmlID;
				}
				$link['id'] = $xmlID;
			}
		}

		# We don't want to give the watch tab an accesskey if the
		# page is being edited, because that conflicts with the
		# accesskey on the watch checkbox.  We also don't want to
		# give the edit tab an accesskey, because that's fairly
		# superfluous and conflicts with an accesskey (Ctrl-E) often
		# used for editing in Safari.
		if ( in_array( $action, [ 'edit', 'submit' ] ) ) {
			if ( isset( $content_navigation['views']['edit'] ) ) {
				$content_navigation['views']['edit']['tooltiponly'] = true;
			}
			if ( isset( $content_navigation['actions']['watch'] ) ) {
				$content_navigation['actions']['watch']['tooltiponly'] = true;
			}
			if ( isset( $content_navigation['actions']['unwatch'] ) ) {
				$content_navigation['actions']['unwatch']['tooltiponly'] = true;
			}
		}

		return $content_navigation;
	}

	/**
	 * an array of edit links by default used for the tabs
	 * @param array $content_navigation
	 * @return array
	 */
	private function buildContentActionUrls( $content_navigation ) {
		// content_actions has been replaced with content_navigation for backwards
		// compatibility and also for skins that just want simple tabs content_actions
		// is now built by flattening the content_navigation arrays into one

		$content_actions = [];

		foreach ( $content_navigation as $links ) {
			foreach ( $links as $key => $value ) {
				if ( isset( $value['redundant'] ) && $value['redundant'] ) {
					// Redundant tabs are dropped from content_actions
					continue;
				}

				// content_actions used to have ids built using the "ca-$key" pattern
				// so the xmlID based id is much closer to the actual $key that we want
				// for that reason we'll just strip out the ca- if present and use
				// the latter potion of the "id" as the $key
				if ( isset( $value['id'] ) && substr( $value['id'], 0, 3 ) == 'ca-' ) {
					$key = substr( $value['id'], 3 );
				}

				if ( isset( $content_actions[$key] ) ) {
					wfDebug( __METHOD__ . ": Found a duplicate key for $key while flattening " .
						"content_navigation into content_actions.\n" );
					continue;
				}

				$content_actions[$key] = $value;
			}
		}

		return $content_actions;
	}

	/**
	 * build array of common navigation links
	 * @return array
	 */
	protected function buildNavUrls() {
		global $wgUploadNavigationUrl;

		$out = $this->getOutput();
		$request = $this->getRequest();

		$nav_urls = [];
		$nav_urls['mainpage'] = [ 'href' => self::makeMainPageUrl() ];
		if ( $wgUploadNavigationUrl ) {
			$nav_urls['upload'] = [ 'href' => $wgUploadNavigationUrl ];
		} elseif ( UploadBase::isEnabled() && UploadBase::isAllowed( $this->getUser() ) === true ) {
			$nav_urls['upload'] = [ 'href' => self::makeSpecialUrl( 'Upload' ) ];
		} else {
			$nav_urls['upload'] = false;
		}
		$nav_urls['specialpages'] = [ 'href' => self::makeSpecialUrl( 'Specialpages' ) ];

		$nav_urls['print'] = false;
		$nav_urls['permalink'] = false;
		$nav_urls['info'] = false;
		$nav_urls['whatlinkshere'] = false;
		$nav_urls['recentchangeslinked'] = false;
		$nav_urls['contributions'] = false;
		$nav_urls['log'] = false;
		$nav_urls['blockip'] = false;
		$nav_urls['mute'] = false;
		$nav_urls['emailuser'] = false;
		$nav_urls['userrights'] = false;

		// A print stylesheet is attached to all pages, but nobody ever
		// figures that out. :)  Add a link...
		if ( !$out->isPrintable() && ( $out->isArticle() || $this->getTitle()->isSpecialPage() ) ) {
			$nav_urls['print'] = [
				'text' => $this->msg( 'printableversion' )->text(),
				'href' => $this->getTitle()->getLocalURL(
					$request->appendQueryValue( 'printable', 'yes' ) )
			];
		}

		if ( $out->isArticle() ) {
			// Also add a "permalink" while we're at it
			$revid = $this->getOutput()->getRevisionId();
			if ( $revid ) {
				$nav_urls['permalink'] = [
					'text' => $this->msg( 'permalink' )->text(),
					'href' => $this->getTitle()->getLocalURL( "oldid=$revid" )
				];
			}

			// Avoid PHP 7.1 warning of passing $this by reference
			$skinTemplate = $this;
			// Use the copy of revision ID in case this undocumented, shady hook tries to mess with internals
			Hooks::run( 'SkinTemplateBuildNavUrlsNav_urlsAfterPermalink',
				[ &$skinTemplate, &$nav_urls, &$revid, &$revid ] );
		}

		if ( $out->isArticleRelated() ) {
			$nav_urls['whatlinkshere'] = [
				'href' => SpecialPage::getTitleFor( 'Whatlinkshere', $this->thispage )->getLocalURL()
			];

			$nav_urls['info'] = [
				'text' => $this->msg( 'pageinfo-toolboxlink' )->text(),
				'href' => $this->getTitle()->getLocalURL( "action=info" )
			];

			if ( $this->getTitle()->exists() || $this->getTitle()->inNamespace( NS_CATEGORY ) ) {
				$nav_urls['recentchangeslinked'] = [
					'href' => SpecialPage::getTitleFor( 'Recentchangeslinked', $this->thispage )->getLocalURL()
				];
			}
		}

		$user = $this->getRelevantUser();
		if ( $user ) {
			$rootUser = $user->getName();

			$nav_urls['contributions'] = [
				'text' => $this->msg( 'contributions', $rootUser )->text(),
				'href' => self::makeSpecialUrlSubpage( 'Contributions', $rootUser ),
				'tooltip-params' => [ $rootUser ],
			];

			$nav_urls['log'] = [
				'href' => self::makeSpecialUrlSubpage( 'Log', $rootUser )
			];

			if ( MediawikiServices::getInstance()
					->getPermissionManager()
					->userHasRight( $this->getUser(), 'block' )
			) {
				$nav_urls['blockip'] = [
					'text' => $this->msg( 'blockip', $rootUser )->text(),
					'href' => self::makeSpecialUrlSubpage( 'Block', $rootUser )
				];
			}

			if ( $this->showEmailUser( $user ) ) {
				$nav_urls['emailuser'] = [
					'text' => $this->msg( 'tool-link-emailuser', $rootUser )->text(),
					'href' => self::makeSpecialUrlSubpage( 'Emailuser', $rootUser ),
					'tooltip-params' => [ $rootUser ],
				];
			}

			if ( !$user->isAnon() ) {
				if ( $this->getUser()->isRegistered() && $this->getConfig()->get( 'EnableSpecialMute' ) ) {
					$nav_urls['mute'] = [
						'text' => $this->msg( 'mute-preferences' )->text(),
						'href' => self::makeSpecialUrlSubpage( 'Mute', $rootUser )
					];
				}

				$sur = new UserrightsPage;
				$sur->setContext( $this->getContext() );
				$canChange = $sur->userCanChangeRights( $user );
				$nav_urls['userrights'] = [
					'text' => $this->msg(
						$canChange ? 'tool-link-userrights' : 'tool-link-userrights-readonly',
						$rootUser
					)->text(),
					'href' => self::makeSpecialUrlSubpage( 'Userrights', $rootUser )
				];
			}
		}

		return $nav_urls;
	}

	/**
	 * Generate strings used for xml 'id' names
	 * @return string
	 */
	protected function getNameSpaceKey() {
		return $this->getTitle()->getNamespaceKey();
	}
>>>>>>> 748c5eae
}<|MERGE_RESOLUTION|>--- conflicted
+++ resolved
@@ -36,1364 +36,6 @@
  * @ingroup Skins
  */
 class SkinTemplate extends Skin {
-<<<<<<< HEAD
-    /**
-     * @var string Name of our skin, it probably needs to be all lower case.
-     *   Child classes should override the default.
-     */
-    public $skinname = 'monobook';
-
-    /**
-     * @var string For QuickTemplate, the name of the subclass which will
-     *   actually fill the template.  Child classes should override the default.
-     */
-    public $template = QuickTemplate::class;
-
-    public $thispage;
-    public $titletxt;
-    public $userpage;
-    public $thisquery;
-    public $loggedin;
-    public $username;
-    public $userpageUrlDetails;
-
-    /**
-     * Create the template engine object; we feed it a bunch of data
-     * and eventually it spits out some HTML. Should have interface
-     * roughly equivalent to PHPTAL 0.7.
-     *
-     * @param string $classname
-     * @return QuickTemplate
-     * @private
-     */
-    function setupTemplate( $classname ) {
-        return new $classname( $this->getConfig() );
-    }
-
-    /**
-     * Generates array of language links for the current page
-     *
-     * @return array
-     */
-    public function getLanguages() {
-        global $wgHideInterlanguageLinks;
-        if ( $wgHideInterlanguageLinks ) {
-            return [];
-        }
-
-        $userLang = $this->getLanguage();
-        $languageLinks = [];
-
-        foreach ( $this->getOutput()->getLanguageLinks() as $languageLinkText ) {
-            $class = 'interlanguage-link interwiki-' . explode( ':', $languageLinkText, 2 )[0];
-
-            $languageLinkTitle = Title::newFromText( $languageLinkText );
-            if ( $languageLinkTitle ) {
-                $ilInterwikiCode = $languageLinkTitle->getInterwiki();
-                $ilLangName = Language::fetchLanguageName( $ilInterwikiCode );
-
-                if ( strval( $ilLangName ) === '' ) {
-                    $ilDisplayTextMsg = wfMessage( "interlanguage-link-$ilInterwikiCode" );
-                    if ( !$ilDisplayTextMsg->isDisabled() ) {
-                        // Use custom MW message for the display text
-                        $ilLangName = $ilDisplayTextMsg->text();
-                    } else {
-                        // Last resort: fallback to the language link target
-                        $ilLangName = $languageLinkText;
-                    }
-                } else {
-                    // Use the language autonym as display text
-                    $ilLangName = $this->formatLanguageName( $ilLangName );
-                }
-
-                // CLDR extension or similar is required to localize the language name;
-                // otherwise we'll end up with the autonym again.
-                $ilLangLocalName = Language::fetchLanguageName(
-                    $ilInterwikiCode,
-                    $userLang->getCode()
-                );
-
-                $languageLinkTitleText = $languageLinkTitle->getText();
-                if ( $ilLangLocalName === '' ) {
-                    $ilFriendlySiteName = wfMessage( "interlanguage-link-sitename-$ilInterwikiCode" );
-                    if ( !$ilFriendlySiteName->isDisabled() ) {
-                        if ( $languageLinkTitleText === '' ) {
-                            $ilTitle = wfMessage(
-                                'interlanguage-link-title-nonlangonly',
-                                $ilFriendlySiteName->text()
-                            )->text();
-                        } else {
-                            $ilTitle = wfMessage(
-                                'interlanguage-link-title-nonlang',
-                                $languageLinkTitleText,
-                                $ilFriendlySiteName->text()
-                            )->text();
-                        }
-                    } else {
-                        // we have nothing friendly to put in the title, so fall back to
-                        // displaying the interlanguage link itself in the title text
-                        // (similar to what is done in page content)
-                        $ilTitle = $languageLinkTitle->getInterwiki() .
-                            ":$languageLinkTitleText";
-                    }
-                } elseif ( $languageLinkTitleText === '' ) {
-                    $ilTitle = wfMessage(
-                        'interlanguage-link-title-langonly',
-                        $ilLangLocalName
-                    )->text();
-                } else {
-                    $ilTitle = wfMessage(
-                        'interlanguage-link-title',
-                        $languageLinkTitleText,
-                        $ilLangLocalName
-                    )->text();
-                }
-
-                $ilInterwikiCodeBCP47 = LanguageCode::bcp47( $ilInterwikiCode );
-                $languageLink = [
-                    'href' => $languageLinkTitle->getFullURL(),
-                    'text' => $ilLangName,
-                    'title' => $ilTitle,
-                    'class' => $class,
-                    'link-class' => 'interlanguage-link-target',
-                    'lang' => $ilInterwikiCodeBCP47,
-                    'hreflang' => $ilInterwikiCodeBCP47,
-                ];
-                Hooks::run(
-                    'SkinTemplateGetLanguageLink',
-                    [ &$languageLink, $languageLinkTitle, $this->getTitle(), $this->getOutput() ]
-                );
-                $languageLinks[] = $languageLink;
-            }
-        }
-
-        return $languageLinks;
-    }
-
-    /**
-     * @return QuickTemplate
-     */
-    protected function setupTemplateForOutput() {
-        $request = $this->getRequest();
-        $user = $this->getUser();
-        $title = $this->getTitle();
-
-        $tpl = $this->setupTemplate( $this->template );
-
-        $this->thispage = $title->getPrefixedDBkey();
-        $this->titletxt = $title->getPrefixedText();
-        $this->userpage = $user->getUserPage()->getPrefixedText();
-        $query = [];
-        if ( !$request->wasPosted() ) {
-            $query = $request->getValues();
-            unset( $query['title'] );
-            unset( $query['returnto'] );
-            unset( $query['returntoquery'] );
-        }
-        $this->thisquery = wfArrayToCgi( $query );
-        $this->loggedin = $user->isLoggedIn();
-        $this->username = $user->getName();
-
-        if ( $this->loggedin ) {
-            $this->userpageUrlDetails = self::makeUrlDetails( $this->userpage );
-        } else {
-            # This won't be used in the standard skins, but we define it to preserve the interface
-            # To save time, we check for existence
-            $this->userpageUrlDetails = self::makeKnownUrlDetails( $this->userpage );
-        }
-
-        return $tpl;
-    }
-
-    /**
-     * Initialize various variables and generate the template
-     */
-    function outputPage() {
-        Profiler::instance()->setAllowOutput();
-        $out = $this->getOutput();
-
-        $this->initPage( $out );
-        $tpl = $this->prepareQuickTemplate();
-        // execute template
-        $res = $tpl->execute();
-
-        // result may be an error
-        $this->printOrError( $res );
-    }
-
-    /**
-     * Wrap the body text with language information and identifiable element
-     *
-     * @param Title $title
-     * @param string $html body text
-     * @return string html
-     */
-    protected function wrapHTML( $title, $html ) {
-        # An ID that includes the actual body text; without categories, contentSub, ...
-        $realBodyAttribs = [ 'id' => 'mw-content-text' ];
-
-        # Add a mw-content-ltr/rtl class to be able to style based on text
-        # direction when the content is different from the UI language (only
-        # when viewing)
-        # Most information on special pages and file pages is in user language,
-        # rather than content language, so those will not get this
-        if ( Action::getActionName( $this ) === 'view' &&
-            ( !$title->inNamespaces( NS_SPECIAL, NS_FILE ) || $title->isRedirect() ) ) {
-            $pageLang = $title->getPageViewLanguage();
-            $realBodyAttribs['lang'] = $pageLang->getHtmlCode();
-            $realBodyAttribs['dir'] = $pageLang->getDir();
-            $realBodyAttribs['class'] = 'mw-content-' . $pageLang->getDir();
-        }
-
-        return Html::rawElement( 'div', $realBodyAttribs, $html );
-    }
-
-    /**
-     * initialize various variables and generate the template
-     *
-     * @since 1.23
-     * @return QuickTemplate The template to be executed by outputPage
-     */
-    protected function prepareQuickTemplate() {
-        global $wgScript, $wgStylePath, $wgMimeType,
-            $wgSitename, $wgLogo, $wgMaxCredits,
-            $wgShowCreditsIfMax, $wgArticlePath,
-            $wgScriptPath, $wgServer;
-
-        $title = $this->getTitle();
-        $request = $this->getRequest();
-        $out = $this->getOutput();
-        $tpl = $this->setupTemplateForOutput();
-
-        $tpl->set( 'title', $out->getPageTitle() );
-        $tpl->set( 'pagetitle', $out->getHTMLTitle() );
-        $tpl->set( 'displaytitle', $out->mPageLinkTitle );
-
-        $tpl->set( 'thispage', $this->thispage );
-        $tpl->set( 'titleprefixeddbkey', $this->thispage );
-        $tpl->set( 'titletext', $title->getText() );
-        $tpl->set( 'articleid', $title->getArticleID() );
-
-        $tpl->set( 'isarticle', $out->isArticle() );
-
-        $subpagestr = $this->subPageSubtitle();
-        if ( $subpagestr !== '' ) {
-            $subpagestr = '<span class="subpages">' . $subpagestr . '</span>';
-        }
-        $tpl->set( 'subtitle', $subpagestr . $out->getSubtitle() );
-
-        $undelete = $this->getUndeleteLink();
-        if ( $undelete === '' ) {
-            $tpl->set( 'undelete', '' );
-        } else {
-            $tpl->set( 'undelete', '<span class="subpages">' . $undelete . '</span>' );
-        }
-
-        $tpl->set( 'catlinks', $this->getCategories() );
-        if ( $out->isSyndicated() ) {
-            $feeds = [];
-            foreach ( $out->getSyndicationLinks() as $format => $link ) {
-                $feeds[$format] = [
-                    // Messages: feed-atom, feed-rss
-                    'text' => $this->msg( "feed-$format" )->text(),
-                    'href' => $link
-                ];
-            }
-            $tpl->set( 'feeds', $feeds );
-        } else {
-            $tpl->set( 'feeds', false );
-        }
-
-        $tpl->set( 'mimetype', $wgMimeType );
-        $tpl->set( 'charset', 'UTF-8' );
-        $tpl->set( 'wgScript', $wgScript );
-        $tpl->set( 'skinname', $this->skinname );
-        $tpl->set( 'skinclass', static::class );
-        $tpl->set( 'skin', $this );
-        $tpl->set( 'stylename', $this->stylename );
-        $tpl->set( 'printable', $out->isPrintable() );
-        $tpl->set( 'handheld', $request->getBool( 'handheld' ) );
-        $tpl->set( 'loggedin', $this->loggedin );
-        $tpl->set( 'notspecialpage', !$title->isSpecialPage() );
-        $tpl->set( 'searchaction', $this->getSearchLink() );
-        $tpl->set( 'searchtitle', SpecialPage::getTitleFor( 'Search' )->getPrefixedDBkey() );
-        $tpl->set( 'search', trim( $request->getVal( 'search' ) ) );
-        $tpl->set( 'stylepath', $wgStylePath );
-        $tpl->set( 'articlepath', $wgArticlePath );
-        $tpl->set( 'scriptpath', $wgScriptPath );
-        $tpl->set( 'serverurl', $wgServer );
-        $tpl->set( 'logopath', $wgLogo );
-        $tpl->set( 'sitename', $wgSitename );
-
-        $userLang = $this->getLanguage();
-        $userLangCode = $userLang->getHtmlCode();
-        $userLangDir = $userLang->getDir();
-
-        $tpl->set( 'lang', $userLangCode );
-        $tpl->set( 'dir', $userLangDir );
-        $tpl->set( 'rtl', $userLang->isRTL() );
-
-        $tpl->set( 'capitalizeallnouns', $userLang->capitalizeAllNouns() ? ' capitalize-all-nouns' : '' );
-        $tpl->set( 'showjumplinks', true ); // showjumplinks preference has been removed
-        $tpl->set( 'username', $this->loggedin ? $this->username : null );
-        $tpl->set( 'userpage', $this->userpage );
-        $tpl->set( 'userpageurl', $this->userpageUrlDetails['href'] );
-        $tpl->set( 'userlang', $userLangCode );
-
-        // Users can have their language set differently than the
-        // content of the wiki. For these users, tell the web browser
-        // that interface elements are in a different language.
-        $tpl->set( 'userlangattributes', '' );
-        $tpl->set( 'specialpageattributes', '' ); # obsolete
-        // Used by VectorBeta to insert HTML before content but after the
-        // heading for the page title. Defaults to empty string.
-        $tpl->set( 'prebodyhtml', '' );
-
-        $contLang = MediaWikiServices::getInstance()->getContentLanguage();
-        if (
-            $userLangCode !== $contLang->getHtmlCode() ||
-            $userLangDir !== $contLang->getDir()
-        ) {
-            $escUserlang = htmlspecialchars( $userLangCode );
-            $escUserdir = htmlspecialchars( $userLangDir );
-            // Attributes must be in double quotes because htmlspecialchars() doesn't
-            // escape single quotes
-            $attrs = " lang=\"$escUserlang\" dir=\"$escUserdir\"";
-            $tpl->set( 'userlangattributes', $attrs );
-        }
-
-        $tpl->set( 'newtalk', $this->getNewtalks() );
-        $tpl->set( 'logo', $this->logoText() );
-
-        $tpl->set( 'copyright', false );
-        // No longer used
-        $tpl->set( 'viewcount', false );
-        $tpl->set( 'lastmod', false );
-        $tpl->set( 'credits', false );
-        $tpl->set( 'numberofwatchingusers', false );
-        if ( $title->exists() ) {
-            if ( $out->isArticle() && $out->isRevisionCurrent() ) {
-                if ( $wgMaxCredits != 0 ) {
-                    /** @var CreditsAction $action */
-                    $action = Action::factory(
-                        'credits', $this->getWikiPage(), $this->getContext() );
-                    '@phan-var CreditsAction $action';
-                    $tpl->set( 'credits',
-                        $action->getCredits( $wgMaxCredits, $wgShowCreditsIfMax ) );
-                } else {
-                    $tpl->set( 'lastmod', $this->lastModified() );
-                }
-            }
-            if ( $out->showsCopyright() ) {
-                $tpl->set( 'copyright', $this->getCopyright() );
-            }
-        }
-
-        $tpl->set( 'copyrightico', $this->getCopyrightIcon() );
-        $tpl->set( 'poweredbyico', $this->getPoweredBy() );
-        $tpl->set( 'disclaimer', $this->disclaimerLink() );
-        $tpl->set( 'privacy', $this->privacyLink() );
-        $tpl->set( 'about', $this->aboutLink() );
-
-        $tpl->set( 'footerlinks', [
-            'info' => [
-                'lastmod',
-                'numberofwatchingusers',
-                'credits',
-                'copyright',
-            ],
-            'places' => [
-                'privacy',
-                'about',
-                'disclaimer',
-            ],
-        ] );
-
-        global $wgFooterIcons;
-        $tpl->set( 'footericons', $wgFooterIcons );
-        foreach ( $tpl->data['footericons'] as $footerIconsKey => &$footerIconsBlock ) {
-            if ( count( $footerIconsBlock ) > 0 ) {
-                foreach ( $footerIconsBlock as &$footerIcon ) {
-                    if ( isset( $footerIcon['src'] ) ) {
-                        if ( !isset( $footerIcon['width'] ) ) {
-                            $footerIcon['width'] = 88;
-                        }
-                        if ( !isset( $footerIcon['height'] ) ) {
-                            $footerIcon['height'] = 31;
-                        }
-                    }
-                }
-            } else {
-                unset( $tpl->data['footericons'][$footerIconsKey] );
-            }
-        }
-
-        $tpl->set( 'indicators', $out->getIndicators() );
-
-        $tpl->set( 'sitenotice', $this->getSiteNotice() );
-        $tpl->set( 'printfooter', $this->printSource() );
-        // Wrap the bodyText with #mw-content-text element
-        $out->mBodytext = $this->wrapHTML( $title, $out->mBodytext );
-        $tpl->set( 'bodytext', $out->mBodytext );
-
-        $language_urls = $this->getLanguages();
-        if ( count( $language_urls ) ) {
-            $tpl->set( 'language_urls', $language_urls );
-        } else {
-            $tpl->set( 'language_urls', false );
-        }
-
-        # Personal toolbar
-        $tpl->set( 'personal_urls', $this->buildPersonalUrls() );
-        $content_navigation = $this->buildContentNavigationUrls();
-        $content_actions = $this->buildContentActionUrls( $content_navigation );
-        $tpl->set( 'content_navigation', $content_navigation );
-        $tpl->set( 'content_actions', $content_actions );
-
-        $tpl->set( 'sidebar', $this->buildSidebar() );
-        $tpl->set( 'nav_urls', $this->buildNavUrls() );
-
-        // Do this last in case hooks above add bottom scripts
-        $tpl->set( 'bottomscripts', $this->bottomScripts() );
-
-        // Set the head scripts near the end, in case the above actions resulted in added scripts
-        $tpl->set( 'headelement', $out->headElement( $this ) );
-
-        $tpl->set( 'debug', '' );
-        $tpl->set( 'debughtml', $this->generateDebugHTML() );
-        $tpl->set( 'reporttime', wfReportTime( $out->getCSPNonce() ) );
-
-        // Avoid PHP 7.1 warning of passing $this by reference
-        $skinTemplate = $this;
-        // original version by hansm
-        if ( !Hooks::run( 'SkinTemplateOutputPageBeforeExec', [ &$skinTemplate, &$tpl ] ) ) {
-            wfDebug( __METHOD__ . ": Hook SkinTemplateOutputPageBeforeExec broke outputPage execution!\n" );
-        }
-
-        // Set the bodytext to another key so that skins can just output it on its own
-        // and output printfooter and debughtml separately
-        $tpl->set( 'bodycontent', $tpl->data['bodytext'] );
-
-        // Append printfooter and debughtml onto bodytext so that skins that
-        // were already using bodytext before they were split out don't suddenly
-        // start not outputting information.
-        $tpl->data['bodytext'] .= Html::rawElement(
-            'div',
-            [ 'class' => 'printfooter' ],
-            "\n{$tpl->data['printfooter']}"
-        ) . "\n";
-        $tpl->data['bodytext'] .= $tpl->data['debughtml'];
-
-        // allow extensions adding stuff after the page content.
-        // See Skin::afterContentHook() for further documentation.
-        $tpl->set( 'dataAfterContent', $this->afterContentHook() );
-
-        return $tpl;
-    }
-
-    /**
-     * Get the HTML for the p-personal list
-     * @return string
-     */
-    public function getPersonalToolsList() {
-        return $this->makePersonalToolsList();
-    }
-
-    /**
-     * Get the HTML for the personal tools list
-     *
-     * @since 1.31
-     *
-     * @param array|null $personalTools
-     * @param array $options
-     * @return string
-     */
-    public function makePersonalToolsList( $personalTools = null, $options = [] ) {
-        $tpl = $this->setupTemplateForOutput();
-        $tpl->set( 'personal_urls', $this->buildPersonalUrls() );
-        $html = '';
-
-        if ( $personalTools === null ) {
-            $personalTools = ( $tpl instanceof BaseTemplate )
-                ? $tpl->getPersonalTools()
-                : [];
-        }
-
-        foreach ( $personalTools as $key => $item ) {
-            $html .= $tpl->makeListItem( $key, $item, $options );
-        }
-
-        return $html;
-    }
-
-    /**
-     * Get personal tools for the user
-     *
-     * @since 1.31
-     *
-     * @return array Array of personal tools
-     */
-    public function getStructuredPersonalTools() {
-        $tpl = $this->setupTemplateForOutput();
-        $tpl->set( 'personal_urls', $this->buildPersonalUrls() );
-
-        return ( $tpl instanceof BaseTemplate ) ? $tpl->getPersonalTools() : [];
-    }
-
-    /**
-     * Format language name for use in sidebar interlanguage links list.
-     * By default it is capitalized.
-     *
-     * @param string $name Language name, e.g. "English" or "español"
-     * @return string
-     * @private
-     */
-    function formatLanguageName( $name ) {
-        return $this->getLanguage()->ucfirst( $name );
-    }
-
-    /**
-     * Output the string, or print error message if it's
-     * an error object of the appropriate type.
-     * For the base class, assume strings all around.
-     *
-     * @param string $str
-     * @private
-     */
-    function printOrError( $str ) {
-        echo $str;
-    }
-
-    /**
-     * Output a boolean indicating if buildPersonalUrls should output separate
-     * login and create account links or output a combined link
-     * By default we simply return a global config setting that affects most skins
-     * This is setup as a method so that like with $wgLogo and getLogo() a skin
-     * can override this setting and always output one or the other if it has
-     * a reason it can't output one of the two modes.
-     * @return bool
-     */
-    function useCombinedLoginLink() {
-        global $wgUseCombinedLoginLink;
-        return $wgUseCombinedLoginLink;
-    }
-
-    /**
-     * build array of urls for personal toolbar
-     * @return array
-     */
-    protected function buildPersonalUrls() {
-        $title = $this->getTitle();
-        $request = $this->getRequest();
-        $pageurl = $title->getLocalURL();
-        $authManager = AuthManager::singleton();
-        $permissionManager = MediaWikiServices::getInstance()->getPermissionManager();
-
-        /* set up the default links for the personal toolbar */
-        $personal_urls = [];
-
-        # Due to T34276, if a user does not have read permissions,
-        # $this->getTitle() will just give Special:Badtitle, which is
-        # not especially useful as a returnto parameter. Use the title
-        # from the request instead, if there was one.
-        if ( $permissionManager->userHasRight( $this->getUser(), 'read' ) ) {
-            $page = $this->getTitle();
-        } else {
-            $page = Title::newFromText( $request->getVal( 'title', '' ) );
-        }
-        $page = $request->getVal( 'returnto', $page );
-        $returnto = [];
-        if ( strval( $page ) !== '' ) {
-            $returnto['returnto'] = $page;
-            $query = $request->getVal( 'returntoquery', $this->thisquery );
-            $paramsArray = wfCgiToArray( $query );
-            $query = wfArrayToCgi( $paramsArray );
-            if ( $query != '' ) {
-                $returnto['returntoquery'] = $query;
-            }
-        }
-
-        if ( $this->loggedin ) {
-            $personal_urls['userpage'] = [
-                'text' => $this->username,
-                'href' => &$this->userpageUrlDetails['href'],
-                'class' => $this->userpageUrlDetails['exists'] ? false : 'new',
-                'exists' => $this->userpageUrlDetails['exists'],
-                'active' => ( $this->userpageUrlDetails['href'] == $pageurl ),
-                'dir' => 'auto'
-            ];
-            $usertalkUrlDetails = $this->makeTalkUrlDetails( $this->userpage );
-            $personal_urls['mytalk'] = [
-                'text' => $this->msg( 'mytalk' )->text(),
-                'href' => &$usertalkUrlDetails['href'],
-                'class' => $usertalkUrlDetails['exists'] ? false : 'new',
-                'exists' => $usertalkUrlDetails['exists'],
-                'active' => ( $usertalkUrlDetails['href'] == $pageurl )
-            ];
-            $href = self::makeSpecialUrl( 'Preferences' );
-            $personal_urls['preferences'] = [
-                'text' => $this->msg( 'mypreferences' )->text(),
-                'href' => $href,
-                'active' => ( $href == $pageurl )
-            ];
-
-            if ( $permissionManager->userHasRight( $this->getUser(), 'viewmywatchlist' ) ) {
-                $href = self::makeSpecialUrl( 'Watchlist' );
-                $personal_urls['watchlist'] = [
-                    'text' => $this->msg( 'mywatchlist' )->text(),
-                    'href' => $href,
-                    'active' => ( $href == $pageurl )
-                ];
-            }
-
-            # We need to do an explicit check for Special:Contributions, as we
-            # have to match both the title, and the target, which could come
-            # from request values (Special:Contributions?target=Jimbo_Wales)
-            # or be specified in "sub page" form
-            # (Special:Contributions/Jimbo_Wales). The plot
-            # thickens, because the Title object is altered for special pages,
-            # so it doesn't contain the original alias-with-subpage.
-            $origTitle = Title::newFromText( $request->getText( 'title' ) );
-            if ( $origTitle instanceof Title && $origTitle->isSpecialPage() ) {
-                list( $spName, $spPar ) =
-                    MediaWikiServices::getInstance()->getSpecialPageFactory()->
-                        resolveAlias( $origTitle->getText() );
-                $active = $spName == 'Contributions'
-                    && ( ( $spPar && $spPar == $this->username )
-                        || $request->getText( 'target' ) == $this->username );
-            } else {
-                $active = false;
-            }
-
-            $href = self::makeSpecialUrlSubpage( 'Contributions', $this->username );
-            $personal_urls['mycontris'] = [
-                'text' => $this->msg( 'mycontris' )->text(),
-                'href' => $href,
-                'active' => $active
-            ];
-
-            // if we can't set the user, we can't unset it either
-            if ( $request->getSession()->canSetUser() ) {
-                $personal_urls['logout'] = [
-                    'text' => $this->msg( 'pt-userlogout' )->text(),
-                    'href' => self::makeSpecialUrl( 'Userlogout',
-                        // Note: userlogout link must always contain an & character, otherwise we might not be able
-                        // to detect a buggy precaching proxy (T19790)
-                        ( $title->isSpecial( 'Preferences' ) ? [] : $returnto ) ),
-                    'active' => false
-                ];
-            }
-        } else {
-            $useCombinedLoginLink = $this->useCombinedLoginLink();
-            if ( !$authManager->canCreateAccounts() || !$authManager->canAuthenticateNow() ) {
-                // don't show combined login/signup link if one of those is actually not available
-                $useCombinedLoginLink = false;
-            }
-
-            $loginlink = $permissionManager->userHasRight( $this->getUser(), 'createaccount' )
-                         && $useCombinedLoginLink ? 'nav-login-createaccount' : 'pt-login';
-
-            $login_url = [
-                'text' => $this->msg( $loginlink )->text(),
-                'href' => self::makeSpecialUrl( 'Userlogin', $returnto ),
-                'active' => $title->isSpecial( 'Userlogin' )
-                    || $title->isSpecial( 'CreateAccount' ) && $useCombinedLoginLink,
-            ];
-            $createaccount_url = [
-                'text' => $this->msg( 'pt-createaccount' )->text(),
-                'href' => self::makeSpecialUrl( 'CreateAccount', $returnto ),
-                'active' => $title->isSpecial( 'CreateAccount' ),
-            ];
-
-            // No need to show Talk and Contributions to anons if they can't contribute!
-            if ( $permissionManager->groupHasPermission( '*', 'edit' ) ) {
-                // Because of caching, we can't link directly to the IP talk and
-                // contributions pages. Instead we use the special page shortcuts
-                // (which work correctly regardless of caching). This means we can't
-                // determine whether these links are active or not, but since major
-                // skins (MonoBook, Vector) don't use this information, it's not a
-                // huge loss.
-                $personal_urls['anontalk'] = [
-                    'text' => $this->msg( 'anontalk' )->text(),
-                    'href' => self::makeSpecialUrlSubpage( 'Mytalk', false ),
-                    'active' => false
-                ];
-                $personal_urls['anoncontribs'] = [
-                    'text' => $this->msg( 'anoncontribs' )->text(),
-                    'href' => self::makeSpecialUrlSubpage( 'Mycontributions', false ),
-                    'active' => false
-                ];
-            }
-
-            if (
-                $authManager->canCreateAccounts()
-                && $permissionManager->userHasRight( $this->getUser(), 'createaccount' )
-                && !$useCombinedLoginLink
-            ) {
-                $personal_urls['createaccount'] = $createaccount_url;
-            }
-
-            if ( $authManager->canAuthenticateNow() ) {
-                $key = $permissionManager->groupHasPermission( '*', 'read' )
-                    ? 'login'
-                    : 'login-private';
-                $personal_urls[$key] = $login_url;
-            }
-        }
-
-        Hooks::runWithoutAbort( 'PersonalUrls', [ &$personal_urls, &$title, $this ] );
-        return $personal_urls;
-    }
-
-    /**
-     * Builds an array with tab definition
-     *
-     * @param Title $title Page Where the tab links to
-     * @param string|array $message Message key or an array of message keys (will fall back)
-     * @param bool $selected Display the tab as selected
-     * @param string $query Query string attached to tab URL
-     * @param bool $checkEdit Check if $title exists and mark with .new if one doesn't
-     *
-     * @return array
-     */
-    function tabAction( $title, $message, $selected, $query = '', $checkEdit = false ) {
-        $classes = [];
-        if ( $selected ) {
-            $classes[] = 'selected';
-        }
-        $exists = true;
-        if ( $checkEdit && !$title->isKnown() ) {
-            $classes[] = 'new';
-            $exists = false;
-            if ( $query !== '' ) {
-                $query = 'action=edit&redlink=1&' . $query;
-            } else {
-                $query = 'action=edit&redlink=1';
-            }
-        }
-
-        $services = MediaWikiServices::getInstance();
-        $linkClass = $services->getLinkRenderer()->getLinkClasses( $title );
-
-        // wfMessageFallback will nicely accept $message as an array of fallbacks
-        // or just a single key
-        $msg = wfMessageFallback( $message )->setContext( $this->getContext() );
-        if ( is_array( $message ) ) {
-            // for hook compatibility just keep the last message name
-            $message = end( $message );
-        }
-        if ( $msg->exists() ) {
-            $text = $msg->text();
-        } else {
-            $text = $services->getContentLanguage()->getConverter()->
-                convertNamespace( $services->getNamespaceInfo()->
-                    getSubject( $title->getNamespace() ) );
-        }
-
-        // Avoid PHP 7.1 warning of passing $this by reference
-        $skinTemplate = $this;
-        $result = [];
-        if ( !Hooks::run( 'SkinTemplateTabAction', [ &$skinTemplate,
-                $title, $message, $selected, $checkEdit,
-                &$classes, &$query, &$text, &$result ] ) ) {
-            return $result;
-        }
-
-        $result = [
-            'class' => implode( ' ', $classes ),
-            'text' => $text,
-            'href' => $title->getLocalURL( $query ),
-            'exists' => $exists,
-            'primary' => true ];
-        if ( $linkClass !== '' ) {
-            $result['link-class'] = $linkClass;
-        }
-
-        return $result;
-    }
-
-    function makeTalkUrlDetails( $name, $urlaction = '' ) {
-        $title = Title::newFromText( $name );
-        if ( !is_object( $title ) ) {
-            throw new MWException( __METHOD__ . " given invalid pagename $name" );
-        }
-        $title = $title->getTalkPage();
-        self::checkTitle( $title, $name );
-        return [
-            'href' => $title->getLocalURL( $urlaction ),
-            'exists' => $title->isKnown(),
-        ];
-    }
-
-    /**
-     * @todo is this even used?
-     * @param string $name
-     * @param string $urlaction
-     * @return array
-     */
-    function makeArticleUrlDetails( $name, $urlaction = '' ) {
-        $title = Title::newFromText( $name );
-        $title = $title->getSubjectPage();
-        self::checkTitle( $title, $name );
-        return [
-            'href' => $title->getLocalURL( $urlaction ),
-            'exists' => $title->exists(),
-        ];
-    }
-
-    /**
-     * a structured array of links usually used for the tabs in a skin
-     *
-     * There are 4 standard sections
-     * namespaces: Used for namespace tabs like special, page, and talk namespaces
-     * views: Used for primary page views like read, edit, history
-     * actions: Used for most extra page actions like deletion, protection, etc...
-     * variants: Used to list the language variants for the page
-     *
-     * Each section's value is a key/value array of links for that section.
-     * The links themselves have these common keys:
-     * - class: The css classes to apply to the tab
-     * - text: The text to display on the tab
-     * - href: The href for the tab to point to
-     * - rel: An optional rel= for the tab's link
-     * - redundant: If true the tab will be dropped in skins using content_actions
-     *   this is useful for tabs like "Read" which only have meaning in skins that
-     *   take special meaning from the grouped structure of content_navigation
-     *
-     * Views also have an extra key which can be used:
-     * - primary: If this is not true skins like vector may try to hide the tab
-     *            when the user has limited space in their browser window
-     *
-     * content_navigation using code also expects these ids to be present on the
-     * links, however these are usually automatically generated by SkinTemplate
-     * itself and are not necessary when using a hook. The only things these may
-     * matter to are people modifying content_navigation after it's initial creation:
-     * - id: A "preferred" id, most skins are best off outputting this preferred
-     *   id for best compatibility.
-     * - tooltiponly: This is set to true for some tabs in cases where the system
-     *   believes that the accesskey should not be added to the tab.
-     *
-     * @return array
-     */
-    protected function buildContentNavigationUrls() {
-        global $wgDisableLangConversion;
-
-        // Display tabs for the relevant title rather than always the title itself
-        $title = $this->getRelevantTitle();
-        $onPage = $title->equals( $this->getTitle() );
-
-        $out = $this->getOutput();
-        $request = $this->getRequest();
-        $user = $this->getUser();
-        $permissionManager = MediaWikiServices::getInstance()->getPermissionManager();
-
-        $content_navigation = [
-            'namespaces' => [],
-            'views' => [],
-            'actions' => [],
-            'variants' => []
-        ];
-
-        // parameters
-        $action = $request->getVal( 'action', 'view' );
-
-        $userCanRead = $permissionManager->quickUserCan( 'read', $user, $title );
-
-        // Avoid PHP 7.1 warning of passing $this by reference
-        $skinTemplate = $this;
-        $preventActiveTabs = false;
-        Hooks::run( 'SkinTemplatePreventOtherActiveTabs', [ &$skinTemplate, &$preventActiveTabs ] );
-
-        // Checks if page is some kind of content
-        if ( $title->canExist() ) {
-            // Gets page objects for the related namespaces
-            $subjectPage = $title->getSubjectPage();
-            $talkPage = $title->getTalkPage();
-
-            // Determines if this is a talk page
-            $isTalk = $title->isTalkPage();
-
-            // Generates XML IDs from namespace names
-            $subjectId = $title->getNamespaceKey( '' );
-
-            if ( $subjectId == 'main' ) {
-                $talkId = 'talk';
-            } else {
-                $talkId = "{$subjectId}_talk";
-            }
-
-            $skname = $this->skinname;
-
-            // Adds namespace links
-            $subjectMsg = [ "nstab-$subjectId" ];
-            if ( $subjectPage->isMainPage() ) {
-                array_unshift( $subjectMsg, 'mainpage-nstab' );
-            }
-            $content_navigation['namespaces'][$subjectId] = $this->tabAction(
-                $subjectPage, $subjectMsg, !$isTalk && !$preventActiveTabs, '', $userCanRead
-            );
-            $content_navigation['namespaces'][$subjectId]['context'] = 'subject';
-            $content_navigation['namespaces'][$talkId] = $this->tabAction(
-                $talkPage, [ "nstab-$talkId", 'talk' ], $isTalk && !$preventActiveTabs, '', $userCanRead
-            );
-            $content_navigation['namespaces'][$talkId]['context'] = 'talk';
-
-            if ( $userCanRead ) {
-                // Adds "view" view link
-                if ( $title->isKnown() ) {
-                    $content_navigation['views']['view'] = $this->tabAction(
-                        $isTalk ? $talkPage : $subjectPage,
-                        [ "$skname-view-view", 'view' ],
-                        ( $onPage && ( $action == 'view' || $action == 'purge' ) ), '', true
-                    );
-                    // signal to hide this from simple content_actions
-                    $content_navigation['views']['view']['redundant'] = true;
-                }
-
-                $page = $this->canUseWikiPage() ? $this->getWikiPage() : false;
-                $isRemoteContent = $page && !$page->isLocal();
-
-                // If it is a non-local file, show a link to the file in its own repository
-                // @todo abstract this for remote content that isn't a file
-                if ( $isRemoteContent ) {
-                    $content_navigation['views']['view-foreign'] = [
-                        'class' => '',
-                        'text' => wfMessageFallback( "$skname-view-foreign", 'view-foreign' )->
-                            setContext( $this->getContext() )->
-                            params( $page->getWikiDisplayName() )->text(),
-                        'href' => $page->getSourceURL(),
-                        'primary' => false,
-                    ];
-                }
-
-                // Checks if user can edit the current page if it exists or create it otherwise
-                if ( $permissionManager->quickUserCan( 'edit', $user, $title ) &&
-                     ( $title->exists() ||
-                         $permissionManager->quickUserCan( 'create', $user, $title ) )
-                ) {
-                    // Builds CSS class for talk page links
-                    $isTalkClass = $isTalk ? ' istalk' : '';
-                    // Whether the user is editing the page
-                    $isEditing = $onPage && ( $action == 'edit' || $action == 'submit' );
-                    // Whether to show the "Add a new section" tab
-                    // Checks if this is a current rev of talk page and is not forced to be hidden
-                    $showNewSection = !$out->forceHideNewSectionLink()
-                        && ( ( $isTalk && $out->isRevisionCurrent() ) || $out->showNewSectionLink() );
-                    $section = $request->getVal( 'section' );
-
-                    if ( $title->exists()
-                        || ( $title->getNamespace() == NS_MEDIAWIKI
-                            && $title->getDefaultMessageText() !== false
-                        )
-                    ) {
-                        $msgKey = $isRemoteContent ? 'edit-local' : 'edit';
-                    } else {
-                        $msgKey = $isRemoteContent ? 'create-local' : 'create';
-                    }
-                    $content_navigation['views']['edit'] = [
-                        'class' => ( $isEditing && ( $section !== 'new' || !$showNewSection )
-                            ? 'selected'
-                            : ''
-                        ) . $isTalkClass,
-                        'text' => wfMessageFallback( "$skname-view-$msgKey", $msgKey )
-                            ->setContext( $this->getContext() )->text(),
-                        'href' => $title->getLocalURL( $this->editUrlOptions() ),
-                        'primary' => !$isRemoteContent, // don't collapse this in vector
-                    ];
-
-                    // section link
-                    if ( $showNewSection ) {
-                        // Adds new section link
-                        // $content_navigation['actions']['addsection']
-                        $content_navigation['views']['addsection'] = [
-                            'class' => ( $isEditing && $section == 'new' ) ? 'selected' : false,
-                            'text' => wfMessageFallback( "$skname-action-addsection", 'addsection' )
-                                ->setContext( $this->getContext() )->text(),
-                            'href' => $title->getLocalURL( 'action=edit&section=new' )
-                        ];
-                    }
-                // Checks if the page has some kind of viewable source content
-                } elseif ( $title->hasSourceText() ) {
-                    // Adds view source view link
-                    $content_navigation['views']['viewsource'] = [
-                        'class' => ( $onPage && $action == 'edit' ) ? 'selected' : false,
-                        'text' => wfMessageFallback( "$skname-action-viewsource", 'viewsource' )
-                            ->setContext( $this->getContext() )->text(),
-                        'href' => $title->getLocalURL( $this->editUrlOptions() ),
-                        'primary' => true, // don't collapse this in vector
-                    ];
-                }
-
-                // Checks if the page exists
-                if ( $title->exists() ) {
-                    // Adds history view link
-                    $content_navigation['views']['history'] = [
-                        'class' => ( $onPage && $action == 'history' ) ? 'selected' : false,
-                        'text' => wfMessageFallback( "$skname-view-history", 'history_short' )
-                            ->setContext( $this->getContext() )->text(),
-                        'href' => $title->getLocalURL( 'action=history' ),
-                    ];
-
-                    if ( $permissionManager->quickUserCan( 'delete', $user, $title ) ) {
-                        $content_navigation['actions']['delete'] = [
-                            'class' => ( $onPage && $action == 'delete' ) ? 'selected' : false,
-                            'text' => wfMessageFallback( "$skname-action-delete", 'delete' )
-                                ->setContext( $this->getContext() )->text(),
-                            'href' => $title->getLocalURL( 'action=delete' )
-                        ];
-                    }
-
-                    if ( $permissionManager->quickUserCan( 'move', $user, $title ) ) {
-                        $moveTitle = SpecialPage::getTitleFor( 'Movepage', $title->getPrefixedDBkey() );
-                        $content_navigation['actions']['move'] = [
-                            'class' => $this->getTitle()->isSpecial( 'Movepage' ) ? 'selected' : false,
-                            'text' => wfMessageFallback( "$skname-action-move", 'move' )
-                                ->setContext( $this->getContext() )->text(),
-                            'href' => $moveTitle->getLocalURL()
-                        ];
-                    }
-                } else {
-                    // article doesn't exist or is deleted
-                    if ( $permissionManager->quickUserCan( 'deletedhistory', $user, $title ) ) {
-                        $n = $title->isDeleted();
-                        if ( $n ) {
-                            $undelTitle = SpecialPage::getTitleFor( 'Undelete', $title->getPrefixedDBkey() );
-                            // If the user can't undelete but can view deleted
-                            // history show them a "View .. deleted" tab instead.
-                            $msgKey = $permissionManager->quickUserCan( 'undelete',
-                                $user, $title ) ? 'undelete' : 'viewdeleted';
-                            $content_navigation['actions']['undelete'] = [
-                                'class' => $this->getTitle()->isSpecial( 'Undelete' ) ? 'selected' : false,
-                                'text' => wfMessageFallback( "$skname-action-$msgKey", "{$msgKey}_short" )
-                                    ->setContext( $this->getContext() )->numParams( $n )->text(),
-                                'href' => $undelTitle->getLocalURL()
-                            ];
-                        }
-                    }
-                }
-
-                if ( $permissionManager->quickUserCan( 'protect', $user, $title ) &&
-                     $title->getRestrictionTypes() &&
-                     $permissionManager->getNamespaceRestrictionLevels( $title->getNamespace(), $user ) !== [ '' ]
-                ) {
-                    $mode = $title->isProtected() ? 'unprotect' : 'protect';
-                    $content_navigation['actions'][$mode] = [
-                        'class' => ( $onPage && $action == $mode ) ? 'selected' : false,
-                        'text' => wfMessageFallback( "$skname-action-$mode", $mode )
-                            ->setContext( $this->getContext() )->text(),
-                        'href' => $title->getLocalURL( "action=$mode" )
-                    ];
-                }
-
-                // Checks if the user is logged in
-                if ( $this->loggedin && $permissionManager->userHasAllRights( $user,
-                        'viewmywatchlist', 'editmywatchlist' )
-                ) {
-                    /**
-                     * The following actions use messages which, if made particular to
-                     * the any specific skins, would break the Ajax code which makes this
-                     * action happen entirely inline. OutputPage::getJSVars
-                     * defines a set of messages in a javascript object - and these
-                     * messages are assumed to be global for all skins. Without making
-                     * a change to that procedure these messages will have to remain as
-                     * the global versions.
-                     */
-                    $mode = $user->isWatched( $title ) ? 'unwatch' : 'watch';
-                    $content_navigation['actions'][$mode] = [
-                        'class' => 'mw-watchlink ' . (
-                            $onPage && ( $action == 'watch' || $action == 'unwatch' ) ? 'selected' : ''
-                        ),
-                        // uses 'watch' or 'unwatch' message
-                        'text' => $this->msg( $mode )->text(),
-                        'href' => $title->getLocalURL( [ 'action' => $mode ] ),
-                        // Set a data-mw=interface attribute, which the mediawiki.page.ajax
-                        // module will look for to make sure it's a trusted link
-                        'data' => [
-                            'mw' => 'interface',
-                        ],
-                    ];
-                }
-            }
-
-            // Avoid PHP 7.1 warning of passing $this by reference
-            $skinTemplate = $this;
-            Hooks::runWithoutAbort(
-                'SkinTemplateNavigation',
-                [ &$skinTemplate, &$content_navigation ]
-            );
-
-            if ( $userCanRead && !$wgDisableLangConversion ) {
-                $pageLang = $title->getPageLanguage();
-                // Checks that language conversion is enabled and variants exist
-                // And if it is not in the special namespace
-                if ( $pageLang->hasVariants() ) {
-                    // Gets list of language variants
-                    $variants = $pageLang->getVariants();
-                    // Gets preferred variant (note that user preference is
-                    // only possible for wiki content language variant)
-                    $preferred = $pageLang->getPreferredVariant();
-                    if ( Action::getActionName( $this ) === 'view' ) {
-                        $params = $request->getQueryValues();
-                        unset( $params['title'] );
-                    } else {
-                        $params = [];
-                    }
-                    // Loops over each variant
-                    foreach ( $variants as $code ) {
-                        // Gets variant name from language code
-                        $varname = $pageLang->getVariantname( $code );
-                        // Appends variant link
-                        $content_navigation['variants'][] = [
-                            'class' => ( $code == $preferred ) ? 'selected' : false,
-                            'text' => $varname,
-                            'href' => $title->getLocalURL( [ 'variant' => $code ] + $params ),
-                            'lang' => LanguageCode::bcp47( $code ),
-                            'hreflang' => LanguageCode::bcp47( $code ),
-                        ];
-                    }
-                }
-            }
-        } else {
-            // If it's not content, it's got to be a special page
-            $content_navigation['namespaces']['special'] = [
-                'class' => 'selected',
-                'text' => $this->msg( 'nstab-special' )->text(),
-                'href' => $request->getRequestURL(), // @see: T4457, T4510
-                'context' => 'subject'
-            ];
-
-            // Avoid PHP 7.1 warning of passing $this by reference
-            $skinTemplate = $this;
-            Hooks::runWithoutAbort( 'SkinTemplateNavigation::SpecialPage',
-                [ &$skinTemplate, &$content_navigation ] );
-        }
-
-        // Avoid PHP 7.1 warning of passing $this by reference
-        $skinTemplate = $this;
-        // Equiv to SkinTemplateContentActions
-        Hooks::runWithoutAbort( 'SkinTemplateNavigation::Universal',
-            [ &$skinTemplate, &$content_navigation ] );
-
-        // Setup xml ids and tooltip info
-        foreach ( $content_navigation as $section => &$links ) {
-            foreach ( $links as $key => &$link ) {
-                $xmlID = $key;
-                if ( isset( $link['context'] ) && $link['context'] == 'subject' ) {
-                    $xmlID = 'ca-nstab-' . $xmlID;
-                } elseif ( isset( $link['context'] ) && $link['context'] == 'talk' ) {
-                    $xmlID = 'ca-talk';
-                    $link['rel'] = 'discussion';
-                } elseif ( $section == 'variants' ) {
-                    $xmlID = 'ca-varlang-' . $xmlID;
-                } else {
-                    $xmlID = 'ca-' . $xmlID;
-                }
-                $link['id'] = $xmlID;
-            }
-        }
-
-        # We don't want to give the watch tab an accesskey if the
-        # page is being edited, because that conflicts with the
-        # accesskey on the watch checkbox.  We also don't want to
-        # give the edit tab an accesskey, because that's fairly
-        # superfluous and conflicts with an accesskey (Ctrl-E) often
-        # used for editing in Safari.
-        if ( in_array( $action, [ 'edit', 'submit' ] ) ) {
-            if ( isset( $content_navigation['views']['edit'] ) ) {
-                $content_navigation['views']['edit']['tooltiponly'] = true;
-            }
-            if ( isset( $content_navigation['actions']['watch'] ) ) {
-                $content_navigation['actions']['watch']['tooltiponly'] = true;
-            }
-            if ( isset( $content_navigation['actions']['unwatch'] ) ) {
-                $content_navigation['actions']['unwatch']['tooltiponly'] = true;
-            }
-        }
-
-        return $content_navigation;
-    }
-
-    /**
-     * an array of edit links by default used for the tabs
-     * @param array $content_navigation
-     * @return array
-     */
-    private function buildContentActionUrls( $content_navigation ) {
-        // content_actions has been replaced with content_navigation for backwards
-        // compatibility and also for skins that just want simple tabs content_actions
-        // is now built by flattening the content_navigation arrays into one
-
-        $content_actions = [];
-
-        foreach ( $content_navigation as $links ) {
-            foreach ( $links as $key => $value ) {
-                if ( isset( $value['redundant'] ) && $value['redundant'] ) {
-                    // Redundant tabs are dropped from content_actions
-                    continue;
-                }
-
-                // content_actions used to have ids built using the "ca-$key" pattern
-                // so the xmlID based id is much closer to the actual $key that we want
-                // for that reason we'll just strip out the ca- if present and use
-                // the latter potion of the "id" as the $key
-                if ( isset( $value['id'] ) && substr( $value['id'], 0, 3 ) == 'ca-' ) {
-                    $key = substr( $value['id'], 3 );
-                }
-
-                if ( isset( $content_actions[$key] ) ) {
-                    wfDebug( __METHOD__ . ": Found a duplicate key for $key while flattening " .
-                        "content_navigation into content_actions.\n" );
-                    continue;
-                }
-
-                $content_actions[$key] = $value;
-            }
-        }
-
-        return $content_actions;
-    }
-
-    /**
-     * build array of common navigation links
-     * @return array
-     */
-    protected function buildNavUrls() {
-        global $wgUploadNavigationUrl;
-
-        $out = $this->getOutput();
-        $request = $this->getRequest();
-
-        $nav_urls = [];
-        $nav_urls['mainpage'] = [ 'href' => self::makeMainPageUrl() ];
-        if ( $wgUploadNavigationUrl ) {
-            $nav_urls['upload'] = [ 'href' => $wgUploadNavigationUrl ];
-        } elseif ( UploadBase::isEnabled() && UploadBase::isAllowed( $this->getUser() ) === true ) {
-            $nav_urls['upload'] = [ 'href' => self::makeSpecialUrl( 'Upload' ) ];
-        } else {
-            $nav_urls['upload'] = false;
-        }
-        $nav_urls['specialpages'] = [ 'href' => self::makeSpecialUrl( 'Specialpages' ) ];
-
-        $nav_urls['print'] = false;
-        $nav_urls['permalink'] = false;
-        $nav_urls['info'] = false;
-        $nav_urls['whatlinkshere'] = false;
-        $nav_urls['recentchangeslinked'] = false;
-        $nav_urls['contributions'] = false;
-        $nav_urls['log'] = false;
-        $nav_urls['blockip'] = false;
-        $nav_urls['mute'] = false;
-        $nav_urls['emailuser'] = false;
-        $nav_urls['userrights'] = false;
-
-        // A print stylesheet is attached to all pages, but nobody ever
-        // figures that out. :)  Add a link...
-        if ( !$out->isPrintable() && ( $out->isArticle() || $this->getTitle()->isSpecialPage() ) ) {
-            $nav_urls['print'] = [
-                'text' => $this->msg( 'printableversion' )->text(),
-                'href' => $this->getTitle()->getLocalURL(
-                    $request->appendQueryValue( 'printable', 'yes' ) )
-            ];
-        }
-
-        if ( $out->isArticle() ) {
-            // Also add a "permalink" while we're at it
-            $revid = $this->getOutput()->getRevisionId();
-            if ( $revid ) {
-                $nav_urls['permalink'] = [
-                    'text' => $this->msg( 'permalink' )->text(),
-                    'href' => $this->getTitle()->getLocalURL( "oldid=$revid" )
-                ];
-            }
-
-            // Avoid PHP 7.1 warning of passing $this by reference
-            $skinTemplate = $this;
-            // Use the copy of revision ID in case this undocumented, shady hook tries to mess with internals
-            Hooks::run( 'SkinTemplateBuildNavUrlsNav_urlsAfterPermalink',
-                [ &$skinTemplate, &$nav_urls, &$revid, &$revid ] );
-        }
-
-        if ( $out->isArticleRelated() ) {
-            $nav_urls['whatlinkshere'] = [
-                'href' => SpecialPage::getTitleFor( 'Whatlinkshere', $this->thispage )->getLocalURL()
-            ];
-
-            $nav_urls['info'] = [
-                'text' => $this->msg( 'pageinfo-toolboxlink' )->text(),
-                'href' => $this->getTitle()->getLocalURL( "action=info" )
-            ];
-
-            if ( $this->getTitle()->exists() || $this->getTitle()->inNamespace( NS_CATEGORY ) ) {
-                $nav_urls['recentchangeslinked'] = [
-                    'href' => SpecialPage::getTitleFor( 'Recentchangeslinked', $this->thispage )->getLocalURL()
-                ];
-            }
-        }
-
-        $user = $this->getRelevantUser();
-        if ( $user ) {
-            $rootUser = $user->getName();
-
-            $nav_urls['contributions'] = [
-                'text' => $this->msg( 'contributions', $rootUser )->text(),
-                'href' => self::makeSpecialUrlSubpage( 'Contributions', $rootUser ),
-                'tooltip-params' => [ $rootUser ],
-            ];
-
-            $nav_urls['log'] = [
-                'href' => self::makeSpecialUrlSubpage( 'Log', $rootUser )
-            ];
-
-            if ( MediawikiServices::getInstance()
-                    ->getPermissionManager()
-                    ->userHasRight( $this->getUser(), 'block' )
-            ) {
-                $nav_urls['blockip'] = [
-                    'text' => $this->msg( 'blockip', $rootUser )->text(),
-                    'href' => self::makeSpecialUrlSubpage( 'Block', $rootUser )
-                ];
-            }
-
-            if ( $this->showEmailUser( $user ) ) {
-                $nav_urls['emailuser'] = [
-                    'text' => $this->msg( 'tool-link-emailuser', $rootUser )->text(),
-                    'href' => self::makeSpecialUrlSubpage( 'Emailuser', $rootUser ),
-                    'tooltip-params' => [ $rootUser ],
-                ];
-            }
-
-            if ( !$user->isAnon() ) {
-                if ( $this->getUser()->isRegistered() && $this->getConfig()->get( 'EnableSpecialMute' ) ) {
-                    $nav_urls['mute'] = [
-                        'text' => $this->msg( 'mute-preferences' )->text(),
-                        'href' => self::makeSpecialUrlSubpage( 'Mute', $rootUser )
-                    ];
-                }
-
-                $sur = new UserrightsPage;
-                $sur->setContext( $this->getContext() );
-                $canChange = $sur->userCanChangeRights( $user );
-                $nav_urls['userrights'] = [
-                    'text' => $this->msg(
-                        $canChange ? 'tool-link-userrights' : 'tool-link-userrights-readonly',
-                        $rootUser
-                    )->text(),
-                    'href' => self::makeSpecialUrlSubpage( 'Userrights', $rootUser )
-                ];
-            }
-        }
-
-        return $nav_urls;
-    }
-
-    /**
-     * Generate strings used for xml 'id' names
-     * @return string
-     */
-    protected function getNameSpaceKey() {
-        return $this->getTitle()->getNamespaceKey();
-    }
-=======
 	/**
 	 * @var string Name of our skin, it probably needs to be all lower case.
 	 *   Child classes should override the default.
@@ -2751,5 +1393,4 @@
 	protected function getNameSpaceKey() {
 		return $this->getTitle()->getNamespaceKey();
 	}
->>>>>>> 748c5eae
 }