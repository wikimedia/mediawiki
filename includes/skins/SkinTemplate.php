--- conflicted
+++ resolved
@@ -278,19 +278,11 @@
 
 		$tpl->set( 'searchtitle', $searchTitle->getPrefixedDBkey() );
 		$tpl->set( 'search', trim( $request->getVal( 'search', '' ) ) );
-<<<<<<< HEAD
-		$tpl->set( 'stylepath', $config->get( 'StylePath' ) );
-		$tpl->set( 'articlepath', $config->get( 'ArticlePath' ) );
-		$tpl->set( 'scriptpath', $config->get( 'ScriptPath' ) );
-		$tpl->set( 'serverurl', $config->get( 'Server' ) );
-		$logos = ResourceLoaderSkinModule::getAvailableLogos( $config );
-=======
 		$tpl->set( 'stylepath', $config->get( MainConfigNames::StylePath ) );
 		$tpl->set( 'articlepath', $config->get( MainConfigNames::ArticlePath ) );
 		$tpl->set( 'scriptpath', $config->get( MainConfigNames::ScriptPath ) );
 		$tpl->set( 'serverurl', $config->get( MainConfigNames::Server ) );
 		$logos = RL\SkinModule::getAvailableLogos( $config );
->>>>>>> 3d0ae94b
 		$tpl->set( 'logopath', $logos['1x'] );
 		$tpl->set( 'sitename', $config->get( MainConfigNames::Sitename ) );
 
