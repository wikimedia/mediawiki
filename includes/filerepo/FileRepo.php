<?php
/**
 * @defgroup FileRepo File Repository
 *
 * @brief This module handles how MediaWiki interacts with filesystems.
 *
 * @details
 */

use MediaWiki\MediaWikiServices;

/**
 * Base code for file repositories.
 *
 * This program is free software; you can redistribute it and/or modify
 * it under the terms of the GNU General Public License as published by
 * the Free Software Foundation; either version 2 of the License, or
 * (at your option) any later version.
 *
 * This program is distributed in the hope that it will be useful,
 * but WITHOUT ANY WARRANTY; without even the implied warranty of
 * MERCHANTABILITY or FITNESS FOR A PARTICULAR PURPOSE. See the
 * GNU General Public License for more details.
 *
 * You should have received a copy of the GNU General Public License along
 * with this program; if not, write to the Free Software Foundation, Inc.,
 * 51 Franklin Street, Fifth Floor, Boston, MA 02110-1301, USA.
 * http://www.gnu.org/copyleft/gpl.html
 *
 * @file
 * @ingroup FileRepo
 */

/**
 * Base class for file repositories
 *
 * See [the architecture doc](@ref filerepoarch) for more information.
 *
 * @ingroup FileRepo
 */
class FileRepo {
	public const DELETE_SOURCE = 1;
	public const OVERWRITE = 2;
	public const OVERWRITE_SAME = 4;
	public const SKIP_LOCKING = 8;

	public const NAME_AND_TIME_ONLY = 1;

	/** @var bool Whether to fetch commons image description pages and display
	 *    them on the local wiki
	 */
	public $fetchDescription;

	/** @var int */
	public $descriptionCacheExpiry;

	/** @var bool */
	protected $hasSha1Storage = false;

	/** @var bool */
	protected $supportsSha1URLs = false;

	/** @var FileBackend */
	protected $backend;

	/** @var array Map of zones to config */
	protected $zones = [];

	/** @var string URL of thumb.php */
	protected $thumbScriptUrl;

	/** @var bool Whether to skip media file transformation on parse and rely
	 *    on a 404 handler instead.
	 */
	protected $transformVia404;

	/** @var string URL of image description pages, e.g.
	 *    https://en.wikipedia.org/wiki/File:
	 */
	protected $descBaseUrl;

	/** @var string URL of the MediaWiki installation, equivalent to
	 *    $wgScriptPath, e.g. https://en.wikipedia.org/w
	 */
	protected $scriptDirUrl;

	/** @var string Equivalent to $wgArticlePath, e.g. https://en.wikipedia.org/wiki/$1 */
	protected $articleUrl;

	/** @var bool Equivalent to $wgCapitalLinks (or $wgCapitalLinkOverrides[NS_FILE],
	 *    determines whether filenames implicitly start with a capital letter.
	 *    The current implementation may give incorrect description page links
	 *    when the local $wgCapitalLinks and initialCapital are mismatched.
	 */
	protected $initialCapital;

	/** @var string May be 'paranoid' to remove all parameters from error
	 *    messages, 'none' to leave the paths in unchanged, or 'simple' to
	 *    replace paths with placeholders. Default for LocalRepo is
	 *    'simple'.
	 */
	protected $pathDisclosureProtection = 'simple';

	/** @var string|false Public zone URL. */
	protected $url;

	/** @var string The base thumbnail URL. Defaults to "<url>/thumb". */
	protected $thumbUrl;

	/** @var int The number of directory levels for hash-based division of files */
	protected $hashLevels;

	/** @var int The number of directory levels for hash-based division of deleted files */
	protected $deletedHashLevels;

	/** @var int File names over this size will use the short form of thumbnail
	 *    names. Short thumbnail names only have the width, parameters, and the
	 *    extension.
	 */
	protected $abbrvThreshold;

	/** @var string The URL of the repo's favicon, if any */
	protected $favicon;

	/** @var bool Whether all zones should be private (e.g. private wiki repo) */
	protected $isPrivate;

	/** @var callable Override these in the base class */
	protected $fileFactory = [ UnregisteredLocalFile::class, 'newFromTitle' ];
	/** @var callable|false Override these in the base class */
	protected $oldFileFactory = false;
	/** @var callable|false Override these in the base class */
	protected $fileFactoryKey = false;
	/** @var callable|false Override these in the base class */
	protected $oldFileFactoryKey = false;

	/** @var string URL of where to proxy thumb.php requests to.
	 *    Example: http://127.0.0.1:8888/wiki/dev/thumb/
	 */
	protected $thumbProxyUrl;
	/** @var string Secret key to pass as an X-Swift-Secret header to the proxied thumb service */
	protected $thumbProxySecret;

	/** @var bool Disable local image scaling */
	protected $disableLocalTransform = false;

	/** @var WANObjectCache */
	protected $wanCache;

	/**
	 * @var string
	 * @note Use $this->getName(). Public for back-compat only
	 * @todo make protected
	 */
	public $name;

	/**
	 * @see Documentation of info options at $wgLocalFileRepo
	 * @param array|null $info
	 * @throws MWException
	 * @phan-assert array $info
	 */
	public function __construct( array $info = null ) {
		// Verify required settings presence
		if (
			$info === null
			|| !array_key_exists( 'name', $info )
			|| !array_key_exists( 'backend', $info )
		) {
			throw new MWException( __CLASS__ .
				" requires an array of options having both 'name' and 'backend' keys.\n" );
		}

		// Required settings
		$this->name = $info['name'];
		if ( $info['backend'] instanceof FileBackend ) {
			$this->backend = $info['backend']; // useful for testing
		} else {
			$this->backend =
				MediaWikiServices::getInstance()->getFileBackendGroup()->get( $info['backend'] );
		}

		// Optional settings that can have no value
		$optionalSettings = [
			'descBaseUrl', 'scriptDirUrl', 'articleUrl', 'fetchDescription',
			'thumbScriptUrl', 'pathDisclosureProtection', 'descriptionCacheExpiry',
			'favicon', 'thumbProxyUrl', 'thumbProxySecret', 'disableLocalTransform'
		];
		foreach ( $optionalSettings as $var ) {
			if ( isset( $info[$var] ) ) {
				$this->$var = $info[$var];
			}
		}

		// Optional settings that have a default
		$localCapitalLinks =
			MediaWikiServices::getInstance()->getNamespaceInfo()->isCapitalized( NS_FILE );
		$this->initialCapital = $info['initialCapital'] ?? $localCapitalLinks;
		if ( $localCapitalLinks && !$this->initialCapital ) {
			// If the local wiki's file namespace requires an initial capital, but a foreign file
			// repo doesn't, complications will result. Linker code will want to auto-capitalize the
			// first letter of links to files, but those links might actually point to files on
			// foreign wikis with initial-lowercase names. This combination is not likely to be
			// used by anyone anyway, so we just outlaw it to save ourselves the bugs. If you want
			// to include a foreign file repo with initialCapital false, set your local file
			// namespace to not be capitalized either.
			throw new InvalidArgumentException(
				'File repos with initial capital false are not allowed on wikis where the File ' .
				'namespace has initial capital true' );
		}

		$this->url = $info['url'] ?? false; // a subclass may set the URL (e.g. ForeignAPIRepo)
		if ( isset( $info['thumbUrl'] ) ) {
			$this->thumbUrl = $info['thumbUrl'];
		} else {
			$this->thumbUrl = $this->url ? "{$this->url}/thumb" : false;
		}
		$this->hashLevels = $info['hashLevels'] ?? 2;
		$this->deletedHashLevels = $info['deletedHashLevels'] ?? $this->hashLevels;
		$this->transformVia404 = !empty( $info['transformVia404'] );
		$this->abbrvThreshold = $info['abbrvThreshold'] ?? 255;
		$this->isPrivate = !empty( $info['isPrivate'] );
		// Give defaults for the basic zones...
		$this->zones = $info['zones'] ?? [];
		foreach ( [ 'public', 'thumb', 'transcoded', 'temp', 'deleted' ] as $zone ) {
			if ( !isset( $this->zones[$zone]['container'] ) ) {
				$this->zones[$zone]['container'] = "{$this->name}-{$zone}";
			}
			if ( !isset( $this->zones[$zone]['directory'] ) ) {
				$this->zones[$zone]['directory'] = '';
			}
			if ( !isset( $this->zones[$zone]['urlsByExt'] ) ) {
				$this->zones[$zone]['urlsByExt'] = [];
			}
		}

		$this->supportsSha1URLs = !empty( $info['supportsSha1URLs'] );

		$this->wanCache = $info['wanCache'] ?? WANObjectCache::newEmpty();
	}

	/**
	 * Get the file backend instance. Use this function wisely.
	 *
	 * @return FileBackend
	 */
	public function getBackend() {
		return $this->backend;
	}

	/**
	 * Get an explanatory message if this repo is read-only.
	 * This checks if an administrator disabled writes to the backend.
	 *
	 * @return string|bool Returns false if the repo is not read-only
	 */
	public function getReadOnlyReason() {
		return $this->backend->getReadOnlyReason();
	}

	/**
	 * Check if a single zone or list of zones is defined for usage
	 *
	 * @param string[]|string $doZones Only do a particular zones
	 * @throws MWException
	 * @return Status
	 */
	protected function initZones( $doZones = [] ) {
		$status = $this->newGood();
		foreach ( (array)$doZones as $zone ) {
			$root = $this->getZonePath( $zone );
			if ( $root === null ) {
				throw new MWException( "No '$zone' zone defined in the {$this->name} repo." );
			}
		}

		return $status;
	}

	/**
	 * Determine if a string is an mwrepo:// URL
	 *
	 * @param string $url
	 * @return bool
	 */
	public static function isVirtualUrl( $url ) {
		return substr( $url, 0, 9 ) == 'mwrepo://';
	}

	/**
	 * Get a URL referring to this repository, with the private mwrepo protocol.
	 * The suffix, if supplied, is considered to be unencoded, and will be
	 * URL-encoded before being returned.
	 *
	 * @param string|bool $suffix
	 * @return string
	 */
	public function getVirtualUrl( $suffix = false ) {
		$path = 'mwrepo://' . $this->name;
		if ( $suffix !== false ) {
			$path .= '/' . rawurlencode( $suffix );
		}

		return $path;
	}

	/**
	 * Get the URL corresponding to one of the four basic zones
	 *
	 * @param string $zone One of: public, deleted, temp, thumb
	 * @param string|null $ext Optional file extension
	 * @return string|bool
	 */
	public function getZoneUrl( $zone, $ext = null ) {
		if ( in_array( $zone, [ 'public', 'thumb', 'transcoded' ] ) ) {
			// standard public zones
			if ( $ext !== null && isset( $this->zones[$zone]['urlsByExt'][$ext] ) ) {
				// custom URL for extension/zone
				return $this->zones[$zone]['urlsByExt'][$ext];
			} elseif ( isset( $this->zones[$zone]['url'] ) ) {
				// custom URL for zone
				return $this->zones[$zone]['url'];
			}
		}
		switch ( $zone ) {
			case 'public':
				return $this->url;
			case 'temp':
			case 'deleted':
				return false; // no public URL
			case 'thumb':
				return $this->thumbUrl;
			case 'transcoded':
				return "{$this->url}/transcoded";
			default:
				return false;
		}
	}

	/**
	 * @return bool Whether non-ASCII path characters are allowed
	 */
	public function backendSupportsUnicodePaths() {
		return (bool)( $this->getBackend()->getFeatures() & FileBackend::ATTR_UNICODE_PATHS );
	}

	/**
	 * Get the backend storage path corresponding to a virtual URL.
	 * Use this function wisely.
	 *
	 * @param string $url
	 * @throws MWException
	 * @return string
	 */
	public function resolveVirtualUrl( $url ) {
		if ( substr( $url, 0, 9 ) != 'mwrepo://' ) {
			throw new MWException( __METHOD__ . ': unknown protocol' );
		}
		$bits = explode( '/', substr( $url, 9 ), 3 );
		if ( count( $bits ) != 3 ) {
			throw new MWException( __METHOD__ . ": invalid mwrepo URL: $url" );
		}
		list( $repo, $zone, $rel ) = $bits;
		if ( $repo !== $this->name ) {
			throw new MWException( __METHOD__ . ": fetching from a foreign repo is not supported" );
		}
		$base = $this->getZonePath( $zone );
		if ( !$base ) {
			throw new MWException( __METHOD__ . ": invalid zone: $zone" );
		}

		return $base . '/' . rawurldecode( $rel );
	}

	/**
	 * The storage container and base path of a zone
	 *
	 * @param string $zone
	 * @return array (container, base path) or (null, null)
	 */
	protected function getZoneLocation( $zone ) {
		if ( !isset( $this->zones[$zone] ) ) {
			return [ null, null ]; // bogus
		}

		return [ $this->zones[$zone]['container'], $this->zones[$zone]['directory'] ];
	}

	/**
	 * Get the storage path corresponding to one of the zones
	 *
	 * @param string $zone
	 * @return string|null Returns null if the zone is not defined
	 */
	public function getZonePath( $zone ) {
		list( $container, $base ) = $this->getZoneLocation( $zone );
		if ( $container === null || $base === null ) {
			return null;
		}
		$backendName = $this->backend->getName();
		if ( $base != '' ) { // may not be set
			$base = "/{$base}";
		}

		return "mwstore://$backendName/{$container}{$base}";
	}

	/**
	 * Create a new File object from the local repository
	 *
	 * @param Title|string $title Title object or string
	 * @param bool|string $time Time at which the image was uploaded. If this
	 *   is specified, the returned object will be an instance of the
	 *   repository's old file class instead of a current file. Repositories
	 *   not supporting version control should return false if this parameter
	 *   is set.
	 * @return File|null A File, or null if passed an invalid Title
	 */
	public function newFile( $title, $time = false ) {
		$title = File::normalizeTitle( $title );
		if ( !$title ) {
			return null;
		}
		if ( $time ) {
			if ( $this->oldFileFactory ) {
				return call_user_func( $this->oldFileFactory, $title, $this, $time );
			} else {
				return null;
			}
		} else {
			return call_user_func( $this->fileFactory, $title, $this );
		}
	}

	/**
	 * Find an instance of the named file created at the specified time
	 * Returns false if the file does not exist. Repositories not supporting
	 * version control should return false if the time is specified.
	 *
	 * @param Title|string $title Title object or string
	 * @param array $options Associative array of options:
	 *   time:           requested time for a specific file version, or false for the
	 *                   current version. An image object will be returned which was
	 *                   created at the specified time (which may be archived or current).
	 *   ignoreRedirect: If true, do not follow file redirects
	 *   private:        If a User object, return restricted (deleted) files if the
	 *                   user is allowed to view them. Otherwise, such files will not
	 *                   be found. If set and not a User object, throws an exception
	 *   latest:         If true, load from the latest available data into File objects
	 * @return File|bool False on failure
	 * @throws InvalidArgumentException
	 */
	public function findFile( $title, $options = [] ) {
		if ( !empty( $options['private'] ) && !( $options['private'] instanceof User ) ) {
			throw new InvalidArgumentException(
				__METHOD__ . ' called with the `private` option set to something ' .
				'other than a User object'
			);
		}

		$title = File::normalizeTitle( $title );
		if ( !$title ) {
			return false;
		}
		if ( isset( $options['bypassCache'] ) ) {
			$options['latest'] = $options['bypassCache']; // b/c
		}
		$time = $options['time'] ?? false;
		$flags = !empty( $options['latest'] ) ? File::READ_LATEST : 0;
		# First try the current version of the file to see if it precedes the timestamp
		$img = $this->newFile( $title );
		if ( !$img ) {
			return false;
		}
		$img->load( $flags );
		if ( $img->exists() && ( !$time || $img->getTimestamp() == $time ) ) {
			return $img;
		}
		# Now try an old version of the file
		if ( $time !== false ) {
			$img = $this->newFile( $title, $time );
			if ( $img ) {
				$img->load( $flags );
				if ( $img->exists() ) {
					global $wgUser;
					if ( !$img->isDeleted( File::DELETED_FILE ) ) {
						return $img; // always OK
<<<<<<< HEAD
					} elseif ( !empty( $options['private'] ) &&
						$img->userCan( File::DELETED_FILE,
							$options['private'] instanceof User ? $options['private'] : $wgUser
						)
=======
					} elseif (
						// If its not empty, its a User object
						!empty( $options['private'] ) &&
						$img->userCan( File::DELETED_FILE, $options['private'] )
>>>>>>> 30164539
					) {
						return $img;
					}
				}
			}
		}

		# Now try redirects
		if ( !empty( $options['ignoreRedirect'] ) ) {
			return false;
		}
		$redir = $this->checkRedirect( $title );
		if ( $redir && $title->getNamespace() === NS_FILE ) {
			$img = $this->newFile( $redir );
			if ( !$img ) {
				return false;
			}
			$img->load( $flags );
			if ( $img->exists() ) {
				$img->redirectedFrom( $title->getDBkey() );

				return $img;
			}
		}

		return false;
	}

	/**
	 * Find many files at once.
	 *
	 * @param array $items An array of titles, or an array of findFile() options with
	 *    the "title" option giving the title. Example:
	 *
	 *     $findItem = [ 'title' => $title, 'private' => true ];
	 *     $findBatch = [ $findItem ];
	 *     $repo->findFiles( $findBatch );
	 *
	 *    No title should appear in $items twice, as the result use titles as keys
	 * @param int $flags Supports:
	 *     - FileRepo::NAME_AND_TIME_ONLY : return a (search title => (title,timestamp)) map.
	 *       The search title uses the input titles; the other is the final post-redirect title.
	 *       All titles are returned as string DB keys and the inner array is associative.
	 * @return array Map of (file name => File objects) for matches
	 */
	public function findFiles( array $items, $flags = 0 ) {
		$result = [];
		foreach ( $items as $item ) {
			if ( is_array( $item ) ) {
				$title = $item['title'];
				$options = $item;
				unset( $options['title'] );

				if (
					!empty( $options['private'] ) &&
					!( $options['private'] instanceof User )
				) {
					$options['private'] = RequestContext::getMain()->getUser();
				}
			} else {
				$title = $item;
				$options = [];
			}
			$file = $this->findFile( $title, $options );
			if ( $file ) {
				$searchName = File::normalizeTitle( $title )->getDBkey(); // must be valid
				if ( $flags & self::NAME_AND_TIME_ONLY ) {
					$result[$searchName] = [
						'title' => $file->getTitle()->getDBkey(),
						'timestamp' => $file->getTimestamp()
					];
				} else {
					$result[$searchName] = $file;
				}
			}
		}

		return $result;
	}

	/**
	 * Find an instance of the file with this key, created at the specified time
	 * Returns false if the file does not exist. Repositories not supporting
	 * version control should return false if the time is specified.
	 *
	 * @param string $sha1 Base 36 SHA-1 hash
	 * @param array $options Option array, same as findFile().
	 * @return File|bool False on failure
	 * @throws InvalidArgumentException if the `private` option is set and not a User object
	 */
	public function findFileFromKey( $sha1, $options = [] ) {
		if ( !empty( $options['private'] ) && !( $options['private'] instanceof User ) ) {
			throw new InvalidArgumentException(
				__METHOD__ . ' called with the `private` option set to something ' .
				'other than a User object'
			);
		}

		$time = $options['time'] ?? false;
		# First try to find a matching current version of a file...
		if ( !$this->fileFactoryKey ) {
			return false; // find-by-sha1 not supported
		}
		$img = call_user_func( $this->fileFactoryKey, $sha1, $this, $time );
		if ( $img && $img->exists() ) {
			return $img;
		}
		# Now try to find a matching old version of a file...
		if ( $time !== false && $this->oldFileFactoryKey ) { // find-by-sha1 supported?
			$img = call_user_func( $this->oldFileFactoryKey, $sha1, $this, $time );
			if ( $img && $img->exists() ) {
				global $wgUser;
				if ( !$img->isDeleted( File::DELETED_FILE ) ) {
					return $img; // always OK
<<<<<<< HEAD
				} elseif ( !empty( $options['private'] ) &&
					$img->userCan( File::DELETED_FILE,
						$options['private'] instanceof User ? $options['private'] : $wgUser
					)
=======
				} elseif (
					// If its not empty, its a User object
					!empty( $options['private'] ) &&
					$img->userCan( File::DELETED_FILE, $options['private'] )
>>>>>>> 30164539
				) {
					return $img;
				}
			}
		}

		return false;
	}

	/**
	 * Get an array or iterator of file objects for files that have a given
	 * SHA-1 content hash.
	 *
	 * STUB
	 * @param string $hash SHA-1 hash
	 * @return File[]
	 */
	public function findBySha1( $hash ) {
		return [];
	}

	/**
	 * Get an array of arrays or iterators of file objects for files that
	 * have the given SHA-1 content hashes.
	 *
	 * @param string[] $hashes An array of hashes
	 * @return File[][] An Array of arrays or iterators of file objects and the hash as key
	 */
	public function findBySha1s( array $hashes ) {
		$result = [];
		foreach ( $hashes as $hash ) {
			$files = $this->findBySha1( $hash );
			if ( count( $files ) ) {
				$result[$hash] = $files;
			}
		}

		return $result;
	}

	/**
	 * Return an array of files where the name starts with $prefix.
	 *
	 * STUB
	 * @param string $prefix The prefix to search for
	 * @param int $limit The maximum amount of files to return
	 * @return LocalFile[]
	 */
	public function findFilesByPrefix( $prefix, $limit ) {
		return [];
	}

	/**
	 * Get the URL of thumb.php
	 *
	 * @return string
	 */
	public function getThumbScriptUrl() {
		return $this->thumbScriptUrl;
	}

	/**
	 * Get the URL thumb.php requests are being proxied to
	 *
	 * @return string
	 */
	public function getThumbProxyUrl() {
		return $this->thumbProxyUrl;
	}

	/**
	 * Get the secret key for the proxied thumb service
	 *
	 * @return string
	 */
	public function getThumbProxySecret() {
		return $this->thumbProxySecret;
	}

	/**
	 * Returns true if the repository can transform files via a 404 handler
	 *
	 * @return bool
	 */
	public function canTransformVia404() {
		return $this->transformVia404;
	}

	/**
	 * Returns true if the repository can transform files locally.
	 *
	 * @since 1.36
	 * @return bool
	 */
	public function canTransformLocally() {
		return !$this->disableLocalTransform;
	}

	/**
	 * Get the name of a file from its title object
	 *
	 * @param Title $title
	 * @return string
	 */
	public function getNameFromTitle( Title $title ) {
		if (
			$this->initialCapital !=
			MediaWikiServices::getInstance()->getNamespaceInfo()->isCapitalized( NS_FILE )
		) {
			$name = $title->getDBkey();
			if ( $this->initialCapital ) {
				$name = MediaWikiServices::getInstance()->getContentLanguage()->ucfirst( $name );
			}
		} else {
			$name = $title->getDBkey();
		}

		return $name;
	}

	/**
	 * Get the public zone root storage directory of the repository
	 *
	 * @return string
	 */
	public function getRootDirectory() {
		return $this->getZonePath( 'public' );
	}

	/**
	 * Get a relative path including trailing slash, e.g. f/fa/
	 * If the repo is not hashed, returns an empty string
	 *
	 * @param string $name Name of file
	 * @return string
	 */
	public function getHashPath( $name ) {
		return self::getHashPathForLevel( $name, $this->hashLevels );
	}

	/**
	 * Get a relative path including trailing slash, e.g. f/fa/
	 * If the repo is not hashed, returns an empty string
	 *
	 * @param string $suffix Basename of file from FileRepo::storeTemp()
	 * @return string
	 */
	public function getTempHashPath( $suffix ) {
		$parts = explode( '!', $suffix, 2 ); // format is <timestamp>!<name> or just <name>
		$name = $parts[1] ?? $suffix; // hash path is not based on timestamp
		return self::getHashPathForLevel( $name, $this->hashLevels );
	}

	/**
	 * @param string $name
	 * @param int $levels
	 * @return string
	 */
	protected static function getHashPathForLevel( $name, $levels ) {
		if ( $levels == 0 ) {
			return '';
		} else {
			$hash = md5( $name );
			$path = '';
			for ( $i = 1; $i <= $levels; $i++ ) {
				$path .= substr( $hash, 0, $i ) . '/';
			}

			return $path;
		}
	}

	/**
	 * Get the number of hash directory levels
	 *
	 * @return int
	 */
	public function getHashLevels() {
		return $this->hashLevels;
	}

	/**
	 * Get the name of this repository, as specified by $info['name]' to the constructor
	 *
	 * @return string
	 */
	public function getName() {
		return $this->name;
	}

	/**
	 * Make an url to this repo
	 *
	 * @param string|string[] $query Query string to append
	 * @param string $entry Entry point; defaults to index
	 * @return string|bool False on failure
	 */
	public function makeUrl( $query = '', $entry = 'index' ) {
		if ( isset( $this->scriptDirUrl ) ) {
			return wfAppendQuery( "{$this->scriptDirUrl}/{$entry}.php", $query );
		}

		return false;
	}

	/**
	 * Get the URL of an image description page. May return false if it is
	 * unknown or not applicable. In general this should only be called by the
	 * File class, since it may return invalid results for certain kinds of
	 * repositories. Use File::getDescriptionUrl() in user code.
	 *
	 * In particular, it uses the article paths as specified to the repository
	 * constructor, whereas local repositories use the local Title functions.
	 *
	 * @param string $name
	 * @return string|false
	 */
	public function getDescriptionUrl( $name ) {
		$encName = wfUrlencode( $name );
		if ( $this->descBaseUrl !== null ) {
			# "http://example.com/wiki/File:"
			return $this->descBaseUrl . $encName;
		}
		if ( $this->articleUrl !== null ) {
			# "http://example.com/wiki/$1"
			# We use "Image:" as the canonical namespace for
			# compatibility across all MediaWiki versions.
			return str_replace( '$1',
				"Image:$encName", $this->articleUrl );
		}
		if ( $this->scriptDirUrl !== null ) {
			# "http://example.com/w"
			# We use "Image:" as the canonical namespace for
			# compatibility across all MediaWiki versions,
			# and just sort of hope index.php is right. ;)
			return $this->makeUrl( "title=Image:$encName" );
		}

		return false;
	}

	/**
	 * Get the URL of the content-only fragment of the description page. For
	 * MediaWiki this means action=render. This should only be called by the
	 * repository's file class, since it may return invalid results. User code
	 * should use File::getDescriptionText().
	 *
	 * @param string $name Name of image to fetch
	 * @param string|null $lang Language to fetch it in, if any.
	 * @return string|false
	 */
	public function getDescriptionRenderUrl( $name, $lang = null ) {
		$query = 'action=render';
		if ( $lang !== null ) {
			$query .= '&uselang=' . urlencode( $lang );
		}
		if ( isset( $this->scriptDirUrl ) ) {
			return $this->makeUrl(
				'title=' .
				wfUrlencode( 'Image:' . $name ) .
				"&$query" );
		} else {
			$descUrl = $this->getDescriptionUrl( $name );
			if ( $descUrl ) {
				return wfAppendQuery( $descUrl, $query );
			} else {
				return false;
			}
		}
	}

	/**
	 * Get the URL of the stylesheet to apply to description pages
	 *
	 * @return string|bool False on failure
	 */
	public function getDescriptionStylesheetUrl() {
		if ( isset( $this->scriptDirUrl ) ) {
			// Must match canonical query parameter order for optimum caching
			// See HtmlCacheUpdater::getUrls
			return $this->makeUrl( 'title=MediaWiki:Filepage.css&action=raw&ctype=text/css' );
		}

		return false;
	}

	/**
	 * Store a file to a given destination.
	 *
	 * Using FSFile/TempFSFile can improve performance via caching.
	 * Using TempFSFile can further improve performance by signalling that it is safe
	 * to touch the source file or write extended attribute metadata to it directly.
	 *
	 * @param string|FSFile $srcPath Source file system path, storage path, or virtual URL
	 * @param string $dstZone Destination zone
	 * @param string $dstRel Destination relative path
	 * @param int $flags Bitwise combination of the following flags:
	 *   self::OVERWRITE         Overwrite an existing destination file instead of failing
	 *   self::OVERWRITE_SAME    Overwrite the file if the destination exists and has the
	 *                           same contents as the source
	 *   self::SKIP_LOCKING      Skip any file locking when doing the store
	 * @return Status
	 */
	public function store( $srcPath, $dstZone, $dstRel, $flags = 0 ) {
		$this->assertWritableRepo(); // fail out if read-only

		$status = $this->storeBatch( [ [ $srcPath, $dstZone, $dstRel ] ], $flags );
		if ( $status->successCount == 0 ) {
			$status->setOK( false );
		}

		return $status;
	}

	/**
	 * Store a batch of files
	 *
	 * @see FileRepo::store()
	 *
	 * @param array $triplets (src, dest zone, dest rel) triplets as per store()
	 * @param int $flags Bitwise combination of the following flags:
	 *   self::OVERWRITE         Overwrite an existing destination file instead of failing
	 *   self::OVERWRITE_SAME    Overwrite the file if the destination exists and has the
	 *                           same contents as the source
	 *   self::SKIP_LOCKING      Skip any file locking when doing the store
	 * @throws MWException
	 * @return Status
	 */
	public function storeBatch( array $triplets, $flags = 0 ) {
		$this->assertWritableRepo(); // fail out if read-only

		if ( $flags & self::DELETE_SOURCE ) {
			throw new InvalidArgumentException( "DELETE_SOURCE not supported in " . __METHOD__ );
		}

		$status = $this->newGood();
		$backend = $this->backend; // convenience

		$operations = [];
		// Validate each triplet and get the store operation...
		foreach ( $triplets as $triplet ) {
			list( $src, $dstZone, $dstRel ) = $triplet;
			$srcPath = ( $src instanceof FSFile ) ? $src->getPath() : $src;
			wfDebug( __METHOD__
				. "( \$src='$srcPath', \$dstZone='$dstZone', \$dstRel='$dstRel' )"
			);
			// Resolve source path
			if ( $src instanceof FSFile ) {
				$op = 'store';
			} else {
				$src = $this->resolveToStoragePathIfVirtual( $src );
				$op = FileBackend::isStoragePath( $src ) ? 'copy' : 'store';
			}
			// Resolve destination path
			$root = $this->getZonePath( $dstZone );
			if ( !$root ) {
				throw new MWException( "Invalid zone: $dstZone" );
			}
			if ( !$this->validateFilename( $dstRel ) ) {
				throw new MWException( 'Validation error in $dstRel' );
			}
			$dstPath = "$root/$dstRel";
			$dstDir = dirname( $dstPath );
			// Create destination directories for this triplet
			if ( !$this->initDirectory( $dstDir )->isOK() ) {
				return $this->newFatal( 'directorycreateerror', $dstDir );
			}

			// Copy the source file to the destination
			$operations[] = [
				'op' => $op,
				'src' => $src, // storage path (copy) or local file path (store)
				'dst' => $dstPath,
				'overwrite' => ( $flags & self::OVERWRITE ) ? true : false,
				'overwriteSame' => ( $flags & self::OVERWRITE_SAME ) ? true : false,
			];
		}

		// Execute the store operation for each triplet
		$opts = [ 'force' => true ];
		if ( $flags & self::SKIP_LOCKING ) {
			$opts['nonLocking'] = true;
		}
		$status->merge( $backend->doOperations( $operations, $opts ) );

		return $status;
	}

	/**
	 * Deletes a batch of files.
	 * Each file can be a (zone, rel) pair, virtual url, storage path.
	 * It will try to delete each file, but ignores any errors that may occur.
	 *
	 * @param string[] $files List of files to delete
	 * @param int $flags Bitwise combination of the following flags:
	 *   self::SKIP_LOCKING      Skip any file locking when doing the deletions
	 * @return Status
	 */
	public function cleanupBatch( array $files, $flags = 0 ) {
		$this->assertWritableRepo(); // fail out if read-only

		$status = $this->newGood();

		$operations = [];
		foreach ( $files as $path ) {
			if ( is_array( $path ) ) {
				// This is a pair, extract it
				list( $zone, $rel ) = $path;
				$path = $this->getZonePath( $zone ) . "/$rel";
			} else {
				// Resolve source to a storage path if virtual
				$path = $this->resolveToStoragePathIfVirtual( $path );
			}
			$operations[] = [ 'op' => 'delete', 'src' => $path ];
		}
		// Actually delete files from storage...
		$opts = [ 'force' => true ];
		if ( $flags & self::SKIP_LOCKING ) {
			$opts['nonLocking'] = true;
		}
		$status->merge( $this->backend->doOperations( $operations, $opts ) );

		return $status;
	}

	/**
	 * Import a file from the local file system into the repo.
	 * This does no locking nor journaling and overrides existing files.
	 * This function can be used to write to otherwise read-only foreign repos.
	 * This is intended for copying generated thumbnails into the repo.
	 *
	 * Using FSFile/TempFSFile can improve performance via caching.
	 * Using TempFSFile can further improve performance by signalling that it is safe
	 * to touch the source file or write extended attribute metadata to it directly.
	 *
	 * @param string|FSFile $src Source file system path, storage path, or virtual URL
	 * @param string $dst Virtual URL or storage path
	 * @param array|string|null $options An array consisting of a key named headers
	 *   listing extra headers. If a string, taken as content-disposition header.
	 *   (Support for array of options new in 1.23)
	 * @return Status
	 */
	final public function quickImport( $src, $dst, $options = null ) {
		return $this->quickImportBatch( [ [ $src, $dst, $options ] ] );
	}

	/**
	 * Import a batch of files from the local file system into the repo.
	 * This does no locking nor journaling and overrides existing files.
	 * This function can be used to write to otherwise read-only foreign repos.
	 * This is intended for copying generated thumbnails into the repo.
	 *
	 * @see FileRepo::quickImport()
	 *
	 * All path parameters may be a file system path, storage path, or virtual URL.
	 * When "headers" are given they are used as HTTP headers if supported.
	 *
	 * @param array $triples List of (source path or FSFile, destination path, disposition)
	 * @return Status
	 */
	public function quickImportBatch( array $triples ) {
		$status = $this->newGood();
		$operations = [];
		foreach ( $triples as $triple ) {
			list( $src, $dst ) = $triple;
			if ( $src instanceof FSFile ) {
				$op = 'store';
			} else {
				$src = $this->resolveToStoragePathIfVirtual( $src );
				$op = FileBackend::isStoragePath( $src ) ? 'copy' : 'store';
			}
			$dst = $this->resolveToStoragePathIfVirtual( $dst );

			if ( !isset( $triple[2] ) ) {
				$headers = [];
			} elseif ( is_string( $triple[2] ) ) {
				// back-compat
				$headers = [ 'Content-Disposition' => $triple[2] ];
			} elseif ( is_array( $triple[2] ) && isset( $triple[2]['headers'] ) ) {
				$headers = $triple[2]['headers'];
			} else {
				$headers = [];
			}

			$operations[] = [
				'op' => $op,
				'src' => $src, // storage path (copy) or local path/FSFile (store)
				'dst' => $dst,
				'headers' => $headers
			];
			$status->merge( $this->initDirectory( dirname( $dst ) ) );
		}
		$status->merge( $this->backend->doQuickOperations( $operations ) );

		return $status;
	}

	/**
	 * Purge a file from the repo. This does no locking nor journaling.
	 * This function can be used to write to otherwise read-only foreign repos.
	 * This is intended for purging thumbnails.
	 *
	 * @param string $path Virtual URL or storage path
	 * @return Status
	 */
	final public function quickPurge( $path ) {
		return $this->quickPurgeBatch( [ $path ] );
	}

	/**
	 * Deletes a directory if empty.
	 * This function can be used to write to otherwise read-only foreign repos.
	 *
	 * @param string $dir Virtual URL (or storage path) of directory to clean
	 * @return Status
	 */
	public function quickCleanDir( $dir ) {
		$status = $this->newGood();
		$status->merge( $this->backend->clean(
			[ 'dir' => $this->resolveToStoragePathIfVirtual( $dir ) ] ) );

		return $status;
	}

	/**
	 * Purge a batch of files from the repo.
	 * This function can be used to write to otherwise read-only foreign repos.
	 * This does no locking nor journaling and is intended for purging thumbnails.
	 *
	 * @param array $paths List of virtual URLs or storage paths
	 * @return Status
	 */
	public function quickPurgeBatch( array $paths ) {
		$status = $this->newGood();
		$operations = [];
		foreach ( $paths as $path ) {
			$operations[] = [
				'op' => 'delete',
				'src' => $this->resolveToStoragePathIfVirtual( $path ),
				'ignoreMissingSource' => true
			];
		}
		$status->merge( $this->backend->doQuickOperations( $operations ) );

		return $status;
	}

	/**
	 * Pick a random name in the temp zone and store a file to it.
	 * Returns a Status object with the file Virtual URL in the value,
	 * file can later be disposed using FileRepo::freeTemp().
	 *
	 * @param string $originalName The base name of the file as specified
	 *   by the user. The file extension will be maintained.
	 * @param string $srcPath The current location of the file.
	 * @return Status Object with the URL in the value.
	 */
	public function storeTemp( $originalName, $srcPath ) {
		$this->assertWritableRepo(); // fail out if read-only

		$date = MWTimestamp::getInstance()->format( 'YmdHis' );
		$hashPath = $this->getHashPath( $originalName );
		$dstUrlRel = $hashPath . $date . '!' . rawurlencode( $originalName );
		$virtualUrl = $this->getVirtualUrl( 'temp' ) . '/' . $dstUrlRel;

		$result = $this->quickImport( $srcPath, $virtualUrl );
		$result->value = $virtualUrl;

		return $result;
	}

	/**
	 * Remove a temporary file or mark it for garbage collection
	 *
	 * @param string $virtualUrl The virtual URL returned by FileRepo::storeTemp()
	 * @return bool True on success, false on failure
	 */
	public function freeTemp( $virtualUrl ) {
		$this->assertWritableRepo(); // fail out if read-only

		$temp = $this->getVirtualUrl( 'temp' );
		if ( substr( $virtualUrl, 0, strlen( $temp ) ) != $temp ) {
			wfDebug( __METHOD__ . ": Invalid temp virtual URL" );

			return false;
		}

		return $this->quickPurge( $virtualUrl )->isOK();
	}

	/**
	 * Concatenate a list of temporary files into a target file location.
	 *
	 * @param array $srcPaths Ordered list of source virtual URLs/storage paths
	 * @param string $dstPath Target file system path
	 * @param int $flags Bitwise combination of the following flags:
	 *   self::DELETE_SOURCE     Delete the source files on success
	 * @return Status
	 */
	public function concatenate( array $srcPaths, $dstPath, $flags = 0 ) {
		$this->assertWritableRepo(); // fail out if read-only

		$status = $this->newGood();

		$sources = [];
		foreach ( $srcPaths as $srcPath ) {
			// Resolve source to a storage path if virtual
			$source = $this->resolveToStoragePathIfVirtual( $srcPath );
			$sources[] = $source; // chunk to merge
		}

		// Concatenate the chunks into one FS file
		$params = [ 'srcs' => $sources, 'dst' => $dstPath ];
		$status->merge( $this->backend->concatenate( $params ) );
		if ( !$status->isOK() ) {
			return $status;
		}

		// Delete the sources if required
		if ( $flags & self::DELETE_SOURCE ) {
			$status->merge( $this->quickPurgeBatch( $srcPaths ) );
		}

		// Make sure status is OK, despite any quickPurgeBatch() fatals
		$status->setResult( true );

		return $status;
	}

	/**
	 * Copy or move a file either from a storage path, virtual URL,
	 * or file system path, into this repository at the specified destination location.
	 *
	 * Returns a Status object. On success, the value contains "new" or
	 * "archived", to indicate whether the file was new with that name.
	 *
	 * Using FSFile/TempFSFile can improve performance via caching.
	 * Using TempFSFile can further improve performance by signalling that it is safe
	 * to touch the source file or write extended attribute metadata to it directly.
	 *
	 * Options to $options include:
	 *   - headers : name/value map of HTTP headers to use in response to GET/HEAD requests
	 *
	 * @param string|FSFile $src The source file system path, storage path, or URL
	 * @param string $dstRel The destination relative path
	 * @param string $archiveRel The relative path where the existing file is to
	 *   be archived, if there is one. Relative to the public zone root.
	 * @param int $flags Bitfield, may be FileRepo::DELETE_SOURCE to indicate
	 *   that the source file should be deleted if possible
	 * @param array $options Optional additional parameters
	 * @return Status
	 */
	public function publish(
		$src, $dstRel, $archiveRel, $flags = 0, array $options = []
	) {
		$this->assertWritableRepo(); // fail out if read-only

		$status = $this->publishBatch(
			[ [ $src, $dstRel, $archiveRel, $options ] ], $flags );
		if ( $status->successCount == 0 ) {
			$status->setOK( false );
		}
		$status->value = $status->value[0] ?? false;

		return $status;
	}

	/**
	 * Publish a batch of files
	 *
	 * @see FileRepo::publish()
	 *
	 * @param array $ntuples (source, dest, archive) triplets or
	 *   (source, dest, archive, options) 4-tuples as per publish().
	 * @param int $flags Bitfield, may be FileRepo::DELETE_SOURCE to indicate
	 *   that the source files should be deleted if possible
	 * @throws MWException
	 * @return Status
	 */
	public function publishBatch( array $ntuples, $flags = 0 ) {
		$this->assertWritableRepo(); // fail out if read-only

		$backend = $this->backend; // convenience
		// Try creating directories
		$status = $this->initZones( 'public' );
		if ( !$status->isOK() ) {
			return $status;
		}

		$status = $this->newGood( [] );

		$operations = [];
		$sourceFSFilesToDelete = []; // cleanup for disk source files
		// Validate each triplet and get the store operation...
		foreach ( $ntuples as $ntuple ) {
			list( $src, $dstRel, $archiveRel ) = $ntuple;
			$srcPath = ( $src instanceof FSFile ) ? $src->getPath() : $src;

			$options = $ntuple[3] ?? [];
			// Resolve source to a storage path if virtual
			$srcPath = $this->resolveToStoragePathIfVirtual( $srcPath );
			if ( !$this->validateFilename( $dstRel ) ) {
				throw new MWException( 'Validation error in $dstRel' );
			}
			if ( !$this->validateFilename( $archiveRel ) ) {
				throw new MWException( 'Validation error in $archiveRel' );
			}

			$publicRoot = $this->getZonePath( 'public' );
			$dstPath = "$publicRoot/$dstRel";
			$archivePath = "$publicRoot/$archiveRel";

			$dstDir = dirname( $dstPath );
			$archiveDir = dirname( $archivePath );
			// Abort immediately on directory creation errors since they're likely to be repetitive
			if ( !$this->initDirectory( $dstDir )->isOK() ) {
				return $this->newFatal( 'directorycreateerror', $dstDir );
			}
			if ( !$this->initDirectory( $archiveDir )->isOK() ) {
				return $this->newFatal( 'directorycreateerror', $archiveDir );
			}

			// Set any desired headers to be use in GET/HEAD responses
			$headers = $options['headers'] ?? [];

			// Archive destination file if it exists.
			// This will check if the archive file also exists and fail if does.
			// This is a sanity check to avoid data loss. On Windows and Linux,
			// copy() will overwrite, so the existence check is vulnerable to
			// race conditions unless a functioning LockManager is used.
			// LocalFile also uses SELECT FOR UPDATE for synchronization.
			$operations[] = [
				'op' => 'copy',
				'src' => $dstPath,
				'dst' => $archivePath,
				'ignoreMissingSource' => true
			];

			// Copy (or move) the source file to the destination
			if ( FileBackend::isStoragePath( $srcPath ) ) {
				$operations[] = [
					'op' => ( $flags & self::DELETE_SOURCE ) ? 'move' : 'copy',
					'src' => $srcPath,
					'dst' => $dstPath,
					'overwrite' => true, // replace current
					'headers' => $headers
				];
			} else {
				$operations[] = [
					'op' => 'store',
					'src' => $src, // storage path (copy) or local path/FSFile (store)
					'dst' => $dstPath,
					'overwrite' => true, // replace current
					'headers' => $headers
				];
				if ( $flags & self::DELETE_SOURCE ) {
					$sourceFSFilesToDelete[] = $srcPath;
				}
			}
		}

		// Execute the operations for each triplet
		$status->merge( $backend->doOperations( $operations ) );
		// Find out which files were archived...
		foreach ( $ntuples as $i => $ntuple ) {
			list( , , $archiveRel ) = $ntuple;
			$archivePath = $this->getZonePath( 'public' ) . "/$archiveRel";
			if ( $this->fileExists( $archivePath ) ) {
				$status->value[$i] = 'archived';
			} else {
				$status->value[$i] = 'new';
			}
		}
		// Cleanup for disk source files...
		foreach ( $sourceFSFilesToDelete as $file ) {
			Wikimedia\suppressWarnings();
			unlink( $file ); // FS cleanup
			Wikimedia\restoreWarnings();
		}

		return $status;
	}

	/**
	 * Creates a directory with the appropriate zone permissions.
	 * Callers are responsible for doing read-only and "writable repo" checks.
	 *
	 * @param string $dir Virtual URL (or storage path) of directory to clean
	 * @return Status
	 */
	protected function initDirectory( $dir ) {
		$path = $this->resolveToStoragePathIfVirtual( $dir );
		list( , $container, ) = FileBackend::splitStoragePath( $path );

		$params = [ 'dir' => $path ];
		if ( $this->isPrivate
			|| $container === $this->zones['deleted']['container']
			|| $container === $this->zones['temp']['container']
		) {
			# Take all available measures to prevent web accessibility of new deleted
			# directories, in case the user has not configured offline storage
			$params = [ 'noAccess' => true, 'noListing' => true ] + $params;
		}

		$status = $this->newGood();
		$status->merge( $this->backend->prepare( $params ) );

		return $status;
	}

	/**
	 * Deletes a directory if empty.
	 *
	 * @param string $dir Virtual URL (or storage path) of directory to clean
	 * @return Status
	 */
	public function cleanDir( $dir ) {
		$this->assertWritableRepo(); // fail out if read-only

		$status = $this->newGood();
		$status->merge( $this->backend->clean(
			[ 'dir' => $this->resolveToStoragePathIfVirtual( $dir ) ] ) );

		return $status;
	}

	/**
	 * Checks existence of a file
	 *
	 * @param string $file Virtual URL (or storage path) of file to check
	 * @return bool
	 */
	public function fileExists( $file ) {
		$result = $this->fileExistsBatch( [ $file ] );

		return $result[0];
	}

	/**
	 * Checks existence of an array of files.
	 *
	 * @param string[] $files Virtual URLs (or storage paths) of files to check
	 * @return array Map of files and existence flags, or false
	 */
	public function fileExistsBatch( array $files ) {
		$paths = array_map( [ $this, 'resolveToStoragePathIfVirtual' ], $files );
		$this->backend->preloadFileStat( [ 'srcs' => $paths ] );

		$result = [];
		foreach ( $files as $key => $file ) {
			$path = $this->resolveToStoragePathIfVirtual( $file );
			$result[$key] = $this->backend->fileExists( [ 'src' => $path ] );
		}

		return $result;
	}

	/**
	 * Move a file to the deletion archive.
	 * If no valid deletion archive exists, this may either delete the file
	 * or throw an exception, depending on the preference of the repository
	 *
	 * @param mixed $srcRel Relative path for the file to be deleted
	 * @param mixed $archiveRel Relative path for the archive location.
	 *   Relative to a private archive directory.
	 * @return Status
	 */
	public function delete( $srcRel, $archiveRel ) {
		$this->assertWritableRepo(); // fail out if read-only

		return $this->deleteBatch( [ [ $srcRel, $archiveRel ] ] );
	}

	/**
	 * Move a group of files to the deletion archive.
	 *
	 * If no valid deletion archive is configured, this may either delete the
	 * file or throw an exception, depending on the preference of the repository.
	 *
	 * The overwrite policy is determined by the repository -- currently LocalRepo
	 * assumes a naming scheme in the deleted zone based on content hash, as
	 * opposed to the public zone which is assumed to be unique.
	 *
	 * @param array $sourceDestPairs Array of source/destination pairs. Each element
	 *   is a two-element array containing the source file path relative to the
	 *   public root in the first element, and the archive file path relative
	 *   to the deleted zone root in the second element.
	 * @throws MWException
	 * @return Status
	 */
	public function deleteBatch( array $sourceDestPairs ) {
		$this->assertWritableRepo(); // fail out if read-only

		// Try creating directories
		$status = $this->initZones( [ 'public', 'deleted' ] );
		if ( !$status->isOK() ) {
			return $status;
		}

		$status = $this->newGood();

		$backend = $this->backend; // convenience
		$operations = [];
		// Validate filenames and create archive directories
		foreach ( $sourceDestPairs as [ $srcRel, $archiveRel ] ) {
			if ( !$this->validateFilename( $srcRel ) ) {
				throw new MWException( __METHOD__ . ':Validation error in $srcRel' );
			} elseif ( !$this->validateFilename( $archiveRel ) ) {
				throw new MWException( __METHOD__ . ':Validation error in $archiveRel' );
			}

			$publicRoot = $this->getZonePath( 'public' );
			$srcPath = "{$publicRoot}/$srcRel";

			$deletedRoot = $this->getZonePath( 'deleted' );
			$archivePath = "{$deletedRoot}/{$archiveRel}";
			$archiveDir = dirname( $archivePath ); // does not touch FS

			// Create destination directories
			if ( !$this->initDirectory( $archiveDir )->isOK() ) {
				return $this->newFatal( 'directorycreateerror', $archiveDir );
			}

			$operations[] = [
				'op' => 'move',
				'src' => $srcPath,
				'dst' => $archivePath,
				// We may have 2+ identical files being deleted,
				// all of which will map to the same destination file
				'overwriteSame' => true // also see T33792
			];
		}

		// Move the files by execute the operations for each pair.
		// We're now committed to returning an OK result, which will
		// lead to the files being moved in the DB also.
		$opts = [ 'force' => true ];
		$status->merge( $backend->doOperations( $operations, $opts ) );

		return $status;
	}

	/**
	 * Delete files in the deleted directory if they are not referenced in the filearchive table
	 *
	 * STUB
	 * @param string[] $storageKeys
	 */
	public function cleanupDeletedBatch( array $storageKeys ) {
		$this->assertWritableRepo();
	}

	/**
	 * Get a relative path for a deletion archive key,
	 * e.g. s/z/a/ for sza251lrxrc1jad41h5mgilp8nysje52.jpg
	 *
	 * @param string $key
	 * @throws MWException
	 * @return string
	 */
	public function getDeletedHashPath( $key ) {
		if ( strlen( $key ) < 31 ) {
			throw new MWException( "Invalid storage key '$key'." );
		}
		$path = '';
		for ( $i = 0; $i < $this->deletedHashLevels; $i++ ) {
			$path .= $key[$i] . '/';
		}

		return $path;
	}

	/**
	 * If a path is a virtual URL, resolve it to a storage path.
	 * Otherwise, just return the path as it is.
	 *
	 * @param string $path
	 * @return string
	 * @throws MWException
	 */
	protected function resolveToStoragePathIfVirtual( $path ) {
		if ( self::isVirtualUrl( $path ) ) {
			return $this->resolveVirtualUrl( $path );
		}

		return $path;
	}

	/**
	 * Get a local FS copy of a file with a given virtual URL/storage path.
	 * Temporary files may be purged when the file object falls out of scope.
	 *
	 * @param string $virtualUrl
	 * @return TempFSFile|null Returns null on failure
	 */
	public function getLocalCopy( $virtualUrl ) {
		$path = $this->resolveToStoragePathIfVirtual( $virtualUrl );

		return $this->backend->getLocalCopy( [ 'src' => $path ] );
	}

	/**
	 * Get a local FS file with a given virtual URL/storage path.
	 * The file is either an original or a copy. It should not be changed.
	 * Temporary files may be purged when the file object falls out of scope.
	 *
	 * @param string $virtualUrl
	 * @return FSFile|null Returns null on failure.
	 */
	public function getLocalReference( $virtualUrl ) {
		$path = $this->resolveToStoragePathIfVirtual( $virtualUrl );

		return $this->backend->getLocalReference( [ 'src' => $path ] );
	}

	/**
	 * Get properties of a file with a given virtual URL/storage path.
	 * Properties should ultimately be obtained via FSFile::getProps().
	 *
	 * @param string $virtualUrl
	 * @return array
	 */
	public function getFileProps( $virtualUrl ) {
		$fsFile = $this->getLocalReference( $virtualUrl );
		$mwProps = new MWFileProps( MediaWiki\MediaWikiServices::getInstance()->getMimeAnalyzer() );
		if ( $fsFile ) {
			$props = $mwProps->getPropsFromPath( $fsFile->getPath(), true );
		} else {
			$props = $mwProps->newPlaceholderProps();
		}

		return $props;
	}

	/**
	 * Get the timestamp of a file with a given virtual URL/storage path
	 *
	 * @param string $virtualUrl
	 * @return string|bool False on failure
	 */
	public function getFileTimestamp( $virtualUrl ) {
		$path = $this->resolveToStoragePathIfVirtual( $virtualUrl );

		return $this->backend->getFileTimestamp( [ 'src' => $path ] );
	}

	/**
	 * Get the size of a file with a given virtual URL/storage path
	 *
	 * @param string $virtualUrl
	 * @return int|false
	 */
	public function getFileSize( $virtualUrl ) {
		$path = $this->resolveToStoragePathIfVirtual( $virtualUrl );

		return $this->backend->getFileSize( [ 'src' => $path ] );
	}

	/**
	 * Get the sha1 (base 36) of a file with a given virtual URL/storage path
	 *
	 * @param string $virtualUrl
	 * @return string|bool
	 */
	public function getFileSha1( $virtualUrl ) {
		$path = $this->resolveToStoragePathIfVirtual( $virtualUrl );

		return $this->backend->getFileSha1Base36( [ 'src' => $path ] );
	}

	/**
	 * Attempt to stream a file with the given virtual URL/storage path
	 *
	 * @param string $virtualUrl
	 * @param array $headers Additional HTTP headers to send on success
	 * @param array $optHeaders HTTP request headers (if-modified-since, range, ...)
	 * @return Status
	 * @since 1.27
	 */
	public function streamFileWithStatus( $virtualUrl, $headers = [], $optHeaders = [] ) {
		$path = $this->resolveToStoragePathIfVirtual( $virtualUrl );
		$params = [ 'src' => $path, 'headers' => $headers, 'options' => $optHeaders ];

		// T172851: HHVM does not flush the output properly, causing OOM
		ob_start( null, 1048576 );
		ob_implicit_flush( true );

		$status = $this->newGood();
		$status->merge( $this->backend->streamFile( $params ) );

		// T186565: Close the buffer, unless it has already been closed
		// in HTTPFileStreamer::resetOutputBuffers().
		if ( ob_get_status() ) {
			ob_end_flush();
		}

		return $status;
	}

	/**
	 * Call a callback function for every public regular file in the repository.
	 * This only acts on the current version of files, not any old versions.
	 * May use either the database or the filesystem.
	 *
	 * @param callable $callback
	 * @return void
	 */
	public function enumFiles( $callback ) {
		$this->enumFilesInStorage( $callback );
	}

	/**
	 * Call a callback function for every public file in the repository.
	 * May use either the database or the filesystem.
	 *
	 * @param callable $callback
	 * @return void
	 */
	protected function enumFilesInStorage( $callback ) {
		$publicRoot = $this->getZonePath( 'public' );
		$numDirs = 1 << ( $this->hashLevels * 4 );
		// Use a priori assumptions about directory structure
		// to reduce the tree height of the scanning process.
		for ( $flatIndex = 0; $flatIndex < $numDirs; $flatIndex++ ) {
			$hexString = sprintf( "%0{$this->hashLevels}x", $flatIndex );
			$path = $publicRoot;
			for ( $hexPos = 0; $hexPos < $this->hashLevels; $hexPos++ ) {
				$path .= '/' . substr( $hexString, 0, $hexPos + 1 );
			}
			$iterator = $this->backend->getFileList( [ 'dir' => $path ] );
			if ( $iterator === null ) {
				throw new MWException( __METHOD__ . ': could not get file listing for ' . $path );
			}
			foreach ( $iterator as $name ) {
				// Each item returned is a public file
				call_user_func( $callback, "{$path}/{$name}" );
			}
		}
	}

	/**
	 * Determine if a relative path is valid, i.e. not blank or involving directory traveral
	 *
	 * @param string $filename
	 * @return bool
	 */
	public function validateFilename( $filename ) {
		if ( strval( $filename ) == '' ) {
			return false;
		}

		return FileBackend::isPathTraversalFree( $filename );
	}

	/**
	 * Get a callback function to use for cleaning error message parameters
	 *
	 * @return callable
	 */
	private function getErrorCleanupFunction() {
		switch ( $this->pathDisclosureProtection ) {
			case 'none':
			case 'simple': // b/c
				$callback = [ $this, 'passThrough' ];
				break;
			default: // 'paranoid'
				$callback = [ $this, 'paranoidClean' ];
		}
		return $callback;
	}

	/**
	 * Path disclosure protection function
	 *
	 * @param string $param
	 * @return string
	 */
	public function paranoidClean( $param ) {
		return '[hidden]';
	}

	/**
	 * Path disclosure protection function
	 *
	 * @param string $param
	 * @return string
	 */
	public function passThrough( $param ) {
		return $param;
	}

	/**
	 * Create a new fatal error
	 *
	 * @param string $message
	 * @param mixed ...$parameters
	 * @return Status
	 */
	public function newFatal( $message, ...$parameters ) {
		$status = Status::newFatal( $message, ...$parameters );
		$status->cleanCallback = $this->getErrorCleanupFunction();

		return $status;
	}

	/**
	 * Create a new good result
	 *
	 * @param null|mixed $value
	 * @return Status
	 */
	public function newGood( $value = null ) {
		$status = Status::newGood( $value );
		$status->cleanCallback = $this->getErrorCleanupFunction();

		return $status;
	}

	/**
	 * Checks if there is a redirect named as $title. If there is, return the
	 * title object. If not, return false.
	 * STUB
	 *
	 * @param Title $title Title of image
	 * @return bool
	 */
	public function checkRedirect( Title $title ) {
		return false;
	}

	/**
	 * Invalidates image redirect cache related to that image
	 * Doesn't do anything for repositories that don't support image redirects.
	 *
	 * STUB
	 * @param Title $title Title of image
	 */
	public function invalidateImageRedirect( Title $title ) {
	}

	/**
	 * Get the human-readable name of the repo
	 *
	 * @return string
	 */
	public function getDisplayName() {
		global $wgSitename;

		if ( $this->isLocal() ) {
			return $wgSitename;
		}

		// 'shared-repo-name-wikimediacommons' is used when $wgUseInstantCommons = true
		return wfMessageFallback( 'shared-repo-name-' . $this->name, 'shared-repo' )->text();
	}

	/**
	 * Get the portion of the file that contains the origin file name.
	 * If that name is too long, then the name "thumbnail.<ext>" will be given.
	 *
	 * @param string $name
	 * @return string
	 */
	public function nameForThumb( $name ) {
		if ( strlen( $name ) > $this->abbrvThreshold ) {
			$ext = FileBackend::extensionFromPath( $name );
			$name = ( $ext == '' ) ? 'thumbnail' : "thumbnail.$ext";
		}

		return $name;
	}

	/**
	 * Returns true if this the local file repository.
	 *
	 * @return bool
	 */
	public function isLocal() {
		return $this->getName() == 'local';
	}

	/**
	 * Get a global, repository-qualified, WAN cache key
	 *
	 * This might be called from either the site context of the wiki that owns the repo or
	 * the site context of another wiki that simply has access to the repo. This returns
	 * false if the repository's cache is not accessible from the current site context.
	 *
	 * @param string $kClassSuffix Key collection name suffix (added to this repo class)
	 * @param mixed ...$components Additional key components
	 * @return string|false
	 */
	public function getSharedCacheKey( $kClassSuffix, ...$components ) {
		return false;
	}

	/**
	 * Get a site-local, repository-qualified, WAN cache key
	 *
	 * These cache keys are not shared among different site context and thus cannot be
	 * directly invalidated when repo objects are modified. These are useful when there
	 * is no accessible global cache or the values depend on the current site context.
	 *
	 * @param string $kClassSuffix Key collection name suffix (added to this repo class)
	 * @param mixed ...$components Additional key components
	 * @return string
	 */
	public function getLocalCacheKey( $kClassSuffix, ...$components ) {
		return $this->wanCache->makeKey(
			'filerepo-' . $kClassSuffix,
			$this->getName(),
			...$components
		);
	}

	/**
	 * Get a temporary private FileRepo associated with this repo.
	 *
	 * Files will be created in the temp zone of this repo.
	 * It will have the same backend as this repo.
	 *
	 * @return TempFileRepo
	 */
	public function getTempRepo() {
		return new TempFileRepo( [
			'name' => "{$this->name}-temp",
			'backend' => $this->backend,
			'zones' => [
				'public' => [
					// Same place storeTemp() uses in the base repo, though
					// the path hashing is mismatched, which is annoying.
					'container' => $this->zones['temp']['container'],
					'directory' => $this->zones['temp']['directory']
				],
				'thumb' => [
					'container' => $this->zones['temp']['container'],
					'directory' => $this->zones['temp']['directory'] == ''
						? 'thumb'
						: $this->zones['temp']['directory'] . '/thumb'
				],
				'transcoded' => [
					'container' => $this->zones['temp']['container'],
					'directory' => $this->zones['temp']['directory'] == ''
						? 'transcoded'
						: $this->zones['temp']['directory'] . '/transcoded'
				]
			],
			'hashLevels' => $this->hashLevels, // performance
			'isPrivate' => true // all in temp zone
		] );
	}

	/**
	 * Get an UploadStash associated with this repo.
	 *
	 * @param User|null $user
	 * @return UploadStash
	 */
	public function getUploadStash( User $user = null ) {
		return new UploadStash( $this, $user );
	}

	/**
	 * Throw an exception if this repo is read-only by design.
	 * This does not and should not check getReadOnlyReason().
	 *
	 * @return void
	 * @throws MWException
	 */
	protected function assertWritableRepo() {
	}

	/**
	 * Return information about the repository.
	 *
	 * @return array
	 * @since 1.22
	 */
	public function getInfo() {
		$ret = [
			'name' => $this->getName(),
			'displayname' => $this->getDisplayName(),
			'rootUrl' => $this->getZoneUrl( 'public' ),
			'local' => $this->isLocal(),
		];

		$optionalSettings = [
			'url', 'thumbUrl', 'initialCapital', 'descBaseUrl', 'scriptDirUrl', 'articleUrl',
			'fetchDescription', 'descriptionCacheExpiry', 'favicon'
		];
		foreach ( $optionalSettings as $k ) {
			if ( isset( $this->$k ) ) {
				$ret[$k] = $this->$k;
			}
		}

		return $ret;
	}

	/**
	 * Returns whether or not storage is SHA-1 based
	 * @return bool
	 */
	public function hasSha1Storage() {
		return $this->hasSha1Storage;
	}

	/**
	 * Returns whether or not repo supports having originals SHA-1s in the thumb URLs
	 * @return bool
	 */
	public function supportsSha1URLs() {
		return $this->supportsSha1URLs;
	}
}<|MERGE_RESOLUTION|>--- conflicted
+++ resolved
@@ -482,20 +482,12 @@
 			if ( $img ) {
 				$img->load( $flags );
 				if ( $img->exists() ) {
-					global $wgUser;
 					if ( !$img->isDeleted( File::DELETED_FILE ) ) {
 						return $img; // always OK
-<<<<<<< HEAD
-					} elseif ( !empty( $options['private'] ) &&
-						$img->userCan( File::DELETED_FILE,
-							$options['private'] instanceof User ? $options['private'] : $wgUser
-						)
-=======
 					} elseif (
 						// If its not empty, its a User object
 						!empty( $options['private'] ) &&
 						$img->userCan( File::DELETED_FILE, $options['private'] )
->>>>>>> 30164539
 					) {
 						return $img;
 					}
@@ -607,20 +599,12 @@
 		if ( $time !== false && $this->oldFileFactoryKey ) { // find-by-sha1 supported?
 			$img = call_user_func( $this->oldFileFactoryKey, $sha1, $this, $time );
 			if ( $img && $img->exists() ) {
-				global $wgUser;
 				if ( !$img->isDeleted( File::DELETED_FILE ) ) {
 					return $img; // always OK
-<<<<<<< HEAD
-				} elseif ( !empty( $options['private'] ) &&
-					$img->userCan( File::DELETED_FILE,
-						$options['private'] instanceof User ? $options['private'] : $wgUser
-					)
-=======
 				} elseif (
 					// If its not empty, its a User object
 					!empty( $options['private'] ) &&
 					$img->userCan( File::DELETED_FILE, $options['private'] )
->>>>>>> 30164539
 				) {
 					return $img;
 				}
