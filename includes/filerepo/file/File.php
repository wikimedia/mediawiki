<?php
/**
 * @defgroup FileAbstraction File abstraction
 * @ingroup FileRepo
 *
 * Represents files in a repository.
 */
use MediaWiki\HookContainer\ProtectedHookAccessorTrait;
use MediaWiki\MediaWikiServices;
use Wikimedia\AtEase\AtEase;

/**
 * Base code for files.
 *
 * This program is free software; you can redistribute it and/or modify
 * it under the terms of the GNU General Public License as published by
 * the Free Software Foundation; either version 2 of the License, or
 * (at your option) any later version.
 *
 * This program is distributed in the hope that it will be useful,
 * but WITHOUT ANY WARRANTY; without even the implied warranty of
 * MERCHANTABILITY or FITNESS FOR A PARTICULAR PURPOSE. See the
 * GNU General Public License for more details.
 *
 * You should have received a copy of the GNU General Public License along
 * with this program; if not, write to the Free Software Foundation, Inc.,
 * 51 Franklin Street, Fifth Floor, Boston, MA 02110-1301, USA.
 * http://www.gnu.org/copyleft/gpl.html
 *
 * @file
 * @ingroup FileAbstraction
 */

// @phan-file-suppress PhanTypeMissingReturn false positives
/**
 * Implements some public methods and some protected utility functions which
 * are required by multiple child classes. Contains stub functionality for
 * unimplemented public methods.
 *
 * Stub functions which should be overridden are marked with STUB. Some more
 * concrete functions are also typically overridden by child classes.
 *
 * Note that only the repo object knows what its file class is called. You should
 * never name a file class explictly outside of the repo class. Instead use the
 * repo's factory functions to generate file objects, for example:
 *
 * RepoGroup::singleton()->getLocalRepo()->newFile( $title );
 *
 * Consider the services container below;
 *
 * $services = MediaWikiServices::getInstance();
 *
 * The convenience services $services->getRepoGroup()->getLocalRepo()->newFile()
 * and $services->getRepoGroup()->findFile() should be sufficient in most cases.
 *
 * @TODO: DI - Instead of using MediaWikiServices::getInstance(), a service should
 * ideally accept a RepoGroup in its constructor and then, use $this->repoGroup->findFile()
 * and $this->repoGroup->getLocalRepo()->newFile().
 *
 * @stable to extend
 * @ingroup FileAbstraction
 */
abstract class File implements IDBAccessObject {
	use ProtectedHookAccessorTrait;

	// Bitfield values akin to the Revision deletion constants
	public const DELETED_FILE = 1;
	public const DELETED_COMMENT = 2;
	public const DELETED_USER = 4;
	public const DELETED_RESTRICTED = 8;

	/** Force rendering in the current process */
	public const RENDER_NOW = 1;
	/**
	 * Force rendering even if thumbnail already exist and using RENDER_NOW
	 * I.e. you have to pass both flags: File::RENDER_NOW | File::RENDER_FORCE
	 */
	public const RENDER_FORCE = 2;

	public const DELETE_SOURCE = 1;

	// Audience options for File::getDescription()
	public const FOR_PUBLIC = 1;
	public const FOR_THIS_USER = 2;
	public const RAW = 3;

	// Options for File::thumbName()
	public const THUMB_FULL_NAME = 1;

	/**
	 * Some member variables can be lazy-initialised using __get(). The
	 * initialisation function for these variables is always a function named
	 * like getVar(), where Var is the variable name with upper-case first
	 * letter.
	 *
	 * The following variables are initialised in this way in this base class:
	 *    name, extension, handler, path, canRender, isSafeFile,
	 *    transformScript, hashPath, pageCount, url
	 *
	 * Code within this class should generally use the accessor function
	 * directly, since __get() isn't re-entrant and therefore causes bugs that
	 * depend on initialisation order.
	 */

	/**
	 * The following member variables are not lazy-initialised
	 */

	/** @var FileRepo|LocalRepo|ForeignAPIRepo|bool */
	public $repo;

	/** @var Title|string|bool */
	protected $title;

	/** @var string Text of last error */
	protected $lastError;

	/** @var string Main part of the title, with underscores (Title::getDBkey) */
	protected $redirected;

	/** @var Title */
	protected $redirectedTitle;

	/** @var FSFile|bool False if undefined */
	protected $fsFile;

	/** @var MediaHandler */
	protected $handler;

	/** @var string The URL corresponding to one of the four basic zones */
	protected $url;

	/** @var string File extension */
	protected $extension;

	/** @var string The name of a file from its title object */
	protected $name;

	/** @var string The storage path corresponding to one of the zones */
	protected $path;

	/** @var string Relative path including trailing slash */
	protected $hashPath;

	/** @var int|false Number of pages of a multipage document, or false for
	 *    documents which aren't multipage documents
	 */
	protected $pageCount;

	/** @var string URL of transformscript (for example thumb.php) */
	protected $transformScript;

	/** @var Title */
	protected $redirectTitle;

	/** @var bool Whether the output of transform() for this file is likely to be valid. */
	protected $canRender;

	/** @var bool Whether this media file is in a format that is unlikely to
	 *    contain viruses or malicious content
	 */
	protected $isSafeFile;

	/** @var string Required Repository class type */
	protected $repoClass = FileRepo::class;

	/** @var array Cache of tmp filepaths pointing to generated bucket thumbnails, keyed by width */
	protected $tmpBucketedThumbCache = [];

	/**
	 * Call this constructor from child classes.
	 *
	 * Both $title and $repo are optional, though some functions
	 * may return false or throw exceptions if they are not set.
	 * Most subclasses will want to call assertRepoDefined() here.
	 *
	 * @stable to call
	 * @param Title|string|bool $title
	 * @param FileRepo|bool $repo
	 */
	public function __construct( $title, $repo ) {
		// Some subclasses do not use $title, but set name/title some other way
		if ( $title !== false ) {
			$title = self::normalizeTitle( $title, 'exception' );
		}
		$this->title = $title;
		$this->repo = $repo;
	}

	/**
	 * Given a string or Title object return either a
	 * valid Title object with namespace NS_FILE or null
	 *
	 * @param Title|string $title
	 * @param string|bool $exception Use 'exception' to throw an error on bad titles
	 * @throws MWException
	 * @return Title|null
	 */
	public static function normalizeTitle( $title, $exception = false ) {
		$ret = $title;
		if ( $ret instanceof Title ) {
			# Normalize NS_MEDIA -> NS_FILE
			if ( $ret->getNamespace() === NS_MEDIA ) {
				$ret = Title::makeTitleSafe( NS_FILE, $ret->getDBkey() );
			# Sanity check the title namespace
			} elseif ( $ret->getNamespace() !== NS_FILE ) {
				$ret = null;
			}
		} else {
			# Convert strings to Title objects
			$ret = Title::makeTitleSafe( NS_FILE, (string)$ret );
		}
		if ( !$ret && $exception !== false ) {
			throw new MWException( "`$title` is not a valid file title." );
		}

		return $ret;
	}

	public function __get( $name ) {
		$function = [ $this, 'get' . ucfirst( $name ) ];
		if ( !is_callable( $function ) ) {
			return null;
		} else {
			$this->$name = $function();

			return $this->$name;
		}
	}

	/**
	 * Normalize a file extension to the common form, making it lowercase and checking some synonyms,
	 * and ensure it's clean. Extensions with non-alphanumeric characters will be discarded.
	 * Keep in sync with mw.Title.normalizeExtension() in JS.
	 *
	 * @param string $extension File extension (without the leading dot)
	 * @return string File extension in canonical form
	 */
	public static function normalizeExtension( $extension ) {
		$lower = strtolower( $extension );
		$squish = [
			'htm' => 'html',
			'jpeg' => 'jpg',
			'mpeg' => 'mpg',
			'tiff' => 'tif',
			'ogv' => 'ogg' ];
		if ( isset( $squish[$lower] ) ) {
			return $squish[$lower];
		} elseif ( preg_match( '/^[0-9a-z]+$/', $lower ) ) {
			return $lower;
		} else {
			return '';
		}
	}

	/**
	 * Checks if file extensions are compatible
	 *
	 * @param File $old Old file
	 * @param string $new New name
	 *
	 * @return bool|null
	 */
	public static function checkExtensionCompatibility( File $old, $new ) {
		$oldMime = $old->getMimeType();
		$n = strrpos( $new, '.' );
		$newExt = self::normalizeExtension( $n ? substr( $new, $n + 1 ) : '' );
		$mimeMagic = MediaWiki\MediaWikiServices::getInstance()->getMimeAnalyzer();

		return $mimeMagic->isMatchingExtension( $newExt, $oldMime );
	}

	/**
	 * Upgrade the database row if there is one
	 * Called by ImagePage
	 * STUB
	 *
	 * @stable to override
	 */
	public function upgradeRow() {
	}

	/**
	 * Split an internet media type into its two components; if not
	 * a two-part name, set the minor type to 'unknown'.
	 *
	 * @param string $mime "text/html" etc
	 * @return string[] ("text", "html") etc
	 */
	public static function splitMime( $mime ) {
		if ( strpos( $mime, '/' ) !== false ) {
			return explode( '/', $mime, 2 );
		} else {
			return [ $mime, 'unknown' ];
		}
	}

	/**
	 * Callback for usort() to do file sorts by name
	 *
	 * @param File $a
	 * @param File $b
	 * @return int Result of name comparison
	 */
	public static function compare( File $a, File $b ) {
		return strcmp( $a->getName(), $b->getName() );
	}

	/**
	 * Return the name of this file
	 *
	 * @stable to override
	 * @return string
	 */
	public function getName() {
		if ( $this->name === null ) {
			$this->assertRepoDefined();
			$this->name = $this->repo->getNameFromTitle( $this->title );
		}

		return $this->name;
	}

	/**
	 * Get the file extension, e.g. "svg"
	 *
	 * @stable to override
	 * @return string
	 */
	public function getExtension() {
		if ( !isset( $this->extension ) ) {
			$n = strrpos( $this->getName(), '.' );
			$this->extension = self::normalizeExtension(
				$n ? substr( $this->getName(), $n + 1 ) : '' );
		}

		return $this->extension;
	}

	/**
	 * Return the associated title object
	 *
	 * @return Title
	 */
	public function getTitle() {
		return $this->title;
	}

	/**
	 * Return the title used to find this file
	 *
	 * @return Title
	 */
	public function getOriginalTitle() {
		if ( $this->redirected ) {
			return $this->getRedirectedTitle();
		}

		return $this->title;
	}

	/**
	 * Return the URL of the file
	 * @stable to override
	 *
	 * @return string
	 */
	public function getUrl() {
		if ( !isset( $this->url ) ) {
			$this->assertRepoDefined();
			$ext = $this->getExtension();
			$this->url = $this->repo->getZoneUrl( 'public', $ext ) . '/' . $this->getUrlRel();
		}

		return $this->url;
	}

	/**
	 * Get short description URL for a files based on the page ID
	 * @stable to override
	 *
	 * @return string|null
	 * @since 1.27
	 */
	public function getDescriptionShortUrl() {
		return null;
	}

	/**
	 * Return a fully-qualified URL to the file.
	 * Upload URL paths _may or may not_ be fully qualified, so
	 * we check. Local paths are assumed to belong on $wgServer.
	 * @stable to override
	 *
	 * @return string
	 */
	public function getFullUrl() {
		return wfExpandUrl( $this->getUrl(), PROTO_RELATIVE );
	}

	/**
	 * @stable to override
	 * @return string
	 */
	public function getCanonicalUrl() {
		return wfExpandUrl( $this->getUrl(), PROTO_CANONICAL );
	}

	/**
	 * @return string
	 */
	public function getViewURL() {
		if ( $this->mustRender() ) {
			if ( $this->canRender() ) {
				return $this->createThumb( $this->getWidth() );
			} else {
				wfDebug( __METHOD__ . ': supposed to render ' . $this->getName() .
					' (' . $this->getMimeType() . "), but can't!" );

				return $this->getUrl(); # hm... return NULL?
			}
		} else {
			return $this->getUrl();
		}
	}

	/**
	 * Return the storage path to the file. Note that this does
	 * not mean that a file actually exists under that location.
	 *
	 * This path depends on whether directory hashing is active or not,
	 * i.e. whether the files are all found in the same directory,
	 * or in hashed paths like /images/3/3c.
	 *
	 * Most callers don't check the return value, but ForeignAPIFile::getPath
	 * returns false.
	 *
	 * @stable to override
	 * @return string|bool ForeignAPIFile::getPath can return false
	 */
	public function getPath() {
		if ( !isset( $this->path ) ) {
			$this->assertRepoDefined();
			$this->path = $this->repo->getZonePath( 'public' ) . '/' . $this->getRel();
		}

		return $this->path;
	}

	/**
	 * Get an FS copy or original of this file and return the path.
	 * Returns false on failure. Callers must not alter the file.
	 * Temporary files are cleared automatically.
	 *
	 * @return string|bool False on failure
	 */
	public function getLocalRefPath() {
		$this->assertRepoDefined();
		if ( !isset( $this->fsFile ) ) {
			$starttime = microtime( true );
			$this->fsFile = $this->repo->getLocalReference( $this->getPath() );

			$statTiming = microtime( true ) - $starttime;
			MediaWikiServices::getInstance()->getStatsdDataFactory()->timing(
				'media.thumbnail.generate.fetchoriginal', 1000 * $statTiming );

			if ( !$this->fsFile ) {
				$this->fsFile = false; // null => false; cache negative hits
			}
		}

		return ( $this->fsFile )
			? $this->fsFile->getPath()
			: false;
	}

	/**
	 * Return the width of the image. Returns false if the width is unknown
	 * or undefined.
	 *
	 * STUB
	 * Overridden by LocalFile, UnregisteredLocalFile
	 *
	 * @stable to override
	 * @param int $page
	 * @return int|bool
	 */
	public function getWidth( $page = 1 ) {
		return false;
	}

	/**
	 * Return the height of the image. Returns false if the height is unknown
	 * or undefined
	 *
	 * STUB
	 * Overridden by LocalFile, UnregisteredLocalFile
	 *
	 * @stable to override
	 * @param int $page
	 * @return bool|int False on failure
	 */
	public function getHeight( $page = 1 ) {
		return false;
	}

	/**
	 * Return the smallest bucket from $wgThumbnailBuckets which is at least
	 * $wgThumbnailMinimumBucketDistance larger than $desiredWidth. The returned bucket, if any,
	 * will always be bigger than $desiredWidth.
	 *
	 * @param int $desiredWidth
	 * @param int $page
	 * @return bool|int
	 */
	public function getThumbnailBucket( $desiredWidth, $page = 1 ) {
		global $wgThumbnailBuckets, $wgThumbnailMinimumBucketDistance;

		$imageWidth = $this->getWidth( $page );

		if ( $imageWidth === false ) {
			return false;
		}

		if ( $desiredWidth > $imageWidth ) {
			return false;
		}

		if ( !$wgThumbnailBuckets ) {
			return false;
		}

		$sortedBuckets = $wgThumbnailBuckets;

		sort( $sortedBuckets );

		foreach ( $sortedBuckets as $bucket ) {
			if ( $bucket >= $imageWidth ) {
				return false;
			}

			if ( $bucket - $wgThumbnailMinimumBucketDistance > $desiredWidth ) {
				return $bucket;
			}
		}

		// Image is bigger than any available bucket
		return false;
	}

	/**
	 * Get the width and height to display image at.
	 *
	 * @param int $maxWidth Max width to display at
	 * @param int $maxHeight Max height to display at
	 * @param int $page
	 * @throws MWException
	 * @return array Array (width, height)
	 * @since 1.35
	 */
	public function getDisplayWidthHeight( $maxWidth, $maxHeight, $page = 1 ) {
		if ( !$maxWidth || !$maxHeight ) {
			// should never happen
			throw new MWException( 'Using a choice from $wgImageLimits that is 0x0' );
		}

		$width = $this->getWidth( $page );
		$height = $this->getHeight( $page );
		if ( !$width || !$height ) {
			return [ 0, 0 ];
		}

		// Calculate the thumbnail size.
		if ( $width <= $maxWidth && $height <= $maxHeight ) {
			// Vectorized image, do nothing.
		} elseif ( $width / $height >= $maxWidth / $maxHeight ) {
			# The limiting factor is the width, not the height.
			$height = round( $height * $maxWidth / $width );
			$width = $maxWidth;
			// Note that $height <= $maxHeight now.
		} else {
			$newwidth = floor( $width * $maxHeight / $height );
			$height = round( $height * $newwidth / $width );
			$width = $newwidth;
			// Note that $height <= $maxHeight now, but might not be identical
			// because of rounding.
		}
		return [ $width, $height ];
	}

	/**
	 * Returns ID or name of user who uploaded the file
	 * STUB
	 *
	 * @stable to override
	 * @param string $type 'text' or 'id'
	 * @return string|int
	 */
	public function getUser( $type = 'text' ) {
		return null;
	}

	/**
	 * Get the duration of a media file in seconds
	 *
	 * @stable to override
	 * @return float|int
	 */
	public function getLength() {
		$handler = $this->getHandler();
		if ( $handler ) {
			return $handler->getLength( $this );
		} else {
			return 0;
		}
	}

	/**
	 * Return true if the file is vectorized
	 *
	 * @return bool
	 */
	public function isVectorized() {
		$handler = $this->getHandler();
		if ( $handler ) {
			return $handler->isVectorized( $this );
		} else {
			return false;
		}
	}

	/**
	 * Gives a (possibly empty) list of languages to render
	 * the file in.
	 *
	 * If the file doesn't have translations, or if the file
	 * format does not support that sort of thing, returns
	 * an empty array.
	 *
	 * @return string[]
	 * @since 1.23
	 */
	public function getAvailableLanguages() {
		$handler = $this->getHandler();
		if ( $handler ) {
			return $handler->getAvailableLanguages( $this );
		} else {
			return [];
		}
	}

	/**
	 * Get the language code from the available languages for this file that matches the language
	 * requested by the user
	 *
	 * @param string $userPreferredLanguage
	 * @return string|null
	 */
	public function getMatchedLanguage( $userPreferredLanguage ) {
		$handler = $this->getHandler();
		if ( $handler ) {
			return $handler->getMatchedLanguage(
				$userPreferredLanguage,
				$handler->getAvailableLanguages( $this )
			);
		}

		return null;
	}

	/**
	 * In files that support multiple language, what is the default language
	 * to use if none specified.
	 *
	 * @return string|null Lang code, or null if filetype doesn't support multiple languages.
	 * @since 1.23
	 */
	public function getDefaultRenderLanguage() {
		$handler = $this->getHandler();
		if ( $handler ) {
			return $handler->getDefaultRenderLanguage( $this );
		} else {
			return null;
		}
	}

	/**
	 * Will the thumbnail be animated if one would expect it to be.
	 *
	 * Currently used to add a warning to the image description page
	 *
	 * @return bool False if the main image is both animated
	 *   and the thumbnail is not. In all other cases must return
	 *   true. If image is not renderable whatsoever, should
	 *   return true.
	 */
	public function canAnimateThumbIfAppropriate() {
		$handler = $this->getHandler();
		if ( !$handler ) {
			// We cannot handle image whatsoever, thus
			// one would not expect it to be animated
			// so true.
			return true;
		}

		return !$this->allowInlineDisplay()
			// Image is not animated, so one would
			// not expect thumb to be
			|| !$handler->isAnimatedImage( $this )
			// Image is animated, but thumbnail isn't.
			// This is unexpected to the user.
			|| $handler->canAnimateThumbnail( $this );
	}

	/**
	 * Get handler-specific metadata
	 * Overridden by LocalFile, UnregisteredLocalFile
	 * STUB
	 * @stable to override
	 * @return string|false
	 */
	public function getMetadata() {
		return false;
	}

	/**
	 * Like getMetadata but returns a handler independent array of common values.
	 * @see MediaHandler::getCommonMetaArray()
	 * @return array|bool Array or false if not supported
	 * @since 1.23
	 */
	public function getCommonMetaArray() {
		$handler = $this->getHandler();

		if ( !$handler ) {
			return false;
		}

		return $handler->getCommonMetaArray( $this );
	}

	/**
	 * get versioned metadata
	 *
	 * @param array|string $metadata Array or string of (serialized) metadata
	 * @param int $version Version number.
	 * @return array Array containing metadata, or what was passed to it on fail
	 *   (unserializing if not array)
	 */
	public function convertMetadataVersion( $metadata, $version ) {
		$handler = $this->getHandler();
		if ( !is_array( $metadata ) ) {
			// Just to make the return type consistent
			$metadata = unserialize( $metadata );
		}
		if ( $handler ) {
			return $handler->convertMetadataVersion( $metadata, $version );
		} else {
			return $metadata;
		}
	}

	/**
	 * Return the bit depth of the file
	 * Overridden by LocalFile
	 * STUB
	 * @stable to override
	 * @return int
	 */
	public function getBitDepth() {
		return 0;
	}

	/**
	 * Return the size of the image file, in bytes
	 * Overridden by LocalFile, UnregisteredLocalFile
	 * STUB
	 * @stable to override
	 * @return int|false
	 */
	public function getSize() {
		return false;
	}

	/**
	 * Returns the MIME type of the file.
	 * Overridden by LocalFile, UnregisteredLocalFile
	 * STUB
	 *
	 * @stable to override
	 * @return string
	 */
	public function getMimeType() {
		return 'unknown/unknown';
	}

	/**
	 * Return the type of the media in the file.
	 * Use the value returned by this function with the MEDIATYPE_xxx constants.
	 * Overridden by LocalFile,
	 * STUB
	 * @stable to override
	 * @return string
	 */
	public function getMediaType() {
		return MEDIATYPE_UNKNOWN;
	}

	/**
	 * Checks if the output of transform() for this file is likely
	 * to be valid. If this is false, various user elements will
	 * display a placeholder instead.
	 *
	 * Currently, this checks if the file is an image format
	 * that can be converted to a format
	 * supported by all browsers (namely GIF, PNG and JPEG),
	 * or if it is an SVG image and SVG conversion is enabled.
	 *
	 * @return bool
	 */
	public function canRender() {
		if ( !isset( $this->canRender ) ) {
			$this->canRender = $this->getHandler() && $this->handler->canRender( $this ) && $this->exists();
		}

		return $this->canRender;
	}

	/**
	 * Accessor for __get()
	 * @return bool
	 */
	protected function getCanRender() {
		return $this->canRender();
	}

	/**
	 * Return true if the file is of a type that can't be directly
	 * rendered by typical browsers and needs to be re-rasterized.
	 *
	 * This returns true for everything but the bitmap types
	 * supported by all browsers, i.e. JPEG; GIF and PNG. It will
	 * also return true for any non-image formats.
	 *
	 * @stable to override
	 * @return bool
	 */
	public function mustRender() {
		return $this->getHandler() && $this->handler->mustRender( $this );
	}

	/**
	 * Alias for canRender()
	 *
	 * @return bool
	 */
	public function allowInlineDisplay() {
		return $this->canRender();
	}

	/**
	 * Determines if this media file is in a format that is unlikely to
	 * contain viruses or malicious content. It uses the global
	 * $wgTrustedMediaFormats list to determine if the file is safe.
	 *
	 * This is used to show a warning on the description page of non-safe files.
	 * It may also be used to disallow direct [[media:...]] links to such files.
	 *
	 * Note that this function will always return true if allowInlineDisplay()
	 * or isTrustedFile() is true for this file.
	 *
	 * @return bool
	 */
	public function isSafeFile() {
		if ( !isset( $this->isSafeFile ) ) {
			$this->isSafeFile = $this->getIsSafeFileUncached();
		}

		return $this->isSafeFile;
	}

	/**
	 * Accessor for __get()
	 *
	 * @return bool
	 */
	protected function getIsSafeFile() {
		return $this->isSafeFile();
	}

	/**
	 * Uncached accessor
	 *
	 * @return bool
	 */
	protected function getIsSafeFileUncached() {
		global $wgTrustedMediaFormats;

		if ( $this->allowInlineDisplay() ) {
			return true;
		}
		if ( $this->isTrustedFile() ) {
			return true;
		}

		$type = $this->getMediaType();
		$mime = $this->getMimeType();

		if ( !$type || $type === MEDIATYPE_UNKNOWN ) {
			return false; # unknown type, not trusted
		}
		if ( in_array( $type, $wgTrustedMediaFormats ) ) {
			return true;
		}

		if ( $mime === "unknown/unknown" ) {
			return false; # unknown type, not trusted
		}
		if ( in_array( $mime, $wgTrustedMediaFormats ) ) {
			return true;
		}

		return false;
	}

	/**
	 * Returns true if the file is flagged as trusted. Files flagged that way
	 * can be linked to directly, even if that is not allowed for this type of
	 * file normally.
	 *
	 * This is a dummy function right now and always returns false. It could be
	 * implemented to extract a flag from the database. The trusted flag could be
	 * set on upload, if the user has sufficient privileges, to bypass script-
	 * and html-filters. It may even be coupled with cryptographics signatures
	 * or such.
	 *
	 * @return bool
	 */
	protected function isTrustedFile() {
		# this could be implemented to check a flag in the database,
		# look for signatures, etc
		return false;
	}

	/**
	 * Load any lazy-loaded file object fields from source
	 *
	 * This is only useful when setting $flags
	 *
	 * Overridden by LocalFile to actually query the DB
	 *
	 * @stable to override
	 * @param int $flags Bitfield of File::READ_* constants
	 */
	public function load( $flags = 0 ) {
	}

	/**
	 * Returns true if file exists in the repository.
	 *
	 * Overridden by LocalFile to avoid unnecessary stat calls.
	 *
	 * @stable to override
	 * @return bool Whether file exists in the repository.
	 */
	public function exists() {
		return $this->getPath() && $this->repo->fileExists( $this->path );
	}

	/**
	 * Returns true if file exists in the repository and can be included in a page.
	 * It would be unsafe to include private images, making public thumbnails inadvertently
	 *
	 * @stable to override
	 * @return bool Whether file exists in the repository and is includable.
	 */
	public function isVisible() {
		return $this->exists();
	}

	/**
	 * @return string
	 */
	private function getTransformScript() {
		if ( !isset( $this->transformScript ) ) {
			$this->transformScript = false;
			if ( $this->repo ) {
				$script = $this->repo->getThumbScriptUrl();
				if ( $script ) {
					$this->transformScript = wfAppendQuery( $script, [ 'f' => $this->getName() ] );
				}
			}
		}

		return $this->transformScript;
	}

	/**
	 * Get a ThumbnailImage which is the same size as the source
	 *
	 * @param array $handlerParams
	 *
	 * @return ThumbnailImage|MediaTransformOutput|bool False on failure
	 */
	public function getUnscaledThumb( $handlerParams = [] ) {
		$hp =& $handlerParams;
		$page = $hp['page'] ?? false;
		$width = $this->getWidth( $page );
		if ( !$width ) {
			return $this->iconThumb();
		}
		$hp['width'] = $width;
		// be sure to ignore any height specification as well (T64258)
		unset( $hp['height'] );

		return $this->transform( $hp );
	}

	/**
	 * Return the file name of a thumbnail with the specified parameters.
	 * Use File::THUMB_FULL_NAME to always get a name like "<params>-<source>".
	 * Otherwise, the format may be "<params>-<source>" or "<params>-thumbnail.<ext>".
	 * @stable to override
	 *
	 * @param array $params Handler-specific parameters
	 * @param int $flags Bitfield that supports THUMB_* constants
	 * @return string|null
	 */
	public function thumbName( $params, $flags = 0 ) {
		$name = ( $this->repo && !( $flags & self::THUMB_FULL_NAME ) )
			? $this->repo->nameForThumb( $this->getName() )
			: $this->getName();

		return $this->generateThumbName( $name, $params );
	}

	/**
	 * Generate a thumbnail file name from a name and specified parameters
	 * @stable to override
	 *
	 * @param string $name
	 * @param array $params Parameters which will be passed to MediaHandler::makeParamString
	 * @return string|null
	 */
	public function generateThumbName( $name, $params ) {
		if ( !$this->getHandler() ) {
			return null;
		}
		$extension = $this->getExtension();
		list( $thumbExt, ) = $this->getHandler()->getThumbType(
			$extension, $this->getMimeType(), $params );
		$thumbName = $this->getHandler()->makeParamString( $params );

		if ( $this->repo->supportsSha1URLs() ) {
			$thumbName .= '-' . $this->getSha1() . '.' . $thumbExt;
		} else {
			$thumbName .= '-' . $name;

			if ( $thumbExt != $extension ) {
				$thumbName .= ".$thumbExt";
			}
		}

		return $thumbName;
	}

	/**
	 * Create a thumbnail of the image having the specified width/height.
	 * The thumbnail will not be created if the width is larger than the
	 * image's width. Let the browser do the scaling in this case.
	 * The thumbnail is stored on disk and is only computed if the thumbnail
	 * file does not exist OR if it is older than the image.
	 * Returns the URL.
	 *
	 * Keeps aspect ratio of original image. If both width and height are
	 * specified, the generated image will be no bigger than width x height,
	 * and will also have correct aspect ratio.
	 *
	 * @param int $width Maximum width of the generated thumbnail
	 * @param int $height Maximum height of the image (optional)
	 *
	 * @return string
	 */
	public function createThumb( $width, $height = -1 ) {
		$params = [ 'width' => $width ];
		if ( $height != -1 ) {
			$params['height'] = $height;
		}
		$thumb = $this->transform( $params );
		if ( !$thumb || $thumb->isError() ) {
			return '';
		}

		return $thumb->getUrl();
	}

	/**
	 * Return either a MediaTransformError or placeholder thumbnail (if $wgIgnoreImageErrors)
	 *
	 * @param string $thumbPath Thumbnail storage path
	 * @param string $thumbUrl Thumbnail URL
	 * @param array $params
	 * @param int $flags
	 * @return MediaTransformOutput
	 */
	protected function transformErrorOutput( $thumbPath, $thumbUrl, $params, $flags ) {
		global $wgIgnoreImageErrors;

		$handler = $this->getHandler();
		if ( $handler && $wgIgnoreImageErrors && !( $flags & self::RENDER_NOW ) ) {
			return $handler->getTransform( $this, $thumbPath, $thumbUrl, $params );
		} else {
			return new MediaTransformError( 'thumbnail_error',
				$params['width'], 0, wfMessage( 'thumbnail-dest-create' ) );
		}
	}

	/**
	 * Transform a media file
	 * @stable to override
	 *
	 * @param array $params An associative array of handler-specific parameters.
	 *   Typical keys are width, height and page.
	 * @param int $flags A bitfield, may contain self::RENDER_NOW to force rendering
	 * @return ThumbnailImage|MediaTransformOutput|bool False on failure
	 */
	public function transform( $params, $flags = 0 ) {
		global $wgThumbnailEpoch;

		do {
			if ( !$this->canRender() ) {
				$thumb = $this->iconThumb();
				break; // not a bitmap or renderable image, don't try
			}

			// Get the descriptionUrl to embed it as comment into the thumbnail. T21791.
			$descriptionUrl = $this->getDescriptionUrl();
			if ( $descriptionUrl ) {
				$params['descriptionUrl'] = wfExpandUrl( $descriptionUrl, PROTO_CANONICAL );
			}

			$handler = $this->getHandler();
			$script = $this->getTransformScript();
			if ( $script && !( $flags & self::RENDER_NOW ) ) {
				// Use a script to transform on client request, if possible
				$thumb = $handler->getScriptedTransform( $this, $script, $params );
				if ( $thumb ) {
					break;
				}
			}

			$normalisedParams = $params;
			$handler->normaliseParams( $this, $normalisedParams );

			$thumbName = $this->thumbName( $normalisedParams );
			$thumbUrl = $this->getThumbUrl( $thumbName );
			$thumbPath = $this->getThumbPath( $thumbName ); // final thumb path

			if ( $this->repo ) {
				// Defer rendering if a 404 handler is set up...
				if ( $this->repo->canTransformVia404() && !( $flags & self::RENDER_NOW ) ) {
					// XXX: Pass in the storage path even though we are not rendering anything
					// and the path is supposed to be an FS path. This is due to getScalerType()
					// getting called on the path and clobbering $thumb->getUrl() if it's false.
					$thumb = $handler->getTransform( $this, $thumbPath, $thumbUrl, $params );
					break;
				}
				// Check if an up-to-date thumbnail already exists...
				wfDebug( __METHOD__ . ": Doing stat for $thumbPath" );
				if ( !( $flags & self::RENDER_FORCE ) && $this->repo->fileExists( $thumbPath ) ) {
					$timestamp = $this->repo->getFileTimestamp( $thumbPath );
					if ( $timestamp !== false && $timestamp >= $wgThumbnailEpoch ) {
						// XXX: Pass in the storage path even though we are not rendering anything
						// and the path is supposed to be an FS path. This is due to getScalerType()
						// getting called on the path and clobbering $thumb->getUrl() if it's false.
						$thumb = $handler->getTransform( $this, $thumbPath, $thumbUrl, $params );
						$thumb->setStoragePath( $thumbPath );
						break;
					}
				} elseif ( $flags & self::RENDER_FORCE ) {
					wfDebug( __METHOD__ . " forcing rendering per flag File::RENDER_FORCE" );
				}

				// If the backend is ready-only, don't keep generating thumbnails
				// only to return transformation errors, just return the error now.
				if ( $this->repo->getReadOnlyReason() !== false ) {
					$thumb = $this->transformErrorOutput( $thumbPath, $thumbUrl, $params, $flags );
					break;
				}

				// Check to see if local transformation is disabled.
				if ( !$this->repo->canTransformLocally() ) {
					$thumb = new MediaTransformError(
						wfMessage(
							'thumbnail_error',
							'MediaWiki is configured to disallow local image scaling'
						),
						$params['width'],
						0
					);
					break;
				}
			}

			$tmpFile = $this->makeTransformTmpFile( $thumbPath );

			if ( !$tmpFile ) {
				$thumb = $this->transformErrorOutput( $thumbPath, $thumbUrl, $params, $flags );
			} else {
				$thumb = $this->generateAndSaveThumb( $tmpFile, $params, $flags );
			}
		} while ( false );

		return is_object( $thumb ) ? $thumb : false;
	}

	/**
	 * Generates a thumbnail according to the given parameters and saves it to storage
	 * @param TempFSFile $tmpFile Temporary file where the rendered thumbnail will be saved
	 * @param array $transformParams
	 * @param int $flags
	 * @return bool|MediaTransformOutput
	 */
	public function generateAndSaveThumb( $tmpFile, $transformParams, $flags ) {
		global $wgIgnoreImageErrors;

		if ( !$this->repo->canTransformLocally() ) {
			return new MediaTransformError(
				wfMessage(
					'thumbnail_error',
					'MediaWiki is configured to disallow local image scaling'
				),
				$transformParams['width'],
				0
			);
		}

		$stats = MediaWikiServices::getInstance()->getStatsdDataFactory();

		$handler = $this->getHandler();

		$normalisedParams = $transformParams;
		$handler->normaliseParams( $this, $normalisedParams );

		$thumbName = $this->thumbName( $normalisedParams );
		$thumbUrl = $this->getThumbUrl( $thumbName );
		$thumbPath = $this->getThumbPath( $thumbName ); // final thumb path

		$tmpThumbPath = $tmpFile->getPath();

		if ( $handler->supportsBucketing() ) {
			$this->generateBucketsIfNeeded( $normalisedParams, $flags );
		}

		$starttime = microtime( true );

		// Actually render the thumbnail...
		$thumb = $handler->doTransform( $this, $tmpThumbPath, $thumbUrl, $transformParams );
		$tmpFile->bind( $thumb ); // keep alive with $thumb

		$statTiming = microtime( true ) - $starttime;
		$stats->timing( 'media.thumbnail.generate.transform', 1000 * $statTiming );

		if ( !$thumb ) { // bad params?
			$thumb = false;
		} elseif ( $thumb->isError() ) { // transform error
			/** @var MediaTransformError $thumb */
			'@phan-var MediaTransformError $thumb';
			$this->lastError = $thumb->toText();
			// Ignore errors if requested
			if ( $wgIgnoreImageErrors && !( $flags & self::RENDER_NOW ) ) {
				$thumb = $handler->getTransform( $this, $tmpThumbPath, $thumbUrl, $transformParams );
			}
		} elseif ( $this->repo && $thumb->hasFile() && !$thumb->fileIsSource() ) {
			// Copy the thumbnail from the file system into storage...

			$starttime = microtime( true );

			$disposition = $this->getThumbDisposition( $thumbName );
			$status = $this->repo->quickImport( $tmpThumbPath, $thumbPath, $disposition );
			if ( $status->isOK() ) {
				$thumb->setStoragePath( $thumbPath );
			} else {
				$thumb = $this->transformErrorOutput( $thumbPath, $thumbUrl, $transformParams, $flags );
			}

			$statTiming = microtime( true ) - $starttime;
			$stats->timing( 'media.thumbnail.generate.store', 1000 * $statTiming );

			// Give extensions a chance to do something with this thumbnail...
			$this->getHookRunner()->onFileTransformed( $this, $thumb, $tmpThumbPath, $thumbPath );
		}

		return $thumb;
	}

	/**
	 * Generates chained bucketed thumbnails if needed
	 * @param array $params
	 * @param int $flags
	 * @return bool Whether at least one bucket was generated
	 */
	protected function generateBucketsIfNeeded( $params, $flags = 0 ) {
		if ( !$this->repo
			|| !isset( $params['physicalWidth'] )
			|| !isset( $params['physicalHeight'] )
		) {
			return false;
		}

		$bucket = $this->getThumbnailBucket( $params['physicalWidth'] );

		if ( !$bucket || $bucket == $params['physicalWidth'] ) {
			return false;
		}

		$bucketPath = $this->getBucketThumbPath( $bucket );

		if ( $this->repo->fileExists( $bucketPath ) ) {
			return false;
		}

		$starttime = microtime( true );

		$params['physicalWidth'] = $bucket;
		$params['width'] = $bucket;

		$params = $this->getHandler()->sanitizeParamsForBucketing( $params );

		$tmpFile = $this->makeTransformTmpFile( $bucketPath );

		if ( !$tmpFile ) {
			return false;
		}

		$thumb = $this->generateAndSaveThumb( $tmpFile, $params, $flags );

		$buckettime = microtime( true ) - $starttime;

		if ( !$thumb || $thumb->isError() ) {
			return false;
		}

		$this->tmpBucketedThumbCache[$bucket] = $tmpFile->getPath();
		// For the caching to work, we need to make the tmp file survive as long as
		// this object exists
		$tmpFile->bind( $this );

		MediaWikiServices::getInstance()->getStatsdDataFactory()->timing(
			'media.thumbnail.generate.bucket', 1000 * $buckettime );

		return true;
	}

	/**
	 * Returns the most appropriate source image for the thumbnail, given a target thumbnail size
	 * @param array $params
	 * @return array Source path and width/height of the source
	 */
	public function getThumbnailSource( $params ) {
		if ( $this->repo
			&& $this->getHandler()->supportsBucketing()
			&& isset( $params['physicalWidth'] )
			&& $bucket = $this->getThumbnailBucket( $params['physicalWidth'] )
		) {
			if ( $this->getWidth() != 0 ) {
				$bucketHeight = round( $this->getHeight() * ( $bucket / $this->getWidth() ) );
			} else {
				$bucketHeight = 0;
			}

			// Try to avoid reading from storage if the file was generated by this script
			if ( isset( $this->tmpBucketedThumbCache[$bucket] ) ) {
				$tmpPath = $this->tmpBucketedThumbCache[$bucket];

				if ( file_exists( $tmpPath ) ) {
					return [
						'path' => $tmpPath,
						'width' => $bucket,
						'height' => $bucketHeight
					];
				}
			}

			$bucketPath = $this->getBucketThumbPath( $bucket );

			if ( $this->repo->fileExists( $bucketPath ) ) {
				$fsFile = $this->repo->getLocalReference( $bucketPath );

				if ( $fsFile ) {
					return [
						'path' => $fsFile->getPath(),
						'width' => $bucket,
						'height' => $bucketHeight
					];
				}
			}
		}

		// Thumbnailing a very large file could result in network saturation if
		// everyone does it at once.
		if ( $this->getSize() >= 1e7 ) { // 10MB
			$work = new PoolCounterWorkViaCallback( 'GetLocalFileCopy', sha1( $this->getName() ),
				[
					'doWork' => function () {
						return $this->getLocalRefPath();
					}
				]
			);
			$srcPath = $work->execute();
		} else {
			$srcPath = $this->getLocalRefPath();
		}

		// Original file
		return [
			'path' => $srcPath,
			'width' => $this->getWidth(),
			'height' => $this->getHeight()
		];
	}

	/**
	 * Returns the repo path of the thumb for a given bucket
	 * @param int $bucket
	 * @return string
	 */
	protected function getBucketThumbPath( $bucket ) {
		$thumbName = $this->getBucketThumbName( $bucket );
		return $this->getThumbPath( $thumbName );
	}

	/**
	 * Returns the name of the thumb for a given bucket
	 * @param int $bucket
	 * @return string
	 */
	protected function getBucketThumbName( $bucket ) {
		return $this->thumbName( [ 'physicalWidth' => $bucket ] );
	}

	/**
	 * Creates a temp FS file with the same extension and the thumbnail
	 * @param string $thumbPath Thumbnail path
	 * @return TempFSFile|null
	 */
	protected function makeTransformTmpFile( $thumbPath ) {
		$thumbExt = FileBackend::extensionFromPath( $thumbPath );
		return MediaWikiServices::getInstance()->getTempFSFileFactory()
			->newTempFSFile( 'transform_', $thumbExt );
	}

	/**
	 * @param string $thumbName Thumbnail name
	 * @param string $dispositionType Type of disposition (either "attachment" or "inline")
	 * @return string Content-Disposition header value
	 */
	public function getThumbDisposition( $thumbName, $dispositionType = 'inline' ) {
		$fileName = $this->name; // file name to suggest
		$thumbExt = FileBackend::extensionFromPath( $thumbName );
		if ( $thumbExt != '' && $thumbExt !== $this->getExtension() ) {
			$fileName .= ".$thumbExt";
		}

		return FileBackend::makeContentDisposition( $dispositionType, $fileName );
	}

	/**
	 * Hook into transform() to allow migration of thumbnail files
	 * STUB
	 * @stable to override
	 * @param string $thumbName
	 */
	protected function migrateThumbFile( $thumbName ) {
	}

	/**
	 * Get a MediaHandler instance for this file
	 *
	 * @return MediaHandler|bool Registered MediaHandler for file's MIME type
	 *   or false if none found
	 */
	public function getHandler() {
		if ( !isset( $this->handler ) ) {
			$this->handler = MediaHandler::getHandler( $this->getMimeType() );
		}

		return $this->handler;
	}

	/**
	 * Get a ThumbnailImage representing a file type icon
	 *
	 * @return ThumbnailImage
	 */
	public function iconThumb() {
		global $wgResourceBasePath, $IP;
		$assetsPath = "$wgResourceBasePath/resources/assets/file-type-icons/";
		$assetsDirectory = "$IP/resources/assets/file-type-icons/";

		$try = [ 'fileicon-' . $this->getExtension() . '.png', 'fileicon.png' ];
		foreach ( $try as $icon ) {
			if ( file_exists( $assetsDirectory . $icon ) ) { // always FS
				$params = [ 'width' => 120, 'height' => 120 ];

				return new ThumbnailImage( $this, $assetsPath . $icon, false, $params );
			}
		}

		return null;
	}

	/**
	 * Get last thumbnailing error.
	 * Largely obsolete.
	 * @return string
	 */
	public function getLastError() {
		return $this->lastError;
	}

	/**
	 * Get all thumbnail names previously generated for this file
	 * STUB
	 * Overridden by LocalFile
	 * @stable to override
	 * @return string[]
	 */
	protected function getThumbnails() {
		return [];
	}

	/**
	 * Purge shared caches such as thumbnails and DB data caching
	 * STUB
	 * Overridden by LocalFile
	 * @stable to override
	 * @param array $options Options, which include:
	 *   'forThumbRefresh' : The purging is only to refresh thumbnails
	 */
	public function purgeCache( $options = [] ) {
	}

	/**
	 * Purge the file description page, but don't go after
	 * pages using the file. Use when modifying file history
	 * but not the current data.
	 */
	public function purgeDescription() {
		$title = $this->getTitle();
		if ( $title ) {
			$title->invalidateCache();
			$hcu = MediaWikiServices::getInstance()->getHtmlCacheUpdater();
			$hcu->purgeTitleUrls( $title, $hcu::PURGE_INTENT_TXROUND_REFLECTED );
		}
	}

	/**
	 * Purge metadata and all affected pages when the file is created,
	 * deleted, or majorly updated.
	 */
	public function purgeEverything() {
		// Delete thumbnails and refresh file metadata cache
		$this->purgeCache();
		$this->purgeDescription();
		// Purge cache of all pages using this file
		$title = $this->getTitle();
		if ( $title ) {
			$job = HTMLCacheUpdateJob::newForBacklinks(
				$title,
				'imagelinks',
				[ 'causeAction' => 'file-purge' ]
			);
			JobQueueGroup::singleton()->lazyPush( $job );
		}
	}

	/**
	 * Return a fragment of the history of file.
	 *
	 * STUB
	 * @stable to override
	 * @param int|null $limit Limit of rows to return
	 * @param string|int|null $start Only revisions older than $start will be returned
	 * @param string|int|null $end Only revisions newer than $end will be returned
	 * @param bool $inc Include the endpoints of the time range
	 *
	 * @return File[]
	 */
	public function getHistory( $limit = null, $start = null, $end = null, $inc = true ) {
		return [];
	}

	/**
	 * Return the history of this file, line by line. Starts with current version,
	 * then old versions. Should return an object similar to an image/oldimage
	 * database row.
	 *
	 * STUB
	 * @stable to override
	 * Overridden in LocalFile
	 * @return bool
	 */
	public function nextHistoryLine() {
		return false;
	}

	/**
	 * Reset the history pointer to the first element of the history.
	 * Always call this function after using nextHistoryLine() to free db resources
	 * STUB
	 * Overridden in LocalFile.
	 * @stable to override
	 */
	public function resetHistory() {
	}

	/**
	 * Get the filename hash component of the directory including trailing slash,
	 * e.g. f/fa/
	 * If the repository is not hashed, returns an empty string.
	 *
	 * @return string
	 */
	public function getHashPath() {
		if ( $this->hashPath === null ) {
			$this->assertRepoDefined();
			$this->hashPath = $this->repo->getHashPath( $this->getName() );
		}

		return $this->hashPath;
	}

	/**
	 * Get the path of the file relative to the public zone root.
	 * This function is overridden in OldLocalFile to be like getArchiveRel().
	 *
	 * @stable to override
	 * @return string
	 */
	public function getRel() {
		return $this->getHashPath() . $this->getName();
	}

	/**
	 * Get the path of an archived file relative to the public zone root
	 * @stable to override
	 *
	 * @param bool|string $suffix If not false, the name of an archived thumbnail file
	 *
	 * @return string
	 */
	public function getArchiveRel( $suffix = false ) {
		$path = 'archive/' . $this->getHashPath();
		if ( $suffix === false ) {
			$path = rtrim( $path, '/' );
		} else {
			$path .= $suffix;
		}

		return $path;
	}

	/**
	 * Get the path, relative to the thumbnail zone root, of the
	 * thumbnail directory or a particular file if $suffix is specified
	 * @stable to override
	 *
	 * @param bool|string $suffix If not false, the name of a thumbnail file
	 * @return string
	 */
	public function getThumbRel( $suffix = false ) {
		$path = $this->getRel();
		if ( $suffix !== false ) {
			$path .= '/' . $suffix;
		}

		return $path;
	}

	/**
	 * Get urlencoded path of the file relative to the public zone root.
	 * This function is overridden in OldLocalFile to be like getArchiveUrl().
	 * @stable to override
	 *
	 * @return string
	 */
	public function getUrlRel() {
		return $this->getHashPath() . rawurlencode( $this->getName() );
	}

	/**
	 * Get the path, relative to the thumbnail zone root, for an archived file's thumbs directory
	 * or a specific thumb if the $suffix is given.
	 *
	 * @param string $archiveName The timestamped name of an archived image
	 * @param bool|string $suffix If not false, the name of a thumbnail file
	 * @return string
	 */
	private function getArchiveThumbRel( $archiveName, $suffix = false ) {
		$path = $this->getArchiveRel( $archiveName );
		if ( $suffix !== false ) {
			$path .= '/' . $suffix;
		}

		return $path;
	}

	/**
	 * Get the path of the archived file.
	 *
	 * @param bool|string $suffix If not false, the name of an archived file.
	 * @return string
	 */
	public function getArchivePath( $suffix = false ) {
		$this->assertRepoDefined();

		return $this->repo->getZonePath( 'public' ) . '/' . $this->getArchiveRel( $suffix );
	}

	/**
	 * Get the path of an archived file's thumbs, or a particular thumb if $suffix is specified
	 *
	 * @param string $archiveName The timestamped name of an archived image
	 * @param bool|string $suffix If not false, the name of a thumbnail file
	 * @return string
	 */
	public function getArchiveThumbPath( $archiveName, $suffix = false ) {
		$this->assertRepoDefined();

		return $this->repo->getZonePath( 'thumb' ) . '/' .
		$this->getArchiveThumbRel( $archiveName, $suffix );
	}

	/**
	 * Get the path of the thumbnail directory, or a particular file if $suffix is specified
	 * @stable to override
	 *
	 * @param bool|string $suffix If not false, the name of a thumbnail file
	 * @return string
	 */
	public function getThumbPath( $suffix = false ) {
		$this->assertRepoDefined();

		return $this->repo->getZonePath( 'thumb' ) . '/' . $this->getThumbRel( $suffix );
	}

	/**
	 * Get the path of the transcoded directory, or a particular file if $suffix is specified
	 *
	 * @param bool|string $suffix If not false, the name of a media file
	 * @return string
	 */
	public function getTranscodedPath( $suffix = false ) {
		$this->assertRepoDefined();

		return $this->repo->getZonePath( 'transcoded' ) . '/' . $this->getThumbRel( $suffix );
	}

	/**
	 * Get the URL of the archive directory, or a particular file if $suffix is specified
	 * @stable to override
	 *
	 * @param bool|string $suffix If not false, the name of an archived file
	 * @return string
	 */
	public function getArchiveUrl( $suffix = false ) {
		$this->assertRepoDefined();
		$ext = $this->getExtension();
		$path = $this->repo->getZoneUrl( 'public', $ext ) . '/archive/' . $this->getHashPath();
		if ( $suffix === false ) {
			$path = rtrim( $path, '/' );
		} else {
			$path .= rawurlencode( $suffix );
		}

		return $path;
	}

	/**
	 * Get the URL of the archived file's thumbs, or a particular thumb if $suffix is specified
	 * @stable to override
	 *
	 * @param string $archiveName The timestamped name of an archived image
	 * @param bool|string $suffix If not false, the name of a thumbnail file
	 * @return string
	 */
	public function getArchiveThumbUrl( $archiveName, $suffix = false ) {
		$this->assertRepoDefined();
		$ext = $this->getExtension();
		$path = $this->repo->getZoneUrl( 'thumb', $ext ) . '/archive/' .
			$this->getHashPath() . rawurlencode( $archiveName );
		if ( $suffix !== false ) {
			$path .= '/' . rawurlencode( $suffix );
		}

		return $path;
	}

	/**
	 * Get the URL of the zone directory, or a particular file if $suffix is specified
	 *
	 * @param string $zone Name of requested zone
	 * @param bool|string $suffix If not false, the name of a file in zone
	 * @return string Path
	 */
	private function getZoneUrl( $zone, $suffix = false ) {
		$this->assertRepoDefined();
		$ext = $this->getExtension();
		$path = $this->repo->getZoneUrl( $zone, $ext ) . '/' . $this->getUrlRel();
		if ( $suffix !== false ) {
			$path .= '/' . rawurlencode( $suffix );
		}

		return $path;
	}

	/**
	 * Get the URL of the thumbnail directory, or a particular file if $suffix is specified
	 * @stable to override
	 *
	 * @param bool|string $suffix If not false, the name of a thumbnail file
	 * @return string Path
	 */
	public function getThumbUrl( $suffix = false ) {
		return $this->getZoneUrl( 'thumb', $suffix );
	}

	/**
	 * Get the URL of the transcoded directory, or a particular file if $suffix is specified
	 *
	 * @param bool|string $suffix If not false, the name of a media file
	 * @return string Path
	 */
	public function getTranscodedUrl( $suffix = false ) {
		return $this->getZoneUrl( 'transcoded', $suffix );
	}

	/**
	 * Get the public zone virtual URL for a current version source file
	 * @stable to override
	 *
	 * @param bool|string $suffix If not false, the name of a thumbnail file
	 * @return string
	 */
	public function getVirtualUrl( $suffix = false ) {
		$this->assertRepoDefined();
		$path = $this->repo->getVirtualUrl() . '/public/' . $this->getUrlRel();
		if ( $suffix !== false ) {
			$path .= '/' . rawurlencode( $suffix );
		}

		return $path;
	}

	/**
	 * Get the public zone virtual URL for an archived version source file
	 * @stable to override
	 *
	 * @param bool|string $suffix If not false, the name of a thumbnail file
	 * @return string
	 */
	public function getArchiveVirtualUrl( $suffix = false ) {
		$this->assertRepoDefined();
		$path = $this->repo->getVirtualUrl() . '/public/archive/' . $this->getHashPath();
		if ( $suffix === false ) {
			$path = rtrim( $path, '/' );
		} else {
			$path .= rawurlencode( $suffix );
		}

		return $path;
	}

	/**
	 * Get the virtual URL for a thumbnail file or directory
	 * @stable to override
	 *
	 * @param bool|string $suffix If not false, the name of a thumbnail file
	 * @return string
	 */
	public function getThumbVirtualUrl( $suffix = false ) {
		$this->assertRepoDefined();
		$path = $this->repo->getVirtualUrl() . '/thumb/' . $this->getUrlRel();
		if ( $suffix !== false ) {
			$path .= '/' . rawurlencode( $suffix );
		}

		return $path;
	}

	/**
	 * @return bool
	 */
	protected function isHashed() {
		$this->assertRepoDefined();

		return (bool)$this->repo->getHashLevels();
	}

	/**
	 * @throws MWException
	 */
	protected function readOnlyError() {
		throw new MWException( static::class . ': write operations are not supported' );
	}

	/**
	 * Move or copy a file to its public location. If a file exists at the
	 * destination, move it to an archive. Returns a Status object with
	 * the archive name in the "value" member on success.
	 *
	 * The archive name should be passed through to recordUpload3 for database
	 * registration.
	 *
	 * Options to $options include:
	 *   - headers : name/value map of HTTP headers to use in response to GET/HEAD requests
	 *
	 * @param string|FSFile $src Local filesystem path to the source image
	 * @param int $flags A bitwise combination of:
	 *   File::DELETE_SOURCE    Delete the source file, i.e. move rather than copy
	 * @param array $options Optional additional parameters
	 * @return Status On success, the value member contains the
	 *   archive name, or an empty string if it was a new file.
	 *
	 * STUB
	 * Overridden by LocalFile
	 * @stable to override
	 */
	public function publish( $src, $flags = 0, array $options = [] ) {
		$this->readOnlyError();
	}

	/**
	 * @param IContextSource|false $context
	 * @return array[]|false
	 */
	public function formatMetadata( $context = false ) {
		if ( !$this->getHandler() ) {
			return false;
		}

		return $this->getHandler()->formatMetadata( $this, $context );
	}

	/**
	 * Returns true if the file comes from the local file repository.
	 *
	 * @return bool
	 */
	public function isLocal() {
		return $this->repo && $this->repo->isLocal();
	}

	/**
	 * Returns the name of the repository.
	 *
	 * @return string
	 */
	public function getRepoName() {
		return $this->repo ? $this->repo->getName() : 'unknown';
	}

	/**
	 * Returns the repository
	 * @stable to override
	 *
	 * @return FileRepo|bool
	 */
	public function getRepo() {
		return $this->repo;
	}

	/**
	 * Returns true if the image is an old version
	 * STUB
	 *
	 * @stable to override
	 * @return bool
	 */
	public function isOld() {
		return false;
	}

	/**
	 * Is this file a "deleted" file in a private archive?
	 * STUB
	 *
	 * @stable to override
	 * @param int $field One of DELETED_* bitfield constants
	 * @return bool
	 */
	public function isDeleted( $field ) {
		return false;
	}

	/**
	 * Return the deletion bitfield
	 * STUB
	 * @stable to override
	 * @return int
	 */
	public function getVisibility() {
		return 0;
	}

	/**
	 * Was this file ever deleted from the wiki?
	 *
	 * @return bool
	 */
	public function wasDeleted() {
		$title = $this->getTitle();

		return $title && $title->hasDeletedEdits();
	}

	/**
	 * Move file to the new title
	 *
	 * Move current, old version and all thumbnails
	 * to the new filename. Old file is deleted.
	 *
	 * Cache purging is done; checks for validity
	 * and logging are caller's responsibility
	 *
	 * @stable to override
	 * @param Title $target New file name
	 * @return Status
	 */
	public function move( $target ) {
		$this->readOnlyError();
	}

	/**
	 * Delete all versions of the file.
	 *
	 * @since 1.35
	 *
	 * Moves the files into an archive directory (or deletes them)
	 * and removes the database rows.
	 *
	 * Cache purging is done; logging is caller's responsibility.
	 *
	 * @param string $reason
	 * @param User $user
	 * @param bool $suppress Hide content from sysops?
	 * @return Status
	 * STUB
	 * Overridden by LocalFile
	 * @stable to override
	 */
	public function deleteFile( $reason, User $user, $suppress = false ) {
		$this->readOnlyError();
	}

	/**
	 * Restore all or specified deleted revisions to the given file.
	 * Permissions and logging are left to the caller.
	 *
	 * May throw database exceptions on error.
	 *
	 * @param array $versions Set of record ids of deleted items to restore,
	 *   or empty to restore all revisions.
	 * @param bool $unsuppress Remove restrictions on content upon restoration?
	 * @return Status
	 * STUB
	 * Overridden by LocalFile
	 * @stable to override
	 */
	public function restore( $versions = [], $unsuppress = false ) {
		$this->readOnlyError();
	}

	/**
	 * Returns 'true' if this file is a type which supports multiple pages,
	 * e.g. DJVU or PDF. Note that this may be true even if the file in
	 * question only has a single page.
	 *
	 * @stable to override
	 * @return bool
	 */
	public function isMultipage() {
		return $this->getHandler() && $this->handler->isMultiPage( $this );
	}

	/**
	 * Returns the number of pages of a multipage document, or false for
	 * documents which aren't multipage documents
	 *
	 * @stable to override
	 * @return int|false
	 */
	public function pageCount() {
		if ( !isset( $this->pageCount ) ) {
			if ( $this->getHandler() && $this->handler->isMultiPage( $this ) ) {
				$this->pageCount = $this->handler->pageCount( $this );
			} else {
				$this->pageCount = false;
			}
		}

		return $this->pageCount;
	}

	/**
	 * Calculate the height of a thumbnail using the source and destination width
	 *
	 * @param int $srcWidth
	 * @param int $srcHeight
	 * @param int $dstWidth
	 *
	 * @return int
	 */
	public static function scaleHeight( $srcWidth, $srcHeight, $dstWidth ) {
		// Exact integer multiply followed by division
		if ( $srcWidth == 0 ) {
			return 0;
		} else {
			return (int)round( $srcHeight * $dstWidth / $srcWidth );
		}
	}

	/**
	 * Get an image size array like that returned by getImageSize(), or false if it
	 * can't be determined. Loads the image size directly from the file ignoring caches.
	 *
	 * @note Use getWidth()/getHeight() instead of this method unless you have a
	 *  a good reason. This method skips all caches.
	 *
	 * @stable to override
	 * @param string $filePath The path to the file (e.g. From getLocalRefPath() )
	 * @return array|false The width, followed by height, with optionally more things after
	 */
	protected function getImageSize( $filePath ) {
		if ( !$this->getHandler() ) {
			return false;
		}

		return $this->getHandler()->getImageSize( $this, $filePath );
	}

	/**
	 * Get the URL of the image description page. May return false if it is
	 * unknown or not applicable.
	 *
	 * @stable to override
	 * @return string|bool
	 */
	public function getDescriptionUrl() {
		if ( $this->repo ) {
			return $this->repo->getDescriptionUrl( $this->getName() );
		} else {
			return false;
		}
	}

	/**
	 * Get the HTML text of the description page, if available
	 * @stable to override
	 *
	 * @param Language|null $lang Optional language to fetch description in
	 * @return string|false HTML
	 * @return-taint escaped
	 */
	public function getDescriptionText( Language $lang = null ) {
		global $wgLang;

		if ( !$this->repo || !$this->repo->fetchDescription ) {
			return false;
		}

		$lang = $lang ?? $wgLang;

		$renderUrl = $this->repo->getDescriptionRenderUrl( $this->getName(), $lang->getCode() );
		if ( $renderUrl ) {
			$cache = MediaWikiServices::getInstance()->getMainWANObjectCache();
			$key = $this->repo->getLocalCacheKey(
				'file-remote-description',
				$lang->getCode(),
				md5( $this->getName() )
			);
			$fname = __METHOD__;

			return $cache->getWithSetCallback(
				$key,
				$this->repo->descriptionCacheExpiry ?: $cache::TTL_UNCACHEABLE,
				static function ( $oldValue, &$ttl, array &$setOpts ) use ( $renderUrl, $fname ) {
					wfDebug( "Fetching shared description from $renderUrl" );
					$res = MediaWikiServices::getInstance()->getHttpRequestFactory()->
						get( $renderUrl, [], $fname );
					if ( !$res ) {
						$ttl = WANObjectCache::TTL_UNCACHEABLE;
					}

					return $res;
				}
			);
		}

		return false;
	}

	/**
	 * Get description of file revision
	 * STUB
	 *
	 * @stable to override
	 * @param int $audience One of:
	 *   File::FOR_PUBLIC       to be displayed to all users
	 *   File::FOR_THIS_USER    to be displayed to the given user
	 *   File::RAW              get the description regardless of permissions
	 * @param User|null $user User object to check for, only if FOR_THIS_USER is
	 *   passed to the $audience parameter
	 * @return null|string
	 */
	public function getDescription( $audience = self::FOR_PUBLIC, User $user = null ) {
		return null;
	}

	/**
	 * Get the 14-character timestamp of the file upload
	 *
	 * @stable to override
	 * @return string|bool TS_MW timestamp or false on failure
	 */
	public function getTimestamp() {
		$this->assertRepoDefined();

		return $this->repo->getFileTimestamp( $this->getPath() );
	}

	/**
	 * Returns the timestamp (in TS_MW format) of the last change of the description page.
	 * Returns false if the file does not have a description page, or retrieving the timestamp
	 * would be expensive.
	 * @since 1.25
	 * @stable to override
	 * @return string|bool
	 */
	public function getDescriptionTouched() {
		return false;
	}

	/**
	 * Get the SHA-1 base 36 hash of the file
	 *
	 * @stable to override
	 * @return string
	 */
	public function getSha1() {
		$this->assertRepoDefined();

		return $this->repo->getFileSha1( $this->getPath() );
	}

	/**
	 * Get the deletion archive key, "<sha1>.<ext>"
	 *
	 * @return string|false
	 */
	public function getStorageKey() {
		$hash = $this->getSha1();
		if ( !$hash ) {
			return false;
		}
		$ext = $this->getExtension();
		$dotExt = $ext === '' ? '' : ".$ext";

		return $hash . $dotExt;
	}

	/**
	 * Determine if the current user is allowed to view a particular
	 * field of this file, if it's marked as deleted.
	 * STUB
	 * @stable to override
	 * @param int $field
<<<<<<< HEAD
	 * @param User|null $user User object to check, or null to use $wgUser (deprecated since 1.35)
	 * @return bool
	 */
	public function userCan( $field, User $user = null ) {
		if ( !$user ) {
			wfDeprecated( __METHOD__ . ' without passing a $user parameter', '1.35' );
		}
=======
	 * @param User $user User object to check
	 * @return bool
	 */
	public function userCan( $field, User $user ) {
>>>>>>> 30164539
		return true;
	}

	/**
	 * @return string[] HTTP header name/value map to use for HEAD/GET request responses
	 * @since 1.30
	 */
	public function getContentHeaders() {
		$handler = $this->getHandler();
		if ( $handler ) {
			$metadata = $this->getMetadata();

			if ( is_string( $metadata ) ) {
				$metadata = AtEase::quietCall( 'unserialize', $metadata );
			}

			if ( !is_array( $metadata ) ) {
				$metadata = [];
			}

			return $handler->getContentHeaders( $metadata );
		}

		return [];
	}

	/**
	 * @return string
	 */
	public function getLongDesc() {
		$handler = $this->getHandler();
		if ( $handler ) {
			return $handler->getLongDesc( $this );
		} else {
			return MediaHandler::getGeneralLongDesc( $this );
		}
	}

	/**
	 * @return string
	 */
	public function getShortDesc() {
		$handler = $this->getHandler();
		if ( $handler ) {
			return $handler->getShortDesc( $this );
		} else {
			return MediaHandler::getGeneralShortDesc( $this );
		}
	}

	/**
	 * @return string
	 */
	public function getDimensionsString() {
		$handler = $this->getHandler();
		if ( $handler ) {
			return $handler->getDimensionsString( $this );
		} else {
			return '';
		}
	}

	/**
	 * @return string
	 */
	public function getRedirected() {
		return $this->redirected;
	}

	/**
	 * @return Title|null
	 */
	protected function getRedirectedTitle() {
		if ( $this->redirected ) {
			if ( !$this->redirectTitle ) {
				$this->redirectTitle = Title::makeTitle( NS_FILE, $this->redirected );
			}

			return $this->redirectTitle;
		}

		return null;
	}

	/**
	 * @param string $from
	 * @return void
	 */
	public function redirectedFrom( $from ) {
		$this->redirected = $from;
	}

	/**
	 * @stable to override
	 * @return bool
	 */
	public function isMissing() {
		return false;
	}

	/**
	 * Check if this file object is small and can be cached
	 * @stable to override
	 * @return bool
	 */
	public function isCacheable() {
		return true;
	}

	/**
	 * Assert that $this->repo is set to a valid FileRepo instance
	 * @throws MWException
	 */
	protected function assertRepoDefined() {
		if ( !( $this->repo instanceof $this->repoClass ) ) {
			throw new MWException( "A {$this->repoClass} object is not set for this File.\n" );
		}
	}

	/**
	 * Assert that $this->title is set to a Title
	 * @throws MWException
	 */
	protected function assertTitleDefined() {
		if ( !( $this->title instanceof Title ) ) {
			throw new MWException( "A Title object is not set for this File.\n" );
		}
	}

	/**
	 * True if creating thumbnails from the file is large or otherwise resource-intensive.
	 * @return bool
	 */
	public function isExpensiveToThumbnail() {
		$handler = $this->getHandler();
		return $handler ? $handler->isExpensiveToThumbnail( $this ) : false;
	}

	/**
	 * Whether the thumbnails created on the same server as this code is running.
	 * @since 1.25
	 * @stable to override
	 * @return bool
	 */
	public function isTransformedLocally() {
		return true;
	}
}<|MERGE_RESOLUTION|>--- conflicted
+++ resolved
@@ -2276,20 +2276,10 @@
 	 * STUB
 	 * @stable to override
 	 * @param int $field
-<<<<<<< HEAD
-	 * @param User|null $user User object to check, or null to use $wgUser (deprecated since 1.35)
-	 * @return bool
-	 */
-	public function userCan( $field, User $user = null ) {
-		if ( !$user ) {
-			wfDeprecated( __METHOD__ . ' without passing a $user parameter', '1.35' );
-		}
-=======
 	 * @param User $user User object to check
 	 * @return bool
 	 */
 	public function userCan( $field, User $user ) {
->>>>>>> 30164539
 		return true;
 	}
 
