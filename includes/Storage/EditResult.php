<?php
/**
 * Object for storing information about the effects of an edit.
 *
 * This program is free software; you can redistribute it and/or modify
 * it under the terms of the GNU General Public License as published by
 * the Free Software Foundation; either version 2 of the License, or
 * (at your option) any later version.
 *
 * This program is distributed in the hope that it will be useful,
 * but WITHOUT ANY WARRANTY; without even the implied warranty of
 * MERCHANTABILITY or FITNESS FOR A PARTICULAR PURPOSE. See the
 * GNU General Public License for more details.
 *
 * You should have received a copy of the GNU General Public License along
 * with this program; if not, write to the Free Software Foundation, Inc.,
 * 51 Franklin Street, Fifth Floor, Boston, MA 02110-1301, USA.
 * http://www.gnu.org/copyleft/gpl.html
 *
 * @file
 *
 * @author Ostrzyciel
 */

namespace MediaWiki\Storage;

use JsonSerializable;

/**
 * Object for storing information about the effects of an edit.
 *
 * This object should be constructed by an EditResultBuilder with relevant information filled in
 * during the process of saving the revision by the PageUpdater. You can use it to extract
 * information about whether the edit was a revert and which edits were reverted.
 *
 * @since 1.35
 */
class EditResult implements JsonSerializable {

	// revert methods
	public const REVERT_UNDO = 1;
	public const REVERT_ROLLBACK = 2;
	public const REVERT_MANUAL = 3;

	private const SERIALIZATION_FORMAT_VERSION = '1';

	/** @var bool */
	private $isNew;

	/** @var bool|int */
	private $originalRevisionId;

	/** @var int|null */
	private $revertMethod;

	/** @var int|null */
	private $newestRevertedRevId;

	/** @var int|null */
	private $oldestRevertedRevId;

	/** @var bool */
	private $isExactRevert;

	/** @var bool */
	private $isNullEdit;

	/** @var string[] */
	private $revertTags;

	/**
	 * @param bool $isNew
	 * @param bool|int $originalRevisionId
	 * @param int|null $revertMethod
	 * @param int|null $oldestReverted
	 * @param int|null $newestReverted
	 * @param bool $isExactRevert
	 * @param bool $isNullEdit
	 * @param string[] $revertTags
	 *
	 * @internal Use EditResultBuilder for constructing EditResults.
	 */
	public function __construct(
		bool $isNew,
		$originalRevisionId,
		?int $revertMethod,
		?int $oldestReverted,
		?int $newestReverted,
		bool $isExactRevert,
		bool $isNullEdit,
		array $revertTags
	) {
		$this->isNew = $isNew;
		$this->originalRevisionId = $originalRevisionId;
		$this->revertMethod = $revertMethod;
		$this->oldestRevertedRevId = $oldestReverted;
		$this->newestRevertedRevId = $newestReverted;
		$this->isExactRevert = $isExactRevert;
		$this->isNullEdit = $isNullEdit;
		$this->revertTags = $revertTags;
	}

	/**
	 * Recreate the EditResult object from its array representation.
	 *
	 * This must ONLY be used for deserializing EditResult objects serialized using
	 * EditResult::jsonSerialize(). The structure of the array may change without prior
	 * notice.
	 *
	 * Any changes to the format are guaranteed to be backwards-compatible, so this
	 * method will work fine with old serialized EditResults.
	 *
	 * For constructing EditResult objects from scratch use EditResultBuilder.
	 *
	 * @see EditResult::jsonSerialize()
	 *
	 * @param array $a
	 * @phpcs:ignore Generic.Files.LineLength
	 * @phan-param array{isNew:bool,originalRevisionId:bool|int,revertMethod:int|null,newestRevertedRevId:int|null,oldestRevertedRevId:int|null,isExactRevert:bool,isNullEdit:bool,revertTags:string[],version:string} $a
	 *
	 * @return EditResult
	 *
	 * @since 1.36
	 */
	public static function newFromArray( array $a ) {
		return new self(
			$a['isNew'],
			$a['originalRevisionId'],
			$a['revertMethod'],
			$a['oldestRevertedRevId'],
			$a['newestRevertedRevId'],
			$a['isExactRevert'],
			$a['isNullEdit'],
			$a['revertTags']
		);
	}

	/**
	 * Returns the ID of the most recent revision that was reverted by this edit.
	 * The same as getOldestRevertedRevisionId if only a single revision was
	 * reverted. Returns null if the edit was not a revert.
	 *
	 * @see EditResult::isRevert() for information on how a revert is defined
	 *
	 * @return int|null
	 */
	public function getNewestRevertedRevisionId(): ?int {
		return $this->newestRevertedRevId;
	}

	/**
	 * Returns the ID of the oldest revision that was reverted by this edit.
	 * The same as getOldestRevertedRevisionId if only a single revision was
	 * reverted. Returns null if the edit was not a revert.
	 *
	 * @see EditResult::isRevert() for information on how a revert is defined
	 *
	 * @return int|null
	 */
	public function getOldestRevertedRevisionId(): ?int {
		return $this->oldestRevertedRevId;
	}

	/**
	 * If the edit was an undo, returns the oldest revision that was undone.
	 * Method kept for compatibility reasons.
	 *
	 * @return int
	 */
	public function getUndidRevId(): int {
		if ( $this->getRevertMethod() !== self::REVERT_UNDO ) {
			return 0;
		}
		return $this->getOldestRevertedRevisionId() ?? 0;
	}

	/**
	 * Returns the ID of an earlier revision that is being repeated or restored.
	 *
	 * The original revision's content should match the new revision exactly.
	 *
	 * @return bool|int The original revision id, or false if no earlier revision is known to be
	 * repeated or restored.
	 * The old PageUpdater::getOriginalRevisionId() returned false in such cases. This value would
	 * be then passed on to extensions through hooks, so it may be wise to keep compatibility with
	 * the old behavior.
	 */
	public function getOriginalRevisionId() {
		return $this->originalRevisionId;
	}

	/**
	 * Whether the edit created a new page
	 *
	 * @return bool
	 */
	public function isNew(): bool {
		return $this->isNew;
	}

	/**
	 * Whether the edit was a revert, not necessarily exact.
	 *
	 * An edit is considered a revert if it either:
	 * - Restores the page to an exact previous state (rollbacks, manual reverts and some undos).
	 *   E.g. for edits A B C D, edits C and D are reverted.
	 * - Undoes some edits made previously, not necessarily restoring the page to an exact
	 *   previous state (undo). It is guaranteed that the revert was a "clean" result of a
	 *   three-way merge and no additional changes were made by the reverting user.
	 *   E.g. for edits A B C D, edits B and C are reverted.
	 *
	 * To check whether the edit was an exact revert, please use the isExactRevert() method.
	 * The getRevertMethod() will provide additional information about which kind of revert
	 * was made.
	 *
	 * @return bool
	 */
	public function isRevert(): bool {
		return !$this->isNew() && $this->getOldestRevertedRevisionId();
	}

	/**
	 * Returns the revert method that was used to perform the edit, if any changes were reverted.
	 * Returns null if the edit was not a revert.
	 *
	 * Possible values: REVERT_UNDO, REVERT_ROLLBACK, REVERT_MANUAL
	 *
	 * @see EditResult::isRevert()
	 *
	 * @return int|null
	 */
	public function getRevertMethod(): ?int {
		return $this->revertMethod;
	}

	/**
	 * Whether the edit was an exact revert,
	 * i.e. the contents of the revert revision and restored revision match
	 *
	 * @return bool
	 */
	public function isExactRevert(): bool {
		return $this->isExactRevert;
	}

	/**
	 * An edit is a null edit if the original revision is equal to the parent revision,
	 * i.e. no changes were made.
	 *
	 * @return bool
	 */
	public function isNullEdit(): bool {
		return $this->isNullEdit;
	}

	/**
	 * Returns an array of revert-related tags that were applied automatically to this edit.
	 *
	 * @return string[]
	 */
	public function getRevertTags(): array {
		return $this->revertTags;
	}

	/**
	 * Returns an array representing the EditResult object.
	 *
	 * @see EditResult::newFromArray()
	 *
	 * @return array
	 * @phpcs:ignore Generic.Files.LineLength
	 * @phan-return array{isNew:bool,originalRevisionId:bool|int,revertMethod:int|null,newestRevertedRevId:int|null,oldestRevertedRevId:int|null,isExactRevert:bool,isNullEdit:bool,revertTags:string[],version:string}
	 *
	 * @since 1.36
	 */
<<<<<<< HEAD
	#[\ReturnTypeWillChange]
	public function jsonSerialize() {
=======
	public function jsonSerialize(): array {
>>>>>>> 3d0ae94b
		return [
			'isNew' => $this->isNew,
			'originalRevisionId' => $this->originalRevisionId,
			'revertMethod' => $this->revertMethod,
			'newestRevertedRevId' => $this->newestRevertedRevId,
			'oldestRevertedRevId' => $this->oldestRevertedRevId,
			'isExactRevert' => $this->isExactRevert,
			'isNullEdit' => $this->isNullEdit,
			'revertTags' => $this->revertTags,
			'version' => self::SERIALIZATION_FORMAT_VERSION
		];
	}
}<|MERGE_RESOLUTION|>--- conflicted
+++ resolved
@@ -273,12 +273,7 @@
 	 *
 	 * @since 1.36
 	 */
-<<<<<<< HEAD
-	#[\ReturnTypeWillChange]
-	public function jsonSerialize() {
-=======
 	public function jsonSerialize(): array {
->>>>>>> 3d0ae94b
 		return [
 			'isNew' => $this->isNew,
 			'originalRevisionId' => $this->originalRevisionId,
