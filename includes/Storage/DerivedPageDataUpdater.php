<?php
/**
 * A handle for managing updates for derived page data on edit, import, purge, etc.
 *
 * This program is free software; you can redistribute it and/or modify
 * it under the terms of the GNU General Public License as published by
 * the Free Software Foundation; either version 2 of the License, or
 * (at your option) any later version.
 *
 * This program is distributed in the hope that it will be useful,
 * but WITHOUT ANY WARRANTY; without even the implied warranty of
 * MERCHANTABILITY or FITNESS FOR A PARTICULAR PURPOSE. See the
 * GNU General Public License for more details.
 *
 * You should have received a copy of the GNU General Public License along
 * with this program; if not, write to the Free Software Foundation, Inc.,
 * 51 Franklin Street, Fifth Floor, Boston, MA 02110-1301, USA.
 * http://www.gnu.org/copyleft/gpl.html
 *
 * @file
 */

namespace MediaWiki\Storage;

use CategoryMembershipChangeJob;
use Content;
use ContentHandler;
use DeferrableUpdate;
use DeferredUpdates;
use IDBAccessObject;
use InvalidArgumentException;
use JobQueueGroup;
use Language;
use LinksUpdate;
use LogicException;
use MediaWiki\Content\IContentHandlerFactory;
use MediaWiki\Content\Transform\ContentTransformer;
use MediaWiki\Edit\PreparedEdit;
use MediaWiki\HookContainer\HookContainer;
use MediaWiki\HookContainer\HookRunner;
use MediaWiki\Permissions\PermissionManager;
use MediaWiki\Revision\MutableRevisionRecord;
use MediaWiki\Revision\RenderedRevision;
use MediaWiki\Revision\RevisionRecord;
use MediaWiki\Revision\RevisionRenderer;
use MediaWiki\Revision\RevisionSlots;
use MediaWiki\Revision\RevisionStore;
use MediaWiki\Revision\SlotRecord;
use MediaWiki\Revision\SlotRoleRegistry;
use MediaWiki\User\TalkPageNotificationManager;
use MediaWiki\User\UserIdentity;
use MediaWiki\User\UserNameUtils;
use MessageCache;
use MWTimestamp;
use MWUnknownContentModelException;
use ParserCache;
use ParserOptions;
use ParserOutput;
use Psr\Log\LoggerAwareInterface;
use Psr\Log\LoggerInterface;
use Psr\Log\NullLogger;
use RefreshSecondaryDataUpdate;
use ResourceLoaderWikiModule;
use RevertedTagUpdateJob;
use SearchUpdate;
use SiteStatsUpdate;
use Title;
use User;
use WANObjectCache;
use Wikimedia\Assert\Assert;
use Wikimedia\Rdbms\ILBFactory;
use WikiPage;

/**
 * A handle for managing updates for derived page data on edit, import, purge, etc.
 *
 * @note Avoid direct usage of DerivedPageDataUpdater.
 *
 * @todo Define interfaces for the different use cases of DerivedPageDataUpdater, particularly
 * providing access to post-PST content and ParserOutput to callbacks during revision creation,
 * which currently use WikiPage::prepareContentForEdit, and allowing updates to be triggered on
 * purge, import, and undeletion, which currently use WikiPage::doEditUpdates() and
 * Content::getSecondaryDataUpdates().
 *
 * DerivedPageDataUpdater instances are designed to be cached inside a WikiPage instance,
 * and re-used by callback code over the course of an update operation. It's a stepping stone
 * on the way to a more complete refactoring of WikiPage.
 *
 * When using a DerivedPageDataUpdater, the following life cycle must be observed:
 * grabCurrentRevision (optional), prepareContent (optional), prepareUpdate (required
 * for doUpdates). getCanonicalParserOutput, getSlots, and getSecondaryDataUpdates
 * require prepareContent or prepareUpdate to have been called first, to initialize the
 * DerivedPageDataUpdater.
 *
 * @see docs/pageupdater.md for more information.
 *
 * MCR migration note: this replaces the relevant methods in WikiPage, and covers the use cases
 * of PreparedEdit.
 *
 * @internal
 *
 * @since 1.32
 * @ingroup Page
 */
class DerivedPageDataUpdater implements IDBAccessObject, LoggerAwareInterface {

	/**
	 * @var UserIdentity|null
	 */
	private $user = null;

	/**
	 * @var WikiPage
	 */
	private $wikiPage;

	/**
	 * @var ParserCache
	 */
	private $parserCache;

	/**
	 * @var RevisionStore
	 */
	private $revisionStore;

	/**
	 * @var Language
	 */
	private $contLang;

	/**
	 * @var JobQueueGroup
	 */
	private $jobQueueGroup;

	/**
	 * @var MessageCache
	 */
	private $messageCache;

	/**
	 * @var ILBFactory
	 */
	private $loadbalancerFactory;

	/**
	 * @var HookRunner
	 */
	private $hookRunner;

	/**
	 * @var LoggerInterface
	 */
	private $logger;

	/**
	 * @var string see $wgArticleCountMethod
	 */
	private $articleCountMethod;

	/**
	 * @var bool see $wgRCWatchCategoryMembership
	 */
	private $rcWatchCategoryMembership = false;

	/**
	 * Stores (most of) the $options parameter of prepareUpdate().
	 * @see prepareUpdate()
	 *
	 * @phpcs:ignore Generic.Files.LineLength
	 * @phan-var array{changed:bool,created:bool,moved:bool,restored:bool,oldrevision:null|RevisionRecord,triggeringUser:null|UserIdentity,oldredirect:bool|null|string,oldcountable:bool|null|string,causeAction:null|string,causeAgent:null|string,editResult:null|EditResult,approved:bool}
	 */
	private $options = [
		'changed' => true,
		// newrev is true if prepareUpdate is handling the creation of a new revision,
		// as opposed to a null edit or a forced update.
		'newrev' => false,
		'created' => false,
		'moved' => false,
		'restored' => false,
		'oldrevision' => null,
		'oldcountable' => null,
		'oldredirect' => null,
		'triggeringUser' => null,
		// causeAction/causeAgent default to 'unknown' but that's handled where it's read,
		// to make the life of prepareUpdate() callers easier.
		'causeAction' => null,
		'causeAgent' => null,
		'editResult' => null,
		'approved' => false,
	];

	/**
	 * The state of the relevant row in page table before the edit.
	 * This is determined by the first call to grabCurrentRevision, prepareContent,
	 * or prepareUpdate (so it is only accessible in 'knows-current' or a later stage).
	 * If pageState was not initialized when prepareUpdate() is called, prepareUpdate() will
	 * attempt to emulate the state of the page table before the edit.
	 *
	 * Contains the following fields:
	 * - oldRevision (RevisionRecord|null): the revision that was current before the change
	 *   associated with this update. Might not be set, use getParentRevision().
	 * - oldId (int|null): the id of the above revision. 0 if there is no such revision (the change
	 *   was about creating a new page); null if not known (that should not happen).
	 * - oldIsRedirect (bool|null): whether the page was a redirect before the change. Lazy-loaded,
	 *   can be null; use wasRedirect() instead of direct access.
	 * - oldCountable (bool|null): whether the page was countable before the change (or null
	 *   if we don't have that information)
	 *
	 * @var array
	 */
	private $pageState = null;

	/**
	 * @var RevisionSlotsUpdate|null
	 */
	private $slotsUpdate = null;

	/**
	 * @var RevisionRecord|null
	 */
	private $parentRevision = null;

	/**
	 * @var RevisionRecord|null
	 */
	private $revision = null;

	/**
	 * @var RenderedRevision
	 */
	private $renderedRevision = null;

	/**
	 * @var RevisionRenderer
	 */
	private $revisionRenderer;

	/** @var SlotRoleRegistry */
	private $slotRoleRegistry;

	/**
	 * A stage identifier for managing the life cycle of this instance.
	 * Possible stages are 'new', 'knows-current', 'has-content', 'has-revision', and 'done'.
	 *
	 * @see docs/pageupdater.md for documentation of the life cycle.
	 *
	 * @var string
	 */
	private $stage = 'new';

	/**
	 * Transition table for managing the life cycle of DerivedPageDateUpdater instances.
	 *
	 * XXX: Overkill. This is a linear order, we could just count. Names are nice though,
	 * and constants are also overkill...
	 *
	 * @see docs/pageupdater.md for documentation of the life cycle.
	 *
	 * @var array[]
	 */
	private const TRANSITIONS = [
		'new' => [
			'new' => true,
			'knows-current' => true,
			'has-content' => true,
			'has-revision' => true,
		],
		'knows-current' => [
			'knows-current' => true,
			'has-content' => true,
			'has-revision' => true,
		],
		'has-content' => [
			'has-content' => true,
			'has-revision' => true,
		],
		'has-revision' => [
			'has-revision' => true,
			'done' => true,
		],
	];

	/** @var IContentHandlerFactory */
	private $contentHandlerFactory;

	/** @var EditResultCache */
	private $editResultCache;

	/** @var UserNameUtils */
	private $userNameUtils;

	/** @var ContentTransformer */
	private $contentTransformer;

	/** @var PageEditStash */
	private $pageEditStash;

	/** @var TalkPageNotificationManager */
	private $talkPageNotificationManager;

	/** @var WANObjectCache */
	private $mainWANObjectCache;

	/** @var PermissionManager */
	private $permissionManager;

	/**
	 * @param WikiPage $wikiPage ,
	 * @param RevisionStore $revisionStore
	 * @param RevisionRenderer $revisionRenderer
	 * @param SlotRoleRegistry $slotRoleRegistry
	 * @param ParserCache $parserCache
	 * @param JobQueueGroup $jobQueueGroup
	 * @param MessageCache $messageCache
	 * @param Language $contLang
	 * @param ILBFactory $loadbalancerFactory
	 * @param IContentHandlerFactory $contentHandlerFactory
	 * @param HookContainer $hookContainer
	 * @param EditResultCache $editResultCache
	 * @param UserNameUtils $userNameUtils
	 * @param ContentTransformer $contentTransformer
	 * @param PageEditStash $pageEditStash
	 * @param TalkPageNotificationManager $talkPageNotificationManager
	 * @param WANObjectCache $mainWANObjectCache
	 * @param PermissionManager $permissionManager
	 */
	public function __construct(
		WikiPage $wikiPage,
		RevisionStore $revisionStore,
		RevisionRenderer $revisionRenderer,
		SlotRoleRegistry $slotRoleRegistry,
		ParserCache $parserCache,
		JobQueueGroup $jobQueueGroup,
		MessageCache $messageCache,
		Language $contLang,
		ILBFactory $loadbalancerFactory,
		IContentHandlerFactory $contentHandlerFactory,
		HookContainer $hookContainer,
		EditResultCache $editResultCache,
		UserNameUtils $userNameUtils,
		ContentTransformer $contentTransformer,
		PageEditStash $pageEditStash,
		TalkPageNotificationManager $talkPageNotificationManager,
		WANObjectCache $mainWANObjectCache,
		PermissionManager $permissionManager
	) {
		$this->wikiPage = $wikiPage;

		$this->parserCache = $parserCache;
		$this->revisionStore = $revisionStore;
		$this->revisionRenderer = $revisionRenderer;
		$this->slotRoleRegistry = $slotRoleRegistry;
		$this->jobQueueGroup = $jobQueueGroup;
		$this->messageCache = $messageCache;
		$this->contLang = $contLang;
		// XXX only needed for waiting for replicas to catch up; there should be a narrower
		// interface for that.
		$this->loadbalancerFactory = $loadbalancerFactory;
		$this->contentHandlerFactory = $contentHandlerFactory;
		$this->hookRunner = new HookRunner( $hookContainer );
		$this->editResultCache = $editResultCache;
		$this->userNameUtils = $userNameUtils;
		$this->contentTransformer = $contentTransformer;
		$this->pageEditStash = $pageEditStash;
		$this->talkPageNotificationManager = $talkPageNotificationManager;
		$this->mainWANObjectCache = $mainWANObjectCache;
		$this->permissionManager = $permissionManager;

		$this->logger = new NullLogger();
	}

	/**
	 * @param UserIdentity $user
	 *
	 * @return User
	 */
	private static function toLegacyUser( UserIdentity $user ) {
		return User::newFromIdentity( $user );
	}

	public function setLogger( LoggerInterface $logger ) {
		$this->logger = $logger;
	}

	/**
	 * Transition function for managing the life cycle of this instances.
	 *
	 * @see docs/pageupdater.md for documentation of the life cycle.
	 *
	 * @param string $newStage the new stage
	 * @return string the previous stage
	 *
	 * @throws LogicException If a transition to the given stage is not possible in the current
	 *         stage.
	 */
	private function doTransition( $newStage ) {
		$this->assertTransition( $newStage );

		$oldStage = $this->stage;
		$this->stage = $newStage;

		return $oldStage;
	}

	/**
	 * Asserts that a transition to the given stage is possible, without performing it.
	 *
	 * @see docs/pageupdater.md for documentation of the life cycle.
	 *
	 * @param string $newStage the new stage
	 *
	 * @throws LogicException If this instance is not in the expected stage
	 */
	private function assertTransition( $newStage ) {
		if ( empty( self::TRANSITIONS[$this->stage][$newStage] ) ) {
			throw new LogicException( "Cannot transition from {$this->stage} to $newStage" );
		}
	}

	/**
	 * Checks whether this DerivedPageDataUpdater can be re-used for running updates targeting
	 * the given revision.
	 *
	 * @param UserIdentity|null $user The user creating the revision in question
	 * @param RevisionRecord|null $revision New revision (after save, if already saved)
	 * @param RevisionSlotsUpdate|null $slotsUpdate New content (before PST)
	 * @param null|int $parentId Parent revision of the edit (use 0 for page creation)
	 *
	 * @return bool
	 */
	public function isReusableFor(
		UserIdentity $user = null,
		RevisionRecord $revision = null,
		RevisionSlotsUpdate $slotsUpdate = null,
		$parentId = null
	) {
		if ( $revision
			&& $parentId
			&& $revision->getParentId() !== $parentId
		) {
			throw new InvalidArgumentException( '$parentId should match the parent of $revision' );
		}

		// NOTE: For null revisions, $user may be different from $this->revision->getUser
		// and also from $revision->getUser.
		// But $user should always match $this->user.
		if ( $user && $this->user && $user->getName() !== $this->user->getName() ) {
			return false;
		}

		if ( $revision && $this->revision && $this->revision->getId()
			&& $this->revision->getId() !== $revision->getId()
		) {
			return false;
		}

		if ( $this->pageState
			&& $revision
			&& $revision->getParentId() !== null
			&& $this->pageState['oldId'] !== $revision->getParentId()
		) {
			return false;
		}

		if ( $this->pageState
			&& $parentId !== null
			&& $this->pageState['oldId'] !== $parentId
		) {
			return false;
		}

		// NOTE: this check is the primary reason for having the $this->slotsUpdate field!
		if ( $this->slotsUpdate
			&& $slotsUpdate
			&& !$this->slotsUpdate->hasSameUpdates( $slotsUpdate )
		) {
			return false;
		}

		if ( $revision
			&& $this->revision
			&& !$this->revision->getSlots()->hasSameContent( $revision->getSlots() )
		) {
			return false;
		}

		return true;
	}

	/**
	 * @param string $articleCountMethod "any" or "link".
	 * @see $wgArticleCountMethod
	 */
	public function setArticleCountMethod( $articleCountMethod ) {
		$this->articleCountMethod = $articleCountMethod;
	}

	/**
	 * @param bool $rcWatchCategoryMembership
	 * @see $wgRCWatchCategoryMembership
	 */
	public function setRcWatchCategoryMembership( $rcWatchCategoryMembership ) {
		$this->rcWatchCategoryMembership = $rcWatchCategoryMembership;
	}

	/**
	 * @return Title
	 */
	private function getTitle() {
		// NOTE: eventually, we won't get a WikiPage passed into the constructor any more
		return $this->wikiPage->getTitle();
	}

	/**
	 * @return WikiPage
	 */
	private function getWikiPage() {
		// NOTE: eventually, we won't get a WikiPage passed into the constructor any more
		return $this->wikiPage;
	}

	/**
	 * Determines whether the page being edited already existed.
	 * Only defined after calling grabCurrentRevision() or prepareContent() or prepareUpdate()!
	 *
	 * @return bool
	 * @throws LogicException if called before grabCurrentRevision
	 */
	public function pageExisted() {
		$this->assertHasPageState( __METHOD__ );

		return $this->pageState['oldId'] > 0;
	}

	/**
	 * Returns the parent revision of the new revision wrapped by this update.
	 * If the update is a null-edit, this will return the parent of the current (and new) revision.
	 * This will return null if the revision wrapped by this update created the page.
	 * Only defined after calling prepareContent() or prepareUpdate()!
	 *
	 * @return RevisionRecord|null the parent revision of the new revision, or null if
	 *         the update created the page.
	 */
	private function getParentRevision() {
		$this->assertPrepared( __METHOD__ );

		if ( $this->parentRevision ) {
			return $this->parentRevision;
		}

		if ( !$this->pageState['oldId'] ) {
			// If there was no current revision, there is no parent revision,
			// since the page didn't exist.
			return null;
		}

		$oldId = $this->revision->getParentId();
		$flags = $this->usePrimary() ? RevisionStore::READ_LATEST : 0;
		$this->parentRevision = $oldId
			? $this->revisionStore->getRevisionById( $oldId, $flags )
			: null;

		return $this->parentRevision;
	}

	/**
	 * Returns the revision that was the page's current revision when grabCurrentRevision()
	 * was first called.
	 *
	 * During an edit, that revision will act as the logical parent of the new revision.
	 *
	 * Some updates are performed based on the difference between the database state at the
	 * moment this method is first called, and the state after the edit.
	 *
	 * @see docs/pageupdater.md for more information on when thie method can and should be called.
	 *
	 * @note After prepareUpdate() was called, grabCurrentRevision() will throw an exception
	 * to avoid confusion, since the page's current revision is then the new revision after
	 * the edit, which was presumably passed to prepareUpdate() as the $revision parameter.
	 * Use getParentRevision() instead to access the revision that is the parent of the
	 * new revision.
	 *
	 * @return RevisionRecord|null the page's current revision, or null if the page does not
	 * yet exist.
	 */
	public function grabCurrentRevision() {
		if ( $this->pageState ) {
			return $this->pageState['oldRevision'];
		}

		$this->assertTransition( 'knows-current' );

		// NOTE: eventually, we won't get a WikiPage passed into the constructor any more
		$wikiPage = $this->getWikiPage();

		// Do not call WikiPage::clear(), since the caller may already have caused page data
		// to be loaded with SELECT FOR UPDATE. Just assert it's loaded now.
		$wikiPage->loadPageData( self::READ_LATEST );
		$current = $wikiPage->getRevisionRecord();

		$this->pageState = [
			'oldRevision' => $current,
			'oldId' => $current ? $current->getId() : 0,
			'oldIsRedirect' => $wikiPage->isRedirect(), // NOTE: uses page table
			'oldCountable' => $wikiPage->isCountable(), // NOTE: uses pagelinks table
		];

		$this->doTransition( 'knows-current' );

		return $this->pageState['oldRevision'];
	}

	/**
	 * Whether prepareUpdate() or prepareContent() have been called on this instance.
	 *
	 * @return bool
	 */
	public function isContentPrepared() {
		return $this->revision !== null;
	}

	/**
	 * Whether prepareUpdate() has been called on this instance.
	 *
	 * @note will also return null in case of a null-edit!
	 *
	 * @return bool
	 */
	public function isUpdatePrepared() {
		return $this->revision !== null && $this->revision->getId() !== null;
	}

	/**
	 * @return int
	 */
	private function getPageId() {
		// NOTE: eventually, we won't get a WikiPage passed into the constructor any more
		return $this->wikiPage->getId();
	}

	/**
	 * Whether the content is deleted and thus not visible to the public.
	 *
	 * @return bool
	 */
	public function isContentDeleted() {
		if ( $this->revision ) {
			return $this->revision->isDeleted( RevisionRecord::DELETED_TEXT );
		} else {
			// If the content has not been saved yet, it cannot have been deleted yet.
			return false;
		}
	}

	/**
	 * Returns the slot, modified or inherited, after PST, with no audience checks applied.
	 *
	 * @param string $role slot role name
	 *
	 * @throws PageUpdateException If the slot is neither set for update nor inherited from the
	 *        parent revision.
	 * @return SlotRecord
	 */
	public function getRawSlot( $role ) {
		return $this->getSlots()->getSlot( $role );
	}

	/**
	 * Returns the content of the given slot, with no audience checks.
	 *
	 * @throws PageUpdateException If the slot is neither set for update nor inherited from the
	 *        parent revision.
	 * @param string $role slot role name
	 * @return Content
	 */
	public function getRawContent( $role ) {
		return $this->getRawSlot( $role )->getContent();
	}

	/**
	 * Returns the content model of the given slot
	 *
	 * @param string $role slot role name
	 * @return string
	 */
	private function getContentModel( $role ) {
		return $this->getRawSlot( $role )->getModel();
	}

	/**
	 * @param string $role slot role name
	 * @return ContentHandler
	 * @throws MWUnknownContentModelException
	 */
	private function getContentHandler( $role ): ContentHandler {
		return $this->contentHandlerFactory
			->getContentHandler( $this->getContentModel( $role ) );
	}

	private function usePrimary() {
		// TODO: can we just set a flag to true in prepareContent()?
		return $this->wikiPage->wasLoadedFrom( self::READ_LATEST );
	}

	/**
	 * @return bool
	 */
	public function isCountable() {
		// NOTE: Keep in sync with WikiPage::isCountable.

		if ( !$this->getTitle()->isContentPage() ) {
			return false;
		}

		if ( $this->isContentDeleted() ) {
			// This should be irrelevant: countability only applies to the current revision,
			// and the current revision is never suppressed.
			return false;
		}

		if ( $this->isRedirect() ) {
			return false;
		}

		$hasLinks = null;

		if ( $this->articleCountMethod === 'link' ) {
			// NOTE: it would be more appropriate to determine for each slot separately
			// whether it has links, and use that information with that slot's
			// isCountable() method. However, that would break parity with
			// WikiPage::isCountable, which uses the pagelinks table to determine
			// whether the current revision has links.
			$hasLinks = (bool)count( $this->getCanonicalParserOutput()->getLinks() );
		}

		foreach ( $this->getSlots()->getSlotRoles() as $role ) {
			$roleHandler = $this->slotRoleRegistry->getRoleHandler( $role );
			if ( $roleHandler->supportsArticleCount() ) {
				$content = $this->getRawContent( $role );

				if ( $content->isCountable( $hasLinks ) ) {
					return true;
				}
			}
		}

		return false;
	}

	/**
	 * @return bool
	 */
	public function isRedirect() {
		// NOTE: main slot determines redirect status
		// TODO: MCR: this should be controlled by a PageTypeHandler
		$mainContent = $this->getRawContent( SlotRecord::MAIN );

		return $mainContent->isRedirect();
	}

	/**
	 * @param RevisionRecord $rev
	 *
	 * @return bool
	 */
	private function revisionIsRedirect( RevisionRecord $rev ) {
		// NOTE: main slot determines redirect status
		$mainContent = $rev->getContent( SlotRecord::MAIN, RevisionRecord::RAW );

		return $mainContent->isRedirect();
	}

	/**
	 * Prepare updates based on an update which has not yet been saved.
	 *
	 * This may be used to create derived data that is needed when creating a new revision;
	 * particularly, this makes available the slots of the new revision via the getSlots()
	 * method, after applying PST and slot inheritance.
	 *
	 * The derived data prepared for revision creation may then later be re-used by doUpdates(),
	 * without the need to re-calculate.
	 *
	 * @see docs/pageupdater.md for more information on when thie method can and should be called.
	 *
	 * @note Calling this method more than once with the same $slotsUpdate
	 * has no effect. Calling this method multiple times with different content will cause
	 * an exception.
	 *
	 * @note Calling this method after prepareUpdate() has been called will cause an exception.
	 *
	 * @param UserIdentity $user The user to act as context for pre-save transformation (PST).
	 *        Type hint should be reduced to UserIdentity at some point.
	 * @param RevisionSlotsUpdate $slotsUpdate The new content of the slots to be updated
	 *        by this edit, before PST.
	 * @param bool $useStash Whether to use stashed ParserOutput
	 */
	public function prepareContent(
		UserIdentity $user,
		RevisionSlotsUpdate $slotsUpdate,
		$useStash = true
	) {
		if ( $this->slotsUpdate ) {
			if ( !$this->user ) {
				throw new LogicException(
					'Unexpected state: $this->slotsUpdate was initialized, '
					. 'but $this->user was not.'
				);
			}

			if ( $this->user->getName() !== $user->getName() ) {
				throw new LogicException( 'Can\'t call prepareContent() again for different user! '
					. 'Expected ' . $this->user->getName() . ', got ' . $user->getName()
				);
			}

			if ( !$this->slotsUpdate->hasSameUpdates( $slotsUpdate ) ) {
				throw new LogicException(
					'Can\'t call prepareContent() again with different slot content!'
				);
			}

			return; // prepareContent() already done, nothing to do
		}

		$this->assertTransition( 'has-content' );

		$wikiPage = $this->getWikiPage(); // TODO: use only for legacy hooks!
		$title = $this->getTitle();

		$parentRevision = $this->grabCurrentRevision();

		// The edit may have already been prepared via api.php?action=stashedit
		$stashedEdit = false;

		$legacyUser = self::toLegacyUser( $user );

		// TODO: MCR: allow output for all slots to be stashed.
		if ( $useStash && $slotsUpdate->isModifiedSlot( SlotRecord::MAIN ) ) {
			$stashedEdit = $this->pageEditStash->checkCache(
				$title,
				$slotsUpdate->getModifiedSlot( SlotRecord::MAIN )->getContent(),
				$legacyUser
			);
		}

		$userPopts = ParserOptions::newFromUserAndLang( $user, $this->contLang );
		$this->hookRunner->onArticlePrepareTextForEdit( $wikiPage, $userPopts );

		$this->user = $user;
		$this->slotsUpdate = $slotsUpdate;

		if ( $parentRevision ) {
			$this->revision = MutableRevisionRecord::newFromParentRevision( $parentRevision );
		} else {
			$this->revision = new MutableRevisionRecord( $title );
		}

		// NOTE: user and timestamp must be set, so they can be used for
		// {{subst:REVISIONUSER}} and {{subst:REVISIONTIMESTAMP}} in PST!
		$this->revision->setTimestamp( MWTimestamp::now( TS_MW ) );
		$this->revision->setUser( $user );

		// Set up ParserOptions to operate on the new revision
		$oldCallback = $userPopts->getCurrentRevisionRecordCallback();
		$userPopts->setCurrentRevisionRecordCallback(
			function ( Title $parserTitle, $parser = null ) use ( $title, $oldCallback ) {
				if ( $parserTitle->equals( $title ) ) {
					return $this->revision;
				} else {
					return call_user_func( $oldCallback, $parserTitle, $parser );
				}
			}
		);

		$pstContentSlots = $this->revision->getSlots();

		foreach ( $slotsUpdate->getModifiedRoles() as $role ) {
			$slot = $slotsUpdate->getModifiedSlot( $role );

			if ( $slot->isInherited() ) {
				// No PST for inherited slots! Note that "modified" slots may still be inherited
				// from an earlier version, e.g. for rollbacks.
				$pstSlot = $slot;
			} elseif ( $role === SlotRecord::MAIN && $stashedEdit ) {
				// TODO: MCR: allow PST content for all slots to be stashed.
				$pstSlot = SlotRecord::newUnsaved( $role, $stashedEdit->pstContent );
			} else {
				$pstContent = $this->contentTransformer->preSaveTransform(
					$slot->getContent(),
					$title,
					$user,
					$userPopts
				);

				$pstSlot = SlotRecord::newUnsaved( $role, $pstContent );
			}

			$pstContentSlots->setSlot( $pstSlot );
		}

		foreach ( $slotsUpdate->getRemovedRoles() as $role ) {
			$pstContentSlots->removeSlot( $role );
		}

		$this->options['created'] = ( $parentRevision === null );
		$this->options['changed'] = ( $parentRevision === null
			|| !$pstContentSlots->hasSameContent( $parentRevision->getSlots() ) );

		$this->doTransition( 'has-content' );

		if ( !$this->options['changed'] ) {
			// null-edit!

			// TODO: move this into MutableRevisionRecord
			// TODO: This needs to behave differently for a forced dummy edit!
			$this->revision->setId( $parentRevision->getId() );
			$this->revision->setTimestamp( $parentRevision->getTimestamp() );
			$this->revision->setPageId( $parentRevision->getPageId() );
			$this->revision->setParentId( $parentRevision->getParentId() );
			$this->revision->setUser( $parentRevision->getUser( RevisionRecord::RAW ) );
			$this->revision->setComment( $parentRevision->getComment( RevisionRecord::RAW ) );
			$this->revision->setMinorEdit( $parentRevision->isMinor() );
			$this->revision->setVisibility( $parentRevision->getVisibility() );

			// prepareUpdate() is redundant for null-edits
			$this->doTransition( 'has-revision' );
		} else {
			$this->parentRevision = $parentRevision;
		}

		$renderHints = [ 'use-master' => $this->usePrimary(), 'audience' => RevisionRecord::RAW ];

		if ( $stashedEdit ) {
			/** @var ParserOutput $output */
			$output = $stashedEdit->output;
			// TODO: this should happen when stashing the ParserOutput, not now!
			$output->setCacheTime( $stashedEdit->timestamp );

			$renderHints['known-revision-output'] = $output;

			$this->logger->debug( __METHOD__ . ': using stashed edit output...' );
		}

		$renderHints['generate-html'] = $this->shouldGenerateHTMLOnEdit();

		// NOTE: we want a canonical rendering, so don't pass $this->user or ParserOptions
		// NOTE: the revision is either new or current, so we can bypass audience checks.
		$this->renderedRevision = $this->revisionRenderer->getRenderedRevision(
			$this->revision,
			null,
			null,
			$renderHints
		);
	}

	/**
	 * Returns the update's target revision - that is, the revision that will be the current
	 * revision after the update.
	 *
	 * @note Callers must treat the returned RevisionRecord's content as immutable, even
	 * if it is a MutableRevisionRecord instance. Other aspects of a MutableRevisionRecord
	 * returned from here, such as the user or the comment, may be changed, but may not
	 * be reflected in ParserOutput until after prepareUpdate() has been called.
	 *
	 * @todo This is currently used by PageUpdater::makeNewRevision() to construct an unsaved
	 * MutableRevisionRecord instance. Introduce something like an UnsavedRevisionFactory service
	 * for that purpose instead!
	 *
	 * @return RevisionRecord
	 */
	public function getRevision() {
		$this->assertPrepared( __METHOD__ );
		return $this->revision;
	}

	/**
	 * @return RenderedRevision
	 */
	public function getRenderedRevision() {
		$this->assertPrepared( __METHOD__ );

		return $this->renderedRevision;
	}

	private function assertHasPageState( $method ) {
		if ( !$this->pageState ) {
			throw new LogicException(
				'Must call grabCurrentRevision() or prepareContent() '
				. 'or prepareUpdate() before calling ' . $method
			);
		}
	}

	private function assertPrepared( $method ) {
		if ( !$this->revision ) {
			throw new LogicException(
				'Must call prepareContent() or prepareUpdate() before calling ' . $method
			);
		}
	}

	private function assertHasRevision( $method ) {
		if ( !$this->revision->getId() ) {
			throw new LogicException(
				'Must call prepareUpdate() before calling ' . $method
			);
		}
	}

	/**
	 * Whether the edit creates the page.
	 *
	 * @return bool
	 */
	public function isCreation() {
		$this->assertPrepared( __METHOD__ );
		return $this->options['created'];
	}

	/**
	 * Whether the edit created, or should create, a new revision (that is, it's not a null-edit).
	 *
	 * @warning at present, "null-revisions" that do not change content but do have a revision
	 * record would return false after prepareContent(), but true after prepareUpdate()!
	 * This should probably be fixed.
	 *
	 * @return bool
	 */
	public function isChange() {
		$this->assertPrepared( __METHOD__ );
		return $this->options['changed'];
	}

	/**
	 * Whether the page was a redirect before the edit.
	 *
	 * @return bool
	 */
	public function wasRedirect() {
		$this->assertHasPageState( __METHOD__ );

		if ( $this->pageState['oldIsRedirect'] === null ) {
			/** @var RevisionRecord $rev */
			$rev = $this->pageState['oldRevision'];
			if ( $rev ) {
				$this->pageState['oldIsRedirect'] = $this->revisionIsRedirect( $rev );
			} else {
				$this->pageState['oldIsRedirect'] = false;
			}
		}

		return $this->pageState['oldIsRedirect'];
	}

	/**
	 * Returns the slots of the target revision, after PST.
	 *
	 * @note Callers must treat the returned RevisionSlots instance as immutable, even
	 * if it is a MutableRevisionSlots instance.
	 *
	 * @return RevisionSlots
	 */
	public function getSlots() {
		$this->assertPrepared( __METHOD__ );
		return $this->revision->getSlots();
	}

	/**
	 * Returns the RevisionSlotsUpdate for this updater.
	 *
	 * @return RevisionSlotsUpdate
	 */
	private function getRevisionSlotsUpdate() {
		$this->assertPrepared( __METHOD__ );

		if ( !$this->slotsUpdate ) {
			$old = $this->getParentRevision();
			$this->slotsUpdate = RevisionSlotsUpdate::newFromRevisionSlots(
				$this->revision->getSlots(),
				$old ? $old->getSlots() : null
			);
		}
		return $this->slotsUpdate;
	}

	/**
	 * Returns the role names of the slots touched by the new revision,
	 * including removed roles.
	 *
	 * @return string[]
	 */
	public function getTouchedSlotRoles() {
		return $this->getRevisionSlotsUpdate()->getTouchedRoles();
	}

	/**
	 * Returns the role names of the slots modified by the new revision,
	 * not including removed roles.
	 *
	 * @return string[]
	 */
	public function getModifiedSlotRoles() {
		return $this->getRevisionSlotsUpdate()->getModifiedRoles();
	}

	/**
	 * Returns the role names of the slots removed by the new revision.
	 *
	 * @return string[]
	 */
	public function getRemovedSlotRoles() {
		return $this->getRevisionSlotsUpdate()->getRemovedRoles();
	}

	/**
	 * Prepare derived data updates targeting the given RevisionRecord.
	 *
	 * Calling this method requires the given revision to be present in the database.
	 * This may be right after a new revision has been created, or when re-generating
	 * derived data e.g. in ApiPurge, RefreshLinksJob, and the refreshLinks
	 * script.
	 *
	 * @see docs/pageupdater.md for more information on when thie method can and should be called.
	 *
	 * @note Calling this method more than once with the same revision has no effect.
	 * $options are only used for the first call. Calling this method multiple times with
	 * different revisions will cause an exception.
	 *
	 * @note If grabCurrentRevision() (or prepareContent()) has been called before
	 * calling this method, $revision->getParentRevision() has to refer to the revision that
	 * was the current revision at the time grabCurrentRevision() was called.
	 *
	 * @param RevisionRecord $revision
	 * @param array $options Array of options, following indexes are used:
	 * - changed: bool, whether the revision changed the content (default true)
	 * - created: bool, whether the revision created the page (default false)
	 * - moved: bool, whether the page was moved (default false)
	 * - restored: bool, whether the page was undeleted (default false)
	 * - oldrevision: RevisionRecord object for the pre-update revision (default null)
	 * - triggeringUser: The user triggering the update (UserIdentity, defaults to the
	 *   user who created the revision)
	 * - oldredirect: bool, null, or string 'no-change' (default null):
	 *    - bool: whether the page was counted as a redirect before that
	 *      revision, only used in changed is true and created is false
	 *    - null or 'no-change': don't update the redirect status.
	 * - oldcountable: bool, null, or string 'no-change' (default null):
	 *    - bool: whether the page was counted as an article before that
	 *      revision, only used in changed is true and created is false
	 *    - null: if created is false, don't update the article count; if created
	 *      is true, do update the article count
	 *    - 'no-change': don't update the article count, ever
	 *    When set to null, pageState['oldCountable'] will be used instead if available.
	 *  - causeAction: an arbitrary string identifying the reason for the update.
	 *    See DataUpdate::getCauseAction(). (default 'unknown')
	 *  - causeAgent: name of the user who caused the update. See DataUpdate::getCauseAgent().
	 *    (string, default 'unknown')
	 *  - known-revision-output: a combined canonical ParserOutput for the revision, perhaps
	 *    from some cache. The caller is responsible for ensuring that the ParserOutput indeed
	 *    matched the $rev and $options. This mechanism is intended as a temporary stop-gap,
	 *    for the time until caches have been changed to store RenderedRevision states instead
	 *    of ParserOutput objects. (default: null) (since 1.33)
	 *  - editResult: EditResult object created during the update. Required to perform reverted
	 *    tag update using RevertedTagUpdateJob. (default: null) (since 1.36)
	 *  - approved: whether the edit is somehow "approved" and the RevertedTagUpdateJob should
	 *    be scheduled right away. Required only if EditResult::isRevert() is true. (boolean,
	 *    default: false) (since 1.36)
	 */
	public function prepareUpdate( RevisionRecord $revision, array $options = [] ) {
		Assert::parameter(
			!isset( $options['oldrevision'] )
			|| $options['oldrevision'] instanceof RevisionRecord,
			'$options["oldrevision"]',
			'must be a RevisionRecord'
		);
		Assert::parameter(
			!isset( $options['triggeringUser'] )
			|| $options['triggeringUser'] instanceof UserIdentity,
			'$options["triggeringUser"]',
			'must be a UserIdentity'
		);
		Assert::parameter(
			!isset( $options['editResult'] )
			|| $options['editResult'] instanceof EditResult,
			'$options["editResult"]',
			'must be an EditResult'
		);

		if ( !$revision->getId() ) {
			throw new InvalidArgumentException(
				'Revision must have an ID set for it to be used with prepareUpdate()!'
			);
		}

		if ( $this->revision && $this->revision->getId() ) {
			if ( $this->revision->getId() === $revision->getId() ) {
				return; // nothing to do!
			} else {
				throw new LogicException(
					'Trying to re-use DerivedPageDataUpdater with revision '
					. $revision->getId()
					. ', but it\'s already bound to revision '
					. $this->revision->getId()
				);
			}
		}

		if ( $this->revision
			&& !$this->revision->getSlots()->hasSameContent( $revision->getSlots() )
		) {
			throw new LogicException(
				'The revision provided has mismatching content!'
			);
		}

		// Override fields defined in $this->options with values from $options.
		$this->options = array_intersect_key( $options, $this->options ) + $this->options;

		if ( $this->revision ) {
			$oldId = $this->pageState['oldId'] ?? 0;
			$this->options['newrev'] = ( $revision->getId() !== $oldId );
		} elseif ( isset( $this->options['oldrevision'] ) ) {
			/** @var RevisionRecord $oldRev */
			$oldRev = $this->options['oldrevision'];
			$oldId = $oldRev->getId();
			$this->options['newrev'] = ( $revision->getId() !== $oldId );
		} else {
			$oldId = $revision->getParentId();
		}

		if ( $oldId !== null ) {
			// XXX: what if $options['changed'] disagrees?
			// MovePage creates a dummy revision with changed = false!
			// We may want to explicitly distinguish between "no new revision" (null-edit)
			// and "new revision without new content" (dummy revision).

			if ( $oldId === $revision->getParentId() ) {
				// NOTE: this may still be a NullRevision!
				// New revision!
				$this->options['changed'] = true;
			} elseif ( $oldId === $revision->getId() ) {
				// Null-edit!
				$this->options['changed'] = false;
			} else {
				// This indicates that calling code has given us the wrong RevisionRecord object
				throw new LogicException(
					'The RevisionRecord mismatches old revision ID: '
					. 'Old ID is ' . $oldId
					. ', parent ID is ' . $revision->getParentId()
					. ', revision ID is ' . $revision->getId()
				);
			}
		}

		// If prepareContent() was used to generate the PST content (which is indicated by
		// $this->slotsUpdate being set), and this is not a null-edit, then the given
		// revision must have the acting user as the revision author. Otherwise, user
		// signatures generated by PST would mismatch the user in the revision record.
		if ( $this->user !== null && $this->options['changed'] && $this->slotsUpdate ) {
			$user = $revision->getUser();
			if ( !$this->user->equals( $user ) ) {
				throw new LogicException(
					'The RevisionRecord provided has a mismatching actor: expected '
					. $this->user->getName()
					. ', got '
					. $user->getName()
				);
			}
		}

		// If $this->pageState was not yet initialized by grabCurrentRevision or prepareContent,
		// emulate the state of the page table before the edit, as good as we can.
		if ( !$this->pageState ) {
			$this->pageState = [
				'oldIsRedirect' => isset( $this->options['oldredirect'] )
					&& is_bool( $this->options['oldredirect'] )
						? $this->options['oldredirect']
						: null,
				'oldCountable' => isset( $this->options['oldcountable'] )
					&& is_bool( $this->options['oldcountable'] )
						? $this->options['oldcountable']
						: null,
			];

			if ( $this->options['changed'] ) {
				// The edit created a new revision
				$this->pageState['oldId'] = $revision->getParentId();

				if ( isset( $this->options['oldrevision'] ) ) {
					$rev = $this->options['oldrevision'];
					$this->pageState['oldRevision'] = $rev;
				}
			} else {
				// This is a null-edit, so the old revision IS the new revision!
				$this->pageState['oldId'] = $revision->getId();
				$this->pageState['oldRevision'] = $revision;
			}
		}

		// "created" is forced here
		$this->options['created'] = ( $this->options['created'] ||
						( $this->pageState['oldId'] === 0 ) );

		$this->revision = $revision;

		$this->doTransition( 'has-revision' );

		// NOTE: in case we have a User object, don't override with a UserIdentity.
		// We already checked that $revision->getUser() mathces $this->user;
		if ( !$this->user ) {
			$this->user = $revision->getUser( RevisionRecord::RAW );
		}

		// Prune any output that depends on the revision ID.
		if ( $this->renderedRevision ) {
			$this->renderedRevision->updateRevision( $revision );
		} else {
			// NOTE: we want a canonical rendering, so don't pass $this->user or ParserOptions
			// NOTE: the revision is either new or current, so we can bypass audience checks.
			$this->renderedRevision = $this->revisionRenderer->getRenderedRevision(
				$this->revision,
				null,
				null,
				[
					'use-master' => $this->usePrimary(),
					'audience' => RevisionRecord::RAW,
					'known-revision-output' => $options['known-revision-output'] ?? null
				]
			);

			// XXX: Since we presumably are dealing with the current revision,
			// we could try to get the ParserOutput from the parser cache.
		}

		// TODO: optionally get ParserOutput from the ParserCache here.
		// Move the logic used by RefreshLinksJob here!
	}

	/**
	 * @deprecated This only exists for B/C, use the getters on DerivedPageDataUpdater directly!
	 * @return PreparedEdit
	 */
	public function getPreparedEdit() {
		$this->assertPrepared( __METHOD__ );

		$slotsUpdate = $this->getRevisionSlotsUpdate();
		$preparedEdit = new PreparedEdit();

		$preparedEdit->popts = $this->getCanonicalParserOptions();
		$preparedEdit->parserOutputCallback = [ $this, 'getCanonicalParserOutput' ];
		$preparedEdit->pstContent = $this->revision->getContent( SlotRecord::MAIN );
		$preparedEdit->newContent =
			$slotsUpdate->isModifiedSlot( SlotRecord::MAIN )
			? $slotsUpdate->getModifiedSlot( SlotRecord::MAIN )->getContent()
			: $this->revision->getContent( SlotRecord::MAIN ); // XXX: can we just remove this?
		$preparedEdit->oldContent = null; // unused. // XXX: could get this from the parent revision
		$preparedEdit->revid = $this->revision ? $this->revision->getId() : null;
		$preparedEdit->timestamp = $preparedEdit->output->getCacheTime();
		$preparedEdit->format = $preparedEdit->pstContent->getDefaultFormat();

		return $preparedEdit;
	}

	/**
	 * @param string $role
	 * @param bool $generateHtml
	 * @return ParserOutput
	 */
	public function getSlotParserOutput( $role, $generateHtml = true ) {
		return $this->getRenderedRevision()->getSlotParserOutput(
			$role,
			[ 'generate-html' => $generateHtml ]
		);
	}

	/**
	 * @since 1.37
	 * @return ParserOutput
	 */
	public function getParserOutputForMetaData(): ParserOutput {
		return $this->getRenderedRevision()->getRevisionParserOutput( [ 'generate-html' => false ] );
	}

	/**
	 * @return ParserOutput
	 */
	public function getCanonicalParserOutput() {
		return $this->getRenderedRevision()->getRevisionParserOutput();
	}

	/**
	 * @return ParserOptions
	 */
	public function getCanonicalParserOptions() {
		return $this->getRenderedRevision()->getOptions();
	}

	/**
	 * @param bool $recursive
	 *
	 * @return DeferrableUpdate[]
	 */
	public function getSecondaryDataUpdates( $recursive = false ) {
		if ( $this->isContentDeleted() ) {
			// This shouldn't happen, since the current content is always public,
			// and DataUpates are only needed for current content.
			return [];
		}

		$wikiPage = $this->getWikiPage();
		$wikiPage->loadPageData( WikiPage::READ_LATEST );
		if ( !$wikiPage->exists() ) {
			// page deleted while defering the update
			return [];
		}

		$title = $wikiPage->getTitle();
		$allUpdates = [];
		$parserOutput = $this->shouldGenerateHTMLOnEdit() ?
			$this->getCanonicalParserOutput() : $this->getParserOutputForMetaData();

		// Construct a LinksUpdate for the combined canonical output.
		$linksUpdate = new LinksUpdate(
			$title,
			$parserOutput,
			$recursive
		);

		$allUpdates[] = $linksUpdate;
		// NOTE: Run updates for all slots, not just the modified slots! Otherwise,
		// info for an inherited slot may end up being removed. This is also needed
		// to ensure that purges are effective.
		$renderedRevision = $this->getRenderedRevision();

		foreach ( $this->getSlots()->getSlotRoles() as $role ) {
			$slot = $this->getRawSlot( $role );
			$content = $slot->getContent();
			$handler = $content->getContentHandler();

			$updates = $handler->getSecondaryDataUpdates(
				$title,
				$content,
				$role,
				$renderedRevision
			);

			$allUpdates = array_merge( $allUpdates, $updates );
		}

		// XXX: if a slot was removed by an earlier edit, but deletion updates failed to run at
		// that time, we don't know for which slots to run deletion updates when purging a page.
		// We'd have to examine the entire history of the page to determine that. Perhaps there
		// could be a "try extra hard" mode for that case that would run a DB query to find all
		// roles/models ever used on the page. On the other hand, removing slots should be quite
		// rare, so perhaps this isn't worth the trouble.

		// TODO: consolidate with similar logic in WikiPage::getDeletionUpdates()
		$parentRevision = $this->getParentRevision();
		foreach ( $this->getRemovedSlotRoles() as $role ) {
			// HACK: we should get the content model of the removed slot from a SlotRoleHandler!
			// For now, find the slot in the parent revision - if the slot was removed, it should
			// always exist in the parent revision.
			$parentSlot = $parentRevision->getSlot( $role, RevisionRecord::RAW );
			$content = $parentSlot->getContent();
			$handler = $content->getContentHandler();

			$updates = $handler->getDeletionUpdates(
				$title,
				$role
			);

			$allUpdates = array_merge( $allUpdates, $updates );
		}

		// TODO: hard deprecate SecondaryDataUpdates in favor of RevisionDataUpdates in 1.33!
		$this->hookRunner->onRevisionDataUpdates( $title, $renderedRevision, $allUpdates );

		return $allUpdates;
	}

	/**
	 * @return bool true if at least one of slots require rendering HTML on edit, false otherwise.
	 *              This is needed for example in populating ParserCache.
	 */
	private function shouldGenerateHTMLOnEdit(): bool {
		foreach ( $this->getSlots()->getSlotRoles() as $role ) {
			$slot = $this->getRawSlot( $role );
			$contentHandler = $this->contentHandlerFactory->getContentHandler( $slot->getModel() );
			if ( $contentHandler->generateHTMLOnEdit() ) {
				return true;
			}
		}
		return false;
	}

	/**
	 * Do standard updates after page edit, purge, or import.
	 * Update links tables, site stats, search index, title cache, message cache, etc.
	 * Purges pages that depend on this page when appropriate.
	 * With a 10% chance, triggers pruning the recent changes table.
	 *
	 * @note prepareUpdate() must be called before calling this method!
	 *
	 * MCR migration note: this replaces WikiPage::doEditUpdates.
	 */
	public function doUpdates() {
		$this->assertTransition( 'done' );

		// TODO: move logic into a PageEventEmitter service

		$wikiPage = $this->getWikiPage(); // TODO: use only for legacy hooks!

		if ( $this->shouldGenerateHTMLOnEdit() ) {
			$this->triggerParserCacheUpdate();
		}

		$this->doSecondaryDataUpdates( [
			// T52785 do not update any other pages on a null edit
			'recursive' => $this->options['changed'],
			// Defer the getCannonicalParserOutput() call made by getSecondaryDataUpdates()
			'defer' => DeferredUpdates::POSTSEND
		] );

		// TODO: MCR: check if *any* changed slot supports categories!
		if ( $this->rcWatchCategoryMembership
			&& $this->getContentHandler( SlotRecord::MAIN )->supportsCategories() === true
			&& ( $this->options['changed'] || $this->options['created'] )
			&& !$this->options['restored']
		) {
			// Note: jobs are pushed after deferred updates, so the job should be able to see
			// the recent change entry (also done via deferred updates) and carry over any
			// bot/deletion/IP flags, ect.
			$this->jobQueueGroup->lazyPush(
				CategoryMembershipChangeJob::newSpec(
					$this->getTitle(),
					$this->revision->getTimestamp()
				)
			);
		}

<<<<<<< HEAD
		// TODO: replace legacy hook! Use a listener on PageEventEmitter instead!
		// @note: Extensions should *avoid* calling getCannonicalParserOutput() when using
		// this hook whenever possible in order to avoid unnecessary additional parses.
		$editInfo = $this->getPreparedEdit();
		$this->hookRunner->onArticleEditUpdates( $wikiPage, $editInfo, $this->options['changed'] );

=======
>>>>>>> ea72c9b6
		$id = $this->getPageId();
		$title = $this->getTitle();
		$shortTitle = $title->getDBkey();

		if ( !$title->exists() ) {
			wfDebug( __METHOD__ . ": Page doesn't exist any more, bailing out" );

			$this->doTransition( 'done' );
			return;
		}

		DeferredUpdates::addCallableUpdate( function () {
			if (
				$this->options['oldcountable'] === 'no-change' ||
				( !$this->options['changed'] && !$this->options['moved'] )
			) {
				$good = 0;
			} elseif ( $this->options['created'] ) {
				$good = (int)$this->isCountable();
			} elseif ( $this->options['oldcountable'] !== null ) {
				$good = (int)$this->isCountable()
					- (int)$this->options['oldcountable'];
			} elseif ( isset( $this->pageState['oldCountable'] ) ) {
				$good = (int)$this->isCountable()
					- (int)$this->pageState['oldCountable'];
			} else {
				$good = 0;
			}
			$edits = $this->options['changed'] ? 1 : 0;
			$pages = $this->options['created'] ? 1 : 0;

			DeferredUpdates::addUpdate( SiteStatsUpdate::factory(
				[ 'edits' => $edits, 'articles' => $good, 'pages' => $pages ]
			) );
		} );

		// TODO: make search infrastructure aware of slots!
		$mainSlot = $this->revision->getSlot( SlotRecord::MAIN );
		if ( !$mainSlot->isInherited() && !$this->isContentDeleted() ) {
			DeferredUpdates::addUpdate( new SearchUpdate( $id, $title, $mainSlot->getContent() ) );
		}

		$legacyUser = self::toLegacyUser( $this->user );

		// If this is another user's talk page, update newtalk.
		// Don't do this if $options['changed'] = false (null-edits) nor if
		// it's a minor edit and the user making the edit doesn't generate notifications for those.
		// TODO: the permission check should be performed by the callers, see T276181.
		if ( $this->options['changed']
			&& $title->getNamespace() === NS_USER_TALK

			// TODO User::getTitleKey is just a string manipulation of the user name,
			// duplicate it here and use $this->user (a UserIdentity) instead
			&& $shortTitle != $legacyUser->getTitleKey()
			&& !( $this->revision->isMinor() && $this->permissionManager
				->userHasRight( $this->user, 'nominornewtalk' )
			)
		) {
			$recipient = User::newFromName( $shortTitle, false );
			if ( !$recipient ) {
				wfDebug( __METHOD__ . ": invalid username" );
			} else {
				// Allow extensions to prevent user notification
				// when a new message is added to their talk page
				// TODO: replace legacy hook!  Use a listener on PageEventEmitter instead!
				if ( $this->hookRunner->onArticleEditUpdateNewTalk( $wikiPage, $recipient ) ) {
					$revRecord = $this->revision;
					if ( $this->userNameUtils->isIP( $shortTitle ) ) {
						// An anonymous user
						$this->talkPageNotificationManager->setUserHasNewMessages( $recipient, $revRecord );
					} elseif ( $recipient->isRegistered() ) {
						$this->talkPageNotificationManager->setUserHasNewMessages( $recipient, $revRecord );
					} else {
						wfDebug( __METHOD__ . ": don't need to notify a nonexistent user" );
					}
				}
			}
		}

		if ( $title->getNamespace() === NS_MEDIAWIKI
			&& $this->getRevisionSlotsUpdate()->isModifiedSlot( SlotRecord::MAIN )
		) {
			$mainContent = $this->isContentDeleted() ? null : $this->getRawContent( SlotRecord::MAIN );

			$this->messageCache->updateMessageOverride( $title, $mainContent );
		}

		// TODO: move onArticleCreate and onArticle into a PageEventEmitter service
		if ( $this->options['created'] ) {
			WikiPage::onArticleCreate( $title );
		} elseif ( $this->options['changed'] ) { // T52785
			WikiPage::onArticleEdit( $title, $this->revision, $this->getTouchedSlotRoles() );
		} elseif ( $this->options['restored'] ) {
			$this->mainWANObjectCache->touchCheckKey(
				"DerivedPageDataUpdater:restore:page:$id"
			);
		}

		$oldRevisionRecord = $this->getParentRevision();

		// TODO: In the wiring, register a listener for this on the new PageEventEmitter
		ResourceLoaderWikiModule::invalidateModuleCache(
			$title,
			$oldRevisionRecord,
			$this->revision,
			$this->loadbalancerFactory->getLocalDomainID()
		);

		// Schedule a deferred update for marking reverted edits if applicable.
		$this->maybeEnqueueRevertedTagUpdateJob();

		$this->doTransition( 'done' );
	}

	private function triggerParserCacheUpdate() {
		$userParserOptions = ParserOptions::newFromUser( $this->user );
		// Decide whether to save the final canonical parser output based on the fact that
		// users are typically redirected to viewing pages right after they edit those pages.
		// Due to vary-revision-id, getting/saving that output here might require a reparse.
		if ( $userParserOptions->matchesForCacheKey( $this->getCanonicalParserOptions() ) ) {
			// Whether getting the final output requires a reparse or not, the user will
			// need canonical output anyway, since that is what their parser options use.
			// A reparse now at least has the benefit of various warm process caches.
			$this->doParserCacheUpdate();
		} else {
			// If the user does not have canonical parse options, then don't risk another parse
			// to make output they cannot use on the page refresh that typically occurs after
			// editing. Doing the parser output save post-send will still benefit *other* users.
			DeferredUpdates::addCallableUpdate( function () {
				$this->doParserCacheUpdate();
			} );
		}
	}

	/**
	 * If the edit was a revert and it is considered "approved", enqueues the
	 * RevertedTagUpdateJob for it. If the edit is not yet approved, the EditResult is
	 * persisted in cache for later use.
	 */
	private function maybeEnqueueRevertedTagUpdateJob() {
		if ( $this->options['editResult'] === null ) {
			return;
		}

		$editResult = $this->options['editResult'];
		if ( !$editResult->isRevert() ) {
			return;
		}

		if ( $this->options['approved'] ) {
			// Enqueue the job
			$this->jobQueueGroup->lazyPush(
				RevertedTagUpdateJob::newSpec(
					$this->revision->getId(),
					$this->options['editResult']
				)
			);
		} else {
			// Cache EditResult for later use
			$this->editResultCache->set(
				$this->revision->getId(),
				$this->options['editResult']
			);
		}
	}

	/**
	 * Do secondary data updates (e.g. updating link tables) or schedule them as deferred updates
	 *
	 * MCR note: this method is temporarily exposed via WikiPage::doSecondaryDataUpdates.
	 *
	 * @param array $options
	 *   - recursive: make the update recursive, i.e. also update pages which transclude the
	 *     current page or otherwise depend on it (default: false)
	 *   - defer: one of the DeferredUpdates constants, or false to run immediately after waiting
	 *     for replication of the changes from the SecondaryDataUpdates hooks (default: false)
	 * @since 1.32
	 */
	public function doSecondaryDataUpdates( array $options = [] ) {
		$this->assertHasRevision( __METHOD__ );
		$options += [ 'recursive' => false, 'defer' => false ];
		$deferValues = [ false, DeferredUpdates::PRESEND, DeferredUpdates::POSTSEND ];
		if ( !in_array( $options['defer'], $deferValues, true ) ) {
			throw new InvalidArgumentException( 'Invalid value for defer: ' . $options['defer'] );
		}

		$triggeringUser = $this->options['triggeringUser'] ?? $this->user;
		$causeAction = $this->options['causeAction'] ?? 'unknown';
		$causeAgent = $this->options['causeAgent'] ?? 'unknown';

		// Bundle all of the data updates into a single deferred update wrapper so that
		// any failure will cause at most one refreshLinks job to be enqueued by
		// DeferredUpdates::doUpdates(). This is hard to do when there are many separate
		// updates that are not defined as being related.
		$update = new RefreshSecondaryDataUpdate(
			$this->loadbalancerFactory,
			$triggeringUser,
			$this->wikiPage,
			$this->revision,
			$this,
			[ 'recursive' => $options['recursive'] ]
		);
		$update->setCause( $causeAction, $causeAgent );

		if ( $options['defer'] === false ) {
			DeferredUpdates::attemptUpdate( $update, $this->loadbalancerFactory );
		} else {
			DeferredUpdates::addUpdate( $update, $options['defer'] );
		}
	}

	public function doParserCacheUpdate() {
		$this->assertHasRevision( __METHOD__ );

		$wikiPage = $this->getWikiPage(); // TODO: ParserCache should accept a RevisionRecord instead

		// NOTE: this may trigger the first parsing of the new content after an edit (when not
		// using pre-generated stashed output).
		// XXX: we may want to use the PoolCounter here. This would perhaps allow the initial parse
		// to be performed post-send. The client could already follow a HTTP redirect to the
		// page view, but would then have to wait for a response until rendering is complete.
		$output = $this->getCanonicalParserOutput();

		// Save it to the parser cache. Use the revision timestamp in the case of a
		// freshly saved edit, as that matches page_touched and a mismatch would trigger an
		// unnecessary reparse.
		$timestamp = $this->options['newrev'] ? $this->revision->getTimestamp()
			: $output->getCacheTime();
		$this->parserCache->save(
			$output, $wikiPage, $this->getCanonicalParserOptions(),
			$timestamp, $this->revision->getId()
		);
	}

}<|MERGE_RESOLUTION|>--- conflicted
+++ resolved
@@ -1539,15 +1539,6 @@
 			);
 		}
 
-<<<<<<< HEAD
-		// TODO: replace legacy hook! Use a listener on PageEventEmitter instead!
-		// @note: Extensions should *avoid* calling getCannonicalParserOutput() when using
-		// this hook whenever possible in order to avoid unnecessary additional parses.
-		$editInfo = $this->getPreparedEdit();
-		$this->hookRunner->onArticleEditUpdates( $wikiPage, $editInfo, $this->options['changed'] );
-
-=======
->>>>>>> ea72c9b6
 		$id = $this->getPageId();
 		$title = $this->getTitle();
 		$shortTitle = $title->getDBkey();
