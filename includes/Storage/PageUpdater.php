<?php
/**
 * Controller-like object for creating and updating pages by creating new revisions.
 *
 * This program is free software; you can redistribute it and/or modify
 * it under the terms of the GNU General Public License as published by
 * the Free Software Foundation; either version 2 of the License, or
 * (at your option) any later version.
 *
 * This program is distributed in the hope that it will be useful,
 * but WITHOUT ANY WARRANTY; without even the implied warranty of
 * MERCHANTABILITY or FITNESS FOR A PARTICULAR PURPOSE. See the
 * GNU General Public License for more details.
 *
 * You should have received a copy of the GNU General Public License along
 * with this program; if not, write to the Free Software Foundation, Inc.,
 * 51 Franklin Street, Fifth Floor, Boston, MA 02110-1301, USA.
 * http://www.gnu.org/copyleft/gpl.html
 *
 * @file
 *
 * @author Daniel Kinzler
 */

namespace MediaWiki\Storage;

use AtomicSectionUpdate;
use CommentStoreComment;
use Content;
use ContentHandler;
use DeferredUpdates;
use InvalidArgumentException;
use LogicException;
use ManualLogEntry;
use MediaWiki\Config\ServiceOptions;
use MediaWiki\Content\IContentHandlerFactory;
use MediaWiki\Debug\DeprecatablePropertyArray;
use MediaWiki\HookContainer\HookContainer;
use MediaWiki\HookContainer\HookRunner;
use MediaWiki\Linker\LinkTarget;
use MediaWiki\Permissions\Authority;
use MediaWiki\Revision\MutableRevisionRecord;
use MediaWiki\Revision\RevisionAccessException;
use MediaWiki\Revision\RevisionRecord;
use MediaWiki\Revision\RevisionStore;
use MediaWiki\Revision\SlotRecord;
use MediaWiki\Revision\SlotRoleRegistry;
use MediaWiki\User\UserIdentity;
use MWException;
use RecentChange;
use Revision;
use RuntimeException;
use Status;
use Title;
use User;
use Wikimedia\Assert\Assert;
use Wikimedia\Rdbms\DBConnRef;
use Wikimedia\Rdbms\DBUnexpectedError;
use Wikimedia\Rdbms\IDatabase;
use Wikimedia\Rdbms\ILoadBalancer;
use WikiPage;

/**
 * Controller-like object for creating and updating pages by creating new revisions.
 *
 * PageUpdater instances provide compare-and-swap (CAS) protection against concurrent updates
 * between the time grabParentRevision() is called and saveRevision() inserts a new revision.
 * This allows application logic to safely perform edit conflict resolution using the parent
 * revision's content.
 *
 * @see docs/pageupdater.md for more information.
 *
 * MCR migration note: this replaces the relevant methods in WikiPage.
 *
 * @since 1.32
 * @ingroup Page
 * @phan-file-suppress PhanTypeArraySuspiciousNullable Cannot read type of $this->status->value
 */
class PageUpdater {

	/**
	 * Options that have to be present in the ServiceOptions object passed to the constructor.
	 *
	 * @internal
	 */
	public const CONSTRUCTOR_OPTIONS = [
		'ManualRevertSearchRadius',
		'UseRCPatrol',
	];

	/**
	 * @var Authority
	 */
	private $performer;

	/**
	 * @var WikiPage
	 */
	private $wikiPage;

	/**
	 * @var DerivedPageDataUpdater
	 */
	private $derivedDataUpdater;

	/**
	 * @var ILoadBalancer
	 */
	private $loadBalancer;

	/**
	 * @var RevisionStore
	 */
	private $revisionStore;

	/**
	 * @var SlotRoleRegistry
	 */
	private $slotRoleRegistry;

	/**
	 * @var IContentHandlerFactory
	 */
	private $contentHandlerFactory;

	/**
	 * @var HookRunner
	 */
	private $hookRunner;

	/**
	 * @var HookContainer
	 */
	private $hookContainer;

	/**
	 * @var bool see $wgUseAutomaticEditSummaries
	 * @see $wgUseAutomaticEditSummaries
	 */
	private $useAutomaticEditSummaries = true;

	/**
	 * @var int the RC patrol status the new revision should be marked with.
	 */
	private $rcPatrolStatus = RecentChange::PRC_UNPATROLLED;

	/**
	 * @var bool whether to create a log entry for new page creations.
	 */
	private $usePageCreationLog = true;

	/**
	 * @var bool see $wgAjaxEditStash
	 */
	private $ajaxEditStash = true;

	/**
	 * @var array
	 */
	private $tags = [];

	/**
	 * @var RevisionSlotsUpdate
	 */
	private $slotsUpdate;

	/**
	 * @var Status|null
	 */
	private $status = null;

	/**
	 * @var EditResultBuilder
	 */
	private $editResultBuilder;

	/**
	 * @var EditResult|null
	 */
	private $editResult = null;

	/**
	 * @var string[] currently enabled software change tags
	 */
	private $softwareTags;

	/**
	 * @var ServiceOptions
	 */
	private $serviceOptions;

	/**
	 * @param Authority $performer
	 * @param WikiPage $wikiPage
	 * @param DerivedPageDataUpdater $derivedDataUpdater
	 * @param ILoadBalancer $loadBalancer
	 * @param RevisionStore $revisionStore
	 * @param SlotRoleRegistry $slotRoleRegistry
	 * @param IContentHandlerFactory $contentHandlerFactory
	 * @param HookContainer $hookContainer
	 * @param ServiceOptions $serviceOptions
	 * @param string[] $softwareTags Array of currently enabled software change tags. Can be
	 *        obtained from ChangeTags::getSoftwareTags()
	 */
	public function __construct(
		Authority $performer,
		WikiPage $wikiPage,
		DerivedPageDataUpdater $derivedDataUpdater,
		ILoadBalancer $loadBalancer,
		RevisionStore $revisionStore,
		SlotRoleRegistry $slotRoleRegistry,
		IContentHandlerFactory $contentHandlerFactory,
		HookContainer $hookContainer,
		ServiceOptions $serviceOptions,
		array $softwareTags
	) {
		$serviceOptions->assertRequiredOptions( self::CONSTRUCTOR_OPTIONS );
		$this->serviceOptions = $serviceOptions;

		$this->performer = $performer;
		$this->wikiPage = $wikiPage;
		$this->derivedDataUpdater = $derivedDataUpdater;

		$this->loadBalancer = $loadBalancer;
		$this->revisionStore = $revisionStore;
		$this->slotRoleRegistry = $slotRoleRegistry;
		$this->contentHandlerFactory = $contentHandlerFactory;
		$this->hookContainer = $hookContainer;
		$this->hookRunner = new HookRunner( $hookContainer );
		$this->softwareTags = $softwareTags;

		$this->slotsUpdate = new RevisionSlotsUpdate();
		$this->editResultBuilder = new EditResultBuilder(
			$revisionStore,
			$softwareTags,
			$loadBalancer,
			new ServiceOptions(
				EditResultBuilder::CONSTRUCTOR_OPTIONS,
				[
					'ManualRevertSearchRadius' =>
						$serviceOptions->get( 'ManualRevertSearchRadius' )
				]
			)
		);
	}

	/**
	 * @param UserIdentity $user
	 *
	 * @return User
	 */
	private static function toLegacyUser( UserIdentity $user ) {
		return User::newFromIdentity( $user );
	}

	/**
	 * Can be used to enable or disable automatic summaries that are applied to certain kinds of
	 * changes, like completely blanking a page.
	 *
	 * @param bool $useAutomaticEditSummaries
	 * @see $wgUseAutomaticEditSummaries
	 */
	public function setUseAutomaticEditSummaries( $useAutomaticEditSummaries ) {
		$this->useAutomaticEditSummaries = $useAutomaticEditSummaries;
	}

	/**
	 * Sets the "patrolled" status of the edit.
	 * Callers should check the "patrol" and "autopatrol" permissions as appropriate.
	 *
	 * @see $wgUseRCPatrol
	 * @see $wgUseNPPatrol
	 *
	 * @param int $status RC patrol status, e.g. RecentChange::PRC_AUTOPATROLLED.
	 */
	public function setRcPatrolStatus( $status ) {
		$this->rcPatrolStatus = $status;
	}

	/**
	 * Whether to create a log entry for new page creations.
	 *
	 * @see $wgPageCreationLog
	 *
	 * @param bool $use
	 */
	public function setUsePageCreationLog( $use ) {
		$this->usePageCreationLog = $use;
	}

	/**
	 * @param bool $ajaxEditStash
	 * @see $wgAjaxEditStash
	 */
	public function setAjaxEditStash( $ajaxEditStash ) {
		$this->ajaxEditStash = $ajaxEditStash;
	}

	private function getWikiId() {
		return false; // TODO: get from RevisionStore!
	}

	/**
	 * @param int $mode DB_MASTER or DB_REPLICA
	 *
	 * @return DBConnRef
	 */
	private function getDBConnectionRef( $mode ) {
		return $this->loadBalancer->getConnectionRef( $mode, [], $this->getWikiId() );
	}

	/**
	 * @return LinkTarget
	 */
	private function getLinkTarget() {
		// NOTE: eventually, we won't get a WikiPage passed into the constructor any more
		return $this->wikiPage->getTitle();
	}

	/**
	 * @return Title
	 */
	private function getTitle() {
		// NOTE: eventually, we won't get a WikiPage passed into the constructor any more
		return $this->wikiPage->getTitle();
	}

	/**
	 * @return WikiPage
	 */
	private function getWikiPage() {
		// NOTE: eventually, we won't get a WikiPage passed into the constructor any more
		return $this->wikiPage;
	}

	/**
	 * Checks whether this update conflicts with another update performed between the client
	 * loading data to prepare an edit, and the client committing the edit. This is intended to
	 * detect user level "edit conflict" when the latest revision known to the client
	 * is no longer the current revision when processing the update.
	 *
	 * An update expected to create a new page can be checked by setting $expectedParentRevision = 0.
	 * Such an update is considered to have a conflict if a current revision exists (that is,
	 * the page was created since the edit was initiated on the client).
	 *
	 * This method returning true indicates to calling code that edit conflict resolution should
	 * be applied before saving any data. It does not prevent the update from being performed, and
	 * it should not be confused with a "late" conflict indicated by the "edit-conflict" status.
	 * A "late" conflict is a CAS failure caused by an update being performed concurrently between
	 * the time grabParentRevision() was called and the time saveRevision() trying to insert the
	 * new revision.
	 *
	 * @note A user level edit conflict is not the same as the "edit-conflict" status triggered by
	 * a CAS failure. Calling this method establishes the CAS token, it does not check against it:
	 * This method calls grabParentRevision(), and thus causes the expected parent revision
	 * for the update to be fixed to the page's current revision at this point in time.
	 * It acts as a compare-and-swap (CAS) token in that it is guaranteed that saveRevision()
	 * will fail with the "edit-conflict" status if the current revision of the page changes after
	 * hasEditConflict() (or grabParentRevision()) was called and before saveRevision() could insert
	 * a new revision.
	 *
	 * @see grabParentRevision()
	 *
	 * @param int $expectedParentRevision The ID of the revision the client expects to be the
	 *        current one. Use 0 to indicate that the page is expected to not yet exist.
	 *
	 * @return bool
	 */
	public function hasEditConflict( $expectedParentRevision ) {
		$parent = $this->grabParentRevision();
		$parentId = $parent ? $parent->getId() : 0;

		return $parentId !== $expectedParentRevision;
	}

	/**
	 * Returns the revision that was the page's current revision when grabParentRevision()
	 * was first called. This revision is the expected parent revision of the update, and will be
	 * recorded as the new revision's parent revision (unless no new revision is created because
	 * the content was not changed).
	 *
	 * This method MUST not be called after saveRevision() was called!
	 *
	 * The current revision determined by the first call to this method effectively acts a
	 * compare-and-swap (CAS) token which is checked by saveRevision(), which fails if any
	 * concurrent updates created a new revision.
	 *
	 * Application code should call this method before applying transformations to the new
	 * content that depend on the parent revision, e.g. adding/replacing sections, or resolving
	 * conflicts via a 3-way merge. This protects against race conditions triggered by concurrent
	 * updates.
	 *
	 * @see DerivedPageDataUpdater::grabCurrentRevision()
	 *
	 * @note The expected parent revision is not to be confused with the logical base revision.
	 * The base revision is specified by the client, the parent revision is determined from the
	 * database. If base revision and parent revision are not the same, the updates is considered
	 * to require edit conflict resolution.
	 *
	 * @throws LogicException if called after saveRevision().
	 * @return RevisionRecord|null the parent revision, or null of the page does not yet exist.
	 */
	public function grabParentRevision() {
		return $this->derivedDataUpdater->grabCurrentRevision();
	}

	/**
	 * Check flags and add EDIT_NEW or EDIT_UPDATE to them as needed.
	 *
	 * @param int $flags
	 * @return int Updated $flags
	 */
	private function checkFlags( $flags ) {
		if ( !( $flags & EDIT_NEW ) && !( $flags & EDIT_UPDATE ) ) {
			$flags |= ( $this->derivedDataUpdater->pageExisted() ) ? EDIT_UPDATE : EDIT_NEW;
		}

		return $flags;
	}

	/**
	 * Set the new content for the given slot role
	 *
	 * @param string $role A slot role name (such as "main")
	 * @param Content $content
	 */
	public function setContent( $role, Content $content ) {
		$this->ensureRoleAllowed( $role );

		$this->slotsUpdate->modifyContent( $role, $content );
	}

	/**
	 * Set the new slot for the given slot role
	 *
	 * @param SlotRecord $slot
	 */
	public function setSlot( SlotRecord $slot ) {
		$this->ensureRoleAllowed( $slot->getRole() );

		$this->slotsUpdate->modifySlot( $slot );
	}

	/**
	 * Explicitly inherit a slot from some earlier revision.
	 *
	 * The primary use case for this is rollbacks, when slots are to be inherited from
	 * the rollback target, overriding the content from the parent revision (which is the
	 * revision being rolled back).
	 *
	 * This should typically not be used to inherit slots from the parent revision, which
	 * happens implicitly. Using this method causes the given slot to be treated as "modified"
	 * during revision creation, even if it has the same content as in the parent revision.
	 *
	 * @param SlotRecord $originalSlot A slot already existing in the database, to be inherited
	 *        by the new revision.
	 */
	public function inheritSlot( SlotRecord $originalSlot ) {
		// NOTE: slots can be inherited even if the role is not "allowed" on the title.
		// NOTE: this slot is inherited from some other revision, but it's
		// a "modified" slot for the RevisionSlotsUpdate and DerivedPageDataUpdater,
		// since it's not implicitly inherited from the parent revision.
		$inheritedSlot = SlotRecord::newInherited( $originalSlot );
		$this->slotsUpdate->modifySlot( $inheritedSlot );
	}

	/**
	 * Removes the slot with the given role.
	 *
	 * This discontinues the "stream" of slots with this role on the page,
	 * preventing the new revision, and any subsequent revisions, from
	 * inheriting the slot with this role.
	 *
	 * @param string $role A slot role name (but not "main")
	 */
	public function removeSlot( $role ) {
		$this->ensureRoleNotRequired( $role );

		$this->slotsUpdate->removeSlot( $role );
	}

	/**
	 * Sets the ID of an earlier revision that is being repeated or restored by this update.
	 * The new revision is expected to have the exact same content as the given original revision.
	 * This is used with rollbacks and with dummy "null" revisions which are created to record
	 * things like page moves.
	 *
	 * This value is passed to the PageContentSaveComplete and NewRevisionFromEditComplete hooks.
	 *
	 * @param int|bool $originalRevId The original revision id, or false if no earlier revision
	 * is known to be repeated or restored by this update.
	 */
	public function setOriginalRevisionId( $originalRevId ) {
		$this->editResultBuilder->setOriginalRevisionId( $originalRevId );
	}

	/**
	 * Marks this edit as a revert and applies relevant information.
	 * Will also cause the PageUpdater to add a relevant change tag when saving the edit.
	 * Will do nothing if $oldestRevertedRevId is 0.
	 *
	 * @param int $revertMethod The method used to make the revert:
	 *        REVERT_UNDO, REVERT_ROLLBACK or REVERT_MANUAL
	 * @param int $oldestRevertedRevId The ID of the oldest revision that was reverted.
	 * @param int $newestRevertedRevId The ID of the newest revision that was reverted. This
	 *        parameter is optional, default value is $oldestRevertedRevId
	 *
	 * @see EditResultBuilder::markAsRevert()
	 */
	public function markAsRevert(
		int $revertMethod,
		int $oldestRevertedRevId,
		int $newestRevertedRevId = 0
	) {
		$this->editResultBuilder->markAsRevert(
			$revertMethod, $oldestRevertedRevId, $newestRevertedRevId
		);
	}

	/**
	 * Returns the EditResult associated with this PageUpdater.
	 * Will return null if PageUpdater::saveRevision() wasn't called yet.
	 * Will also return null if the update was not successful.
	 *
	 * @return EditResult|null
	 */
	public function getEditResult() : ?EditResult {
		return $this->editResult;
	}

	/**
	 * Sets a tag to apply to this update.
	 * Callers are responsible for permission checks,
	 * using ChangeTags::canAddTagsAccompanyingChange.
	 * @param string $tag
	 */
	public function addTag( $tag ) {
		Assert::parameterType( 'string', $tag, '$tag' );
		$this->tags[] = trim( $tag );
	}

	/**
	 * Sets tags to apply to this update.
	 * Callers are responsible for permission checks,
	 * using ChangeTags::canAddTagsAccompanyingChange.
	 * @param string[] $tags
	 */
	public function addTags( array $tags ) {
		Assert::parameterElementType( 'string', $tags, '$tags' );
		foreach ( $tags as $tag ) {
			$this->addTag( $tag );
		}
	}

	/**
	 * Returns the list of tags set using the addTag() method.
	 *
	 * @return string[]
	 */
	public function getExplicitTags() {
		return $this->tags;
	}

	/**
	 * @param int $flags Bit mask: a bit mask of EDIT_XXX flags.
	 * @return string[]
	 */
	private function computeEffectiveTags( $flags ) {
		$tags = $this->tags;
		$editResult = $this->getEditResult();

		foreach ( $this->slotsUpdate->getModifiedRoles() as $role ) {
			$old_content = $this->getParentContent( $role );

			$handler = $this->getContentHandler( $role );
			$content = $this->slotsUpdate->getModifiedSlot( $role )->getContent();

			// TODO: MCR: Do this for all slots. Also add tags for removing roles!
			$tag = $handler->getChangeTag( $old_content, $content, $flags );
			// If there is no applicable tag, null is returned, so we need to check
			if ( $tag ) {
				$tags[] = $tag;
			}
		}

		$tags = array_merge( $tags, $editResult->getRevertTags() );

		return array_unique( $tags );
	}

	/**
	 * Returns the content of the given slot of the parent revision, with no audience checks applied.
	 * If there is no parent revision or the slot is not defined, this returns null.
	 *
	 * @param string $role slot role name
	 * @return Content|null
	 */
	private function getParentContent( $role ) {
		$parent = $this->grabParentRevision();

		if ( $parent && $parent->hasSlot( $role ) ) {
			return $parent->getContent( $role, RevisionRecord::RAW );
		}

		return null;
	}

	/**
	 * @param string $role slot role name
	 * @return ContentHandler
	 */
	private function getContentHandler( $role ) {
		if ( $this->slotsUpdate->isModifiedSlot( $role ) ) {
			$slot = $this->slotsUpdate->getModifiedSlot( $role );
		} else {
			$parent = $this->grabParentRevision();

			if ( $parent ) {
				$slot = $parent->getSlot( $role, RevisionRecord::RAW );
			} else {
				throw new RevisionAccessException( 'No such slot: ' . $role );
			}
		}

		return $this->contentHandlerFactory->getContentHandler( $slot->getModel() );
	}

	/**
	 * @param int $flags Bit mask: a bit mask of EDIT_XXX flags.
	 *
	 * @return CommentStoreComment
	 */
	private function makeAutoSummary( $flags ) {
		if ( !$this->useAutomaticEditSummaries || ( $flags & EDIT_AUTOSUMMARY ) === 0 ) {
			return CommentStoreComment::newUnsavedComment( '' );
		}

		// NOTE: this generates an auto-summary for SOME RANDOM changed slot!
		// TODO: combine auto-summaries for multiple slots!
		// XXX: this logic should not be in the storage layer!
		$roles = $this->slotsUpdate->getModifiedRoles();
		$role = reset( $roles );

		if ( $role === false ) {
			return CommentStoreComment::newUnsavedComment( '' );
		}

		$handler = $this->getContentHandler( $role );
		$content = $this->slotsUpdate->getModifiedSlot( $role )->getContent();
		$old_content = $this->getParentContent( $role );
		$summary = $handler->getAutosummary( $old_content, $content, $flags );

		return CommentStoreComment::newUnsavedComment( $summary );
	}

	/**
	 * Change an existing article or create a new article. Updates RC and all necessary caches,
	 * optionally via the deferred update array. This does not check user permissions.
	 *
	 * It is guaranteed that saveRevision() will fail if the current revision of the page
	 * changes after grabParentRevision() was called and before saveRevision() can insert
	 * a new revision, as per the CAS mechanism described above.
	 *
	 * The caller is however responsible for calling hasEditConflict() to detect a
	 * user-level edit conflict, and to adjust the content of the new revision accordingly,
	 * e.g. by using a 3-way-merge.
	 *
	 * MCR migration note: this replaces WikiPage::doEditContent. Callers that change to using
	 * saveRevision() now need to check the "minoredit" themselves before using EDIT_MINOR.
	 *
	 * @param CommentStoreComment $summary Edit summary
	 * @param int $flags Bitfield:
	 *      EDIT_NEW
	 *          Create a new page, or fail with "edit-already-exists" if the page exists.
	 *      EDIT_UPDATE
	 *          Create a new revision, or fail with "edit-gone-missing" if the page does not exist.
	 *      EDIT_MINOR
	 *          Mark this revision as minor
	 *      EDIT_SUPPRESS_RC
	 *          Do not log the change in recentchanges
	 *      EDIT_FORCE_BOT
	 *          Mark the revision as automated ("bot edit")
	 *      EDIT_AUTOSUMMARY
	 *          Fill in blank summaries with generated text where possible
	 *      EDIT_INTERNAL
	 *          Signal that the page retrieve/save cycle happened entirely in this request.
	 *
	 * If neither EDIT_NEW nor EDIT_UPDATE is specified, the expected state is detected
	 * automatically via grabParentRevision(). In this case, the "edit-already-exists" or
	 * "edit-gone-missing" errors may still be triggered due to race conditions, if the page
	 * was unexpectedly created or deleted while revision creation is in progress. This can be
	 * viewed as part of the CAS mechanism described above.
	 *
	 * @return RevisionRecord|null The new revision, or null if no new revision was created due
	 *         to a failure or a null-edit. Use isUnchanged(), wasSuccessful() and getStatus()
	 *         to determine the outcome of the revision creation.
	 *
	 * @throws MWException
	 * @throws RuntimeException
	 */
	public function saveRevision( CommentStoreComment $summary, $flags = 0 ) {
		// Defend against mistakes caused by differences with the
		// signature of WikiPage::doEditContent.
		Assert::parameterType( 'integer', $flags, '$flags' );

		if ( $this->wasCommitted() ) {
			throw new RuntimeException(
				'saveRevision() or updateRevision() has already been called on this PageUpdater!'
			);
		}

		// Low-level sanity check
		if ( $this->getLinkTarget()->getText() === '' ) {
			throw new RuntimeException( 'Something is trying to edit an article with an empty title' );
		}

		// NOTE: slots can be inherited even if the role is not "allowed" on the title.
		$status = Status::newGood();
		$this->checkAllRolesAllowed(
			$this->slotsUpdate->getModifiedRoles(),
			$status
		);
		$this->checkNoRolesRequired(
			$this->slotsUpdate->getRemovedRoles(),
			$status
		);

		if ( !$status->isOK() ) {
			return null;
		}

		// Make sure the given content is allowed in the respective slots of this page
		foreach ( $this->slotsUpdate->getModifiedRoles() as $role ) {
			$slot = $this->slotsUpdate->getModifiedSlot( $role );
			$roleHandler = $this->slotRoleRegistry->getRoleHandler( $role );

			if ( !$roleHandler->isAllowedModel( $slot->getModel(), $this->getTitle() ) ) {
				$contentHandler = $this->contentHandlerFactory
					->getContentHandler( $slot->getModel() );
				$this->status = Status::newFatal( 'content-not-allowed-here',
					ContentHandler::getLocalizedName( $contentHandler->getModelID() ),
					$this->getTitle()->getPrefixedText(),
					wfMessage( $roleHandler->getNameMessageKey() )
					// TODO: defer message lookup to caller
				);
				return null;
			}
		}

		// Load the data from the master database if needed. Needed to check flags.
		// NOTE: This grabs the parent revision as the CAS token, if grabParentRevision
		// wasn't called yet. If the page is modified by another process before we are done with
		// it, this method must fail (with status 'edit-conflict')!
		// NOTE: The parent revision may be different from $this->originalRevisionId.
		$this->grabParentRevision();
		$flags = $this->checkFlags( $flags );

		// Avoid statsd noise and wasted cycles check the edit stash (T136678)
		if ( ( $flags & EDIT_INTERNAL ) || ( $flags & EDIT_FORCE_BOT ) ) {
			$useStashed = false;
		} else {
			$useStashed = $this->ajaxEditStash;
		}

		$user = $this->performer->getUser();
		$legacyUser = self::toLegacyUser( $user );

		// Prepare the update. This performs PST and generates the canonical ParserOutput.
		$this->derivedDataUpdater->prepareContent(
			$user,
			$this->slotsUpdate,
			$useStashed
		);

		// Trigger pre-save hook (using provided edit summary)
		$renderedRevision = $this->derivedDataUpdater->getRenderedRevision();
		$hookStatus = Status::newGood( [] );
		$allowedByHook = $this->hookRunner->onMultiContentSave(
			$renderedRevision, $user, $summary, $flags, $hookStatus
		);
		if ( $allowedByHook && $this->hookContainer->isRegistered( 'PageContentSave' ) ) {
			// Also run the legacy hook.
			// NOTE: WikiPage should only be used for the legacy hook,
			// and only if something uses the legacy hook.
			$mainContent = $this->derivedDataUpdater->getSlots()->getContent( SlotRecord::MAIN );

			// Deprecated since 1.35.
			$allowedByHook = $this->hookRunner->onPageContentSave(
				$this->getWikiPage(), $legacyUser, $mainContent, $summary,
				$flags & EDIT_MINOR, null, null, $flags, $hookStatus
			);
		}

		if ( !$allowedByHook ) {
			// The hook has prevented this change from being saved.
			if ( $hookStatus->isOK() ) {
				// Hook returned false but didn't call fatal(); use generic message
				$hookStatus->fatal( 'edit-hook-aborted' );
			}

			$this->status = $hookStatus;
			return null;
		}

		// Provide autosummaries if one is not provided and autosummaries are enabled
		// XXX: $summary == null seems logical, but the empty string may actually come from the user
		// XXX: Move this logic out of the storage layer! It does not belong here! Use a callback?
		if ( $summary->text === '' && $summary->data === null ) {
			$summary = $this->makeAutoSummary( $flags );
		}

		// Actually create the revision and create/update the page.
		// Do NOT yet set $this->status!
		if ( $flags & EDIT_UPDATE ) {
			$status = $this->doModify( $summary, $user, $flags );
		} else {
			$status = $this->doCreate( $summary, $user, $flags );
		}

		// Promote user to any groups they meet the criteria for
		DeferredUpdates::addCallableUpdate( static function () use ( $legacyUser ) {
			$legacyUser->addAutopromoteOnceGroups( 'onEdit' );
			$legacyUser->addAutopromoteOnceGroups( 'onView' ); // b/c
		} );

		// NOTE: set $this->status only after all hooks have been called,
		// so wasCommitted doesn't return true when called indirectly from a hook handler!
		$this->status = $status;

		// TODO: replace bad status with Exceptions!
		return ( $this->status && $this->status->isOK() )
			? $this->status->value['revision-record']
			: null;
	}

	/**
	 * Updates derived slots of an existing article. Does not update RC. Updates all necessary
	 * caches, optionally via the deferred update array. This does not check user permissions.
	 * Does not do a PST.
	 *
	 * Use isUnchanged(), wasSuccessful() and getStatus() to determine the outcome of the
	 * revision update.
	 *
	 * @param int $revId
	 * @since 1.36
	 */
	public function updateRevision( int $revId = 0 ) {
		if ( $this->wasCommitted() ) {
			throw new RuntimeException(
				'saveRevision() or updateRevision() has already been called on this PageUpdater!'
			);
		}

		// Low-level sanity check
		if ( $this->getLinkTarget()->getText() === '' ) {
			throw new RuntimeException( 'Something is trying to edit an article with an empty title' );
		}

		$status = Status::newGood();
		$this->checkAllRolesAllowed(
			$this->slotsUpdate->getModifiedRoles(),
			$status
		);
		$this->checkAllRolesDerived(
			$this->slotsUpdate->getModifiedRoles(),
			$status
		);
		$this->checkAllRolesDerived(
			$this->slotsUpdate->getRemovedRoles(),
			$status
		);

		if ( $revId === 0 ) {
			$revision = $this->grabParentRevision();
		} else {
			$revision = $this->revisionStore->getRevisionById( $revId, RevisionStore::READ_LATEST );
		}
		if ( $revision === null ) {
			$status->fatal( 'edit-gone-missing' );
		}

		if ( !$status->isOK() ) {
			$this->status = $status;
			return;
		}

		// Make sure the given content is allowed in the respective slots of this page
		foreach ( $this->slotsUpdate->getModifiedRoles() as $role ) {
			$slot = $this->slotsUpdate->getModifiedSlot( $role );
			$roleHandler = $this->slotRoleRegistry->getRoleHandler( $role );

			if ( !$roleHandler->isAllowedModel( $slot->getModel(), $this->getTitle() ) ) {
				$contentHandler = $this->contentHandlerFactory
					->getContentHandler( $slot->getModel() );
				$this->status = Status::newFatal(
					'content-not-allowed-here',
					ContentHandler::getLocalizedName( $contentHandler->getModelID() ),
					$this->getTitle()->getPrefixedText(),
					wfMessage( $roleHandler->getNameMessageKey() )
				// TODO: defer message lookup to caller
				);
				return;
			}
		}

		// do we need PST?

		$this->status = $this->doUpdate( $this->performer->getUser(), $revision );
	}

	/**
	 * Whether saveRevision() has been called on this instance
	 *
	 * @return bool
	 */
	public function wasCommitted() {
		return $this->status !== null;
	}

	/**
	 * The Status object indicating whether saveRevision() was successful, or null if
	 * saveRevision() was not yet called on this instance.
	 *
	 * @note This is here for compatibility with WikiPage::doEditContent. It may be deprecated
	 * soon.
	 *
	 * Possible status errors:
	 *     edit-hook-aborted: The ArticleSave hook aborted the update but didn't
	 *       set the fatal flag of $status.
	 *     edit-gone-missing: In update mode, but the article didn't exist.
	 *     edit-conflict: In update mode, the article changed unexpectedly.
	 *     edit-no-change: Warning that the text was the same as before.
	 *     edit-already-exists: In creation mode, but the article already exists.
	 *
	 *  Extensions may define additional errors.
	 *
	 *  $return->value will contain an associative array with members as follows:
	 *     new: Boolean indicating if the function attempted to create a new article.
	 *     revision: The revision object for the inserted revision, or null.
	 *
	 * @return null|Status
	 */
	public function getStatus() {
		return $this->status;
	}

	/**
	 * Whether saveRevision() completed successfully
	 *
	 * @return bool
	 */
	public function wasSuccessful() {
		return $this->status && $this->status->isOK();
	}

	/**
	 * Whether saveRevision() was called and created a new page.
	 *
	 * @return bool
	 */
	public function isNew() {
		return $this->status && $this->status->isOK() && $this->status->value['new'];
	}

	/**
	 * Whether saveRevision() did not create a revision because the content didn't change
	 * (null-edit). Whether the content changed or not is determined by
	 * DerivedPageDataUpdater::isChange().
	 *
	 * @return bool
	 */
	public function isUnchanged() {
		return $this->status
			&& $this->status->isOK()
			&& $this->status->value['revision-record'] === null;
	}

	/**
	 * The new revision created by saveRevision(), or null if saveRevision() has not yet been
	 * called, failed, or did not create a new revision because the content did not change.
	 *
	 * @return RevisionRecord|null
	 */
	public function getNewRevision() {
		return ( $this->status && $this->status->isOK() )
			? $this->status->value['revision-record']
			: null;
	}

	/**
	 * Constructs a MutableRevisionRecord based on the Content prepared by the
	 * DerivedPageDataUpdater. This takes care of inheriting slots, updating slots
	 * with PST applied, and removing discontinued slots.
	 *
	 * This calls Content::prepareSave() to verify that the slot content can be saved.
	 * The $status parameter is updated with any errors or warnings found by Content::prepareSave().
	 *
	 * @param CommentStoreComment $comment
	 * @param UserIdentity $user
	 * @param int $flags
	 * @param Status $status
	 *
	 * @return MutableRevisionRecord
	 */
	private function makeNewRevision(
		CommentStoreComment $comment,
		UserIdentity $user,
		$flags,
		Status $status
	) {
		$wikiPage = $this->getWikiPage();
		$title = $this->getTitle();
		$parent = $this->grabParentRevision();

		// XXX: we expect to get a MutableRevisionRecord here, but that's a bit brittle!
		// TODO: introduce something like an UnsavedRevisionFactory service instead!
		/** @var MutableRevisionRecord $rev */
		$rev = $this->derivedDataUpdater->getRevision();
		'@phan-var MutableRevisionRecord $rev';

		// Avoid fatal error when the Title's ID changed, T204793
		if (
			$rev->getPageId() !== null && $title->exists()
			&& $rev->getPageId() !== $title->getArticleID()
		) {
			$titlePageId = $title->getArticleID();
			$revPageId = $rev->getPageId();
			$masterPageId = $title->getArticleID( Title::READ_LATEST );

			if ( $revPageId === $masterPageId ) {
				wfWarn( __METHOD__ . ": Encountered stale Title object: old ID was $titlePageId, "
					. "continuing with new ID from master, $masterPageId" );
			} else {
				throw new InvalidArgumentException(
					"Revision inherited page ID $revPageId from its parent, "
					. "but the provided Title object belongs to page ID $masterPageId"
				);
			}
		}

		$rev->setPageId( $title->getArticleID() );

		if ( $parent ) {
			$oldid = $parent->getId();
			$rev->setParentId( $oldid );
		} else {
			$oldid = 0;
		}

		$rev->setComment( $comment );
		$rev->setUser( $user );
		$rev->setMinorEdit( ( $flags & EDIT_MINOR ) > 0 );

		foreach ( $rev->getSlots()->getSlots() as $slot ) {
			$content = $slot->getContent();

			// XXX: We may push this up to the "edit controller" level, see T192777.
			// XXX: prepareSave() and isValid() could live in SlotRoleHandler
			// XXX: PrepareSave should not take a WikiPage!
			$legacyUser = self::toLegacyUser( $user );
			$prepStatus = $content->prepareSave( $wikiPage, $flags, $oldid, $legacyUser );

			// TODO: MCR: record which problem arose in which slot.
			$status->merge( $prepStatus );
		}

		$this->checkAllRequiredRoles(
			$rev->getSlotRoles(),
			$status
		);

		return $rev;
	}

	/**
	 * Builds the EditResult for this update.
	 * Should be called by either doModify or doCreate.
	 *
	 * @param RevisionRecord $revision
	 * @param bool $isNew
	 */
	private function buildEditResult( RevisionRecord $revision, bool $isNew ) {
		$this->editResultBuilder->setRevisionRecord( $revision );
		$this->editResultBuilder->setIsNew( $isNew );
		$this->editResult = $this->editResultBuilder->buildEditResult();
	}

	/**
	 * Update derived slots in an existing revision. If the revision is the current revision,
	 * this will update page_touched and trigger secondary updates.
	 *
	 * We do not have sufficient information to know whether to or how to update recentchanges
	 * here, so, as opposed to doCreate(), updating recentchanges is left as the responsibility
	 * of the caller.
	 *
	 * @param UserIdentity $user
	 * @param RevisionRecord $revision
	 * @return Status
	 */
	private function doUpdate( UserIdentity $user, RevisionRecord $revision ) : Status {
		$currentRevision = $this->grabParentRevision();
		if ( !$currentRevision ) {
			// Article gone missing
			return Status::newFatal( 'edit-gone-missing' );
		}

		$dbw = $this->getDBConnectionRef( DB_MASTER );
		$dbw->startAtomic( __METHOD__ );

		$slots = $this->revisionStore->updateslotsOn( $revision, $this->slotsUpdate, $dbw );

		$dbw->endAtomic( __METHOD__ );

		// Return the slots and revision to the caller
		$newRevisionRecord = MutableRevisionRecord::newUpdatedRevisionRecord( $revision, $slots );
		$status = Status::newGood( [
			'revision-record' => $newRevisionRecord,
			'slots' => $slots,
		] );

		$isCurrent = $revision->getId( $this->getWikiId() ) ===
			$currentRevision->getId( $this->getWikiId() );

		if ( $isCurrent ) {
			// Update page_touched
			$this->getTitle()->invalidateCache( $newRevisionRecord->getTimestamp() );

			$this->buildEditResult( $newRevisionRecord, false );

			// Do secondary updates once the main changes have been committed...
			$wikiPage = $this->getWikiPage(); // TODO: use for legacy hooks only!
			DeferredUpdates::addUpdate(
				$this->getAtomicSectionUpdate(
					$dbw,
					$wikiPage,
					$newRevisionRecord,
					$user,
					$revision->getComment(),
					EDIT_INTERNAL,
					$status,
					[ 'changed' => false, ]
				),
				DeferredUpdates::PRESEND
			);
		}

		return $status;
	}

	/**
	 * @param CommentStoreComment $summary The edit summary
	 * @param UserIdentity $user The revision's author
	 * @param int $flags EDIT_XXX constants
	 *
	 * @throws MWException
	 * @return Status
	 */
	private function doModify( CommentStoreComment $summary, UserIdentity $user, $flags ) {
		$wikiPage = $this->getWikiPage(); // TODO: use for legacy hooks only!

		// Update article, but only if changed.
		$status = Status::newGood(
			new DeprecatablePropertyArray(
				[ 'new' => false, 'revision' => null, 'revision-record' => null ],
				[ 'revision' => '1.35' ],
				__METHOD__ . ' status'
			)
		);

		$oldRev = $this->grabParentRevision();
		$oldid = $oldRev ? $oldRev->getId() : 0;

		if ( !$oldRev ) {
			// Article gone missing
			$status->fatal( 'edit-gone-missing' );

			return $status;
		}

		$newRevisionRecord = $this->makeNewRevision(
			$summary,
			$user,
			$flags,
			$status
		);

		if ( !$status->isOK() ) {
			return $status;
		}

		$now = $newRevisionRecord->getTimestamp();

		// XXX: we may want a flag that allows a null revision to be forced!
		$changed = $this->derivedDataUpdater->isChange();

		// We build the EditResult before the $change if/else branch in order to pass
		// the correct $newRevisionRecord to EditResultBuilder. In case this is a null
		// edit, $newRevisionRecord will be later overridden to its parent revision, which
		// would confuse EditResultBuilder.
		if ( !$changed ) {
			// This is a null edit, ensure original revision ID is set properly
			$this->editResultBuilder->setOriginalRevisionId( $oldid );
		}
		$this->buildEditResult( $newRevisionRecord, false );

<<<<<<< HEAD
=======
		$legacyUser = self::toLegacyUser( $user );

>>>>>>> 30164539
		$dbw = $this->getDBConnectionRef( DB_MASTER );

		if ( $changed ) {
			$dbw->startAtomic( __METHOD__ );

			// Get the latest page_latest value while locking it.
			// Do a CAS style check to see if it's the same as when this method
			// started. If it changed then bail out before touching the DB.
			$latestNow = $wikiPage->lockAndGetLatest(); // TODO: move to storage service, pass DB
			if ( $latestNow != $oldid ) {
				// We don't need to roll back, since we did not modify the database yet.
				// XXX: Or do we want to rollback, any transaction started by calling
				// code will fail? If we want that, we should probably throw an exception.
				$dbw->endAtomic( __METHOD__ );
				// Page updated or deleted in the mean time
				$status->fatal( 'edit-conflict' );

				return $status;
			}

			// At this point we are now comitted to returning an OK
			// status unless some DB query error or other exception comes up.
			// This way callers don't have to call rollback() if $status is bad
			// unless they actually try to catch exceptions (which is rare).

			// Save revision content and meta-data
			$newRevisionRecord = $this->revisionStore->insertRevisionOn( $newRevisionRecord, $dbw );

			// Update page_latest and friends to reflect the new revision
			// TODO: move to storage service
			$wasRedirect = $this->derivedDataUpdater->wasRedirect();
			if ( !$wikiPage->updateRevisionOn( $dbw, $newRevisionRecord, null, $wasRedirect ) ) {
				throw new PageUpdateException( "Failed to update page row to use new revision." );
			}

			$editResult = $this->getEditResult();
			$tags = $this->computeEffectiveTags( $flags );
			$this->hookRunner->onRevisionFromEditComplete(
				$wikiPage, $newRevisionRecord, $editResult->getOriginalRevisionId(), $user, $tags
			);

			// Hook is hard deprecated since 1.35
			if ( $this->hookContainer->isRegistered( 'NewRevisionFromEditComplete' ) ) {
				// Only create Revision object if needed
				$newLegacyRevision = new Revision( $newRevisionRecord );
				$this->hookRunner->onNewRevisionFromEditComplete(
					$wikiPage,
					$newLegacyRevision,
					$editResult->getOriginalRevisionId(),
					$legacyUser,
					$tags
				);
			}

			// Update recentchanges
			if ( !( $flags & EDIT_SUPPRESS_RC ) ) {
				// Add RC row to the DB
				RecentChange::notifyEdit(
					$now,
					$this->getTitle(),
					$newRevisionRecord->isMinor(),
					$legacyUser,
					$summary->text, // TODO: pass object when that becomes possible
					$oldid,
					$newRevisionRecord->getTimestamp(),
					( $flags & EDIT_FORCE_BOT ) > 0,
					'',
					$oldRev->getSize(),
					$newRevisionRecord->getSize(),
					$newRevisionRecord->getId(),
					$this->rcPatrolStatus,
					$tags,
					$editResult
				);
			}

			$legacyUser->incEditCount();

			$dbw->endAtomic( __METHOD__ );

			// Return the new revision to the caller
			$status->value['revision-record'] = $newRevisionRecord;

			// Deprecated via DeprecatablePropertyArray
			$status->value['revision'] = static function () use ( $newRevisionRecord ) {
				return new Revision( $newRevisionRecord );
			};
		} else {
			// T34948: revision ID must be set to page {{REVISIONID}} and
			// related variables correctly. Likewise for {{REVISIONUSER}} (T135261).
			// Since we don't insert a new revision into the database, the least
			// error-prone way is to reuse given old revision.
			$newRevisionRecord = $oldRev;

			$status->warning( 'edit-no-change' );
			// Update page_touched as updateRevisionOn() was not called.
			// Other cache updates are managed in WikiPage::onArticleEdit()
			// via WikiPage::doEditUpdates().
			$this->getTitle()->invalidateCache( $now );
		}

		// Do secondary updates once the main changes have been committed...
		// NOTE: the updates have to be processed before sending the response to the client
		// (DeferredUpdates::PRESEND), otherwise the client may already be following the
		// HTTP redirect to the standard view before derived data has been created - most
		// importantly, before the parser cache has been updated. This would cause the
		// content to be parsed a second time, or may cause stale content to be shown.
		DeferredUpdates::addUpdate(
			$this->getAtomicSectionUpdate(
				$dbw,
				$wikiPage,
				$newRevisionRecord,
				$user,
				$summary,
				$flags,
				$status,
				[ 'changed' => $changed, ]
			),
			DeferredUpdates::PRESEND
		);

		return $status;
	}

	/**
	 * @param CommentStoreComment $summary The edit summary
	 * @param UserIdentity $user The revision's author
	 * @param int $flags EDIT_XXX constants
	 *
	 * @throws DBUnexpectedError
	 * @throws MWException
	 * @return Status
	 */
	private function doCreate( CommentStoreComment $summary, UserIdentity $user, $flags ) {
		$wikiPage = $this->getWikiPage(); // TODO: use for legacy hooks only!

		if ( !$this->derivedDataUpdater->getSlots()->hasSlot( SlotRecord::MAIN ) ) {
			throw new PageUpdateException( 'Must provide a main slot when creating a page!' );
		}

		$status = Status::newGood(
			new DeprecatablePropertyArray(
				[ 'new' => true, 'revision' => null, 'revision-record' => null ],
				[ 'revision' => '1.35' ],
				__METHOD__ . ' status'
			)
		);

		$newRevisionRecord = $this->makeNewRevision(
			$summary,
			$user,
			$flags,
			$status
		);

		if ( !$status->isOK() ) {
			return $status;
		}

		$this->buildEditResult( $newRevisionRecord, true );
		$now = $newRevisionRecord->getTimestamp();

		$dbw = $this->getDBConnectionRef( DB_MASTER );
		$dbw->startAtomic( __METHOD__ );

		// Add the page record unless one already exists for the title
		// TODO: move to storage service
		$newid = $wikiPage->insertOn( $dbw );
		if ( $newid === false ) {
			$dbw->endAtomic( __METHOD__ );
			$status->fatal( 'edit-already-exists' );

			return $status;
		}

		// At this point we are now comitted to returning an OK
		// status unless some DB query error or other exception comes up.
		// This way callers don't have to call rollback() if $status is bad
		// unless they actually try to catch exceptions (which is rare).
		$newRevisionRecord->setPageId( $newid );

		// Save the revision text...
		$newRevisionRecord = $this->revisionStore->insertRevisionOn( $newRevisionRecord, $dbw );

		// Update the page record with revision data
		// TODO: move to storage service
		if ( !$wikiPage->updateRevisionOn( $dbw, $newRevisionRecord, 0 ) ) {
			throw new PageUpdateException( "Failed to update page row to use new revision." );
		}

		$tags = $this->computeEffectiveTags( $flags );
		$this->hookRunner->onRevisionFromEditComplete(
			$wikiPage, $newRevisionRecord, false, $user, $tags
		);

		$legacyUser = self::toLegacyUser( $user );

		// Hook is deprecated since 1.35
		if ( $this->hookContainer->isRegistered( 'NewRevisionFromEditComplete' ) ) {
			// ONly create Revision object if needed
			$newLegacyRevision = new Revision( $newRevisionRecord );
			$this->hookRunner->onNewRevisionFromEditComplete(
				$wikiPage,
				$newLegacyRevision,
				false,
				$legacyUser,
				$tags
			);
		}

		// Update recentchanges
		if ( !( $flags & EDIT_SUPPRESS_RC ) ) {
			// Add RC row to the DB
			RecentChange::notifyNew(
				$now,
				$this->getTitle(),
				$newRevisionRecord->isMinor(),
				$legacyUser,
				$summary->text, // TODO: pass object when that becomes possible
				( $flags & EDIT_FORCE_BOT ) > 0,
				'',
				$newRevisionRecord->getSize(),
				$newRevisionRecord->getId(),
				$this->rcPatrolStatus,
				$tags
			);
		}

		$legacyUser->incEditCount();

		if ( $this->usePageCreationLog ) {
			// Log the page creation
			// @TODO: Do we want a 'recreate' action?
			$logEntry = new ManualLogEntry( 'create', 'create' );
			$logEntry->setPerformer( $user );
			$logEntry->setTarget( $this->getTitle() );
			$logEntry->setComment( $summary->text );
			$logEntry->setTimestamp( $now );
			$logEntry->setAssociatedRevId( $newRevisionRecord->getId() );
			$logEntry->insert();
			// Note that we don't publish page creation events to recentchanges
			// (i.e. $logEntry->publish()) since this would create duplicate entries,
			// one for the edit and one for the page creation.
		}

		$dbw->endAtomic( __METHOD__ );

		// Return the new revision to the caller
		$status->value['revision-record'] = $newRevisionRecord;

		// Deprecated via DeprecatablePropertyArray
		$status->value['revision'] = static function () use ( $newRevisionRecord ) {
			return new Revision( $newRevisionRecord );
		};

		// Do secondary updates once the main changes have been committed...
		DeferredUpdates::addUpdate(
			$this->getAtomicSectionUpdate(
				$dbw,
				$wikiPage,
				$newRevisionRecord,
				$user,
				$summary,
				$flags,
				$status,
				[ 'created' => true ]
			),
			DeferredUpdates::PRESEND
		);

		return $status;
	}

	private function getAtomicSectionUpdate(
		IDatabase $dbw,
		WikiPage $wikiPage,
		RevisionRecord $newRevisionRecord,
		UserIdentity $user,
		CommentStoreComment $summary,
		$flags,
		Status $status,
		$hints = []
	) {
		return new AtomicSectionUpdate(
			$dbw,
			__METHOD__,
			function () use (
				$wikiPage, $newRevisionRecord, $user,
				$summary, $flags, $status, $hints
			) {
				// set debug data
				$hints['causeAction'] = 'edit-page';
				$hints['causeAgent'] = $user->getName();

				$editResult = $this->getEditResult();
				$hints['editResult'] = $editResult;

				if ( $editResult->isRevert() ) {
					// Should the reverted tag update be scheduled right away?
					// The revert is approved if either patrolling is disabled or the
					// edit is patrolled or autopatrolled.
					$approved = !$this->serviceOptions->get( 'UseRCPatrol' ) ||
						$this->rcPatrolStatus === RecentChange::PRC_PATROLLED ||
						$this->rcPatrolStatus === RecentChange::PRC_AUTOPATROLLED;

					// Allow extensions to override the patrolling subsystem.
					$this->hookRunner->onBeforeRevertedTagUpdate(
						$wikiPage,
						$user,
						$summary,
						$flags,
						$newRevisionRecord,
						$editResult,
						$approved
					);
					$hints['approved'] = $approved;
				}

				// Update links tables, site stats, etc.
				$this->derivedDataUpdater->prepareUpdate( $newRevisionRecord, $hints );
				$this->derivedDataUpdater->doUpdates();

				$created = $hints['created'] ?? false;
				$flags |= ( $created ? EDIT_NEW : EDIT_UPDATE );

				// PageSaveComplete replaces the other two since 1.35
				$this->hookRunner->onPageSaveComplete(
					$wikiPage,
					$user,
					$summary->text,
					$flags,
					$newRevisionRecord,
					$editResult
				);

				// Both hooks are hard deprecated since 1.35
				if ( !$this->hookContainer->isRegistered( 'PageContentInsertComplete' )
					&& !$this->hookContainer->isRegistered( 'PageContentSaveComplete' )
				) {
					// Don't go on to create a Revision unless its needed
					return;
				}

				$legacyUser = self::toLegacyUser( $user );

				$mainContent = $newRevisionRecord->getContent( SlotRecord::MAIN, RevisionRecord::RAW );
				$newLegacyRevision = new Revision( $newRevisionRecord );
				if ( $created ) {
					// Trigger post-create hook
					$this->hookRunner->onPageContentInsertComplete( $wikiPage, $legacyUser,
						$mainContent, $summary->text, $flags & EDIT_MINOR,
						null, null, $flags, $newLegacyRevision );
				}

				// Trigger post-save hook
				$this->hookRunner->onPageContentSaveComplete( $wikiPage, $legacyUser, $mainContent,
					$summary->text, $flags & EDIT_MINOR, null,
					null, $flags, $newLegacyRevision, $status,
					$editResult->getOriginalRevisionId(), $editResult->getUndidRevId() );
			}
		);
	}

	/**
	 * @return string[] Slots required for this page update, as a list of role names.
	 */
	private function getRequiredSlotRoles() {
		return $this->slotRoleRegistry->getRequiredRoles( $this->getTitle() );
	}

	/**
	 * @return string[] Slots allowed for this page update, as a list of role names.
	 */
	private function getAllowedSlotRoles() {
		return $this->slotRoleRegistry->getAllowedRoles( $this->getTitle() );
	}

	private function ensureRoleAllowed( $role ) {
		$allowedRoles = $this->getAllowedSlotRoles();
		if ( !in_array( $role, $allowedRoles ) ) {
			throw new PageUpdateException( "Slot role `$role` is not allowed." );
		}
	}

	private function ensureRoleNotRequired( $role ) {
		$requiredRoles = $this->getRequiredSlotRoles();
		if ( in_array( $role, $requiredRoles ) ) {
			throw new PageUpdateException( "Slot role `$role` is required." );
		}
	}

	/**
	 * @param array $roles
	 * @param Status $status
	 */
	private function checkAllRolesAllowed( array $roles, Status $status ) {
		$allowedRoles = $this->getAllowedSlotRoles();

		$forbidden = array_diff( $roles, $allowedRoles );
		if ( !empty( $forbidden ) ) {
			$status->error(
				'edit-slots-cannot-add',
				count( $forbidden ),
				implode( ', ', $forbidden )
			);
		}
	}

	/**
	 * @param array $roles
	 * @param Status $status
	 */
	private function checkAllRolesDerived( array $roles, Status $status ) {
		$notDerived = array_filter(
			$roles,
			function ( $role ) {
				return !$this->slotRoleRegistry->getRoleHandler( $role )->isDerived();
			}
		);
		if ( $notDerived ) {
			$status->error(
				'edit-slots-not-derived',
				count( $notDerived ),
				implode( ', ', $notDerived )
			);
		}
	}

	/**
	 * @param array $roles
	 * @param Status $status
	 */
	private function checkNoRolesRequired( array $roles, Status $status ) {
		$requiredRoles = $this->getRequiredSlotRoles();

		$needed = array_diff( $roles, $requiredRoles );
		if ( !empty( $needed ) ) {
			$status->error(
				'edit-slots-cannot-remove',
				count( $needed ),
				implode( ', ', $needed )
			);
		}
	}

	/**
	 * @param array $roles
	 * @param Status $status
	 */
	private function checkAllRequiredRoles( array $roles, Status $status ) {
		$requiredRoles = $this->getRequiredSlotRoles();

		$missing = array_diff( $requiredRoles, $roles );
		if ( !empty( $missing ) ) {
			$status->error(
				'edit-slots-missing',
				count( $missing ),
				implode( ', ', $missing )
			);
		}
	}

}<|MERGE_RESOLUTION|>--- conflicted
+++ resolved
@@ -1203,11 +1203,8 @@
 		}
 		$this->buildEditResult( $newRevisionRecord, false );
 
-<<<<<<< HEAD
-=======
 		$legacyUser = self::toLegacyUser( $user );
 
->>>>>>> 30164539
 		$dbw = $this->getDBConnectionRef( DB_MASTER );
 
 		if ( $changed ) {
