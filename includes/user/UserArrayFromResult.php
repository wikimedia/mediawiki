--- conflicted
+++ resolved
@@ -69,11 +69,7 @@
 	}
 
 	public function next(): void {
-<<<<<<< HEAD
-		$row = $this->res->next();
-=======
 		$row = $this->res->fetchObject();
->>>>>>> 3d0ae94b
 		$this->setCurrent( $row );
 		$this->key++;
 	}
