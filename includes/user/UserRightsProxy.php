<?php
/**
 * Representation of an user on a other locally-hosted wiki.
 *
 * This program is free software; you can redistribute it and/or modify
 * it under the terms of the GNU General Public License as published by
 * the Free Software Foundation; either version 2 of the License, or
 * (at your option) any later version.
 *
 * This program is distributed in the hope that it will be useful,
 * but WITHOUT ANY WARRANTY; without even the implied warranty of
 * MERCHANTABILITY or FITNESS FOR A PARTICULAR PURPOSE. See the
 * GNU General Public License for more details.
 *
 * You should have received a copy of the GNU General Public License along
 * with this program; if not, write to the Free Software Foundation, Inc.,
 * 51 Franklin Street, Fifth Floor, Boston, MA 02110-1301, USA.
 * http://www.gnu.org/copyleft/gpl.html
 *
 * @file
 */

use MediaWiki\DAO\WikiAwareEntityTrait;
use MediaWiki\MediaWikiServices;
use MediaWiki\User\UserGroupManager;
use MediaWiki\User\UserIdentity;
use Wikimedia\Rdbms\IDatabase;

/**
 * Cut-down copy of User interface for local-interwiki-database
 * user rights manipulation.
 */
class UserRightsProxy implements UserIdentity {
	use WikiAwareEntityTrait;

	/** @var IDatabase */
	private $db;
	/** @var string */
	private $dbDomain;
	/** @var string */
	private $name;
	/** @var int */
	private $id;
	/** @var array */
	private $newOptions;
	/** @var UserGroupManager */
	private $userGroupManager;

	/**
	 * @see newFromId()
	 * @see newFromName()
	 * @param IDatabase $db Db connection
	 * @param string $dbDomain Database name
	 * @param string $name User name
	 * @param int $id User ID
	 */
	private function __construct( $db, $dbDomain, $name, $id ) {
		$this->db = $db;
		$this->dbDomain = $dbDomain;
		$this->name = $name;
		$this->id = intval( $id );
		$this->newOptions = [];
		$this->userGroupManager = MediaWikiServices::getInstance()
			->getUserGroupManagerFactory()
			->getUserGroupManager( $dbDomain );
	}

	/**
	 * Confirm the selected database name is a valid local interwiki database name.
	 *
	 * @param string $dbDomain Database name
	 * @return bool
	 */
	public static function validDatabase( $dbDomain ) {
		global $wgLocalDatabases;
		return in_array( $dbDomain, $wgLocalDatabases );
	}

	/**
	 * Same as User::whoIs()
	 *
	 * @param string $dbDomain Database name
	 * @param int $id User ID
	 * @param bool $ignoreInvalidDB If true, don't check if $dbDomain is in $wgLocalDatabases
	 * @return string User name or false if the user doesn't exist
	 */
	public static function whoIs( $dbDomain, $id, $ignoreInvalidDB = false ) {
		$user = self::newFromId( $dbDomain, $id, $ignoreInvalidDB );
		if ( $user ) {
			return $user->name;
		} else {
			return false;
		}
	}

	/**
	 * Factory function; get a remote user entry by ID number.
	 *
	 * @param string $dbDomain Database name
	 * @param int $id User ID
	 * @param bool $ignoreInvalidDB If true, don't check if $dbDomain is in $wgLocalDatabases
	 * @return UserRightsProxy|null If doesn't exist
	 */
	public static function newFromId( $dbDomain, $id, $ignoreInvalidDB = false ) {
		return self::newFromLookup( $dbDomain, 'user_id', intval( $id ), $ignoreInvalidDB );
	}

	/**
	 * Factory function; get a remote user entry by name.
	 *
	 * @param string $dbDomain Database name
	 * @param string $name User name
	 * @param bool $ignoreInvalidDB If true, don't check if $dbDomain is in $wgLocalDatabases
	 * @return UserRightsProxy|null If doesn't exist
	 */
	public static function newFromName( $dbDomain, $name, $ignoreInvalidDB = false ) {
		return self::newFromLookup( $dbDomain, 'user_name', $name, $ignoreInvalidDB );
	}

	/**
	 * @param string $dbDomain
	 * @param string $field
	 * @param string $value
	 * @param bool $ignoreInvalidDB
	 * @return null|UserRightsProxy
	 */
	private static function newFromLookup( $dbDomain, $field, $value, $ignoreInvalidDB = false ) {
		global $wgSharedDB, $wgSharedTables;
		// If the user table is shared, perform the user query on it,
		// but don't pass it to the UserRightsProxy,
		// as user rights are normally not shared.
		if ( $wgSharedDB && in_array( 'user', $wgSharedTables ) ) {
			$userdb = self::getDB( $wgSharedDB, $ignoreInvalidDB );
		} else {
			$userdb = self::getDB( $dbDomain, $ignoreInvalidDB );
		}

		$db = self::getDB( $dbDomain, $ignoreInvalidDB );

		if ( $db && $userdb ) {
			$row = $userdb->selectRow( 'user',
				[ 'user_id', 'user_name' ],
				[ $field => $value ],
				__METHOD__ );

			if ( $row !== false ) {
				return new UserRightsProxy(
					$db, $dbDomain, $row->user_name, intval( $row->user_id ) );
			}
		}
		return null;
	}

	/**
	 * Open a database connection to work on for the requested user.
	 * This may be a new connection to another database for remote users.
	 *
	 * @param string $dbDomain
	 * @param bool $ignoreInvalidDB If true, don't check if $dbDomain is in $wgLocalDatabases
	 * @return IDatabase|null If invalid selection
	 */
	public static function getDB( $dbDomain, $ignoreInvalidDB = false ) {
		if ( $ignoreInvalidDB || self::validDatabase( $dbDomain ) ) {
			if ( WikiMap::isCurrentWikiId( $dbDomain ) ) {
				// Hmm... this shouldn't happen though. :)
				return wfGetDB( DB_PRIMARY );
			} else {
				return wfGetDB( DB_PRIMARY, [], $dbDomain );
			}
		}
		return null;
	}

	/**
	 * @param string|false $wikiId
	 * @return int
	 */
	public function getId( $wikiId = self::LOCAL ): int {
		return $this->id;
	}

	/**
	 * @return bool
	 */
	public function isAnon(): bool {
		return !$this->isRegistered();
	}

	/**
	 * Same as User::getName()
	 *
	 * @return string
	 */
	public function getName(): string {
		return $this->name . '@' . $this->dbDomain;
	}

	/**
	 * Same as User::getUserPage()
	 *
	 * @return Title
	 */
	public function getUserPage() {
		return Title::makeTitle( NS_USER, $this->getName() );
	}

	/**
	 * Replaces User::getUserGroups()
	 * @return string[]
	 */
	public function getGroups() {
		return array_keys( self::getGroupMemberships() );
	}

	/**
	 * Replaces User::getGroupMemberships()
	 *
	 * @return UserGroupMembership[]
	 * @since 1.29
	 */
	public function getGroupMemberships() {
<<<<<<< HEAD
		// TODO: We are creating an artificial UserIdentity to pass on to the user group manager.
		// After all the relevant UserGroupMemberships methods are ported into UserGroupManager,
		// the usages of this class will be changed into usages of the UserGroupManager,
		// thus the need of this class and the need of this artificial UserIdentityValue will parish.
		$user = new UserIdentityValue( $this->getId(), $this->getName() );
		return $this->userGroupManager->getUserGroupMemberships( $user, IDBAccessObject::READ_LATEST );
=======
		return $this->userGroupManager->getUserGroupMemberships( $this, IDBAccessObject::READ_LATEST );
>>>>>>> ea72c9b6
	}

	/**
	 * Replaces User::addGroup()
	 *
	 * @param string $group
	 * @param string|null $expiry
	 * @return bool
	 */
	public function addGroup( $group, $expiry = null ) {
		return $this->userGroupManager->addUserToGroup(
<<<<<<< HEAD
			// TODO: Artificial UserIdentity just for passing the id and name.
			// see comment in getGroupMemberships.
			new UserIdentityValue( $this->getId(), $this->getName() ),
=======
			$this,
>>>>>>> ea72c9b6
			$group,
			$expiry,
			true
		);
	}

	/**
	 * Replaces User::removeGroup()
	 *
	 * @param string $group
	 * @return bool
	 */
	public function removeGroup( $group ) {
		return $this->userGroupManager->removeUserFromGroup(
<<<<<<< HEAD
			// TODO: Artificial UserIdentity just for passing the id and name.
			// see comment in getGroupMemberships.
			new UserIdentityValue( $this->getId(), $this->getName() ),
=======
			$this,
>>>>>>> ea72c9b6
			$group
		);
	}

	/**
	 * Replaces User::setOption()
	 * @param string $option
	 * @param mixed $value
	 */
	public function setOption( $option, $value ) {
		$this->newOptions[$option] = $value;
	}

	public function saveSettings() {
		$rows = [];
		foreach ( $this->newOptions as $option => $value ) {
			$rows[] = [
				'up_user' => $this->id,
				'up_property' => $option,
				'up_value' => $value,
			];
		}
		$this->db->replace(
			'user_properties',
			[ [ 'up_user', 'up_property' ] ],
			$rows,
			__METHOD__
		);
		$this->invalidateCache();
	}

	/**
	 * Replaces User::touchUser()
	 */
	public function invalidateCache() {
		$this->db->update(
			'user',
			[ 'user_touched' => $this->db->timestamp() ],
			[ 'user_id' => $this->id ],
			__METHOD__
		);

		$domainId = $this->db->getDomainID();
		$userId = $this->id;
		$this->db->onTransactionPreCommitOrIdle(
			static function () use ( $domainId, $userId ) {
				User::purge( $domainId, $userId );
			},
			__METHOD__
		);
	}

	/**
	 * @inheritDoc
	 */
	public function equals( ?UserIdentity $user ): bool {
		if ( !$user ) {
			return false;
		}
		return $this->getName() === $user->getName();
	}

	/**
	 * @inheritDoc
	 */
	public function isRegistered(): bool {
		return $this->getId( $this->getWikiId() ) != 0;
	}

	/**
	 * Returns the db Domain of the wiki the UserRightsProxy is associated with.
	 *
	 * @since 1.37
	 * @return string
	 */
	public function getWikiId() {
		return $this->dbDomain;
	}
}<|MERGE_RESOLUTION|>--- conflicted
+++ resolved
@@ -219,16 +219,7 @@
 	 * @since 1.29
 	 */
 	public function getGroupMemberships() {
-<<<<<<< HEAD
-		// TODO: We are creating an artificial UserIdentity to pass on to the user group manager.
-		// After all the relevant UserGroupMemberships methods are ported into UserGroupManager,
-		// the usages of this class will be changed into usages of the UserGroupManager,
-		// thus the need of this class and the need of this artificial UserIdentityValue will parish.
-		$user = new UserIdentityValue( $this->getId(), $this->getName() );
-		return $this->userGroupManager->getUserGroupMemberships( $user, IDBAccessObject::READ_LATEST );
-=======
 		return $this->userGroupManager->getUserGroupMemberships( $this, IDBAccessObject::READ_LATEST );
->>>>>>> ea72c9b6
 	}
 
 	/**
@@ -240,13 +231,7 @@
 	 */
 	public function addGroup( $group, $expiry = null ) {
 		return $this->userGroupManager->addUserToGroup(
-<<<<<<< HEAD
-			// TODO: Artificial UserIdentity just for passing the id and name.
-			// see comment in getGroupMemberships.
-			new UserIdentityValue( $this->getId(), $this->getName() ),
-=======
 			$this,
->>>>>>> ea72c9b6
 			$group,
 			$expiry,
 			true
@@ -261,13 +246,7 @@
 	 */
 	public function removeGroup( $group ) {
 		return $this->userGroupManager->removeUserFromGroup(
-<<<<<<< HEAD
-			// TODO: Artificial UserIdentity just for passing the id and name.
-			// see comment in getGroupMemberships.
-			new UserIdentityValue( $this->getId(), $this->getName() ),
-=======
 			$this,
->>>>>>> ea72c9b6
 			$group
 		);
 	}
