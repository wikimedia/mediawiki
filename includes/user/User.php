<?php
/**
 * Implements the User class for the %MediaWiki software.
 *
 * This program is free software; you can redistribute it and/or modify
 * it under the terms of the GNU General Public License as published by
 * the Free Software Foundation; either version 2 of the License, or
 * (at your option) any later version.
 *
 * This program is distributed in the hope that it will be useful,
 * but WITHOUT ANY WARRANTY; without even the implied warranty of
 * MERCHANTABILITY or FITNESS FOR A PARTICULAR PURPOSE. See the
 * GNU General Public License for more details.
 *
 * You should have received a copy of the GNU General Public License along
 * with this program; if not, write to the Free Software Foundation, Inc.,
 * 51 Franklin Street, Fifth Floor, Boston, MA 02110-1301, USA.
 * http://www.gnu.org/copyleft/gpl.html
 *
 * @file
 */

use MediaWiki\Auth\AuthenticationRequest;
use MediaWiki\Auth\AuthManager;
use MediaWiki\Block\AbstractBlock;
use MediaWiki\Block\DatabaseBlock;
use MediaWiki\Block\SystemBlock;
use MediaWiki\DAO\WikiAwareEntityTrait;
use MediaWiki\HookContainer\ProtectedHookAccessorTrait;
use MediaWiki\Logger\LoggerFactory;
use MediaWiki\Mail\UserEmailContact;
use MediaWiki\MediaWikiServices;
use MediaWiki\Page\PageIdentity;
use MediaWiki\Permissions\Authority;
use MediaWiki\Permissions\PermissionStatus;
use MediaWiki\Permissions\UserAuthority;
use MediaWiki\Revision\RevisionRecord;
use MediaWiki\Session\SessionManager;
use MediaWiki\Session\Token;
use MediaWiki\User\UserFactory;
use MediaWiki\User\UserIdentity;
use MediaWiki\User\UserNameUtils;
use MediaWiki\User\UserOptionsLookup;
use Wikimedia\Assert\Assert;
use Wikimedia\Assert\PreconditionException;
use Wikimedia\IPUtils;
use Wikimedia\Rdbms\Database;
use Wikimedia\Rdbms\DBExpectedError;
use Wikimedia\Rdbms\IDatabase;
use Wikimedia\ScopedCallback;

/**
 * The User object encapsulates all of the user-specific settings (user_id,
 * name, rights, email address, options, last login time). Client
 * classes use the getXXX() functions to access these fields. These functions
 * do all the work of determining whether the user is logged in,
 * whether the requested option can be satisfied from cookies or
 * whether a database query is needed. Most of the settings needed
 * for rendering normal pages are set in the cookie to minimize use
 * of the database.
 *
 * @note User implements Authority to ease transition. Always prefer
 * using existing Authority or obtaining a proper Authority implementation.
 *
 * @newable in 1.35 only, the constructor is @internal since 1.36
 */
class User implements Authority, IDBAccessObject, UserIdentity, UserEmailContact {
	use ProtectedHookAccessorTrait;
	use WikiAwareEntityTrait;

	/**
	 * Number of characters required for the user_token field.
	 */
	public const TOKEN_LENGTH = 32;

	/**
	 * An invalid string value for the user_token field.
	 */
	public const INVALID_TOKEN = '*** INVALID ***';

	/**
	 * Version number to tag cached versions of serialized User objects. Should be increased when
	 * {@link $mCacheVars} or one of it's members changes.
	 */
	private const VERSION = 16;

	/**
	 * Exclude user options that are set to their default value.
	 * @deprecated since 1.35 Use UserOptionsLookup::EXCLUDE_DEFAULTS
	 * @since 1.25
	 */
	public const GETOPTIONS_EXCLUDE_DEFAULTS = UserOptionsLookup::EXCLUDE_DEFAULTS;

	/**
	 * @since 1.27
	 */
	public const CHECK_USER_RIGHTS = true;

	/**
	 * @since 1.27
	 */
	public const IGNORE_USER_RIGHTS = false;

	/**
	 * List of member variables which are saved to the
	 * shared cache (memcached). Any operation which changes the
	 * corresponding database fields must call a cache-clearing function.
	 * @showinitializer
	 * @var string[]
	 */
	protected static $mCacheVars = [
		// user table
		'mId',
		'mName',
		'mRealName',
		'mEmail',
		'mTouched',
		'mToken',
		'mEmailAuthenticated',
		'mEmailToken',
		'mEmailTokenExpires',
		'mRegistration',
		'mEditCount',
		// actor table
		'mActorId',
	];

	/** Cache variables */
	// Some of these are public, including for use by the UserFactory, but they generally
	// should not be set manually
	// @{
	/** @var int */
	public $mId;
	/** @var string */
	public $mName;
	/**
	 * Switched from protected to public for use in UserFactory
	 *
	 * @var int|null
	 */
	public $mActorId;
	/** @var string */
	public $mRealName;

	/** @var string */
	public $mEmail;
	/** @var string TS_MW timestamp from the DB */
	public $mTouched;
	/** @var string TS_MW timestamp from cache */
	protected $mQuickTouched;
	/** @var string */
	protected $mToken;
	/** @var string */
	public $mEmailAuthenticated;
	/** @var string */
	protected $mEmailToken;
	/** @var string */
	protected $mEmailTokenExpires;
	/** @var string */
	protected $mRegistration;
	/** @var int */
	protected $mEditCount;
	// @}

	// @{
	/**
	 * @var array|bool Array with already loaded items or true if all items have been loaded.
	 */
	protected $mLoadedItems = [];
	// @}

	/**
	 * @var string Initialization data source if mLoadedItems!==true. May be one of:
	 *  - 'defaults'   anonymous user initialised from class defaults
	 *  - 'name'       initialise from mName
	 *  - 'id'         initialise from mId
	 *  - 'actor'      initialise from mActorId
	 *  - 'session'    log in from session if possible
	 *
	 * Use the User::newFrom*() family of functions to set this.
	 */
	public $mFrom;

	/**
	 * Lazy-initialized variables, invalidated with clearInstanceCache
	 */
	/** @var string */
	protected $mDatePreference;
	/**
	 * @deprecated since 1.35. Instead, use User::getBlock to get the block,
	 *  then AbstractBlock::getByName to get the blocker's name; or use the
	 *  GetUserBlock hook to set or unset a block.
	 * @var string|int -1 when the block is unset
	 */
	public $mBlockedby;
	/** @var string */
	protected $mHash;
	/**
	 * TODO: This should be removed when User::BlockedFor
	 * and AbstractBlock::getReason are hard deprecated.
	 * @var string
	 */
	protected $mBlockreason;
	/** @var AbstractBlock */
	protected $mGlobalBlock;
	/** @var bool */
	protected $mLocked;
	/**
	 * @deprecated since 1.35. Instead, use User::getBlock to get the block,
	 *  then AbstractBlock::getHideName to determine whether the block hides
	 *  the user; or use the GetUserBlock hook to hide or unhide a user.
	 * @var bool
	 */
	public $mHideName;

	/** @var WebRequest */
	private $mRequest;

	/**
	 * @deprecated since 1.35. Instead, use User::getBlock to get the block;
	 *  or the GetUserBlock hook to set or unset a block.
	 * @var AbstractBlock|null
	 */
	public $mBlock;

	/** @var bool */
	protected $mAllowUsertalk;

	/** @var AbstractBlock|bool */
	private $mBlockedFromCreateAccount = false;

	/** @var int User::READ_* constant bitfield used to load data */
	protected $queryFlagsUsed = self::READ_NORMAL;

	/** @var Authority|null lazy-initialized Authority of this user */
	private $mThisAsAuthority;

	/** @var int[] */
	public static $idCacheByName = [];

	/**
	 * Lightweight constructor for an anonymous user.
	 *
	 * @stable to call since 1.35
	 * @internal since 1.36, use the UserFactory service instead
	 *
	 * @see MediaWiki\User\UserFactory
	 *
	 * @see newFromName()
	 * @see newFromId()
	 * @see newFromActorId()
	 * @see newFromConfirmationCode()
	 * @see newFromSession()
	 * @see newFromRow()
	 */
	public function __construct() {
		$this->clearInstanceCache( 'defaults' );
	}

	/**
	 * Returns self::LOCAL to indicate the user is associated with the local wiki.
	 *
	 * @since 1.36
	 * @return string|false
	 */
	public function getWikiId() {
		return self::LOCAL;
	}

	/**
	 * @return string
	 */
	public function __toString() {
		return $this->getName();
	}

	public function &__get( $name ) {
		// A shortcut for $mRights deprecation phase
		if ( $name === 'mRights' ) {
			$copy = $this->getRights();
			return $copy;
		} elseif ( $name === 'mOptions' ) {
			wfDeprecated( 'User::$mOptions', '1.35' );
			$options = $this->getOptions();
			return $options;
		} elseif ( !property_exists( $this, $name ) ) {
			// T227688 - do not break $u->foo['bar'] = 1
			wfLogWarning( 'tried to get non-existent property' );
			$this->$name = null;
			return $this->$name;
		} else {
			wfLogWarning( 'tried to get non-visible property' );
			$null = null;
			return $null;
		}
	}

	public function __set( $name, $value ) {
		// A shortcut for $mRights deprecation phase, only known legitimate use was for
		// testing purposes, other uses seem bad in principle
		if ( $name === 'mRights' ) {
			MediaWikiServices::getInstance()->getPermissionManager()->overrideUserRightsForTesting(
				$this,
				$value === null ? [] : $value
			);
		} elseif ( $name === 'mOptions' ) {
			wfDeprecated( 'User::$mOptions', '1.35' );
			MediaWikiServices::getInstance()->getUserOptionsManager()->clearUserOptionsCache( $this );
			foreach ( $value as $key => $val ) {
				$this->setOption( $key, $val );
			}
		} elseif ( !property_exists( $this, $name ) ) {
			$this->$name = $value;
		} else {
			wfLogWarning( 'tried to set non-visible property' );
		}
	}

	public function __sleep(): array {
		return array_diff(
			array_keys( get_object_vars( $this ) ),
			[
				'mThisAsAuthority' // memoization, will be recreated on demand.
			]
		);
	}

	/**
	 * Test if it's safe to load this User object.
	 *
	 * You should typically check this before using $wgUser or
	 * RequestContext::getUser in a method that might be called before the
	 * system has been fully initialized. If the object is unsafe, you should
	 * use an anonymous user:
	 * \code
	 * $user = $wgUser->isSafeToLoad() ? $wgUser : new User;
	 * \endcode
	 *
	 * @since 1.27
	 * @return bool
	 */
	public function isSafeToLoad() {
		global $wgFullyInitialised;

		// The user is safe to load if:
		// * MW_NO_SESSION is undefined AND $wgFullyInitialised is true (safe to use session data)
		// * mLoadedItems === true (already loaded)
		// * mFrom !== 'session' (sessions not involved at all)

		return ( !defined( 'MW_NO_SESSION' ) && $wgFullyInitialised ) ||
			$this->mLoadedItems === true || $this->mFrom !== 'session';
	}

	/**
	 * Load the user table data for this object from the source given by mFrom.
	 *
	 * @param int $flags User::READ_* constant bitfield
	 */
	public function load( $flags = self::READ_NORMAL ) {
		global $wgFullyInitialised;

		if ( $this->mLoadedItems === true ) {
			return;
		}

		// Set it now to avoid infinite recursion in accessors
		$oldLoadedItems = $this->mLoadedItems;
		$this->mLoadedItems = true;
		$this->queryFlagsUsed = $flags;

		// If this is called too early, things are likely to break.
		if ( !$wgFullyInitialised && $this->mFrom === 'session' ) {
			LoggerFactory::getInstance( 'session' )
				->warning( 'User::loadFromSession called before the end of Setup.php', [
					'exception' => new Exception( 'User::loadFromSession called before the end of Setup.php' ),
				] );
			$this->loadDefaults();
			$this->mLoadedItems = $oldLoadedItems;
			return;
		}

		switch ( $this->mFrom ) {
			case 'defaults':
				$this->loadDefaults();
				break;
			case 'id':
				// Make sure this thread sees its own changes, if the ID isn't 0
				if ( $this->mId != 0 ) {
					$lb = MediaWikiServices::getInstance()->getDBLoadBalancer();
					if ( $lb->hasOrMadeRecentMasterChanges() ) {
						$flags |= self::READ_LATEST;
						$this->queryFlagsUsed = $flags;
					}
				}

				$this->loadFromId( $flags );
				break;
			case 'actor':
			case 'name':
				// Make sure this thread sees its own changes
				$lb = MediaWikiServices::getInstance()->getDBLoadBalancer();
				if ( $lb->hasOrMadeRecentMasterChanges() ) {
					$flags |= self::READ_LATEST;
					$this->queryFlagsUsed = $flags;
				}

				list( $index, $options ) = DBAccessObjectUtils::getDBOptions( $flags );
				$row = wfGetDB( $index )->selectRow(
					'actor',
					[ 'actor_id', 'actor_user', 'actor_name' ],
					$this->mFrom === 'name'
						// make sure to use normalized form of IP for anonymous users
						? [ 'actor_name' => IPUtils::sanitizeIP( $this->mName ) ]
						: [ 'actor_id' => $this->mActorId ],
					__METHOD__,
					$options
				);

				if ( !$row ) {
					// Ugh.
					$this->loadDefaults( $this->mFrom === 'name' ? $this->mName : false );
				} elseif ( $row->actor_user ) {
					$this->mId = $row->actor_user;
					$this->loadFromId( $flags );
				} else {
					$this->loadDefaults( $row->actor_name, $row->actor_id );
				}
				break;
			case 'session':
				if ( !$this->loadFromSession() ) {
					// Loading from session failed. Load defaults.
					$this->loadDefaults();
				}
				$this->getHookRunner()->onUserLoadAfterLoadFromSession( $this );
				break;
			default:
				throw new UnexpectedValueException(
					"Unrecognised value for User->mFrom: \"{$this->mFrom}\"" );
		}
	}

	/**
	 * Load user table data, given mId has already been set.
	 * @param int $flags User::READ_* constant bitfield
	 * @return bool False if the ID does not exist, true otherwise
	 */
	public function loadFromId( $flags = self::READ_NORMAL ) {
		if ( $this->mId == 0 ) {
			// Anonymous users are not in the database (don't need cache)
			$this->loadDefaults();
			return false;
		}

		// Try cache (unless this needs data from the master DB).
		// NOTE: if this thread called saveSettings(), the cache was cleared.
		$latest = DBAccessObjectUtils::hasFlags( $flags, self::READ_LATEST );
		if ( $latest ) {
			if ( !$this->loadFromDatabase( $flags ) ) {
				// Can't load from ID
				return false;
			}
		} else {
			$this->loadFromCache();
		}

		$this->mLoadedItems = true;
		$this->queryFlagsUsed = $flags;

		return true;
	}

	/**
	 * @since 1.27
	 * @param string $dbDomain
	 * @param int $userId
	 */
	public static function purge( $dbDomain, $userId ) {
		$cache = MediaWikiServices::getInstance()->getMainWANObjectCache();
		$key = $cache->makeGlobalKey( 'user', 'id', $dbDomain, $userId );
		$cache->delete( $key );
	}

	/**
	 * @since 1.27
	 * @param WANObjectCache $cache
	 * @return string
	 */
	protected function getCacheKey( WANObjectCache $cache ) {
		$lbFactory = MediaWikiServices::getInstance()->getDBLoadBalancerFactory();

		return $cache->makeGlobalKey( 'user', 'id', $lbFactory->getLocalDomainID(), $this->mId );
	}

	/**
	 * @param WANObjectCache $cache
	 * @return string[]
	 * @since 1.28
	 */
	public function getMutableCacheKeys( WANObjectCache $cache ) {
		$id = $this->getId();

		return $id ? [ $this->getCacheKey( $cache ) ] : [];
	}

	/**
	 * Load user data from shared cache, given mId has already been set.
	 *
	 * @return bool True
	 * @since 1.25
	 */
	protected function loadFromCache() {
		global $wgFullyInitialised;

		$cache = MediaWikiServices::getInstance()->getMainWANObjectCache();
		$data = $cache->getWithSetCallback(
			$this->getCacheKey( $cache ),
			$cache::TTL_HOUR,
			function ( $oldValue, &$ttl, array &$setOpts ) use ( $cache, $wgFullyInitialised ) {
				$setOpts += Database::getCacheSetOptions( wfGetDB( DB_REPLICA ) );
				wfDebug( "User: cache miss for user {$this->mId}" );

				$this->loadFromDatabase( self::READ_NORMAL );

				$data = [];
				foreach ( self::$mCacheVars as $name ) {
					$data[$name] = $this->$name;
				}

				$ttl = $cache->adaptiveTTL( wfTimestamp( TS_UNIX, $this->mTouched ), $ttl );

				if ( $wgFullyInitialised ) {
					$groupMemberships = MediaWikiServices::getInstance()
						->getUserGroupManager()
						->getUserGroupMemberships( $this, $this->queryFlagsUsed );

					// if a user group membership is about to expire, the cache needs to
					// expire at that time (T163691)
					foreach ( $groupMemberships as $ugm ) {
						if ( $ugm->getExpiry() ) {
							$secondsUntilExpiry =
								wfTimestamp( TS_UNIX, $ugm->getExpiry() ) - time();

							if ( $secondsUntilExpiry > 0 && $secondsUntilExpiry < $ttl ) {
								$ttl = $secondsUntilExpiry;
							}
						}
					}
				}

				return $data;
			},
			[ 'pcTTL' => $cache::TTL_PROC_LONG, 'version' => self::VERSION ]
		);

		// Restore from cache
		foreach ( self::$mCacheVars as $name ) {
			$this->$name = $data[$name];
		}

		return true;
	}

	/***************************************************************************/
	// region   newFrom*() static factory methods
	/** @name   newFrom*() static factory methods
	 * @{
	 */

	/**
	 * @see UserFactory::newFromName
	 *
	 * @deprecated since 1.36, use a UserFactory instead
	 *
	 * This is slightly less efficient than newFromId(), so use newFromId() if
	 * you have both an ID and a name handy.
	 *
	 * @param string $name Username, validated by Title::newFromText()
	 * @param string|bool $validate Validate username. Takes the same parameters as
	 *  User::getCanonicalName(), except that true is accepted as an alias
	 *  for 'valid', for BC.
	 *
	 * @return User|bool User object, or false if the username is invalid
	 *  (e.g. if it contains illegal characters or is an IP address). If the
	 *  username is not present in the database, the result will be a user object
	 *  with a name, zero user ID and default settings.
	 */
	public static function newFromName( $name, $validate = 'valid' ) {
		// Backwards compatibility with strings / false
		$validationLevels = [
			'valid' => UserFactory::RIGOR_VALID,
			'usable' => UserFactory::RIGOR_USABLE,
			'creatable' => UserFactory::RIGOR_CREATABLE
		];
		if ( $validate === true ) {
			$validate = 'valid';
		}
		if ( $validate === false ) {
			$validation = UserFactory::RIGOR_NONE;
		} elseif ( array_key_exists( $validate, $validationLevels ) ) {
			$validation = $validationLevels[ $validate ];
		} else {
			// Not a recognized value, probably a test for unsupported validation
			// levels, regardless, just pass it along
			$validation = $validate;
		}

		$user = MediaWikiServices::getInstance()
			->getUserFactory()
			->newFromName( (string)$name, $validation );

		// UserFactory returns null instead of false
		if ( $user === null ) {
			$user = false;
		}
		return $user;
	}

	/**
	 * Static factory method for creation from a given user ID.
	 *
	 * @see UserFactory::newFromId
	 *
	 * @deprecated since 1.36, use a UserFactory instead
	 *
	 * @param int $id Valid user ID
	 * @return User The corresponding User object
	 */
	public static function newFromId( $id ) {
		return MediaWikiServices::getInstance()
			->getUserFactory()
			->newFromId( (int)$id );
	}

	/**
	 * Static factory method for creation from a given actor ID.
	 *
	 * @see UserFactory::newFromActorId
	 *
	 * @deprecated since 1.36, use a UserFactory instead
	 *
	 * @since 1.31
	 * @param int $id Valid actor ID
	 * @return User The corresponding User object
	 */
	public static function newFromActorId( $id ) {
		return MediaWikiServices::getInstance()
			->getUserFactory()
			->newFromActorId( (int)$id );
	}

	/**
	 * Returns a User object corresponding to the given UserIdentity.
	 *
	 * @see UserFactory::newFromUserIdentity
	 *
	 * @deprecated since 1.36, use a UserFactory instead
	 *
	 * @since 1.32
	 *
	 * @param UserIdentity $identity
	 *
	 * @return User
	 */
	public static function newFromIdentity( UserIdentity $identity ) {
		// Don't use the service if we already have a User object,
		// so that User::newFromIdentity calls don't break things in unit tests.
		if ( $identity instanceof User ) {
			return $identity;
		}

		return MediaWikiServices::getInstance()
			->getUserFactory()
			->newFromUserIdentity( $identity );
	}

	/**
	 * Static factory method for creation from an ID, name, and/or actor ID
	 *
	 * This does not check that the ID, name, and actor ID all correspond to
	 * the same user.
	 *
	 * @see UserFactory::newFromAnyId
	 *
	 * @deprecated since 1.36, use a UserFactory instead
	 *
	 * @since 1.31
	 * @param int|null $userId User ID, if known
	 * @param string|null $userName User name, if known
	 * @param int|null $actorId Actor ID, if known
	 * @param bool|string $dbDomain remote wiki to which the User/Actor ID applies, or false if none
	 * @return User
	 */
	public static function newFromAnyId( $userId, $userName, $actorId, $dbDomain = false ) {
		return MediaWikiServices::getInstance()
			->getUserFactory()
			->newFromAnyId( $userId, $userName, $actorId, $dbDomain );
	}

	/**
	 * Factory method to fetch whichever user has a given email confirmation code.
	 * This code is generated when an account is created or its e-mail address
	 * has changed.
	 *
	 * If the code is invalid or has expired, returns NULL.
	 *
	 * @see UserFactory::newFromConfirmationCode
	 *
	 * @deprecated since 1.36, use a UserFactory instead
	 *
	 * @param string $code Confirmation code
	 * @param int $flags User::READ_* bitfield
	 * @return User|null
	 */
	public static function newFromConfirmationCode( $code, $flags = self::READ_NORMAL ) {
		return MediaWikiServices::getInstance()
			->getUserFactory()
			->newFromConfirmationCode( (string)$code, $flags );
	}

	/**
	 * Create a new user object using data from session. If the login
	 * credentials are invalid, the result is an anonymous user.
	 *
	 * @param WebRequest|null $request Object to use; the global request will be used if omitted.
	 * @return User
	 */
	public static function newFromSession( WebRequest $request = null ) {
		$user = new User;
		$user->mFrom = 'session';
		$user->mRequest = $request;
		return $user;
	}

	/**
	 * Create a new user object from a user row.
	 * The row should have the following fields from the user table in it:
	 * - either user_name or user_id to load further data if needed (or both)
	 * - user_real_name
	 * - all other fields (email, etc.)
	 * It is useless to provide the remaining fields if either user_id,
	 * user_name and user_real_name are not provided because the whole row
	 * will be loaded once more from the database when accessing them.
	 *
	 * @param stdClass $row A row from the user table
	 * @param array|null $data Further data to load into the object
	 *  (see User::loadFromRow for valid keys)
	 * @return User
	 */
	public static function newFromRow( $row, $data = null ) {
		$user = new User;
		$user->loadFromRow( $row, $data );
		return $user;
	}

	/**
	 * Static factory method for creation of a "system" user from username.
	 *
	 * A "system" user is an account that's used to attribute logged actions
	 * taken by MediaWiki itself, as opposed to a bot or human user. Examples
	 * might include the 'Maintenance script' or 'Conversion script' accounts
	 * used by various scripts in the maintenance/ directory or accounts such
	 * as 'MediaWiki message delivery' used by the MassMessage extension.
	 *
	 * This can optionally create the user if it doesn't exist, and "steal" the
	 * account if it does exist.
	 *
	 * "Stealing" an existing user is intended to make it impossible for normal
	 * authentication processes to use the account, effectively disabling the
	 * account for normal use:
	 * - Email is invalidated, to prevent account recovery by emailing a
	 *   temporary password and to disassociate the account from the existing
	 *   human.
	 * - The token is set to a magic invalid value, to kill existing sessions
	 *   and to prevent $this->setToken() calls from resetting the token to a
	 *   valid value.
	 * - SessionManager is instructed to prevent new sessions for the user, to
	 *   do things like deauthorizing OAuth consumers.
	 * - AuthManager is instructed to revoke access, to invalidate or remove
	 *   passwords and other credentials.
	 *
	 * @param string $name Username
	 * @param array $options Options are:
	 *  - validate: As for User::getCanonicalName(), default 'valid'. Deprecated since 1.36.
	 *  - create: Whether to create the user if it doesn't already exist, default true
	 *  - steal: Whether to "disable" the account for normal use if it already
	 *    exists, default false
	 * @return User|null
	 * @since 1.27
	 */
	public static function newSystemUser( $name, $options = [] ) {
		$options += [
			'validate' => UserNameUtils::RIGOR_VALID,
			'create' => true,
			'steal' => false,
		];

		// Username validation
		// Backwards compatibility with strings / false
		$validationLevels = [
			'valid' => UserNameUtils::RIGOR_VALID,
			'usable' => UserNameUtils::RIGOR_USABLE,
			'creatable' => UserNameUtils::RIGOR_CREATABLE
		];
		$validate = $options['validate'];

		// @phan-suppress-next-line PhanSuspiciousValueComparison
		if ( $validate === false ) {
			$validation = UserNameUtils::RIGOR_NONE;
		} elseif ( array_key_exists( $validate, $validationLevels ) ) {
			$validation = $validationLevels[ $validate ];
		} else {
			// Not a recognized value, probably a test for unsupported validation
			// levels, regardless, just pass it along
			$validation = $validate;
		}

		if ( $validation !== UserNameUtils::RIGOR_VALID ) {
			wfDeprecatedMsg(
				__METHOD__ . ' options["validation"] parameter must be omitted or set to "valid".',
				'1.36'
			);
		}
		$services = MediaWikiServices::getInstance();
		$userNameUtils = $services->getUserNameUtils();

		$name = $userNameUtils->getCanonical( (string)$name, $validation );
		if ( $name === false ) {
			return null;
		}

		$loadBalancer = $services->getDBLoadBalancer();
		$dbr = $loadBalancer->getConnectionRef( DB_REPLICA );

		$userQuery = self::getQueryInfo();
		$row = $dbr->selectRow(
			$userQuery['tables'],
			$userQuery['fields'],
			[ 'user_name' => $name ],
			__METHOD__,
			[],
			$userQuery['joins']
		);
		if ( !$row ) {
			// Try the master database...
			$dbw = $loadBalancer->getConnectionRef( DB_MASTER );
			$row = $dbw->selectRow(
				$userQuery['tables'],
				$userQuery['fields'],
				[ 'user_name' => $name ],
				__METHOD__,
				[],
				$userQuery['joins']
			);
		}

		if ( !$row ) {
			// No user. Create it?
			if ( !$options['create'] ) {
				// No.
				return null;
			}

			// If it's a reserved user that had an anonymous actor created for it at
			// some point, we need special handling.
			if ( !$userNameUtils->isValid( $name ) || $userNameUtils->isUsable( $name ) ) {
				// Not reserved, so just create it.
				return self::createNew( $name, [ 'token' => self::INVALID_TOKEN ] );
			}

			// It is reserved. Check for an anonymous actor row.
			$dbw = $loadBalancer->getConnectionRef( DB_MASTER );
			return $dbw->doAtomicSection( __METHOD__, function ( IDatabase $dbw, $fname ) use ( $name ) {
				$row = $dbw->selectRow(
					'actor',
					[ 'actor_id' ],
					[ 'actor_name' => $name, 'actor_user' => null ],
					$fname,
					[ 'FOR UPDATE' ]
				);
				if ( !$row ) {
					// No anonymous actor.
					return self::createNew( $name, [ 'token' => self::INVALID_TOKEN ] );
				}

				// There is an anonymous actor. Delete the actor row so we can create the user,
				// then restore the old actor_id so as to not break existing references.
				// @todo If MediaWiki ever starts using foreign keys for `actor`, this will break things.
				$dbw->delete( 'actor', [ 'actor_id' => $row->actor_id ], $fname );
				$user = self::createNew( $name, [ 'token' => self::INVALID_TOKEN ] );
				$dbw->update(
					'actor',
					[ 'actor_id' => $row->actor_id ],
					[ 'actor_id' => $user->getActorId() ],
					$fname
				);
				$user->clearInstanceCache( 'id' );
				$user->invalidateCache();
				return $user;
			} );
		}

		$user = self::newFromRow( $row );

		if ( !$user->isSystemUser() ) {
			// User exists. Steal it?
			if ( !$options['steal'] ) {
				return null;
			}

			$services->getAuthManager()->revokeAccessForUser( $name );

			$user->invalidateEmail();
			$user->mToken = self::INVALID_TOKEN;
			$user->saveSettings();
			SessionManager::singleton()->preventSessionsForUser( $user->getName() );
		}

		return $user;
	}

	/** @} */
	// endregion -- end of newFrom*() static factory methods

	/**
	 * Get the username corresponding to a given user ID
	 * @param int $id User ID
	 * @return string|bool The corresponding username
	 */
	public static function whoIs( $id ) {
		return UserCache::singleton()->getProp( $id, 'name' );
	}

	/**
	 * Get the real name of a user given their user ID
	 *
	 * @param int $id User ID
	 * @return string|bool The corresponding user's real name
	 */
	public static function whoIsReal( $id ) {
		return UserCache::singleton()->getProp( $id, 'real_name' );
	}

	/**
	 * Get database id given a user name
	 * @param string $name Username
	 * @param int $flags User::READ_* constant bitfield
	 * @return int|null The corresponding user's ID, or null if user is nonexistent
	 */
	public static function idFromName( $name, $flags = self::READ_NORMAL ) {
		// Don't explode on self::$idCacheByName[$name] if $name is not a string but e.g. a User object
		$name = (string)$name;
		$nt = Title::makeTitleSafe( NS_USER, $name );
		if ( $nt === null ) {
			// Illegal name
			return null;
		}

		if ( !( $flags & self::READ_LATEST ) && array_key_exists( $name, self::$idCacheByName ) ) {
			return self::$idCacheByName[$name] === null ? null : (int)self::$idCacheByName[$name];
		}

		list( $index, $options ) = DBAccessObjectUtils::getDBOptions( $flags );
		$db = wfGetDB( $index );

		$s = $db->selectRow(
			'user',
			[ 'user_id' ],
			[ 'user_name' => $nt->getText() ],
			__METHOD__,
			$options
		);

		if ( $s === false ) {
			$result = null;
		} else {
			$result = (int)$s->user_id;
		}

		if ( count( self::$idCacheByName ) >= 1000 ) {
			self::$idCacheByName = [];
		}

		self::$idCacheByName[$name] = $result;

		return $result;
	}

	/**
	 * Reset the cache used in idFromName(). For use in tests.
	 */
	public static function resetIdByNameCache() {
		self::$idCacheByName = [];
	}

	/**
	 * Does the string match an anonymous IP address?
	 *
	 * This function exists for username validation, in order to reject
	 * usernames which are similar in form to IP addresses. Strings such
	 * as 300.300.300.300 will return true because it looks like an IP
	 * address, despite not being strictly valid.
	 *
	 * We match "\d{1,3}\.\d{1,3}\.\d{1,3}\.xxx" as an anonymous IP
	 * address because the usemod software would "cloak" anonymous IP
	 * addresses like this, if we allowed accounts like this to be created
	 * new users could get the old edits of these anonymous users.
	 *
	 * @deprecated since 1.35, use the UserNameUtils service
	 *    Note that UserNameUtils::isIP does not accept IPv6 ranges, while this method does
	 * @param string $name Name to match
	 * @return bool
	 */
	public static function isIP( $name ) {
		return preg_match( '/^\d{1,3}\.\d{1,3}\.\d{1,3}\.(?:xxx|\d{1,3})$/', $name )
			|| IPUtils::isIPv6( $name );
	}

	/**
	 * Is the user an IP range?
	 *
	 * @deprecated since 1.35, hard deprecated since 1.36
	 * Use the UserNameUtils service or IPUtils directly
	 *
	 * @since 1.30
	 * @return bool
	 */
	public function isIPRange() {
		wfDeprecated( __METHOD__, '1.35' );
		return IPUtils::isValidRange( $this->mName );
	}

	/**
	 * Is the input a valid username?
	 *
	 * Checks if the input is a valid username, we don't want an empty string,
	 * an IP address, anything that contains slashes (would mess up subpages),
	 * is longer than the maximum allowed username size or doesn't begin with
	 * a capital letter.
	 *
	 * @deprecated since 1.35, hard deprecated in 1.36
	 * Use the UserNameUtils service
	 *
	 * @param string $name Name to match
	 * @return bool
	 */
	public static function isValidUserName( $name ) {
		wfDeprecated( __METHOD__, '1.35' );
		return MediaWikiServices::getInstance()->getUserNameUtils()->isValid( $name );
	}

	/**
	 * Usernames which fail to pass this function will be blocked
	 * from user login and new account registrations, but may be used
	 * internally by batch processes.
	 *
	 * If an account already exists in this form, login will be blocked
	 * by a failure to pass this function.
	 *
	 * @deprecated since 1.35, use the UserNameUtils service
	 * @param string $name Name to match
	 * @return bool
	 */
	public static function isUsableName( $name ) {
		return MediaWikiServices::getInstance()->getUserNameUtils()->isUsable( $name );
	}

	/**
	 * Return the users who are members of the given group(s). In case of multiple groups,
	 * users who are members of at least one of them are returned.
	 *
	 * @param string|array $groups A single group name or an array of group names
	 * @param int $limit Max number of users to return. The actual limit will never exceed 5000
	 *   records; larger values are ignored.
	 * @param int|null $after ID the user to start after
	 * @return UserArrayFromResult|ArrayIterator
	 */
	public static function findUsersByGroup( $groups, $limit = 5000, $after = null ) {
		if ( $groups === [] ) {
			return UserArrayFromResult::newFromIDs( [] );
		}

		$groups = array_unique( (array)$groups );
		$limit = min( 5000, $limit );

		$conds = [ 'ug_group' => $groups ];
		if ( $after !== null ) {
			$conds[] = 'ug_user > ' . (int)$after;
		}

		$dbr = wfGetDB( DB_REPLICA );
		$ids = $dbr->selectFieldValues(
			'user_groups',
			'ug_user',
			$conds,
			__METHOD__,
			[
				'DISTINCT' => true,
				'ORDER BY' => 'ug_user',
				'LIMIT' => $limit,
			]
		) ?: [];
		return UserArray::newFromIDs( $ids );
	}

	/**
	 * Usernames which fail to pass this function will be blocked
	 * from new account registrations, but may be used internally
	 * either by batch processes or by user accounts which have
	 * already been created.
	 *
	 * Additional preventions may be added here rather than in
	 * isValidUserName() to avoid disrupting existing accounts.
	 *
	 * @deprecated since 1.35, use the UserNameUtils service
	 * @param string $name String to match
	 * @return bool
	 */
	public static function isCreatableName( $name ) {
		return MediaWikiServices::getInstance()->getUserNameUtils()->isCreatable( $name );
	}

	/**
	 * Is the input a valid password for this user?
	 *
	 * @param string $password Desired password
	 * @return bool
	 */
	public function isValidPassword( $password ) {
		// simple boolean wrapper for checkPasswordValidity
		return $this->checkPasswordValidity( $password )->isGood();
	}

	/**
	 * Check if this is a valid password for this user
	 *
	 * Returns a Status object with a set of messages describing
	 * problems with the password. If the return status is fatal,
	 * the action should be refused and the password should not be
	 * checked at all (this is mainly meant for DoS mitigation).
	 * If the return value is OK but not good, the password can be checked,
	 * but the user should not be able to set their password to this.
	 * The value of the returned Status object will be an array which
	 * can have the following fields:
	 * - forceChange (bool): if set to true, the user should not be
	 *   allowed to log with this password unless they change it during
	 *   the login process (see ResetPasswordSecondaryAuthenticationProvider).
	 * - suggestChangeOnLogin (bool): if set to true, the user should be prompted for
	 *   a password change on login.
	 *
	 * @param string $password Desired password
	 * @return Status
	 * @since 1.23
	 */
	public function checkPasswordValidity( $password ) {
		global $wgPasswordPolicy;

		$upp = new UserPasswordPolicy(
			$wgPasswordPolicy['policies'],
			$wgPasswordPolicy['checks']
		);

		$status = Status::newGood( [] );
		$result = false; // init $result to false for the internal checks

		if ( !$this->getHookRunner()->onIsValidPassword( $password, $result, $this ) ) {
			$status->error( $result );
			return $status;
		}

		if ( $result === false ) {
			$status->merge( $upp->checkUserPassword( $this, $password ), true );
			return $status;
		}

		if ( $result === true ) {
			return $status;
		}

		$status->error( $result );
		return $status; // the isValidPassword hook set a string $result and returned true
	}

	/**
	 * Given unvalidated user input, return a canonical username, or false if
	 * the username is invalid.
	 *
	 * @deprecated since 1.35, use the UserNameUtils service
	 * @param string $name User input
	 * @param string|bool $validate Type of validation to use:
	 *   - false        No validation
	 *   - 'valid'      Valid for batch processes
	 *   - 'usable'     Valid for batch processes and login
	 *   - 'creatable'  Valid for batch processes, login and account creation
	 *
	 * @throws InvalidArgumentException
	 * @return bool|string
	 */
	public static function getCanonicalName( $name, $validate = 'valid' ) {
		// Backwards compatibility with strings / false
		$validationLevels = [
			'valid' => UserNameUtils::RIGOR_VALID,
			'usable' => UserNameUtils::RIGOR_USABLE,
			'creatable' => UserNameUtils::RIGOR_CREATABLE
		];

		if ( $validate === false ) {
			$validation = UserNameUtils::RIGOR_NONE;
		} elseif ( array_key_exists( $validate, $validationLevels ) ) {
			$validation = $validationLevels[ $validate ];
		} else {
			// Not a recognized value, probably a test for unsupported validation
			// levels, regardless, just pass it along
			$validation = $validate;
		}

		return MediaWikiServices::getInstance()
			->getUserNameUtils()
			->getCanonical( (string)$name, $validation );
	}

	/**
	 * Set cached properties to default.
	 *
	 * @note This no longer clears uncached lazy-initialised properties;
	 *       the constructor does that instead.
	 *
	 * @param string|bool $name
	 * @param int|null $actorId
	 */
	public function loadDefaults( $name = false, $actorId = null ) {
		$this->mId = 0;
		$this->mName = $name;
		$this->mActorId = $actorId;
		$this->mRealName = '';
		$this->mEmail = '';

		$loggedOut = $this->mRequest && !defined( 'MW_NO_SESSION' )
			? $this->mRequest->getSession()->getLoggedOutTimestamp() : 0;
		if ( $loggedOut !== 0 ) {
			$this->mTouched = wfTimestamp( TS_MW, $loggedOut );
		} else {
			$this->mTouched = '1'; # Allow any pages to be cached
		}

		$this->mToken = null; // Don't run cryptographic functions till we need a token
		$this->mEmailAuthenticated = null;
		$this->mEmailToken = '';
		$this->mEmailTokenExpires = null;
		$this->mRegistration = wfTimestamp( TS_MW );

		$this->getHookRunner()->onUserLoadDefaults( $this, $name );
	}

	/**
	 * Return whether an item has been loaded.
	 *
	 * @param string $item Item to check. Current possibilities:
	 *   - id
	 *   - name
	 *   - realname
	 * @param string $all 'all' to check if the whole object has been loaded
	 *   or any other string to check if only the item is available (e.g.
	 *   for optimisation)
	 * @return bool
	 */
	public function isItemLoaded( $item, $all = 'all' ) {
		return ( $this->mLoadedItems === true && $all === 'all' ) ||
			( isset( $this->mLoadedItems[$item] ) && $this->mLoadedItems[$item] === true );
	}

	/**
	 * Set that an item has been loaded
	 *
	 * @internal Only public for use in UserFactory
	 *
	 * @param string $item
	 */
	public function setItemLoaded( $item ) {
		if ( is_array( $this->mLoadedItems ) ) {
			$this->mLoadedItems[$item] = true;
		}
	}

	/**
	 * Load user data from the session.
	 *
	 * @return bool True if the user is logged in, false otherwise.
	 */
	private function loadFromSession() {
		// MediaWiki\Session\Session already did the necessary authentication of the user
		// returned here, so just use it if applicable.
		$session = $this->getRequest()->getSession();
		$user = $session->getUser();
		if ( $user->isRegistered() ) {
			$this->loadFromUserObject( $user );

			// Other code expects these to be set in the session, so set them.
			$session->set( 'wsUserID', $this->getId() );
			$session->set( 'wsUserName', $this->getName() );
			$session->set( 'wsToken', $this->getToken() );

			return true;
		}

		return false;
	}

	/**
	 * Load user data from the database.
	 * $this->mId must be set, this is how the user is identified.
	 *
	 * @param int $flags User::READ_* constant bitfield
	 * @return bool True if the user exists, false if the user is anonymous
	 */
	public function loadFromDatabase( $flags = self::READ_LATEST ) {
		// Paranoia
		$this->mId = intval( $this->mId );

		if ( !$this->mId ) {
			// Anonymous users are not in the database
			$this->loadDefaults();
			return false;
		}

		list( $index, $options ) = DBAccessObjectUtils::getDBOptions( $flags );
		$db = wfGetDB( $index );

		$userQuery = self::getQueryInfo();
		$s = $db->selectRow(
			$userQuery['tables'],
			$userQuery['fields'],
			[ 'user_id' => $this->mId ],
			__METHOD__,
			$options,
			$userQuery['joins']
		);

		$this->queryFlagsUsed = $flags;
		$this->getHookRunner()->onUserLoadFromDatabase( $this, $s );

		if ( $s !== false ) {
			// Initialise user table data
			$this->loadFromRow( $s );
			$this->getEditCount(); // revalidation for nulls
			return true;
		}

		// Invalid user_id
		$this->mId = 0;
		$this->loadDefaults( 'Unknown user' );

		return false;
	}

	/**
	 * Initialize this object from a row from the user table.
	 *
	 * @param stdClass $row Row from the user table to load.
	 * @param array|null $data Further user data to load into the object
	 *
	 *  user_groups   Array of arrays or stdClass result rows out of the user_groups
	 *                table. Previously you were supposed to pass an array of strings
	 *                here, but we also need expiry info nowadays, so an array of
	 *                strings is ignored.
	 *  user_properties   Array with properties out of the user_properties table
	 */
	protected function loadFromRow( $row, $data = null ) {
		if ( !is_object( $row ) ) {
			throw new InvalidArgumentException( '$row must be an object' );
		}

		$all = true;

		if ( isset( $row->actor_id ) ) {
			$this->mActorId = (int)$row->actor_id;
			if ( $this->mActorId !== 0 ) {
				$this->mFrom = 'actor';
			}
			$this->setItemLoaded( 'actor' );
		} else {
			$all = false;
		}

		if ( isset( $row->user_name ) && $row->user_name !== '' ) {
			$this->mName = $row->user_name;
			$this->mFrom = 'name';
			$this->setItemLoaded( 'name' );
		} else {
			$all = false;
		}

		if ( isset( $row->user_real_name ) ) {
			$this->mRealName = $row->user_real_name;
			$this->setItemLoaded( 'realname' );
		} else {
			$all = false;
		}

		if ( isset( $row->user_id ) ) {
			$this->mId = intval( $row->user_id );
			if ( $this->mId !== 0 ) {
				$this->mFrom = 'id';
			}
			$this->setItemLoaded( 'id' );
		} else {
			$all = false;
		}

		if ( isset( $row->user_id ) && isset( $row->user_name ) && $row->user_name !== '' ) {
			self::$idCacheByName[$row->user_name] = $row->user_id;
		}

		if ( isset( $row->user_editcount ) ) {
			$this->mEditCount = $row->user_editcount;
		} else {
			$all = false;
		}

		if ( isset( $row->user_touched ) ) {
			$this->mTouched = wfTimestamp( TS_MW, $row->user_touched );
		} else {
			$all = false;
		}

		if ( isset( $row->user_token ) ) {
			// The definition for the column is binary(32), so trim the NULs
			// that appends. The previous definition was char(32), so trim
			// spaces too.
			$this->mToken = rtrim( $row->user_token, " \0" );
			if ( $this->mToken === '' ) {
				$this->mToken = null;
			}
		} else {
			$all = false;
		}

		if ( isset( $row->user_email ) ) {
			$this->mEmail = $row->user_email;
			$this->mEmailAuthenticated = wfTimestampOrNull( TS_MW, $row->user_email_authenticated );
			$this->mEmailToken = $row->user_email_token;
			$this->mEmailTokenExpires = wfTimestampOrNull( TS_MW, $row->user_email_token_expires );
			$this->mRegistration = wfTimestampOrNull( TS_MW, $row->user_registration );
		} else {
			$all = false;
		}

		if ( $all ) {
			$this->mLoadedItems = true;
		}

		if ( is_array( $data ) ) {

			if ( isset( $data['user_groups'] ) && is_array( $data['user_groups'] ) ) {
				MediaWikiServices::getInstance()
					->getUserGroupManager()
					->loadGroupMembershipsFromArray(
						$this,
						$data['user_groups'],
						$this->queryFlagsUsed
					);
			}
			if ( isset( $data['user_properties'] ) && is_array( $data['user_properties'] ) ) {
				MediaWikiServices::getInstance()
					->getUserOptionsManager()
					->loadUserOptions( $this, $this->queryFlagsUsed, $data['user_properties'] );
			}
		}
	}

	/**
	 * Load the data for this user object from another user object.
	 *
	 * @param User $user
	 */
	protected function loadFromUserObject( $user ) {
		$user->load();
		foreach ( self::$mCacheVars as $var ) {
			$this->$var = $user->$var;
		}
	}

	/**
	 * Add the user to the group if he/she meets given criteria.
	 *
	 * Contrary to autopromotion by \ref $wgAutopromote, the group will be
	 *   possible to remove manually via Special:UserRights. In such case it
	 *   will not be re-added automatically. The user will also not lose the
	 *   group if they no longer meet the criteria.
	 *
	 * @param string $event Key in $wgAutopromoteOnce (each one has groups/criteria)
	 *
	 * @return string[] Array of groups the user has been promoted to.
	 *
	 * @deprecated since 1.35 Use UserGroupManager::addUserToAutopromoteOnceGroups
	 * @see $wgAutopromoteOnce
	 */
	public function addAutopromoteOnceGroups( $event ) {
		return MediaWikiServices::getInstance()
			->getUserGroupManager()
			->addUserToAutopromoteOnceGroups( $this, $event );
	}

	/**
	 * Builds update conditions. Additional conditions may be added to $conditions to
	 * protected against race conditions using a compare-and-set (CAS) mechanism
	 * based on comparing $this->mTouched with the user_touched field.
	 *
	 * @param IDatabase $db
	 * @param array $conditions WHERE conditions for use with Database::update
	 * @return array WHERE conditions for use with Database::update
	 */
	protected function makeUpdateConditions( IDatabase $db, array $conditions ) {
		if ( $this->mTouched ) {
			// CAS check: only update if the row wasn't changed sicne it was loaded.
			$conditions['user_touched'] = $db->timestamp( $this->mTouched );
		}

		return $conditions;
	}

	/**
	 * Bump user_touched if it didn't change since this object was loaded
	 *
	 * On success, the mTouched field is updated.
	 * The user serialization cache is always cleared.
	 *
	 * @internal
	 * @return bool Whether user_touched was actually updated
	 * @since 1.26
	 */
	public function checkAndSetTouched() {
		$this->load();

		if ( !$this->mId ) {
			return false; // anon
		}

		// Get a new user_touched that is higher than the old one
		$newTouched = $this->newTouchedTimestamp();

		$dbw = wfGetDB( DB_MASTER );
		$dbw->update( 'user',
			[ 'user_touched' => $dbw->timestamp( $newTouched ) ],
			$this->makeUpdateConditions( $dbw, [
				'user_id' => $this->mId,
			] ),
			__METHOD__
		);
		$success = ( $dbw->affectedRows() > 0 );

		if ( $success ) {
			$this->mTouched = $newTouched;
			$this->clearSharedCache( 'changed' );
		} else {
			// Clears on failure too since that is desired if the cache is stale
			$this->clearSharedCache( 'refresh' );
		}

		return $success;
	}

	/**
	 * Clear various cached data stored in this object. The cache of the user table
	 * data (i.e. self::$mCacheVars) is not cleared unless $reloadFrom is given.
	 *
	 * @param bool|string $reloadFrom Reload user and user_groups table data from a
	 *   given source. May be "name", "id", "actor", "defaults", "session", or false for no reload.
	 */
	public function clearInstanceCache( $reloadFrom = false ) {
		global $wgFullyInitialised;

		$this->mDatePreference = null;
		$this->mBlockedby = -1; # Unset
		$this->mHash = false;
		$this->mEditCount = null;
		$this->mThisAsAuthority = null;

		if ( $wgFullyInitialised && $this->mFrom ) {
			$services = MediaWikiServices::getInstance();
			$services->getPermissionManager()->invalidateUsersRightsCache( $this );
			$services->getUserOptionsManager()->clearUserOptionsCache( $this );
			$services->getTalkPageNotificationManager()->clearInstanceCache( $this );
			$services->getUserGroupManager()->clearCache( $this );
			$services->getUserEditTracker()->clearUserEditCache( $this );
		}

		if ( $reloadFrom ) {
			$this->mLoadedItems = [];
			$this->mFrom = $reloadFrom;
		}
	}

	/**
	 * Combine the language default options with any site-specific options
	 * and add the default language variants.
	 *
	 * @deprecated since 1.35 Use UserOptionsLookup::getDefaultOptions instead.
	 * @return array Array of options; typically strings, possibly booleans
	 */
	public static function getDefaultOptions() {
		wfDeprecated( __METHOD__, '1.35' );
		return MediaWikiServices::getInstance()
			->getUserOptionsLookup()
			->getDefaultOptions();
	}

	/**
	 * Get a given default option value.
	 *
	 * @deprecated since 1.35 Use UserOptionsLookup::getDefaultOption instead.
	 * @param string $opt Name of option to retrieve
	 * @return string|null Default option value
	 */
	public static function getDefaultOption( $opt ) {
		wfDeprecated( __METHOD__, '1.35' );
		return MediaWikiServices::getInstance()
			->getUserOptionsLookup()
			->getDefaultOption( $opt );
	}

	/**
	 * Get blocking information
	 *
	 * TODO: Move this into the BlockManager, along with block-related properties.
	 *
	 * @param bool $fromReplica Whether to check the replica DB first.
	 *   To improve performance, non-critical checks are done against replica DBs.
	 *   Check when actually saving should be done against master.
	 * @param bool $disableIpBlockExemptChecking This is used internally to prevent
	 *   a infinite recursion with autopromote. See T270145.
	 */
	private function getBlockedStatus( $fromReplica = true, $disableIpBlockExemptChecking = false ) {
		if ( $this->mBlockedby != -1 ) {
			return;
		}

		wfDebug( __METHOD__ . ": checking blocked status for " . $this->getName() );

		// Initialize data...
		// Otherwise something ends up stomping on $this->mBlockedby when
		// things get lazy-loaded later, causing false positive block hits
		// due to -1 !== 0. Probably session-related... Nothing should be
		// overwriting mBlockedby, surely?
		$this->load();

		// TODO: Block checking shouldn't really be done from the User object. Block
		// checking can involve checking for IP blocks, cookie blocks, and/or XFF blocks,
		// which need more knowledge of the request context than the User should have.
		// Since we do currently check blocks from the User, we have to do the following
		// here:
		// - Check if this is the user associated with the main request
		// - If so, pass the relevant request information to the block manager
		$request = null;
		if ( $this->isGlobalSessionUser() ) {
			// This is the global user, so we need to pass the request
			$request = $this->getRequest();
		}

		$block = MediaWikiServices::getInstance()->getBlockManager()->getUserBlock(
			$this,
			$request,
			$fromReplica,
			$disableIpBlockExemptChecking
		);

		if ( $block ) {
			$this->mBlock = $block;
			$this->mBlockedby = $block->getByName();
			$this->mBlockreason = $block->getReason();
			$this->mHideName = $block->getHideName();
			$this->mAllowUsertalk = $block->isUsertalkEditAllowed();
		} else {
			$this->mBlock = null;
			$this->mBlockedby = '';
			$this->mBlockreason = '';
			$this->mHideName = 0;
			$this->mAllowUsertalk = false;
		}
	}

	/**
	 * Is this user subject to rate limiting?
	 *
	 * @return bool True if rate limited
	 */
	public function isPingLimitable() {
		global $wgRateLimitsExcludedIPs;
		if ( IPUtils::isInRanges( $this->getRequest()->getIP(), $wgRateLimitsExcludedIPs ) ) {
			// No other good way currently to disable rate limits
			// for specific IPs. :P
			// But this is a crappy hack and should die.
			return false;
		}
		return !$this->isAllowed( 'noratelimit' );
	}

	/**
	 * Primitive rate limits: enforce maximum actions per time period
	 * to put a brake on flooding.
	 *
	 * The method generates both a generic profiling point and a per action one
	 * (suffix being "-$action").
	 *
	 * @note When using a shared cache like memcached, IP-address
	 * last-hit counters will be shared across wikis.
	 *
	 * @param string $action Action to enforce; 'edit' if unspecified
	 * @param int $incrBy Positive amount to increment counter by [defaults to 1]
	 *
	 * @return bool True if a rate limiter was tripped
	 * @throws MWException
	 */
	public function pingLimiter( $action = 'edit', $incrBy = 1 ) {
<<<<<<< HEAD
		$logger = \MediaWiki\Logger\LoggerFactory::getInstance( 'ratelimit' );
=======
		$logger = LoggerFactory::getInstance( 'ratelimit' );
>>>>>>> 30164539

		// Call the 'PingLimiter' hook
		$result = false;
		if ( !$this->getHookRunner()->onPingLimiter( $this, $action, $result, $incrBy ) ) {
			return $result;
		}

		global $wgRateLimits;
		if ( !isset( $wgRateLimits[$action] ) ) {
			return false;
		}

		$limits = array_merge(
			[ '&can-bypass' => true ],
			$wgRateLimits[$action]
		);

		// Some groups shouldn't trigger the ping limiter, ever
		if ( $limits['&can-bypass'] && !$this->isPingLimitable() ) {
			return false;
		}

		$logger->debug( __METHOD__ . ": limiting $action rate for {$this->getName()}" );

		$keys = [];
		$id = $this->getId();
		$isNewbie = $this->isNewbie();
		$cache = ObjectCache::getLocalClusterInstance();

		if ( $id == 0 ) {
			// "shared anon" limit, for all anons combined
			if ( isset( $limits['anon'] ) ) {
				$keys[$cache->makeKey( 'limiter', $action, 'anon' )] = $limits['anon'];
			}
		} else {
			// "global per name" limit, across sites
			if ( isset( $limits['user-global'] ) ) {
				$lookup = CentralIdLookup::factoryNonLocal();

				$centralId = $lookup
					? $lookup->centralIdFromLocalUser( $this, CentralIdLookup::AUDIENCE_RAW )
					: 0;

				if ( $centralId ) {
					// We don't have proper realms, use provider ID.
					$realm = $lookup->getProviderId();

					$globalKey = $cache->makeGlobalKey( 'limiter', $action, 'user-global',
						$realm, $centralId );
				} else {
					// Fall back to a local key for a local ID
					$globalKey = $cache->makeKey( 'limiter', $action, 'user-global',
						'local', $id );
				}
				$keys[$globalKey] = $limits['user-global'];
			}
		}

		if ( $isNewbie ) {
			// "per ip" limit for anons and newbie users
			if ( isset( $limits['ip'] ) ) {
				$ip = $this->getRequest()->getIP();
				$keys[$cache->makeGlobalKey( 'limiter', $action, 'ip', $ip )] = $limits['ip'];
			}
			// "per subnet" limit for anons and newbie users
			if ( isset( $limits['subnet'] ) ) {
				$ip = $this->getRequest()->getIP();
				$subnet = IPUtils::getSubnet( $ip );
				if ( $subnet !== false ) {
					$keys[$cache->makeGlobalKey( 'limiter', $action, 'subnet', $subnet )] = $limits['subnet'];
				}
			}
		}

		// determine the "per user account" limit
		$userLimit = false;
		if ( $id !== 0 && isset( $limits['user'] ) ) {
			// default limit for logged-in users
			$userLimit = $limits['user'];
		}
		// limits for newbie logged-in users (overrides all the normal user limits)
		if ( $id !== 0 && $isNewbie && isset( $limits['newbie'] ) ) {
			$userLimit = $limits['newbie'];
		} else {
			// Check for group-specific limits
			// If more than one group applies, use the highest allowance (if higher than the default)
			foreach ( $this->getGroups() as $group ) {
				if ( isset( $limits[$group] ) ) {
					if ( $userLimit === false
						|| $limits[$group][0] / $limits[$group][1] > $userLimit[0] / $userLimit[1]
					) {
						$userLimit = $limits[$group];
					}
				}
			}
		}

		// Set the user limit key
		if ( $userLimit !== false ) {
			// phan is confused because &can-bypass's value is a bool, so it assumes
			// that $userLimit is also a bool here.
			// @phan-suppress-next-line PhanTypeInvalidExpressionArrayDestructuring
			list( $max, $period ) = $userLimit;
			$logger->debug( __METHOD__ . ": effective user limit: $max in {$period}s" );
			$keys[$cache->makeKey( 'limiter', $action, 'user', $id )] = $userLimit;
		}

		// ip-based limits for all ping-limitable users
		if ( isset( $limits['ip-all'] ) ) {
			$ip = $this->getRequest()->getIP();
			// ignore if user limit is more permissive
			if ( $isNewbie || $userLimit === false
				|| $limits['ip-all'][0] / $limits['ip-all'][1] > $userLimit[0] / $userLimit[1] ) {
				$keys[$cache->makeGlobalKey( 'limiter', $action, 'ip-all', $ip )] = $limits['ip-all'];
			}
		}

		// subnet-based limits for all ping-limitable users
		if ( isset( $limits['subnet-all'] ) ) {
			$ip = $this->getRequest()->getIP();
			$subnet = IPUtils::getSubnet( $ip );
			if ( $subnet !== false ) {
				// ignore if user limit is more permissive
				if ( $isNewbie || $userLimit === false
					|| $limits['ip-all'][0] / $limits['ip-all'][1]
					> $userLimit[0] / $userLimit[1] ) {
					$keys[$cache->makeGlobalKey( 'limiter', $action, 'subnet-all', $subnet )] = $limits['subnet-all'];
				}
			}
		}

		// XXX: We may want to use $cache->getCurrentTime() here, but that would make it
		//      harder to test for T246991. Also $cache->getCurrentTime() is documented
		//      as being for testing only, so it apparently should not be called here.
		$now = MWTimestamp::time();
		$clockFudge = 3; // avoid log spam when a clock is slightly off

		$triggered = false;
		foreach ( $keys as $key => $limit ) {

			// Do the update in a merge callback, for atomicity.
			// To use merge(), we need to explicitly track the desired expiry timestamp.
			// This tracking was introduced to investigate T246991. Once it is no longer needed,
			// we could go back to incrWithInit(), though that has more potential for race
			// conditions between the get() and incrWithInit() calls.
			$cache->merge(
				$key,
				function ( $cache, $key, $data, &$expiry )
					use ( $action, $logger, &$triggered, $now, $clockFudge, $limit, $incrBy )
				{
					// phan is confused because &can-bypass's value is a bool, so it assumes
					// that $userLimit is also a bool here.
					// @phan-suppress-next-line PhanTypeInvalidExpressionArrayDestructuring
					list( $max, $period ) = $limit;

					$expiry = $now + (int)$period;
					$count = 0;

					// Already pinged?
					if ( $data ) {
						// NOTE: in order to investigate T246991, we write the expiry time
						//       into the payload, along with the count.
						$fields = explode( '|', $data );
						$storedCount = (int)( $fields[0] ?? 0 );
						$storedExpiry = (int)( $fields[1] ?? PHP_INT_MAX );

						// Found a stale entry. This should not happen!
						if ( $storedExpiry < ( $now + $clockFudge ) ) {
							$logger->info(
								'User::pingLimiter: '
								. 'Stale rate limit entry, cache key failed to expire (T246991)',
								[
									'action' => $action,
									'user' => $this->getName(),
									'limit' => $max,
									'period' => $period,
									'count' => $storedCount,
									'key' => $key,
									'expiry' => MWTimestamp::convert( TS_DB, $storedExpiry ),
								]
							);
						} else {
							// NOTE: We'll keep the original expiry when bumping counters,
							//       resulting in a kind of fixed-window throttle.
							$expiry = min( $storedExpiry, $now + (int)$period );
							$count = $storedCount;
						}
					}

					// Limit exceeded!
					if ( $count >= $max ) {
						if ( !$triggered ) {
							$logger->info(
								'User::pingLimiter: User tripped rate limit',
								[
									'action' => $action,
									'user' => $this->getName(),
									'ip' => $this->getRequest()->getIP(),
									'limit' => $max,
									'period' => $period,
									'count' => $count,
									'key' => $key
								]
							);
						}

						$triggered = true;
					}

					$count += $incrBy;
					$data = "$count|$expiry";
					return $data;
				}
			);
		}

		return $triggered;
	}

	/**
	 * Check if user is blocked
	 *
	 * @deprecated since 1.34, use User::getBlock() or
	 *             PermissionManager::isBlockedFrom() or
	 *             PermissionManager::userCan() instead.
	 *
	 * @param bool $fromReplica Whether to check the replica DB instead of
	 *   the master. Hacked from false due to horrible probs on site.
	 * @return bool True if blocked, false otherwise
	 */
	public function isBlocked( $fromReplica = true ) {
		return $this->getBlock( $fromReplica ) instanceof AbstractBlock;
	}

	/**
	 * Get the block affecting the user, or null if the user is not blocked
	 *
	 * @param bool $fromReplica Whether to check the replica DB instead of the master
	 * @param bool $disableIpBlockExemptChecking This is used internally to prevent
	 *   a infinite recursion with autopromote. See T270145.
	 * @return AbstractBlock|null
	 */
	public function getBlock( $fromReplica = true, $disableIpBlockExemptChecking = false ) {
		$this->getBlockedStatus( $fromReplica, $disableIpBlockExemptChecking );
		return $this->mBlock instanceof AbstractBlock ? $this->mBlock : null;
	}

	/**
	 * Check if user is blocked from editing a particular article
	 *
	 * @param Title $title Title to check
	 * @param bool $fromReplica Whether to check the replica DB instead of the master
	 * @return bool
	 *
	 * @deprecated since 1.33,
	 * use MediaWikiServices::getInstance()->getPermissionManager()->isBlockedFrom(..)
	 *
	 */
	public function isBlockedFrom( $title, $fromReplica = false ) {
		return MediaWikiServices::getInstance()->getPermissionManager()
			->isBlockedFrom( $this, $title, $fromReplica );
	}

	/**
	 * If user is blocked, return the name of the user who placed the block
	 * @return string Name of blocker
	 */
	public function blockedBy() {
		$this->getBlockedStatus();
		return $this->mBlockedby;
	}

	/**
	 * If user is blocked, return the specified reason for the block.
	 *
	 * @deprecated since 1.35 Use AbstractBlock::getReasonComment instead
	 * @return string Blocking reason
	 */
	public function blockedFor() {
		$this->getBlockedStatus();
		return $this->mBlockreason;
	}

	/**
	 * If user is blocked, return the ID for the block
	 * @return int|false
	 */
	public function getBlockId() {
		$this->getBlockedStatus();
		return ( $this->mBlock ? $this->mBlock->getId() : false );
	}

	/**
	 * Check if user is blocked on all wikis.
	 * Do not use for actual edit permission checks!
	 * This is intended for quick UI checks.
	 *
	 * @param string $ip IP address, uses current client if none given
	 * @return bool True if blocked, false otherwise
	 */
	public function isBlockedGlobally( $ip = '' ) {
		return $this->getGlobalBlock( $ip ) instanceof AbstractBlock;
	}

	/**
	 * Check if user is blocked on all wikis.
	 * Do not use for actual edit permission checks!
	 * This is intended for quick UI checks.
	 *
	 * @param string $ip IP address, uses current client if none given
	 * @return AbstractBlock|null Block object if blocked, null otherwise
	 * @throws FatalError
	 * @throws MWException
	 */
	public function getGlobalBlock( $ip = '' ) {
		if ( $this->mGlobalBlock !== null ) {
			return $this->mGlobalBlock ?: null;
		}
		// User is already an IP?
		if ( IPUtils::isIPAddress( $this->getName() ) ) {
			$ip = $this->getName();
		} elseif ( !$ip ) {
			$ip = $this->getRequest()->getIP();
		}
		$blocked = false;
		$block = null;
		$this->getHookRunner()->onUserIsBlockedGlobally( $this, $ip, $blocked, $block );

		if ( $blocked && $block === null ) {
			// back-compat: UserIsBlockedGlobally didn't have $block param first
			$block = new SystemBlock( [
				'address' => $ip,
				'systemBlock' => 'global-block'
			] );
		}

		$this->mGlobalBlock = $blocked ? $block : false;
		return $this->mGlobalBlock ?: null;
	}

	/**
	 * Check if user account is locked
	 *
	 * @return bool True if locked, false otherwise
	 */
	public function isLocked() {
		if ( $this->mLocked !== null ) {
			return $this->mLocked;
		}
		// Reset for hook
		$this->mLocked = false;
		$this->getHookRunner()->onUserIsLocked( $this, $this->mLocked );
		return $this->mLocked;
	}

	/**
	 * Check if user account is hidden
	 *
	 * @return bool True if hidden, false otherwise
	 */
	public function isHidden() {
		if ( $this->mHideName !== null ) {
			return (bool)$this->mHideName;
		}
		$this->getBlockedStatus();
		return (bool)$this->mHideName;
	}

	/**
	 * Get the user's ID.
	 * @param string|false $wikiId The wiki ID expected by the caller.
	 * @return int The user's ID; 0 if the user is anonymous or nonexistent
	 */
	public function getId( $wikiId = self::LOCAL ) : int {
		$this->deprecateInvalidCrossWiki( $wikiId, '1.36' );
		if ( $this->mId === null && $this->mName !== null &&
			( self::isIP( $this->mName ) || ExternalUserNames::isExternal( $this->mName ) )
		) {
			// Special case, we know the user is anonymous
			// Note that "external" users are "local" (they have an actor ID that is relative to
			// the local wiki).
			return 0;
		}

		if ( !$this->isItemLoaded( 'id' ) ) {
			// Don't load if this was initialized from an ID
			$this->load();
		}

		return (int)$this->mId;
	}

	/**
	 * Set the user and reload all fields according to a given ID
	 * @param int $v User ID to reload
	 */
	public function setId( $v ) {
		$this->mId = $v;
		$this->clearInstanceCache( 'id' );
	}

	/**
	 * Get the user name, or the IP of an anonymous user
	 * @return string User's name or IP address
	 */
	public function getName() : string {
		if ( $this->isItemLoaded( 'name', 'only' ) ) {
			// Special case optimisation
			return $this->mName;
		}

		$this->load();
		if ( $this->mName === false ) {
			// Clean up IPs
			$this->mName = IPUtils::sanitizeIP( $this->getRequest()->getIP() );
		}

		return $this->mName;
	}

	/**
	 * Set the user name.
	 *
	 * This does not reload fields from the database according to the given
	 * name. Rather, it is used to create a temporary "nonexistent user" for
	 * later addition to the database. It can also be used to set the IP
	 * address for an anonymous user to something other than the current
	 * remote IP.
	 *
	 * @note User::newFromName() has roughly the same function, when the named user
	 * does not exist.
	 * @param string $str New user name to set
	 */
	public function setName( $str ) {
		$this->load();
		$this->mName = $str;
	}

	/**
	 * Get the user's actor ID.
	 * @since 1.31
	 * @note This method is deprecated in the UserIdentity interface since 1.36,
	 *       but remains supported in the User class for now.
	 *       New code should use ActorNormalization::findActorId() or
	 *       ActorNormalization::acquireActorId() instead.
	 * @param IDatabase|string|false $dbwOrWikiId Assign a new actor ID, using this DB handle,
	 *        if none exists; wiki ID, if provided, must be self::LOCAL; Usage with IDatabase is
	 *        deprecated since 1.36
	 * @return int The actor's ID, or 0 if no actor ID exists and $dbw was null
	 * @throws PreconditionException if $dbwOrWikiId is a string and does not match the local wiki
	 */
	public function getActorId( $dbwOrWikiId = self::LOCAL ) : int {
		if ( $dbwOrWikiId instanceof IDatabase ) {
			wfDeprecatedMsg( 'Passing parameter of type IDatabase', '1.36' );
		} else {
			$this->assertWiki( $dbwOrWikiId );
		}

		if ( !$this->isItemLoaded( 'actor' ) ) {
			$this->load();
		}

<<<<<<< HEAD
		if ( !$this->mActorId && $dbw ) {
			$migration = MediaWikiServices::getInstance()->getActorMigration();
			$this->mActorId = $migration->getNewActorId( $dbw, $this );

			$this->invalidateCache();
			$this->setItemLoaded( 'actor' );
=======
		if ( !$this->mActorId && $dbwOrWikiId instanceof IDatabase ) {
			MediaWikiServices::getInstance()
				->getActorStoreFactory()
				->getActorNormalization( $dbwOrWikiId->getDomainID() )
				->acquireActorId( $this, $dbwOrWikiId );
			// acquireActorId will call setActorId on $this
			Assert::postcondition(
				$this->mActorId !== null,
				"Failed to acquire actor ID for user id {$this->mId} name {$this->mName}"
			);
>>>>>>> 30164539
		}

		return (int)$this->mActorId;
	}

	/**
	 * Sets the actor id.
	 *
	 * This method is deprecated upon introduction. It only exists for transition to ActorStore,
	 * and will be removed shortly - T274148
	 *
	 * @internal
	 * @deprecated since 1.36
	 * @param int $actorId
	 */
	public function setActorId( int $actorId ) {
		$this->mActorId = $actorId;
		$this->invalidateCache();
		$this->setItemLoaded( 'actor' );
	}

	/**
	 * Get the user's name escaped by underscores.
	 * @return string Username escaped by underscores.
	 */
	public function getTitleKey() {
		return str_replace( ' ', '_', $this->getName() );
	}

	/**
	 * Check if the user has new messages.
	 * @deprecated since 1.35 Use TalkPageNotificationManager::userHasNewMessages instead
	 * @return bool True if the user has new messages
	 */
	public function getNewtalk() {
		wfDeprecated( __METHOD__, '1.35' );
		return MediaWikiServices::getInstance()
			->getTalkPageNotificationManager()
			->userHasNewMessages( $this );
	}

	/**
	 * Return the data needed to construct links for new talk page message
	 * alerts. If there are new messages, this will return an associative array
	 * with the following data:
	 *     wiki: The database name of the wiki
	 *     link: Root-relative link to the user's talk page
	 *     rev: The last talk page revision that the user has seen or null. This
	 *         is useful for building diff links.
	 * If there are no new messages, it returns an empty array.
	 *
	 * @deprecated since 1.35
	 *
	 * @note This function was designed to accomodate multiple talk pages, but
	 * currently only returns a single link and revision.
	 * @return array[]
	 */
	public function getNewMessageLinks() {
		wfDeprecated( __METHOD__, '1.35' );
		$talks = [];
		if ( !$this->getHookRunner()->onUserRetrieveNewTalks( $this, $talks ) ) {
			return $talks;
		}

		$services = MediaWikiServices::getInstance();
		$userHasNewMessages = $services->getTalkPageNotificationManager()
			->userHasNewMessages( $this );
		if ( !$userHasNewMessages ) {
			return [];
		}
		$utp = $this->getTalkPage();
		$timestamp = $services->getTalkPageNotificationManager()
			->getLatestSeenMessageTimestamp( $this );
		$rev = null;
		if ( $timestamp ) {
			$revRecord = $services->getRevisionLookup()
				->getRevisionByTimestamp( $utp, $timestamp );
			if ( $revRecord ) {
				$rev = new Revision( $revRecord );
			}
		}
		return [
			[
				'wiki' => WikiMap::getCurrentWikiId(),
				'link' => $utp->getLocalURL(),
				'rev' => $rev
			]
		];
	}

	/**
	 * Get the revision ID for the last talk page revision viewed by the talk
	 * page owner.
	 * @deprecated since 1.35
	 * @return int|null Revision ID or null
	 */
	public function getNewMessageRevisionId() {
		wfDeprecated( __METHOD__, '1.35' );
		$newMessageRevisionId = null;
		$newMessageLinks = $this->getNewMessageLinks();

		// Note: getNewMessageLinks() never returns more than a single link
		// and it is always for the same wiki, but we double-check here in
		// case that changes some time in the future.
		if ( $newMessageLinks && count( $newMessageLinks ) === 1
			&& WikiMap::isCurrentWikiId( $newMessageLinks[0]['wiki'] )
			&& $newMessageLinks[0]['rev']
		) {
			/** @var Revision $newMessageRevision */
			$newMessageRevision = $newMessageLinks[0]['rev'];
			$newMessageRevisionId = $newMessageRevision->getId();
		}

		return $newMessageRevisionId;
	}

	/**
	 * Update the 'You have new messages!' status.
	 * @param bool $val Whether the user has new messages
	 * @param RevisionRecord|Revision|null $curRev New, as yet unseen revision of the
	 *   user talk page. Ignored if null or !$val
	 * @deprecated since 1.35 Use TalkPageNotificationManager::setUserHasNewMessages or
	 *   TalkPageNotificationManager::removeUserHasNewMessages
	 */
	public function setNewtalk( $val, $curRev = null ) {
		wfDeprecated( __METHOD__, '1.35' );
		if ( $curRev && $curRev instanceof Revision ) {
			$curRev = $curRev->getRevisionRecord();
		}
		if ( $val ) {
			MediaWikiServices::getInstance()
				->getTalkPageNotificationManager()
				->setUserHasNewMessages( $this, $curRev );
		} else {
			MediaWikiServices::getInstance()
				->getTalkPageNotificationManager()
				->removeUserHasNewMessages( $this );
		}
	}

	/**
	 * Generate a current or new-future timestamp to be stored in the
	 * user_touched field when we update things.
	 *
	 * @return string Timestamp in TS_MW format
	 */
	private function newTouchedTimestamp() {
		$time = time();
		if ( $this->mTouched ) {
			$time = max( $time, wfTimestamp( TS_UNIX, $this->mTouched ) + 1 );
		}

		return wfTimestamp( TS_MW, $time );
	}

	/**
	 * Clear user data from memcached
	 *
	 * Use after applying updates to the database; caller's
	 * responsibility to update user_touched if appropriate.
	 *
	 * Called implicitly from invalidateCache() and saveSettings().
	 *
	 * @param string $mode Use 'refresh' to clear now or 'changed' to clear before DB commit
	 */
	public function clearSharedCache( $mode = 'refresh' ) {
		if ( !$this->getId() ) {
			return;
		}

		$lb = MediaWikiServices::getInstance()->getDBLoadBalancer();
		$cache = MediaWikiServices::getInstance()->getMainWANObjectCache();
		$key = $this->getCacheKey( $cache );

		if ( $mode === 'refresh' ) {
			$cache->delete( $key, 1 ); // low tombstone/"hold-off" TTL
		} else {
			$lb->getConnectionRef( DB_MASTER )->onTransactionPreCommitOrIdle(
				static function () use ( $cache, $key ) {
					$cache->delete( $key );
				},
				__METHOD__
			);
		}
	}

	/**
	 * Immediately touch the user data cache for this account
	 *
	 * Calls touch() and removes account data from memcached
	 */
	public function invalidateCache() {
		$this->touch();
		$this->clearSharedCache( 'changed' );
	}

	/**
	 * Update the "touched" timestamp for the user
	 *
	 * This is useful on various login/logout events when making sure that
	 * a browser or proxy that has multiple tenants does not suffer cache
	 * pollution where the new user sees the old users content. The value
	 * of getTouched() is checked when determining 304 vs 200 responses.
	 * Unlike invalidateCache(), this preserves the User object cache and
	 * avoids database writes.
	 *
	 * @since 1.25
	 */
	public function touch() {
		$id = $this->getId();
		if ( $id ) {
			$cache = MediaWikiServices::getInstance()->getMainWANObjectCache();
			$key = $cache->makeKey( 'user-quicktouched', 'id', $id );
			$cache->touchCheckKey( $key );
			$this->mQuickTouched = null;
		}
	}

	/**
	 * Validate the cache for this account.
	 * @param string $timestamp A timestamp in TS_MW format
	 * @return bool
	 */
	public function validateCache( $timestamp ) {
		return ( $timestamp >= $this->getTouched() );
	}

	/**
	 * Get the user touched timestamp
	 *
	 * Use this value only to validate caches via inequalities
	 * such as in the case of HTTP If-Modified-Since response logic
	 *
	 * @return string TS_MW Timestamp
	 */
	public function getTouched() {
		$this->load();

		if ( $this->mId ) {
			if ( $this->mQuickTouched === null ) {
				$cache = MediaWikiServices::getInstance()->getMainWANObjectCache();
				$key = $cache->makeKey( 'user-quicktouched', 'id', $this->mId );

				$this->mQuickTouched = wfTimestamp( TS_MW, $cache->getCheckKeyTime( $key ) );
			}

			return max( $this->mTouched, $this->mQuickTouched );
		}

		return $this->mTouched;
	}

	/**
	 * Get the user_touched timestamp field (time of last DB updates)
	 * @return string TS_MW Timestamp
	 * @since 1.26
	 */
	public function getDBTouched() {
		$this->load();

		return $this->mTouched;
	}

	/**
	 * Changes credentials of the user.
	 *
	 * This is a convenience wrapper around AuthManager::changeAuthenticationData.
	 * Note that this can return a status that isOK() but not isGood() on certain types of failures,
	 * e.g. when no provider handled the change.
	 *
	 * @param array $data A set of authentication data in fieldname => value format. This is the
	 *   same data you would pass the changeauthenticationdata API - 'username', 'password' etc.
	 * @return Status
	 * @since 1.27
	 */
	public function changeAuthenticationData( array $data ) {
		$manager = MediaWikiServices::getInstance()->getAuthManager();
		$reqs = $manager->getAuthenticationRequests( AuthManager::ACTION_CHANGE, $this );
		$reqs = AuthenticationRequest::loadRequestsFromSubmission( $reqs, $data );

		$status = Status::newGood( 'ignored' );
		foreach ( $reqs as $req ) {
			$status->merge( $manager->allowsAuthenticationDataChange( $req ), true );
		}
		if ( $status->getValue() === 'ignored' ) {
			$status->warning( 'authenticationdatachange-ignored' );
		}

		if ( $status->isGood() ) {
			foreach ( $reqs as $req ) {
				$manager->changeAuthenticationData( $req );
			}
		}
		return $status;
	}

	/**
	 * Get the user's current token.
	 * @param bool $forceCreation Force the generation of a new token if the
	 *   user doesn't have one (default=true for backwards compatibility).
	 * @return string|null Token
	 */
	public function getToken( $forceCreation = true ) {
		global $wgAuthenticationTokenVersion;

		$this->load();
		if ( !$this->mToken && $forceCreation ) {
			$this->setToken();
		}

		if ( !$this->mToken ) {
			// The user doesn't have a token, return null to indicate that.
			return null;
		}

		if ( $this->mToken === self::INVALID_TOKEN ) {
			// We return a random value here so existing token checks are very
			// likely to fail.
			return MWCryptRand::generateHex( self::TOKEN_LENGTH );
		}

		if ( $wgAuthenticationTokenVersion === null ) {
			// $wgAuthenticationTokenVersion not in use, so return the raw secret
			return $this->mToken;
		}

		// $wgAuthenticationTokenVersion in use, so hmac it.
		$ret = MWCryptHash::hmac( $wgAuthenticationTokenVersion, $this->mToken, false );

		// The raw hash can be overly long. Shorten it up.
		$len = max( 32, self::TOKEN_LENGTH );
		if ( strlen( $ret ) < $len ) {
			// Should never happen, even md5 is 128 bits
			throw new \UnexpectedValueException( 'Hmac returned less than 128 bits' );
		}

		return substr( $ret, -$len );
	}

	/**
	 * Set the random token (used for persistent authentication)
	 * Called from loadDefaults() among other places.
	 *
	 * @param string|bool $token If specified, set the token to this value
	 */
	public function setToken( $token = false ) {
		$this->load();
		if ( $this->mToken === self::INVALID_TOKEN ) {
			LoggerFactory::getInstance( 'session' )
				->debug( __METHOD__ . ": Ignoring attempt to set token for system user \"$this\"" );
		} elseif ( !$token ) {
			$this->mToken = MWCryptRand::generateHex( self::TOKEN_LENGTH );
		} else {
			$this->mToken = $token;
		}
	}

	/**
	 * Get the user's e-mail address
	 * @return string User's email address
	 */
	public function getEmail(): string {
		$this->load();
		$this->getHookRunner()->onUserGetEmail( $this, $this->mEmail );
		return $this->mEmail;
	}

	/**
	 * Get the timestamp of the user's e-mail authentication
	 * @return string TS_MW timestamp
	 */
	public function getEmailAuthenticationTimestamp() {
		$this->load();
		$this->getHookRunner()->onUserGetEmailAuthenticationTimestamp(
			$this, $this->mEmailAuthenticated );
		return $this->mEmailAuthenticated;
	}

	/**
	 * Set the user's e-mail address
	 * @param string $str New e-mail address
	 */
	public function setEmail( string $str ) {
		$this->load();
		if ( $str == $this->getEmail() ) {
			return;
		}
		$this->invalidateEmail();
		$this->mEmail = $str;
		$this->getHookRunner()->onUserSetEmail( $this, $this->mEmail );
	}

	/**
	 * Set the user's e-mail address and a confirmation mail if needed.
	 *
	 * @since 1.20
	 * @param string $str New e-mail address
	 * @return Status
	 */
	public function setEmailWithConfirmation( string $str ) {
		global $wgEnableEmail, $wgEmailAuthentication;

		if ( !$wgEnableEmail ) {
			return Status::newFatal( 'emaildisabled' );
		}

		$oldaddr = $this->getEmail();
		if ( $str === $oldaddr ) {
			return Status::newGood( true );
		}

		$type = $oldaddr != '' ? 'changed' : 'set';
		$notificationResult = null;

		if ( $wgEmailAuthentication && $type === 'changed' ) {
			// Send the user an email notifying the user of the change in registered
			// email address on their previous email address
			$change = $str != '' ? 'changed' : 'removed';
			$notificationResult = $this->sendMail(
				wfMessage( 'notificationemail_subject_' . $change )->text(),
				wfMessage( 'notificationemail_body_' . $change,
					$this->getRequest()->getIP(),
					$this->getName(),
					$str )->text()
			);
		}

		$this->setEmail( $str );

		if ( $str !== '' && $wgEmailAuthentication ) {
			// Send a confirmation request to the new address if needed
			$result = $this->sendConfirmationMail( $type );

			if ( $notificationResult !== null ) {
				$result->merge( $notificationResult );
			}

			if ( $result->isGood() ) {
				// Say to the caller that a confirmation and notification mail has been sent
				$result->value = 'eauth';
			}
		} else {
			$result = Status::newGood( true );
		}

		return $result;
	}

	/**
	 * Get the user's real name
	 * @return string User's real name
	 */
	public function getRealName(): string {
		if ( !$this->isItemLoaded( 'realname' ) ) {
			$this->load();
		}

		return $this->mRealName;
	}

	/**
	 * Set the user's real name
	 * @param string $str New real name
	 */
	public function setRealName( string $str ) {
		$this->load();
		$this->mRealName = $str;
	}

	/**
	 * Get the user's current setting for a given option.
	 *
	 * @param string $oname The option to check
	 * @param mixed|null $defaultOverride A default value returned if the option does not exist.
	 *   Default values set via $wgDefaultUserOptions / UserGetDefaultOptions take precedence.
	 * @param bool $ignoreHidden Whether to ignore the effects of $wgHiddenPrefs
	 * @return mixed|null User's current value for the option
	 * @see getBoolOption()
	 * @see getIntOption()
	 * @deprecated since 1.35 Use UserOptionsLookup::getOption instead
	 */
	public function getOption( $oname, $defaultOverride = null, $ignoreHidden = false ) {
		if ( $oname === null ) {
			return null; // b/c
		}
		return MediaWikiServices::getInstance()
			->getUserOptionsLookup()
			->getOption( $this, $oname, $defaultOverride, $ignoreHidden );
	}

	/**
	 * Get all user's options
	 *
	 * @param int $flags Bitwise combination of:
	 *   User::GETOPTIONS_EXCLUDE_DEFAULTS  Exclude user options that are set
	 *                                      to the default value. (Since 1.25)
	 * @return array
	 * @deprecated since 1.35 Use UserOptionsLookup::getOptions instead
	 */
	public function getOptions( $flags = 0 ) {
		return MediaWikiServices::getInstance()
			->getUserOptionsLookup()
			->getOptions( $this, $flags );
	}

	/**
	 * Get the user's current setting for a given option, as a boolean value.
	 *
	 * @param string $oname The option to check
	 * @return bool User's current value for the option
	 * @see getOption()
	 * @deprecated since 1.35 Use UserOptionsLookup::getBoolOption instead
	 */
	public function getBoolOption( $oname ) {
		return MediaWikiServices::getInstance()
			->getUserOptionsLookup()
			->getBoolOption( $this, $oname );
	}

	/**
	 * Get the user's current setting for a given option, as an integer value.
	 *
	 * @param string $oname The option to check
	 * @param int $defaultOverride A default value returned if the option does not exist
	 * @return int User's current value for the option
	 * @see getOption()
	 * @deprecated since 1.35 Use UserOptionsLookup::getIntOption instead
	 */
	public function getIntOption( $oname, $defaultOverride = 0 ) {
		if ( $oname === null ) {
			return null; // b/c
		}
		return MediaWikiServices::getInstance()
			->getUserOptionsLookup()
			->getIntOption( $this, $oname, $defaultOverride );
	}

	/**
	 * Set the given option for a user.
	 *
	 * You need to call saveSettings() to actually write to the database.
	 *
	 * @param string $oname The option to set
	 * @param mixed $val New value to set
	 * @deprecated since 1.35 Use UserOptionsManager::setOption instead
	 */
	public function setOption( $oname, $val ) {
		MediaWikiServices::getInstance()
			->getUserOptionsManager()
			->setOption( $this, $oname, $val );
	}

	/**
	 * Get a token stored in the preferences (like the watchlist one),
	 * resetting it if it's empty (and saving changes).
	 *
	 * @param string $oname The option name to retrieve the token from
	 * @return string|bool User's current value for the option, or false if this option is disabled.
	 * @see resetTokenFromOption()
	 * @see getOption()
	 * @deprecated since 1.26 Applications should use the OAuth extension
	 */
	public function getTokenFromOption( $oname ) {
		global $wgHiddenPrefs;

		$id = $this->getId();
		if ( !$id || in_array( $oname, $wgHiddenPrefs ) ) {
			return false;
		}

		$token = $this->getOption( $oname );
		if ( !$token ) {
			// Default to a value based on the user token to avoid space
			// wasted on storing tokens for all users. When this option
			// is set manually by the user, only then is it stored.
			$token = hash_hmac( 'sha1', "$oname:$id", $this->getToken() );
		}

		return $token;
	}

	/**
	 * Reset a token stored in the preferences (like the watchlist one).
	 * *Does not* save user's preferences (similarly to setOption()).
	 *
	 * @param string $oname The option name to reset the token in
	 * @return string|bool New token value, or false if this option is disabled.
	 * @see getTokenFromOption()
	 * @see setOption()
	 */
	public function resetTokenFromOption( $oname ) {
		global $wgHiddenPrefs;
		if ( in_array( $oname, $wgHiddenPrefs ) ) {
			return false;
		}

		$token = MWCryptRand::generateHex( 40 );
		$this->setOption( $oname, $token );
		return $token;
	}

	/**
	 * Return a list of the types of user options currently returned by
	 * User::getOptionKinds().
	 *
	 * Currently, the option kinds are:
	 * - 'registered' - preferences which are registered in core MediaWiki or
	 *                  by extensions using the UserGetDefaultOptions hook.
	 * - 'registered-multiselect' - as above, using the 'multiselect' type.
	 * - 'registered-checkmatrix' - as above, using the 'checkmatrix' type.
	 * - 'userjs' - preferences with names starting with 'userjs-', intended to
	 *              be used by user scripts.
	 * - 'special' - "preferences" that are not accessible via User::getOptions
	 *               or User::setOptions.
	 * - 'unused' - preferences about which MediaWiki doesn't know anything.
	 *              These are usually legacy options, removed in newer versions.
	 *
	 * The API (and possibly others) use this function to determine the possible
	 * option types for validation purposes, so make sure to update this when a
	 * new option kind is added.
	 *
	 * @see User::getOptionKinds
	 * @return array Option kinds
	 * @deprecated since 1.35 Use UserOptionsManager::listOptionKinds instead
	 */
	public static function listOptionKinds() {
		return MediaWikiServices::getInstance()
			->getUserOptionsManager()
			->listOptionKinds();
	}

	/**
	 * Return an associative array mapping preferences keys to the kind of a preference they're
	 * used for. Different kinds are handled differently when setting or reading preferences.
	 *
	 * See User::listOptionKinds for the list of valid option types that can be provided.
	 *
	 * @see User::listOptionKinds
	 * @param IContextSource $context
	 * @param array|null $options Assoc. array with options keys to check as keys.
	 *   Defaults to $this->mOptions.
	 * @return string[] The key => kind mapping data
	 * @deprecated since 1.35 Use UserOptionsManager::getOptionKinds instead
	 */
	public function getOptionKinds( IContextSource $context, $options = null ) {
		return MediaWikiServices::getInstance()
			->getUserOptionsManager()
			->getOptionKinds( $this, $context, $options );
	}

	/**
	 * Reset certain (or all) options to the site defaults
	 *
	 * The optional parameter determines which kinds of preferences will be reset.
	 * Supported values are everything that can be reported by getOptionKinds()
	 * and 'all', which forces a reset of *all* preferences and overrides everything else.
	 *
	 * @param array|string $resetKinds Which kinds of preferences to reset. Defaults to
	 *  [ 'registered', 'registered-multiselect', 'registered-checkmatrix', 'unused' ]
	 *  for backwards-compatibility.
	 * @param IContextSource|null $context Context source used when $resetKinds
	 *  does not contain 'all', passed to getOptionKinds().
	 *  Defaults to RequestContext::getMain() when null.
	 * @deprecated since 1.35 Use UserOptionsManager::resetOptions instead.
	 */
	public function resetOptions(
		$resetKinds = [ 'registered', 'registered-multiselect', 'registered-checkmatrix', 'unused' ],
		IContextSource $context = null
	) {
		MediaWikiServices::getInstance()
			->getUserOptionsManager()
			->resetOptions(
				$this,
				$context ?? RequestContext::getMain(),
				$resetKinds
			);
	}

	/**
	 * Get the user's preferred date format.
	 * @return string User's preferred date format
	 */
	public function getDatePreference() {
		// Important migration for old data rows
		if ( $this->mDatePreference === null ) {
			global $wgLang;
			$value = $this->getOption( 'date' );
			$map = $wgLang->getDatePreferenceMigrationMap();
			if ( isset( $map[$value] ) ) {
				$value = $map[$value];
			}
			$this->mDatePreference = $value;
		}
		return $this->mDatePreference;
	}

	/**
	 * Determine based on the wiki configuration and the user's options,
	 * whether this user must be over HTTPS no matter what.
	 *
	 * @return bool
	 */
	public function requiresHTTPS() {
		global $wgForceHTTPS, $wgSecureLogin;
		if ( $wgForceHTTPS ) {
			return true;
		}
		if ( !$wgSecureLogin ) {
			return false;
		}
		$https = $this->getBoolOption( 'prefershttps' );
		$this->getHookRunner()->onUserRequiresHTTPS( $this, $https );
		if ( $https ) {
			$https = wfCanIPUseHTTPS( $this->getRequest()->getIP() );
		}

		return $https;
	}

	/**
	 * Get the user preferred stub threshold
	 *
	 * @return int
	 */
	public function getStubThreshold() {
		global $wgMaxArticleSize; # Maximum article size, in Kb
		$threshold = $this->getIntOption( 'stubthreshold' );
		if ( $threshold > $wgMaxArticleSize * 1024 ) {
			// If they have set an impossible value, disable the preference
			// so we can use the parser cache again.
			$threshold = 0;
		}
		return $threshold;
	}

	/**
	 * Get the permissions this user has.
	 * @return string[] permission names
	 *
	 * @deprecated since 1.34, use MediaWikiServices::getInstance()->getPermissionManager()
	 * ->getUserPermissions(..) instead
	 *
	 */
	public function getRights() {
		return MediaWikiServices::getInstance()->getPermissionManager()->getUserPermissions( $this );
	}

	/**
	 * Get the list of explicit group memberships this user has.
	 * The implicit * and user groups are not included.
	 *
	 * @deprecated since 1.35 Use UserGroupManager::getUserGroups instead.
	 *
	 * @return string[] Array of internal group names (sorted since 1.33)
	 */
	public function getGroups() {
		return MediaWikiServices::getInstance()
			->getUserGroupManager()
			->getUserGroups( $this, $this->queryFlagsUsed );
	}

	/**
	 * Get the list of explicit group memberships this user has, stored as
	 * UserGroupMembership objects. Implicit groups are not included.
	 *
	 * @deprecated since 1.35 Use UserGroupManager::getUserGroupMemberships instead
	 *
	 * @return UserGroupMembership[] Associative array of (group name => UserGroupMembership object)
	 * @since 1.29
	 */
	public function getGroupMemberships() {
		return MediaWikiServices::getInstance()
			->getUserGroupManager()
			->getUserGroupMemberships( $this, $this->queryFlagsUsed );
	}

	/**
	 * Get the list of implicit group memberships this user has.
	 * This includes all explicit groups, plus 'user' if logged in,
	 * '*' for all accounts, and autopromoted groups
	 *
	 * @deprecated since 1.35 Use UserGroupManager::getUserEffectiveGroups instead
	 *
	 * @param bool $recache Whether to avoid the cache
	 * @return string[] internal group names
	 */
	public function getEffectiveGroups( $recache = false ) {
		return MediaWikiServices::getInstance()
			->getUserGroupManager()
			->getUserEffectiveGroups( $this, $this->queryFlagsUsed, $recache );
	}

	/**
	 * Get the list of implicit group memberships this user has.
	 * This includes 'user' if logged in, '*' for all accounts,
	 * and autopromoted groups
	 *
	 * @deprecated since 1.35 Use UserGroupManager::getUserImplicitGroups instead.
	 *
	 * @param bool $recache Whether to avoid the cache
	 * @return string[] internal group names
	 */
	public function getAutomaticGroups( $recache = false ) {
		return MediaWikiServices::getInstance()
			->getUserGroupManager()
			->getUserImplicitGroups( $this, $this->queryFlagsUsed, $recache );
	}

	/**
	 * Returns the groups the user has belonged to.
	 *
	 * The user may still belong to the returned groups. Compare with getGroups().
	 *
	 * The function will not return groups the user had belonged to before MW 1.17
	 *
	 * @deprecated since 1.35 Use UserGroupManager::getUserFormerGroups instead.
	 *
	 * @return array Names of the groups the user has belonged to.
	 */
	public function getFormerGroups() {
		return MediaWikiServices::getInstance()
			->getUserGroupManager()
			->getUserFormerGroups( $this, $this->queryFlagsUsed );
	}

	/**
	 * Get the user's edit count.
	 * @return int|null Null for anonymous users
	 */
	public function getEditCount() {
		if ( !$this->getId() ) {
			return null;
		}

		if ( $this->mEditCount === null ) {
			$this->mEditCount = MediaWikiServices::getInstance()
				->getUserEditTracker()
				->getUserEditCount( $this );
		}
		return (int)$this->mEditCount;
	}

	/**
	 * Add the user to the given group. This takes immediate effect.
	 * If the user is already in the group, the expiry time will be updated to the new
	 * expiry time. (If $expiry is omitted or null, the membership will be altered to
	 * never expire.)
	 *
	 * @deprecated since 1.35 Use UserGroupManager::addUserToGroup instead
	 *
	 * @param string $group Name of the group to add
	 * @param string|null $expiry Optional expiry timestamp in any format acceptable to
	 *   wfTimestamp(), or null if the group assignment should not expire
	 * @return bool
	 */
	public function addGroup( $group, $expiry = null ) {
		return MediaWikiServices::getInstance()
			->getUserGroupManager()
			->addUserToGroup( $this, $group, $expiry, true );
	}

	/**
	 * Remove the user from the given group.
	 * This takes immediate effect.
	 *
	 * @deprecated since 1.35 Use UserGroupManager::removeUserFromGroup instead.
	 *
	 * @param string $group Name of the group to remove
	 * @return bool
	 */
	public function removeGroup( $group ) {
		return MediaWikiServices::getInstance()
			->getUserGroupManager()
			->removeUserFromGroup( $this, $group );
	}

	/**
	 * Get whether the user is registered.
	 *
	 * @return bool True if user is registered on this wiki, i.e., has a user ID. False if user is
	 *   anonymous or has no local account (which can happen when importing). This is equivalent to
	 *   getId() != 0 and is provided for code readability.
	 * @since 1.34
	 */
	public function isRegistered() : bool {
		return $this->getId() != 0;
	}

	/**
	 * Get whether the user is registered.
	 *
<<<<<<< HEAD
	 * @deprecated since 1.36 (backported in 1.35.2); use isRegistered() directly
=======
	 * @deprecated since 1.36; use isRegistered() directly
>>>>>>> 30164539
	 * @return bool
	 */
	public function isLoggedIn() {
		return $this->isRegistered();
	}

	/**
	 * Get whether the user is anonymous
	 * @return bool
	 */
	public function isAnon() {
		return !$this->isRegistered();
	}

	/**
	 * @return bool Whether this user is flagged as being a bot role account
	 * @since 1.28
	 */
	public function isBot() {
		if ( in_array( 'bot', $this->getGroups() ) && $this->isAllowed( 'bot' ) ) {
			return true;
		}

		$isBot = false;
		$this->getHookRunner()->onUserIsBot( $this, $isBot );

		return $isBot;
	}

	/**
	 * Get whether the user is a system user
	 *
	 * A user is considered to exist as a non-system user if it can
	 * authenticate, or has an email set, or has a non-invalid token.
	 *
	 * @return bool Whether this user is a system user
	 * @since 1.35
	 */
	public function isSystemUser() {
		$this->load();
		if ( $this->getEmail() || $this->mToken !== self::INVALID_TOKEN ||
			MediaWikiServices::getInstance()->getAuthManager()->userCanAuthenticate( $this->mName )
		) {
			return false;
		}
		return true;
	}

	public function isAllowedAny( ...$permissions ): bool {
		return $this->getThisAsAuthority()->isAllowedAny( ...$permissions );
	}

	public function isAllowedAll( ...$permissions ): bool {
		return $this->getThisAsAuthority()->isAllowedAll( ...$permissions );
	}

	public function isAllowed( string $permission ): bool {
		return $this->getThisAsAuthority()->isAllowed( $permission );
	}

	/**
	 * Check whether to enable recent changes patrol features for this user
	 * @return bool True or false
	 */
	public function useRCPatrol() {
		global $wgUseRCPatrol;
		return $wgUseRCPatrol && $this->isAllowedAny( 'patrol', 'patrolmarks' );
	}

	/**
	 * Check whether to enable new pages patrol features for this user
	 * @return bool True or false
	 */
	public function useNPPatrol() {
		global $wgUseRCPatrol, $wgUseNPPatrol;
		return (
			( $wgUseRCPatrol || $wgUseNPPatrol )
				&& ( $this->isAllowedAny( 'patrol', 'patrolmarks' ) )
		);
	}

	/**
	 * Check whether to enable new files patrol features for this user
	 * @return bool True or false
	 */
	public function useFilePatrol() {
		global $wgUseRCPatrol, $wgUseFilePatrol;
		return (
			( $wgUseRCPatrol || $wgUseFilePatrol )
				&& ( $this->isAllowedAny( 'patrol', 'patrolmarks' ) )
		);
	}

	/**
	 * Get the WebRequest object to use with this object
	 *
	 * @return WebRequest
	 */
	public function getRequest() {
		if ( $this->mRequest ) {
			return $this->mRequest;
		}
		return RequestContext::getMain()->getRequest();
	}

	/**
	 * Check the watched status of an article.
	 * @since 1.22 $checkRights parameter added
	 * @param Title $title Title of the article to look at
	 * @param bool $checkRights Whether to check 'viewmywatchlist'/'editmywatchlist' rights.
	 *     Pass User::CHECK_USER_RIGHTS or User::IGNORE_USER_RIGHTS.
	 * @return bool
	 */
	public function isWatched( $title, $checkRights = self::CHECK_USER_RIGHTS ) {
		if ( $title->isWatchable() && ( !$checkRights || $this->isAllowed( 'viewmywatchlist' ) ) ) {
			return MediaWikiServices::getInstance()->getWatchedItemStore()->isWatched( $this, $title );
		}
		return false;
	}

	/**
	 * Check if the article is temporarily watched.
	 * @since 1.35
	 * @internal This, isWatched() and related User methods may be deprecated soon (T208766).
	 *     If possible, implement permissions checks and call WatchedItemStore::isTempWatched()
	 * @param Title $title Title of the article to look at
	 * @param bool $checkRights Whether to check 'viewmywatchlist'/'editmywatchlist' rights.
	 *     Pass User::CHECK_USER_RIGHTS or User::IGNORE_USER_RIGHTS.
	 * @return bool
	 */
	public function isTempWatched( $title, $checkRights = self::CHECK_USER_RIGHTS ): bool {
		if ( $title->isWatchable() && ( !$checkRights || $this->isAllowed( 'viewmywatchlist' ) ) ) {
			return MediaWikiServices::getInstance()->getWatchedItemStore()
				->isTempWatched( $this, $title );
		}
		return false;
	}

	/**
	 * Watch an article.
	 * @since 1.22 $checkRights parameter added
	 * @param Title $title Title of the article to look at
	 * @param bool $checkRights Whether to check 'viewmywatchlist'/'editmywatchlist' rights.
	 *     Pass User::CHECK_USER_RIGHTS or User::IGNORE_USER_RIGHTS.
	 * @param string|null $expiry Optional expiry timestamp in any format acceptable to wfTimestamp(),
	 *   null will not create expiries, or leave them unchanged should they already exist.
	 */
	public function addWatch(
		$title,
		$checkRights = self::CHECK_USER_RIGHTS,
		?string $expiry = null
	) {
		if ( !$title->isWatchable() ) {
			return;
		}

		if ( !$checkRights || $this->isAllowed( 'editmywatchlist' ) ) {
			$store = MediaWikiServices::getInstance()->getWatchedItemStore();
			$store->addWatch( $this, $title->getSubjectPage(), $expiry );
<<<<<<< HEAD
			$store->addWatch( $this, $title->getTalkPage(), $expiry );
=======
			if ( $title->canHaveTalkPage() ) {
				$store->addWatch( $this, $title->getTalkPage(), $expiry );
			}
>>>>>>> 30164539
		}
		$this->invalidateCache();
	}

	/**
	 * Stop watching an article.
	 * @since 1.22 $checkRights parameter added
	 * @param Title $title Title of the article to look at
	 * @param bool $checkRights Whether to check 'viewmywatchlist'/'editmywatchlist' rights.
	 *     Pass User::CHECK_USER_RIGHTS or User::IGNORE_USER_RIGHTS.
	 */
	public function removeWatch( $title, $checkRights = self::CHECK_USER_RIGHTS ) {
		if ( !$title->isWatchable() ) {
			return;
		}

		if ( !$checkRights || $this->isAllowed( 'editmywatchlist' ) ) {
			$store = MediaWikiServices::getInstance()->getWatchedItemStore();
			$store->removeWatch( $this, $title->getSubjectPage() );
			if ( $title->canHaveTalkPage() ) {
				$store->removeWatch( $this, $title->getTalkPage() );
			}
		}
		$this->invalidateCache();
	}

	/**
	 * Clear the user's notification timestamp for the given title.
	 * If e-notif e-mails are on, they will receive notification mails on
	 * the next change of the page if it's watched etc.
	 *
	 * @deprecated since 1.35, hard deprecated since 1.36
	 * Use WatchlistNotificationManager::clearTitleUserNotification() instead.
	 *
	 * @note If the user doesn't have 'editmywatchlist', this will do nothing.
	 * @param Title &$title Title of the article to look at
	 * @param int $oldid The revision id being viewed. If not given or 0, latest revision is assumed.
	 */
	public function clearNotification( &$title, $oldid = 0 ) {
		wfDeprecated( __METHOD__, '1.35' );
		MediaWikiServices::getInstance()
			->getWatchlistNotificationManager()
			->clearTitleUserNotifications( $this, $title, $oldid );
	}

	/**
	 * Compute experienced level based on edit count and registration date.
	 *
	 * @return string|false 'newcomer', 'learner', or 'experienced', false for anonymous users
	 */
	public function getExperienceLevel() {
		global $wgLearnerEdits,
			$wgExperiencedUserEdits,
			$wgLearnerMemberSince,
			$wgExperiencedUserMemberSince;

		if ( $this->isAnon() ) {
			return false;
		}

		$editCount = $this->getEditCount();
		$registration = $this->getRegistration();
		$now = time();
		$learnerRegistration = wfTimestamp( TS_MW, $now - $wgLearnerMemberSince * 86400 );
		$experiencedRegistration = wfTimestamp( TS_MW, $now - $wgExperiencedUserMemberSince * 86400 );
		if ( $registration === null ) {
			// for some very old accounts, this information is missing in the database
			// treat them as old enough to be 'experienced'
			$registration = $experiencedRegistration;
		}

		if ( $editCount < $wgLearnerEdits ||
		$registration > $learnerRegistration ) {
			return 'newcomer';
		}

		if ( $editCount > $wgExperiencedUserEdits &&
			$registration <= $experiencedRegistration
		) {
			return 'experienced';
		}

		return 'learner';
	}

	/**
	 * Persist this user's session (e.g. set cookies)
	 *
	 * @param WebRequest|null $request WebRequest object to use; the global request
	 *        will be used if null is passed.
	 * @param bool|null $secure Whether to force secure/insecure cookies or use default
	 * @param bool $rememberMe Whether to add a Token cookie for elongated sessions
	 */
	public function setCookies( $request = null, $secure = null, $rememberMe = false ) {
		$this->load();
		if ( $this->mId == 0 ) {
			return;
		}

		$session = $this->getRequest()->getSession();
		if ( $request && $session->getRequest() !== $request ) {
			$session = $session->sessionWithRequest( $request );
		}
		$delay = $session->delaySave();

		if ( !$session->getUser()->equals( $this ) ) {
			if ( !$session->canSetUser() ) {
				LoggerFactory::getInstance( 'session' )
					->warning( __METHOD__ .
						": Cannot save user \"$this\" to a user \"{$session->getUser()}\"'s immutable session"
					);
				return;
			}
			$session->setUser( $this );
		}

		$session->setRememberUser( $rememberMe );
		if ( $secure !== null ) {
			$session->setForceHTTPS( $secure );
		}

		$session->persist();

		ScopedCallback::consume( $delay );
	}

	/**
	 * Log this user out.
	 */
	public function logout() {
		// Avoid PHP 7.1 warning of passing $this by reference
		$user = $this;
		if ( $this->getHookRunner()->onUserLogout( $user ) ) {
			$this->doLogout();
		}
	}

	/**
	 * Clear the user's session, and reset the instance cache.
	 * @see logout()
	 */
	public function doLogout() {
		$session = $this->getRequest()->getSession();
		if ( !$session->canSetUser() ) {
			LoggerFactory::getInstance( 'session' )
				->warning( __METHOD__ . ": Cannot log out of an immutable session" );
			$error = 'immutable';
		} elseif ( !$session->getUser()->equals( $this ) ) {
			LoggerFactory::getInstance( 'session' )
				->warning( __METHOD__ .
					": Cannot log user \"$this\" out of a user \"{$session->getUser()}\"'s session"
				);
			// But we still may as well make this user object anon
			$this->clearInstanceCache( 'defaults' );
			$error = 'wronguser';
		} else {
			$this->clearInstanceCache( 'defaults' );
			$delay = $session->delaySave();
			$session->unpersist(); // Clear cookies (T127436)
			$session->setLoggedOutTimestamp( time() );
			$session->setUser( new User );
			$session->set( 'wsUserID', 0 ); // Other code expects this
			$session->resetAllTokens();
			ScopedCallback::consume( $delay );
			$error = false;
		}
		LoggerFactory::getInstance( 'authevents' )->info( 'Logout', [
			'event' => 'logout',
			'successful' => $error === false,
			'status' => $error ?: 'success',
		] );
	}

	/**
	 * Save this user's settings into the database.
	 * @todo Only rarely do all these fields need to be set!
	 */
	public function saveSettings() {
		if ( wfReadOnly() ) {
			// @TODO: caller should deal with this instead!
			// This should really just be an exception.
			MWExceptionHandler::logException( new DBExpectedError(
				null,
				"Could not update user with ID '{$this->mId}'; DB is read-only."
			) );
			return;
		}

		$this->load();
		if ( $this->mId == 0 ) {
			return; // anon
		}

		// Get a new user_touched that is higher than the old one.
		// This will be used for a CAS check as a last-resort safety
		// check against race conditions and replica DB lag.
		$newTouched = $this->newTouchedTimestamp();

		$dbw = wfGetDB( DB_MASTER );
		$dbw->doAtomicSection( __METHOD__, function ( IDatabase $dbw, $fname ) use ( $newTouched ) {
			$dbw->update( 'user',
				[ /* SET */
					'user_name' => $this->mName,
					'user_real_name' => $this->mRealName,
					'user_email' => $this->mEmail,
					'user_email_authenticated' => $dbw->timestampOrNull( $this->mEmailAuthenticated ),
					'user_touched' => $dbw->timestamp( $newTouched ),
					'user_token' => strval( $this->mToken ),
					'user_email_token' => $this->mEmailToken,
					'user_email_token_expires' => $dbw->timestampOrNull( $this->mEmailTokenExpires ),
				], $this->makeUpdateConditions( $dbw, [ /* WHERE */
					'user_id' => $this->mId,
				] ), $fname
			);

			if ( !$dbw->affectedRows() ) {
				// Maybe the problem was a missed cache update; clear it to be safe
				$this->clearSharedCache( 'refresh' );
				// User was changed in the meantime or loaded with stale data
				$from = ( $this->queryFlagsUsed & self::READ_LATEST ) ? 'master' : 'replica';
				LoggerFactory::getInstance( 'preferences' )->warning(
					"CAS update failed on user_touched for user ID '{user_id}' ({db_flag} read)",
					[ 'user_id' => $this->mId, 'db_flag' => $from ]
				);
				throw new MWException( "CAS update failed on user_touched. " .
					"The version of the user to be saved is older than the current version."
				);
			}

			$dbw->update(
				'actor',
				[ 'actor_name' => $this->mName ],
				[ 'actor_user' => $this->mId ],
				$fname
			);
		} );

		$this->mTouched = $newTouched;
		MediaWikiServices::getInstance()->getUserOptionsManager()->saveOptions( $this );

		$this->getHookRunner()->onUserSaveSettings( $this );
		$this->clearSharedCache( 'changed' );
		$hcu = MediaWikiServices::getInstance()->getHtmlCacheUpdater();
		$hcu->purgeTitleUrls( $this->getUserPage(), $hcu::PURGE_INTENT_TXROUND_REFLECTED );
	}

	/**
	 * If only this user's username is known, and it exists, return the user ID.
	 *
	 * @param int $flags Bitfield of User:READ_* constants; useful for existence checks
	 * @return int
	 */
	public function idForName( $flags = self::READ_NORMAL ) {
		$s = trim( $this->getName() );
		if ( $s === '' ) {
			return 0;
		}

		list( $index, $options ) = DBAccessObjectUtils::getDBOptions( $flags );
		$db = wfGetDB( $index );

		$id = $db->selectField( 'user',
			'user_id', [ 'user_name' => $s ], __METHOD__, $options );

		return (int)$id;
	}

	/**
	 * Add a user to the database, return the user object
	 *
	 * @param string $name Username to add
	 * @param array $params Array of Strings Non-default parameters to save to
	 *   the database as user_* fields:
	 *   - email: The user's email address.
	 *   - email_authenticated: The email authentication timestamp.
	 *   - real_name: The user's real name.
	 *   - options: An associative array of non-default options.
	 *   - token: Random authentication token. Do not set.
	 *   - registration: Registration timestamp. Do not set.
	 *
	 * @return User|null User object, or null if the username already exists.
	 */
	public static function createNew( $name, $params = [] ) {
		foreach ( [ 'password', 'newpassword', 'newpass_time', 'password_expires' ] as $field ) {
			if ( isset( $params[$field] ) ) {
				wfDeprecated( __METHOD__ . " with param '$field'", '1.27' );
				unset( $params[$field] );
			}
		}

		$user = new User;
		$user->load();
		$user->setToken(); // init token
		if ( isset( $params['options'] ) ) {
			MediaWikiServices::getInstance()
				->getUserOptionsManager()
				->loadUserOptions( $user, $user->queryFlagsUsed, $params['options'] );
			unset( $params['options'] );
		}
		$dbw = wfGetDB( DB_MASTER );

		$noPass = PasswordFactory::newInvalidPassword()->toString();

		$fields = [
			'user_name' => $name,
			'user_password' => $noPass,
			'user_newpassword' => $noPass,
			'user_email' => $user->mEmail,
			'user_email_authenticated' => $dbw->timestampOrNull( $user->mEmailAuthenticated ),
			'user_real_name' => $user->mRealName,
			'user_token' => strval( $user->mToken ),
			'user_registration' => $dbw->timestamp( $user->mRegistration ),
			'user_editcount' => 0,
			'user_touched' => $dbw->timestamp( $user->newTouchedTimestamp() ),
		];
		foreach ( $params as $name => $value ) {
			$fields["user_$name"] = $value;
		}

		return $dbw->doAtomicSection( __METHOD__, function ( IDatabase $dbw, $fname ) use ( $fields ) {
			$dbw->insert( 'user', $fields, $fname, [ 'IGNORE' ] );
			if ( $dbw->affectedRows() ) {
				$newUser = self::newFromId( $dbw->insertId() );
				$newUser->mName = $fields['user_name'];
				$newUser->updateActorId( $dbw );
				// Load the user from master to avoid replica lag
				$newUser->load( self::READ_LATEST );
			} else {
				$newUser = null;
			}
			return $newUser;
		} );
	}

	/**
	 * Add this existing user object to the database. If the user already
	 * exists, a fatal status object is returned, and the user object is
	 * initialised with the data from the database.
	 *
	 * Previously, this function generated a DB error due to a key conflict
	 * if the user already existed. Many extension callers use this function
	 * in code along the lines of:
	 *
	 *   $user = User::newFromName( $name );
	 *   if ( !$user->isRegistered() ) {
	 *       $user->addToDatabase();
	 *   }
	 *   // do something with $user...
	 *
	 * However, this was vulnerable to a race condition (T18020). By
	 * initialising the user object if the user exists, we aim to support this
	 * calling sequence as far as possible.
	 *
	 * Note that if the user exists, this function will acquire a write lock,
	 * so it is still advisable to make the call conditional on isRegistered(),
	 * and to commit the transaction after calling.
	 *
	 * @throws MWException
	 * @return Status
	 */
	public function addToDatabase() {
		$this->load();
		if ( !$this->mToken ) {
			$this->setToken(); // init token
		}

		if ( !is_string( $this->mName ) ) {
			throw new RuntimeException( "User name field is not set." );
		}

		$this->mTouched = $this->newTouchedTimestamp();

		$dbw = wfGetDB( DB_MASTER );
		$status = $dbw->doAtomicSection( __METHOD__, function ( IDatabase $dbw, $fname ) {
			$noPass = PasswordFactory::newInvalidPassword()->toString();
			$dbw->insert( 'user',
				[
					'user_name' => $this->mName,
					'user_password' => $noPass,
					'user_newpassword' => $noPass,
					'user_email' => $this->mEmail,
					'user_email_authenticated' => $dbw->timestampOrNull( $this->mEmailAuthenticated ),
					'user_real_name' => $this->mRealName,
					'user_token' => strval( $this->mToken ),
					'user_registration' => $dbw->timestamp( $this->mRegistration ),
					'user_editcount' => 0,
					'user_touched' => $dbw->timestamp( $this->mTouched ),
				], $fname,
				[ 'IGNORE' ]
			);
			if ( !$dbw->affectedRows() ) {
				// Use locking reads to bypass any REPEATABLE-READ snapshot.
				$this->mId = $dbw->selectField(
					'user',
					'user_id',
					[ 'user_name' => $this->mName ],
					$fname,
					[ 'LOCK IN SHARE MODE' ]
				);
				$loaded = false;
				if ( $this->mId && $this->loadFromDatabase( self::READ_LOCKING ) ) {
					$loaded = true;
				}
				if ( !$loaded ) {
					throw new MWException( $fname . ": hit a key conflict attempting " .
						"to insert user '{$this->mName}' row, but it was not present in select!" );
				}
				return Status::newFatal( 'userexists' );
			}
			$this->mId = $dbw->insertId();
			self::$idCacheByName[$this->mName] = $this->mId;
			$this->updateActorId( $dbw );

			return Status::newGood();
		} );
		if ( !$status->isGood() ) {
			return $status;
		}

		// Clear instance cache other than user table data and actor, which is already accurate
		$this->clearInstanceCache();

		MediaWikiServices::getInstance()->getUserOptionsManager()->saveOptions( $this );
		return Status::newGood();
	}

	/**
	 * Update the actor ID after an insert
	 * @param IDatabase $dbw Writable database handle
	 */
	private function updateActorId( IDatabase $dbw ) {
		$dbw->insert(
			'actor',
			[ 'actor_user' => $this->mId, 'actor_name' => $this->mName ],
			__METHOD__
		);
		$this->mActorId = (int)$dbw->insertId();
	}

	/**
	 * If this user is logged-in and blocked,
	 * block any IP address they've successfully logged in from.
	 * @return bool A block was spread
	 */
	public function spreadAnyEditBlock() {
		if ( $this->isRegistered() && $this->getBlock() ) {
			return $this->spreadBlock();
		}

		return false;
	}

	/**
	 * If this (non-anonymous) user is blocked,
	 * block the IP address they've successfully logged in from.
	 * @return bool A block was spread
	 */
	protected function spreadBlock() {
		wfDebug( __METHOD__ . "()" );
		$this->load();
		if ( $this->mId == 0 ) {
			return false;
		}

		$userblock = DatabaseBlock::newFromTarget( $this->getName() );
		if ( !$userblock ) {
			return false;
		}

		return (bool)$userblock->doAutoblock( $this->getRequest()->getIP() );
	}

	/**
	 * Get whether the user is explicitly blocked from account creation.
	 * @return bool|AbstractBlock
	 */
	public function isBlockedFromCreateAccount() {
		$this->getBlockedStatus();
		if ( $this->mBlock && $this->mBlock->appliesToRight( 'createaccount' ) ) {
			return $this->mBlock;
		}

		# T15611: if the IP address the user is trying to create an account from is
		# blocked with createaccount disabled, prevent new account creation there even
		# when the user is logged in
		if ( $this->mBlockedFromCreateAccount === false && !$this->isAllowed( 'ipblock-exempt' ) ) {
			$this->mBlockedFromCreateAccount = DatabaseBlock::newFromTarget(
				null, $this->getRequest()->getIP()
			);
		}
		return $this->mBlockedFromCreateAccount instanceof AbstractBlock
			&& $this->mBlockedFromCreateAccount->appliesToRight( 'createaccount' )
			? $this->mBlockedFromCreateAccount
			: false;
	}

	/**
	 * Get whether the user is blocked from using Special:Emailuser.
	 * @return bool
	 */
	public function isBlockedFromEmailuser() {
		$this->getBlockedStatus();
		return $this->mBlock && $this->mBlock->appliesToRight( 'sendemail' );
	}

	/**
	 * Get whether the user is blocked from using Special:Upload
	 *
	 * @since 1.33
	 * @return bool
	 */
	public function isBlockedFromUpload() {
		$this->getBlockedStatus();
		return $this->mBlock && $this->mBlock->appliesToRight( 'upload' );
	}

	/**
	 * Get whether the user is allowed to create an account.
	 * @return bool
	 */
	public function isAllowedToCreateAccount() {
		return $this->isAllowed( 'createaccount' ) && !$this->isBlockedFromCreateAccount();
	}

	/**
	 * Get this user's personal page title.
	 *
	 * @return Title User's personal page title
	 */
	public function getUserPage() {
		return Title::makeTitle( NS_USER, $this->getName() );
	}

	/**
	 * Get this user's talk page title.
	 *
	 * @return Title User's talk page title
	 */
	public function getTalkPage() {
		$title = $this->getUserPage();
		return $title->getTalkPage();
	}

	/**
	 * Determine whether the user is a newbie. Newbies are either
	 * anonymous IPs, or the most recently created accounts.
	 * @return bool
	 */
	public function isNewbie() {
		return !$this->isAllowed( 'autoconfirmed' );
	}

	/**
	 * Initialize (if necessary) and return a session token value
	 * which can be used in edit forms to show that the user's
	 * login credentials aren't being hijacked with a foreign form
	 * submission.
	 *
	 * @since 1.27
	 * @param string|string[] $salt Optional function-specific data for hashing
	 * @param WebRequest|null $request WebRequest object to use, or null to use the global request
	 * @return MediaWiki\Session\Token The new edit token
	 */
	public function getEditTokenObject( $salt = '', $request = null ) {
		if ( $this->isAnon() ) {
			return new LoggedOutEditToken();
		}

		if ( !$request ) {
			$request = $this->getRequest();
		}
		return $request->getSession()->getToken( $salt );
	}

	/**
	 * Initialize (if necessary) and return a session token value
	 * which can be used in edit forms to show that the user's
	 * login credentials aren't being hijacked with a foreign form
	 * submission.
	 *
	 * The $salt for 'edit' and 'csrf' tokens is the default (empty string).
	 *
	 * @since 1.19
	 * @param string|string[] $salt Optional function-specific data for hashing
	 * @param WebRequest|null $request WebRequest object to use, or null to use the global request
	 * @return string The new edit token
	 */
	public function getEditToken( $salt = '', $request = null ) {
		return $this->getEditTokenObject( $salt, $request )->toString();
	}

	/**
	 * Check given value against the token value stored in the session.
	 * A match should confirm that the form was submitted from the
	 * user's own login session, not a form submission from a third-party
	 * site.
	 *
	 * @param string $val Input value to compare
	 * @param string|array $salt Optional function-specific data for hashing
	 * @param WebRequest|null $request Object to use, or null to use the global request
	 * @param int|null $maxage Fail tokens older than this, in seconds
	 * @return bool Whether the token matches
	 */
	public function matchEditToken( $val, $salt = '', $request = null, $maxage = null ) {
		return $this->getEditTokenObject( $salt, $request )->match( $val, $maxage );
	}

	/**
	 * Check given value against the token value stored in the session,
	 * ignoring the suffix.
	 *
	 * @param string $val Input value to compare
	 * @param string|array $salt Optional function-specific data for hashing
	 * @param WebRequest|null $request Object to use, or null to use the global request
	 * @param int|null $maxage Fail tokens older than this, in seconds
	 * @return bool Whether the token matches
	 */
	public function matchEditTokenNoSuffix( $val, $salt = '', $request = null, $maxage = null ) {
		$val = substr( $val, 0, strspn( $val, '0123456789abcdef' ) ) . Token::SUFFIX;
		return $this->matchEditToken( $val, $salt, $request, $maxage );
	}

	/**
	 * Generate a new e-mail confirmation token and send a confirmation/invalidation
	 * mail to the user's given address.
	 *
	 * @param string $type Message to send, either "created", "changed" or "set"
	 * @return Status
	 */
	public function sendConfirmationMail( $type = 'created' ) {
		global $wgLang;
		$expiration = null; // gets passed-by-ref and defined in next line.
		$token = $this->confirmationToken( $expiration );
		$url = $this->confirmationTokenUrl( $token );
		$invalidateURL = $this->invalidationTokenUrl( $token );
		$this->saveSettings();

		if ( $type == 'created' || $type === false ) {
			$message = 'confirmemail_body';
			$type = 'created';
		} elseif ( $type === true ) {
			$message = 'confirmemail_body_changed';
			$type = 'changed';
		} else {
			// Messages: confirmemail_body_changed, confirmemail_body_set
			$message = 'confirmemail_body_' . $type;
		}

		$mail = [
			'subject' => wfMessage( 'confirmemail_subject' )->text(),
			'body' => wfMessage( $message,
				$this->getRequest()->getIP(),
				$this->getName(),
				$url,
				$wgLang->userTimeAndDate( $expiration, $this ),
				$invalidateURL,
				$wgLang->userDate( $expiration, $this ),
				$wgLang->userTime( $expiration, $this ) )->text(),
			'from' => null,
			'replyTo' => null,
		];
		$info = [
			'type' => $type,
			'ip' => $this->getRequest()->getIP(),
			'confirmURL' => $url,
			'invalidateURL' => $invalidateURL,
			'expiration' => $expiration
		];

		$this->getHookRunner()->onUserSendConfirmationMail( $this, $mail, $info );
		return $this->sendMail( $mail['subject'], $mail['body'], $mail['from'], $mail['replyTo'] );
	}

	/**
	 * Send an e-mail to this user's account. Does not check for
	 * confirmed status or validity.
	 *
	 * @param string $subject Message subject
	 * @param string $body Message body
	 * @param User|null $from Optional sending user; if unspecified, default
	 *   $wgPasswordSender will be used.
	 * @param MailAddress|null $replyto Reply-To address
	 * @return Status
	 */
	public function sendMail( $subject, $body, $from = null, $replyto = null ) {
		global $wgPasswordSender;

		if ( $from instanceof User ) {
			$sender = MailAddress::newFromUser( $from );
		} else {
			$sender = new MailAddress( $wgPasswordSender,
				wfMessage( 'emailsender' )->inContentLanguage()->text() );
		}
		$to = MailAddress::newFromUser( $this );

		return UserMailer::send( $to, $sender, $subject, $body, [
			'replyTo' => $replyto,
		] );
	}

	/**
	 * Generate, store, and return a new e-mail confirmation code.
	 * A hash (unsalted, since it's used as a key) is stored.
	 *
	 * @note Call saveSettings() after calling this function to commit
	 * this change to the database.
	 *
	 * @param string &$expiration Accepts the expiration time
	 * @return string New token
	 */
	protected function confirmationToken( &$expiration ) {
		global $wgUserEmailConfirmationTokenExpiry;
		$now = time();
		$expires = $now + $wgUserEmailConfirmationTokenExpiry;
		$expiration = wfTimestamp( TS_MW, $expires );
		$this->load();
		$token = MWCryptRand::generateHex( 32 );
		$hash = md5( $token );
		$this->mEmailToken = $hash;
		$this->mEmailTokenExpires = $expiration;
		return $token;
	}

	/**
	 * Return a URL the user can use to confirm their email address.
	 * @param string $token Accepts the email confirmation token
	 * @return string New token URL
	 */
	protected function confirmationTokenUrl( $token ) {
		return $this->getTokenUrl( 'ConfirmEmail', $token );
	}

	/**
	 * Return a URL the user can use to invalidate their email address.
	 * @param string $token Accepts the email confirmation token
	 * @return string New token URL
	 */
	protected function invalidationTokenUrl( $token ) {
		return $this->getTokenUrl( 'InvalidateEmail', $token );
	}

	/**
	 * Internal function to format the e-mail validation/invalidation URLs.
	 * This uses a quickie hack to use the
	 * hardcoded English names of the Special: pages, for ASCII safety.
	 *
	 * @note Since these URLs get dropped directly into emails, using the
	 * short English names avoids insanely long URL-encoded links, which
	 * also sometimes can get corrupted in some browsers/mailers
	 * (T8957 with Gmail and Internet Explorer).
	 *
	 * @param string $page Special page
	 * @param string $token
	 * @return string Formatted URL
	 */
	protected function getTokenUrl( $page, $token ) {
		// Hack to bypass localization of 'Special:'
		$title = Title::makeTitle( NS_MAIN, "Special:$page/$token" );
		return $title->getCanonicalURL();
	}

	/**
	 * Mark the e-mail address confirmed.
	 *
	 * @note Call saveSettings() after calling this function to commit the change.
	 *
	 * @return bool
	 */
	public function confirmEmail() {
		// Check if it's already confirmed, so we don't touch the database
		// and fire the ConfirmEmailComplete hook on redundant confirmations.
		if ( !$this->isEmailConfirmed() ) {
			$this->setEmailAuthenticationTimestamp( wfTimestampNow() );
			$this->getHookRunner()->onConfirmEmailComplete( $this );
		}
		return true;
	}

	/**
	 * Invalidate the user's e-mail confirmation, and unauthenticate the e-mail
	 * address if it was already confirmed.
	 *
	 * @note Call saveSettings() after calling this function to commit the change.
	 * @return bool Returns true
	 */
	public function invalidateEmail() {
		$this->load();
		$this->mEmailToken = null;
		$this->mEmailTokenExpires = null;
		$this->setEmailAuthenticationTimestamp( null );
		$this->mEmail = '';
		$this->getHookRunner()->onInvalidateEmailComplete( $this );
		return true;
	}

	/**
	 * Set the e-mail authentication timestamp.
	 * @param string|null $timestamp TS_MW timestamp
	 */
	public function setEmailAuthenticationTimestamp( $timestamp ) {
		$this->load();
		$this->mEmailAuthenticated = $timestamp;
		$this->getHookRunner()->onUserSetEmailAuthenticationTimestamp(
			$this, $this->mEmailAuthenticated );
	}

	/**
	 * Is this user allowed to send e-mails within limits of current
	 * site configuration?
	 * @return bool
	 */
	public function canSendEmail() {
		global $wgEnableEmail, $wgEnableUserEmail;
		if ( !$wgEnableEmail || !$wgEnableUserEmail || !$this->isAllowed( 'sendemail' ) ) {
			return false;
		}
		$hookErr = $this->isEmailConfirmed();
		$this->getHookRunner()->onUserCanSendEmail( $this, $hookErr );
		return $hookErr;
	}

	/**
	 * Is this user allowed to receive e-mails within limits of current
	 * site configuration?
	 * @return bool
	 */
	public function canReceiveEmail() {
		return $this->isEmailConfirmed() && !$this->getOption( 'disablemail' );
	}

	/**
	 * Is this user's e-mail address valid-looking and confirmed within
	 * limits of the current site configuration?
	 *
	 * @note If $wgEmailAuthentication is on, this may require the user to have
	 * confirmed their address by returning a code or using a password
	 * sent to the address from the wiki.
	 *
	 * @return bool
	 */
	public function isEmailConfirmed(): bool {
		global $wgEmailAuthentication;
		$this->load();
		// Avoid PHP 7.1 warning of passing $this by reference
		$user = $this;
		$confirmed = true;
		if ( $this->getHookRunner()->onEmailConfirmed( $user, $confirmed ) ) {
			if ( $this->isAnon() ) {
				return false;
			}
			if ( !Sanitizer::validateEmail( $this->getEmail() ) ) {
				return false;
			}
			if ( $wgEmailAuthentication && !$this->getEmailAuthenticationTimestamp() ) {
				return false;
			}
			return true;
		}

		return $confirmed;
	}

	/**
	 * Check whether there is an outstanding request for e-mail confirmation.
	 * @return bool
	 */
	public function isEmailConfirmationPending() {
		global $wgEmailAuthentication;
		return $wgEmailAuthentication &&
			!$this->isEmailConfirmed() &&
			$this->mEmailToken &&
			$this->mEmailTokenExpires > wfTimestamp();
	}

	/**
	 * Get the timestamp of account creation.
	 *
	 * @return string|bool|null Timestamp of account creation, false for
	 *  non-existent/anonymous user accounts, or null if existing account
	 *  but information is not in database.
	 */
	public function getRegistration() {
		if ( $this->isAnon() ) {
			return false;
		}
		$this->load();
		return $this->mRegistration;
	}

	/**
	 * Get the timestamp of the first edit
	 *
	 * @deprecated since 1.36, use a UserEditTracker instead
	 *
	 * @return string|bool Timestamp of first edit, or false for
	 *  non-existent/anonymous user accounts.
	 */
	public function getFirstEditTimestamp() {
		wfDeprecated( __METHOD__, '1.36' );
		return MediaWikiServices::getInstance()
			->getUserEditTracker()
			->getFirstEditTimestamp( $this );
	}

	/**
	 * Get the timestamp of the latest edit
	 *
	 * @deprecated since 1.36, use a UserEditTracker instead
	 *
	 * @since 1.33
	 * @return string|bool Timestamp of first edit, or false for
	 *  non-existent/anonymous user accounts.
	 */
	public function getLatestEditTimestamp() {
		wfDeprecated( __METHOD__, '1.36' );
		return MediaWikiServices::getInstance()
			->getUserEditTracker()
			->getLatestEditTimestamp( $this );
	}

	/**
	 * Get the permissions associated with a given list of groups
	 *
	 * @deprecated since 1.34, use MediaWikiServices::getInstance()->getPermissionManager()
	 *             ->getGroupPermissions() instead
	 *
	 * @param string[] $groups internal group names
	 * @return string[] permission key names for given groups combined
	 */
	public static function getGroupPermissions( $groups ) {
		return MediaWikiServices::getInstance()->getPermissionManager()->getGroupPermissions( $groups );
	}

	/**
	 * Get all the groups who have a given permission
	 *
	 * @deprecated since 1.34, use MediaWikiServices::getInstance()->getPermissionManager()
	 *             ->getGroupsWithPermission() instead
	 *
	 * @param string $role Role to check
	 * @return string[] internal group names with the given permission
	 */
	public static function getGroupsWithPermission( $role ) {
		return MediaWikiServices::getInstance()->getPermissionManager()->getGroupsWithPermission( $role );
	}

	/**
	 * Check, if the given group has the given permission
	 *
	 * If you're wanting to check whether all users have a permission, use
	 * PermissionManager::isEveryoneAllowed() instead. That properly checks if it's revoked
	 * from anyone.
	 *
	 * @deprecated since 1.34, use MediaWikiServices::getInstance()->getPermissionManager()
	 * ->groupHasPermission(..) instead
	 *
	 * @since 1.21
	 * @param string $group Group to check
	 * @param string $role Role to check
	 * @return bool
	 */
	public static function groupHasPermission( $group, $role ) {
		return MediaWikiServices::getInstance()->getPermissionManager()
			->groupHasPermission( $group, $role );
	}

	/**
	 * Return the set of defined explicit groups.
	 * The implicit groups (by default *, 'user' and 'autoconfirmed')
	 * are not included, as they are defined automatically, not in the database.
	 * @deprecated since 1.35, use UserGroupManager::listAllGroups instead
	 * @return string[] internal group names
	 */
	public static function getAllGroups() {
		return MediaWikiServices::getInstance()
			->getUserGroupManager()
			->listAllGroups();
	}

	/**
	 * @deprecated since 1.35, use UserGroupManager::listAllImplicitGroups() instead
	 * @return string[] internal group names
	 */
	public static function getImplicitGroups() {
		return MediaWikiServices::getInstance()
			->getUserGroupManager()
			->listAllImplicitGroups();
	}

	/**
	 * Returns an array of the groups that a particular group can add/remove.
	 *
	 * @param string $group The group to check for whether it can add/remove
	 * @return array [ 'add' => [ addablegroups ],
	 *     'remove' => [ removablegroups ],
	 *     'add-self' => [ addablegroups to self ],
	 *     'remove-self' => [ removable groups from self ] ]
	 * @suppress PhanTypeComparisonFromArray False positives with $wgGroupsAddToSelf
	 */
	public static function changeableByGroup( $group ) {
		global $wgAddGroups, $wgRemoveGroups, $wgGroupsAddToSelf, $wgGroupsRemoveFromSelf;

		$groups = [
			'add' => [],
			'remove' => [],
			'add-self' => [],
			'remove-self' => []
		];

		if ( empty( $wgAddGroups[$group] ) ) {
			// Don't add anything to $groups
		} elseif ( $wgAddGroups[$group] === true ) {
			// You get everything
			$groups['add'] = self::getAllGroups();
		} elseif ( is_array( $wgAddGroups[$group] ) ) {
			$groups['add'] = $wgAddGroups[$group];
		}

		// Same thing for remove
		if ( empty( $wgRemoveGroups[$group] ) ) {
			// Do nothing
		} elseif ( $wgRemoveGroups[$group] === true ) {
			$groups['remove'] = self::getAllGroups();
		} elseif ( is_array( $wgRemoveGroups[$group] ) ) {
			$groups['remove'] = $wgRemoveGroups[$group];
		}

		// Re-map numeric keys of AddToSelf/RemoveFromSelf to the 'user' key for backwards compatibility
		if ( empty( $wgGroupsAddToSelf['user'] ) || $wgGroupsAddToSelf['user'] !== true ) {
			foreach ( $wgGroupsAddToSelf as $key => $value ) {
				if ( is_int( $key ) ) {
					$wgGroupsAddToSelf['user'][] = $value;
				}
			}
		}

		if ( empty( $wgGroupsRemoveFromSelf['user'] ) || $wgGroupsRemoveFromSelf['user'] !== true ) {
			foreach ( $wgGroupsRemoveFromSelf as $key => $value ) {
				if ( is_int( $key ) ) {
					$wgGroupsRemoveFromSelf['user'][] = $value;
				}
			}
		}

		// Now figure out what groups the user can add to him/herself
		if ( empty( $wgGroupsAddToSelf[$group] ) ) {
			// Do nothing
		} elseif ( $wgGroupsAddToSelf[$group] === true ) {
			// No idea WHY this would be used, but it's there
			$groups['add-self'] = self::getAllGroups();
		} elseif ( is_array( $wgGroupsAddToSelf[$group] ) ) {
			$groups['add-self'] = $wgGroupsAddToSelf[$group];
		}

		if ( empty( $wgGroupsRemoveFromSelf[$group] ) ) {
			// Do nothing
		} elseif ( $wgGroupsRemoveFromSelf[$group] === true ) {
			$groups['remove-self'] = self::getAllGroups();
		} elseif ( is_array( $wgGroupsRemoveFromSelf[$group] ) ) {
			$groups['remove-self'] = $wgGroupsRemoveFromSelf[$group];
		}

		return $groups;
	}

	/**
	 * Returns an array of groups that this user can add and remove
	 * @return array [ 'add' => [ addablegroups ],
	 *  'remove' => [ removablegroups ],
	 *  'add-self' => [ addablegroups to self ],
	 *  'remove-self' => [ removable groups from self ] ]
	 */
	public function changeableGroups() {
		if ( $this->isAllowed( 'userrights' ) ) {
			// This group gives the right to modify everything (reverse-
			// compatibility with old "userrights lets you change
			// everything")
			// Using array_merge to make the groups reindexed
			$all = array_merge( self::getAllGroups() );
			return [
				'add' => $all,
				'remove' => $all,
				'add-self' => [],
				'remove-self' => []
			];
		}

		// Okay, it's not so simple, we will have to go through the arrays
		$groups = [
			'add' => [],
			'remove' => [],
			'add-self' => [],
			'remove-self' => []
		];
		$addergroups = $this->getEffectiveGroups();

		foreach ( $addergroups as $addergroup ) {
			$groups = array_merge_recursive(
				$groups, $this->changeableByGroup( $addergroup )
			);
			$groups['add'] = array_unique( $groups['add'] );
			$groups['remove'] = array_unique( $groups['remove'] );
			$groups['add-self'] = array_unique( $groups['add-self'] );
			$groups['remove-self'] = array_unique( $groups['remove-self'] );
		}
		return $groups;
	}

	/**
	 * Schedule a deferred update to update the user's edit count
	 */
	public function incEditCount() {
		if ( $this->isAnon() ) {
			return; // sanity
		}

		DeferredUpdates::addUpdate(
			new UserEditCountUpdate( $this, 1 ),
			DeferredUpdates::POSTSEND
		);
	}

	/**
	 * This method should not be called outside User/UserEditCountUpdate
	 *
	 * @param int $count
	 */
	public function setEditCountInternal( $count ) {
		$this->mEditCount = $count;
	}

	/**
	 * Initialize user_editcount from data out of the revision table
	 *
	 * @internal This method should not be called outside User/UserEditCountUpdate
	 * @param IDatabase $dbr Replica database
	 * @return int Number of edits
	 */
	public function initEditCountInternal( IDatabase $dbr ) {
		return MediaWikiServices::getInstance()
			->getUserEditTracker()
			->initializeUserEditCount( $this );
	}

	/**
	 * Get the description of a given right
	 *
	 * @since 1.29
	 * @param string $right Right to query
	 * @return string Localized description of the right
	 */
	public static function getRightDescription( $right ) {
		$key = "right-$right";
		$msg = wfMessage( $key );
		return $msg->isDisabled() ? $right : $msg->text();
	}

	/**
	 * Get the name of a given grant
	 *
	 * @since 1.29
	 * @param string $grant Grant to query
	 * @return string Localized name of the grant
	 * @deprecated since 1.36, use MWGrants::grantName instead
	 */
	public static function getGrantName( $grant ) {
		wfDeprecated( __METHOD__, '1.36' );
		return MWGrants::grantName( $grant );
	}

	/**
	 * Return the tables, fields, and join conditions to be selected to create
	 * a new user object.
	 * @since 1.31
	 * @return array With three keys:
	 *   - tables: (string[]) to include in the `$table` to `IDatabase->select()`
	 *   - fields: (string[]) to include in the `$vars` to `IDatabase->select()`
	 *   - joins: (array) to include in the `$join_conds` to `IDatabase->select()`
	 */
	public static function getQueryInfo() {
		$ret = [
			'tables' => [ 'user', 'user_actor' => 'actor' ],
			'fields' => [
				'user_id',
				'user_name',
				'user_real_name',
				'user_email',
				'user_touched',
				'user_token',
				'user_email_authenticated',
				'user_email_token',
				'user_email_token_expires',
				'user_registration',
				'user_editcount',
				'user_actor.actor_id',
			],
			'joins' => [
				'user_actor' => [ 'JOIN', 'user_actor.actor_user = user_id' ],
			],
		];

		return $ret;
	}

	/**
	 * Factory function for fatal permission-denied errors
	 *
	 * @since 1.22
	 * @param string $permission User right required
	 * @return Status
	 */
	public static function newFatalPermissionDeniedStatus( $permission ) {
		global $wgLang;

		$groups = [];
		foreach ( MediaWikiServices::getInstance()
				->getPermissionManager()
				->getGroupsWithPermission( $permission ) as $group ) {
			$groups[] = UserGroupMembership::getLink( $group, RequestContext::getMain(), 'wiki' );
		}

		if ( $groups ) {
			return Status::newFatal( 'badaccess-groups', $wgLang->commaList( $groups ), count( $groups ) );
		}

		return Status::newFatal( 'badaccess-group0' );
	}

	/**
	 * Get a new instance of this user that was loaded from the master via a locking read
	 *
	 * Use this instead of the main context User when updating that user. This avoids races
	 * where that user was loaded from a replica DB or even the master but without proper locks.
	 *
	 * @return User|null Returns null if the user was not found in the DB
	 * @since 1.27
	 */
	public function getInstanceForUpdate() {
		if ( !$this->getId() ) {
			return null; // anon
		}

		$user = self::newFromId( $this->getId() );
		if ( !$user->loadFromId( self::READ_EXCLUSIVE ) ) {
			return null;
		}

		return $user;
	}

	/**
	 * Checks if two user objects point to the same user.
	 *
	 * @since 1.25 ; takes a UserIdentity instead of a User since 1.32
	 * @param UserIdentity $user
	 * @return bool
	 */
	public function equals( UserIdentity $user ) : bool {
		// XXX it's not clear whether central ID providers are supposed to obey this
		return $this->getName() === $user->getName();
	}

	/**
	 * Checks if usertalk is allowed
	 *
	 * @return bool
	 */
	public function isAllowUsertalk() {
		return $this->mAllowUsertalk;
	}

	/**
	 * @unstable this is a part of the Authority experiment and should not be used yet.
	 * @return UserIdentity
	 */
	public function getUser(): UserIdentity {
		return $this;
	}

	/**
	 * @unstable this is a part of the Authority experiment and should not be used yet.
	 * @param string $action
	 * @param PageIdentity $target
	 * @param PermissionStatus|null $status
	 * @return bool
	 */
	public function probablyCan( string $action, PageIdentity $target, PermissionStatus $status = null ): bool {
		return $this->getThisAsAuthority()->probablyCan( $action, $target, $status );
	}

	/**
	 * @unstable this is a part of the Authority experiment and should not be used yet.
	 * @param string $action
	 * @param PageIdentity $target
	 * @param PermissionStatus|null $status
	 * @return bool
	 */
	public function definitelyCan( string $action, PageIdentity $target, PermissionStatus $status = null ): bool {
		return $this->getThisAsAuthority()->definitelyCan( $action, $target, $status );
	}

	/**
	 * @unstable this is a part of the Authority experiment and should not be used yet.
	 * @param string $action
	 * @param PageIdentity $target
	 * @param PermissionStatus|null $status
	 * @return bool
	 */
	public function authorizeRead( string $action, PageIdentity $target, PermissionStatus $status = null
	): bool {
		return $this->getThisAsAuthority()->authorizeRead( $action, $target, $status );
	}

	/**
	 * @unstable this is a part of the Authority experiment and should not be used yet.
	 * @param string $action
	 * @param PageIdentity $target
	 * @param PermissionStatus|null $status
	 * @return bool
	 */
	public function authorizeWrite( string $action, PageIdentity $target, PermissionStatus $status = null ): bool {
		return $this->getThisAsAuthority()->authorizeWrite( $action, $target, $status );
	}

	/**
	 * Returns the Authority of this User if it's the main request context user.
	 * This is intended to exist only for the period of transition to Authority.
	 * @return Authority
	 */
	private function getThisAsAuthority(): Authority {
		if ( !$this->mThisAsAuthority ) {
			// TODO: For users that are not User::isGlobalSessionUser,
			// creating a UserAuthority here is incorrect, since it depends
			// on global WebRequest, but that is what we've used to do before Authority.
			// When PermissionManager is refactored into Authority, we need
			// to provide base implementation, based on just user groups/rights,
			// and use it here.
			$this->mThisAsAuthority = new UserAuthority(
				$this,
				MediaWikiServices::getInstance()->getPermissionManager()
			);
		}
		return $this->mThisAsAuthority;
	}

	/**
	 * Check whether this is the global session user.
	 * @return bool
	 */
	private function isGlobalSessionUser(): bool {
		// The session user is set up towards the end of Setup.php. Until then,
		// assume it's a logged-out user.
		$sessionUser = RequestContext::getMain()->getUser();
		$globalUserName = $sessionUser->isSafeToLoad()
			? $sessionUser->getName()
			: IPUtils::sanitizeIP( $sessionUser->getRequest()->getIP() );

		return $this->getName() === $globalUserName;
	}
}<|MERGE_RESOLUTION|>--- conflicted
+++ resolved
@@ -1711,11 +1711,7 @@
 	 * @throws MWException
 	 */
 	public function pingLimiter( $action = 'edit', $incrBy = 1 ) {
-<<<<<<< HEAD
-		$logger = \MediaWiki\Logger\LoggerFactory::getInstance( 'ratelimit' );
-=======
 		$logger = LoggerFactory::getInstance( 'ratelimit' );
->>>>>>> 30164539
 
 		// Call the 'PingLimiter' hook
 		$result = false;
@@ -2178,14 +2174,6 @@
 			$this->load();
 		}
 
-<<<<<<< HEAD
-		if ( !$this->mActorId && $dbw ) {
-			$migration = MediaWikiServices::getInstance()->getActorMigration();
-			$this->mActorId = $migration->getNewActorId( $dbw, $this );
-
-			$this->invalidateCache();
-			$this->setItemLoaded( 'actor' );
-=======
 		if ( !$this->mActorId && $dbwOrWikiId instanceof IDatabase ) {
 			MediaWikiServices::getInstance()
 				->getActorStoreFactory()
@@ -2196,7 +2184,6 @@
 				$this->mActorId !== null,
 				"Failed to acquire actor ID for user id {$this->mId} name {$this->mName}"
 			);
->>>>>>> 30164539
 		}
 
 		return (int)$this->mActorId;
@@ -3088,11 +3075,7 @@
 	/**
 	 * Get whether the user is registered.
 	 *
-<<<<<<< HEAD
-	 * @deprecated since 1.36 (backported in 1.35.2); use isRegistered() directly
-=======
 	 * @deprecated since 1.36; use isRegistered() directly
->>>>>>> 30164539
 	 * @return bool
 	 */
 	public function isLoggedIn() {
@@ -3252,13 +3235,9 @@
 		if ( !$checkRights || $this->isAllowed( 'editmywatchlist' ) ) {
 			$store = MediaWikiServices::getInstance()->getWatchedItemStore();
 			$store->addWatch( $this, $title->getSubjectPage(), $expiry );
-<<<<<<< HEAD
-			$store->addWatch( $this, $title->getTalkPage(), $expiry );
-=======
 			if ( $title->canHaveTalkPage() ) {
 				$store->addWatch( $this, $title->getTalkPage(), $expiry );
 			}
->>>>>>> 30164539
 		}
 		$this->invalidateCache();
 	}
