--- conflicted
+++ resolved
@@ -121,11 +121,7 @@
 		}
 
 		$actor = new UserIdentityValue( $userId, $row->actor_name, $this->wikiId );
-<<<<<<< HEAD
-		$this->addUserIdentityToCache( $actorId, $actor );
-=======
 		$this->cache->add( $actorId, $actor );
->>>>>>> ea72c9b6
 		return $actor;
 	}
 
@@ -151,11 +147,7 @@
 		// from ActorMigration aliases to proper join with the actor table,
 		// we should use ::newActorFromRow more, and eventually deprecate this method.
 		$userId = $userId === null ? 0 : (int)$userId;
-<<<<<<< HEAD
-		$name = $name === null ? '' : $name;
-=======
 		$name = $name ?? '';
->>>>>>> ea72c9b6
 		if ( $actorId === null ) {
 			throw new InvalidArgumentException( "Actor ID is null for {$name} and {$userId}" );
 		}
@@ -242,28 +234,6 @@
 	 * @return UserIdentity|null
 	 */
 	public function getUserIdentityByName( string $name, int $queryFlags = self::READ_NORMAL ): ?UserIdentity {
-<<<<<<< HEAD
-		if ( $name === '' ) {
-			throw new InvalidArgumentException( 'Empty string passed as actor name' );
-		}
-
-		$normalizedName = $this->normalizeUserName( $name );
-		if ( $normalizedName === null ) {
-			throw new InvalidArgumentException(
-				"Unable to normalize the provided actor name {$name}"
-			);
-		}
-
-		$cachedValue = $this->actorsByName->get( $normalizedName );
-		if ( $cachedValue ) {
-			return $cachedValue[0];
-		}
-
-		return $this->newSelectQueryBuilderForQueryFlags( $queryFlags )
-			->caller( __METHOD__ )
-			->userNames( $normalizedName )
-			->fetchUserIdentity();
-=======
 		$normalizedName = $this->normalizeUserName( $name );
 		if ( $normalizedName === null ) {
 			return null;
@@ -274,7 +244,6 @@
 				->caller( __METHOD__ )
 				->whereUserNames( $normalizedName )
 				->fetchUserIdentity();
->>>>>>> ea72c9b6
 	}
 
 	/**
@@ -305,11 +274,7 @@
 	 * @param int $id
 	 * @param bool $assigned - whether a new actor ID was just assigned.
 	 */
-<<<<<<< HEAD
-	private function attachActorId( UserIdentity $user, int $id ) {
-=======
 	private function attachActorId( UserIdentity $user, int $id, bool $assigned ) {
->>>>>>> ea72c9b6
 		if ( $user instanceof User ) {
 			$user->setActorId( $id );
 			if ( $assigned ) {
@@ -376,12 +341,7 @@
 	 * @return int|null
 	 */
 	public function findActorIdByName( $name, IDatabase $db ): ?int {
-<<<<<<< HEAD
-		// NOTE: $name may be user-supplied, need full normalization
-		$name = $this->normalizeUserName( $name, UserNameUtils::RIGOR_VALID );
-=======
 		$name = $this->normalizeUserName( $name );
->>>>>>> ea72c9b6
 		if ( $name === null ) {
 			return null;
 		}
@@ -483,19 +443,12 @@
 			}
 		}
 
-<<<<<<< HEAD
-		// Set the actor ID in the User object. To be removed, see T274148.
-		if ( $user instanceof User ) {
-			$user->setActorId( $actorId );
-		}
-=======
 		$this->attachActorId( $user, $actorId, true );
 		// Cache row we've just created
 		$cachedUserIdentity = $this->newActorFromRowFields( $userId, $userName, $actorId );
 		$this->setUpRollbackHandler( $dbw, $cachedUserIdentity, $user );
 		return $actorId;
 	}
->>>>>>> ea72c9b6
 
 	/**
 	 * Create a new actor for the given $user. If an actor with this name already exists,
@@ -652,13 +605,6 @@
 			// but it was not done before, so we can not start doing it unless we
 			// fix existing DB rows - T273933
 			return $name;
-<<<<<<< HEAD
-		} elseif ( $rigor !== UserNameUtils::RIGOR_NONE ) {
-			$normalized = $this->userNameUtils->getCanonical( $name, $rigor );
-			return $normalized === false ? null : $normalized;
-		} else {
-			return $name === '' ? null : $name;
-=======
 		} else {
 			$normalized = $this->userNameUtils->getCanonical( $name );
 			return $normalized === false ? null : $normalized;
@@ -722,7 +668,6 @@
 				},
 				__METHOD__
 			);
->>>>>>> ea72c9b6
 		}
 	}
 
