<?php
/**
 * A central user id lookup service
 *
 * This program is free software; you can redistribute it and/or modify
 * it under the terms of the GNU General Public License as published by
 * the Free Software Foundation; either version 2 of the License, or
 * (at your option) any later version.
 *
 * This program is distributed in the hope that it will be useful,
 * but WITHOUT ANY WARRANTY; without even the implied warranty of
 * MERCHANTABILITY or FITNESS FOR A PARTICULAR PURPOSE. See the
 * GNU General Public License for more details.
 *
 * You should have received a copy of the GNU General Public License along
 * with this program; if not, write to the Free Software Foundation, Inc.,
 * 51 Franklin Street, Fifth Floor, Boston, MA 02110-1301, USA.
 * http://www.gnu.org/copyleft/gpl.html
 *
 * @file
 */
use Wikimedia\ObjectFactory;

/**
 * The CentralIdLookup service allows for connecting local users with
 * cluster-wide IDs.
 *
 * @since 1.27
 * @stable to extend
 */
abstract class CentralIdLookup implements IDBAccessObject {
	// Audience options for accessors
	public const AUDIENCE_PUBLIC = 1;
	public const AUDIENCE_RAW = 2;

	/** @var CentralIdLookup[] */
	private static $instances = [];

	/** @var string */
	private $providerId;

	/**
	 * Fetch a CentralIdLookup
	 * @param string|null $providerId Provider ID from $wgCentralIdLookupProviders
	 * @return CentralIdLookup|null
	 */
	public static function factory( $providerId = null ) {
		global $wgCentralIdLookupProviders, $wgCentralIdLookupProvider;

		if ( $providerId === null ) {
			$providerId = $wgCentralIdLookupProvider;
		}

		if ( !array_key_exists( $providerId, self::$instances ) ) {
			self::$instances[$providerId] = null;

			if ( isset( $wgCentralIdLookupProviders[$providerId] ) ) {
				$provider = ObjectFactory::getObjectFromSpec( $wgCentralIdLookupProviders[$providerId] );
				if ( $provider instanceof CentralIdLookup ) {
					$provider->providerId = $providerId;
					self::$instances[$providerId] = $provider;
				}
			}
		}

		return self::$instances[$providerId];
	}

	/**
	 * Returns a CentralIdLookup that is guaranteed to be non-local.
	 * If no such guarantee can be made, returns null.
	 *
	 * If this function returns a non-null CentralIdLookup,
	 * that lookup is expected to provide IDs that are shared with some set of other wikis.
	 * However, you should still be cautious when using those IDs,
	 * as they will not necessarily work with *all* other wikis,
	 * and it can be hard to tell if another wiki is in the same set as this one or not.
	 *
<<<<<<< HEAD
	 * @since 1.34.3
=======
	 * @since 1.35
>>>>>>> 9b8a1684
	 *
	 * @return CentralIdLookup|null
	 */
	public static function factoryNonLocal(): ?self {
		$centralIdLookup = self::factory();

		if ( $centralIdLookup instanceof LocalIdLookup ) {
			/*
			 * A LocalIdLookup (which is the default) may actually be non-local,
			 * if shared user tables are used.
			 * However, we cannot know that here, so play it safe and refuse to return it.
			 * See also T163277 and T170996.
			 */
			return null;
		}

		return $centralIdLookup;
	}

	/**
	 * Reset internal cache for unit testing
	 * @codeCoverageIgnore
	 */
	public static function resetCache() {
		if ( !defined( 'MW_PHPUNIT_TEST' ) ) {
			throw new MWException( __METHOD__ . ' may only be called from unit tests!' );
		}
		self::$instances = [];
	}

	final public function getProviderId() {
		return $this->providerId;
	}

	/**
	 * Check that the "audience" parameter is valid
	 * @param int|User $audience One of the audience constants, or a specific user
	 * @return User|null User to check against, or null if no checks are needed
	 * @throws InvalidArgumentException
	 */
	protected function checkAudience( $audience ) {
		if ( $audience instanceof User ) {
			return $audience;
		}
		if ( $audience === self::AUDIENCE_PUBLIC ) {
			return new User;
		}
		if ( $audience === self::AUDIENCE_RAW ) {
			return null;
		}
		throw new InvalidArgumentException( 'Invalid audience' );
	}

	/**
	 * Check that a User is attached on the specified wiki.
	 *
	 * If unattached local accounts don't exist in your extension, this comes
	 * down to a check whether the central account exists at all and that
	 * $wikiId is using the same central database.
	 *
	 * @param User $user
	 * @param string|null $wikiId Wiki to check attachment status. If null, check the current wiki.
	 * @return bool
	 */
	abstract public function isAttached( User $user, $wikiId = null );

	/**
	 * Given central user IDs, return the (local) user names
	 * @note There's no requirement that the user names actually exist locally,
	 *  or if they do that they're actually attached to the central account.
	 * @param array $idToName Array with keys being central user IDs
	 * @param int|User $audience One of the audience constants, or a specific user
	 * @param int $flags IDBAccessObject read flags
	 * @return array Copy of $idToName with values set to user names (or
	 *  empty-string if the user exists but $audience lacks the rights needed
	 *  to see it). IDs not corresponding to a user are unchanged.
	 */
	abstract public function lookupCentralIds(
		array $idToName, $audience = self::AUDIENCE_PUBLIC, $flags = self::READ_NORMAL
	);

	/**
	 * Given (local) user names, return the central IDs
	 * @note There's no requirement that the user names actually exist locally,
	 *  or if they do that they're actually attached to the central account.
	 * @param array $nameToId Array with keys being canonicalized user names
	 * @param int|User $audience One of the audience constants, or a specific user
	 * @param int $flags IDBAccessObject read flags
	 * @return array Copy of $nameToId with values set to central IDs.
	 *  Names not corresponding to a user (or $audience lacks the rights needed
	 *  to see it) are unchanged.
	 */
	abstract public function lookupUserNames(
		array $nameToId, $audience = self::AUDIENCE_PUBLIC, $flags = self::READ_NORMAL
	);

	/**
	 * Given a central user ID, return the (local) user name
	 * @note There's no requirement that the user name actually exists locally,
	 *  or if it does that it's actually attached to the central account.
	 * @param int $id Central user ID
	 * @param int|User $audience One of the audience constants, or a specific user
	 * @param int $flags IDBAccessObject read flags
	 * @return string|null User name, or empty string if $audience lacks the
	 *  rights needed to see it, or null if $id doesn't correspond to a user
	 */
	public function nameFromCentralId(
		$id, $audience = self::AUDIENCE_PUBLIC, $flags = self::READ_NORMAL
	) {
		$idToName = $this->lookupCentralIds( [ $id => null ], $audience, $flags );
		return $idToName[$id];
	}

	/**
	 * Given a an array of central user IDs, return the (local) user names.
	 * @param int[] $ids Central user IDs
	 * @param int|User $audience One of the audience constants, or a specific user
	 * @param int $flags IDBAccessObject read flags
	 * @return string[] User names
	 * @since 1.30
	 */
	public function namesFromCentralIds(
		array $ids, $audience = self::AUDIENCE_PUBLIC, $flags = self::READ_NORMAL
	) {
		$idToName = array_fill_keys( $ids, false );
		$names = $this->lookupCentralIds( $idToName, $audience, $flags );
		$names = array_unique( $names );
		$names = array_filter( $names, function ( $name ) {
			return $name !== false && $name !== '';
		} );

		return array_values( $names );
	}

	/**
	 * Given a (local) user name, return the central ID
	 * @note There's no requirement that the user name actually exists locally,
	 *  or if it does that it's actually attached to the central account.
	 * @param string $name Canonicalized user name
	 * @param int|User $audience One of the audience constants, or a specific user
	 * @param int $flags IDBAccessObject read flags
	 * @return int User ID; 0 if the name does not correspond to a user or
	 *  $audience lacks the rights needed to see it.
	 */
	public function centralIdFromName(
		$name, $audience = self::AUDIENCE_PUBLIC, $flags = self::READ_NORMAL
	) {
		$nameToId = $this->lookupUserNames( [ $name => 0 ], $audience, $flags );
		return $nameToId[$name];
	}

	/**
	 * Given an array of (local) user names, return the central IDs.
	 * @param string[] $names Canonicalized user names
	 * @param int|User $audience One of the audience constants, or a specific user
	 * @param int $flags IDBAccessObject read flags
	 * @return int[] User IDs
	 * @since 1.30
	 */
	public function centralIdsFromNames(
		array $names, $audience = self::AUDIENCE_PUBLIC, $flags = self::READ_NORMAL
	) {
		$nameToId = array_fill_keys( $names, false );
		$ids = $this->lookupUserNames( $nameToId, $audience, $flags );
		$ids = array_unique( $ids );
		$ids = array_filter( $ids, function ( $id ) {
			return $id !== false;
		} );

		return array_values( $ids );
	}

	/**
	 * Given a central user ID, return a local User object
	 * @note Unlike nameFromCentralId(), this does guarantee that the local
	 *  user exists and is attached to the central account.
	 * @stable to override
	 * @param int $id Central user ID
	 * @param int|User $audience One of the audience constants, or a specific user
	 * @param int $flags IDBAccessObject read flags
	 * @return User|null Local user, or null if: $id doesn't correspond to a
	 *  user, $audience lacks the rights needed to see the user, the user
	 *  doesn't exist locally, or the user isn't locally attached.
	 */
	public function localUserFromCentralId(
		$id, $audience = self::AUDIENCE_PUBLIC, $flags = self::READ_NORMAL
	) {
		$name = $this->nameFromCentralId( $id, $audience, $flags );
		if ( $name !== null && $name !== '' ) {
			$user = User::newFromName( $name );
			if ( $user && $user->getId() && $this->isAttached( $user ) ) {
				return $user;
			}
		}
		return null;
	}

	/**
	 * Given a local User object, return the central ID
	 * @stable to override
	 * @note Unlike centralIdFromName(), this does guarantee that the local
	 *  user is attached to the central account.
	 * @param User $user Local user
	 * @param int|User $audience One of the audience constants, or a specific user
	 * @param int $flags IDBAccessObject read flags
	 * @return int User ID; 0 if the local user does not correspond to a
	 *  central user, $audience lacks the rights needed to see it, or the
	 *  central user isn't locally attached.
	 */
	public function centralIdFromLocalUser(
		User $user, $audience = self::AUDIENCE_PUBLIC, $flags = self::READ_NORMAL
	) {
		return $this->isAttached( $user )
			? $this->centralIdFromName( $user->getName(), $audience, $flags )
			: 0;
	}

}<|MERGE_RESOLUTION|>--- conflicted
+++ resolved
@@ -76,11 +76,7 @@
 	 * as they will not necessarily work with *all* other wikis,
 	 * and it can be hard to tell if another wiki is in the same set as this one or not.
 	 *
-<<<<<<< HEAD
-	 * @since 1.34.3
-=======
 	 * @since 1.35
->>>>>>> 9b8a1684
 	 *
 	 * @return CentralIdLookup|null
 	 */
