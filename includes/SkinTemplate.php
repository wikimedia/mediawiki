--- conflicted
+++ resolved
@@ -146,20 +146,6 @@
 			$class = 'interlanguage-link interwiki-' . $languageLinkParts[0];
 			unset( $languageLinkParts );
 
-<<<<<<< HEAD
-					// CLDR extension or similar is required to localize the language name;
-					// otherwise we'll end up with the autonym again.
-					$ilLangLocalName = Language::fetchLanguageName( $ilInterwikiCode, $userLang->getCode() );
-
-					$language_urls[] = array(
-						'href' => $languageLinkTitle->getFullURL(),
-						'text' => $ilLangName,
-						'title' => wfMessage( 'interlanguage-link-title', $languageLinkTitle->getText(), $ilLangLocalName )->text(),
-						'class' => $class,
-						'lang' => wfBCP47( $ilInterwikiCode ),
-						'hreflang' => wfBCP47( $ilInterwikiCode ),
-					);
-=======
 			$languageLinkTitle = Title::newFromText( $languageLinkText );
 			if ( $languageLinkTitle ) {
 				$ilInterwikiCode = $languageLinkTitle->getInterwiki();
@@ -190,7 +176,6 @@
 						$languageLinkTitleText,
 						$ilLangLocalName
 					)->text();
->>>>>>> f3d821de
 				}
 
 				$ilInterwikiCodeBCP47 = wfBCP47( $ilInterwikiCode );
