<?php
/**
 * Squid and Varnish cache purging.
 *
 * This program is free software; you can redistribute it and/or modify
 * it under the terms of the GNU General Public License as published by
 * the Free Software Foundation; either version 2 of the License, or
 * (at your option) any later version.
 *
 * This program is distributed in the hope that it will be useful,
 * but WITHOUT ANY WARRANTY; without even the implied warranty of
 * MERCHANTABILITY or FITNESS FOR A PARTICULAR PURPOSE. See the
 * GNU General Public License for more details.
 *
 * You should have received a copy of the GNU General Public License along
 * with this program; if not, write to the Free Software Foundation, Inc.,
 * 51 Franklin Street, Fifth Floor, Boston, MA 02110-1301, USA.
 * http://www.gnu.org/copyleft/gpl.html
 *
 * @file
 */

/**
 * An HTTP 1.0 client built for the purposes of purging Squid and Varnish.
 * Uses asynchronous I/O, allowing purges to be done in a highly parallel
 * manner.
 *
 * Could be replaced by curl_multi_exec() or some such.
 */
class SquidPurgeClient {
	/** @var string */
	protected $host;

	/** @var int */
	protected $port;

	/** @var string|bool */
	protected $ip;

	/** @var string */
	protected $readState = 'idle';

	/** @var string */
	protected $writeBuffer = '';

	/** @var array */
	protected $requests = [];

	/** @var mixed */
	protected $currentRequestIndex;

	const EINTR = 4;
	const EAGAIN = 11;
	const EINPROGRESS = 115;
	const BUFFER_SIZE = 8192;

	/**
	 * @var resource|null The socket resource, or null for unconnected, or false
	 *   for disabled due to error.
	 */
	protected $socket;

	/** @var string */
	protected $readBuffer;

	/** @var int */
	protected $bodyRemaining;

	/**
	 * @param string $server
	 * @param array $options
	 */
	public function __construct( $server, $options = [] ) {
		$parts = explode( ':', $server, 2 );
		$this->host = $parts[0];
		$this->port = $parts[1] ?? 80;
	}

	/**
	 * Open a socket if there isn't one open already, return it.
	 * Returns false on error.
	 *
	 * @return bool|resource
	 */
	protected function getSocket() {
		if ( $this->socket !== null ) {
			return $this->socket;
		}

		$ip = $this->getIP();
		if ( !$ip ) {
			$this->log( "DNS error" );
			$this->markDown();
			return false;
		}
		$this->socket = socket_create( AF_INET, SOCK_STREAM, SOL_TCP );
		socket_set_nonblock( $this->socket );
		Wikimedia\suppressWarnings();
		$ok = socket_connect( $this->socket, $ip, $this->port );
		Wikimedia\restoreWarnings();
		if ( !$ok ) {
			$error = socket_last_error( $this->socket );
			if ( $error !== self::EINPROGRESS ) {
				$this->log( "connection error: " . socket_strerror( $error ) );
				$this->markDown();
				return false;
			}
		}

		return $this->socket;
	}

	/**
	 * Get read socket array for select()
	 * @return array
	 */
	public function getReadSocketsForSelect() {
		if ( $this->readState == 'idle' ) {
			return [];
		}
		$socket = $this->getSocket();
		if ( $socket === false ) {
			return [];
		}
		return [ $socket ];
	}

	/**
	 * Get write socket array for select()
	 * @return array
	 */
	public function getWriteSocketsForSelect() {
		if ( !strlen( $this->writeBuffer ) ) {
			return [];
		}
		$socket = $this->getSocket();
		if ( $socket === false ) {
			return [];
		}
		return [ $socket ];
	}

	/**
	 * Get the host's IP address.
	 * Does not support IPv6 at present due to the lack of a convenient interface in PHP.
	 * @throws MWException
	 * @return string
	 */
	protected function getIP() {
		if ( $this->ip === null ) {
			if ( IP::isIPv4( $this->host ) ) {
				$this->ip = $this->host;
			} elseif ( IP::isIPv6( $this->host ) ) {
				throw new MWException( '$wgSquidServers does not support IPv6' );
			} else {
				Wikimedia\suppressWarnings();
				$this->ip = gethostbyname( $this->host );
				if ( $this->ip === $this->host ) {
					$this->ip = false;
				}
				Wikimedia\restoreWarnings();
			}
		}
		return $this->ip;
	}

	/**
	 * Close the socket and ignore any future purge requests.
	 * This is called if there is a protocol error.
	 */
	protected function markDown() {
		$this->close();
		$this->socket = false;
	}

	/**
	 * Close the socket but allow it to be reopened for future purge requests
	 */
	public function close() {
		if ( $this->socket ) {
			Wikimedia\suppressWarnings();
			socket_set_block( $this->socket );
			socket_shutdown( $this->socket );
			socket_close( $this->socket );
			Wikimedia\restoreWarnings();
		}
		$this->socket = null;
		$this->readBuffer = '';
		// Write buffer is kept since it may contain a request for the next socket
	}

	/**
	 * Queue a purge operation
	 *
	 * @param string $url
	 */
<<<<<<< HEAD
=======
	//begin changes by southparkfan
>>>>>>> 3506c269
	// Miraheze specific PATCH: $mobileHeader was added
	// because it's needed to add X-Device upon purge.
	// When purging an url we call queuePurge twice
	// with $mobileHeader first being 'desktop', and
	// the second time being 'phone-tablet'.
	// Due to Varnish' vcl_hash, this is needed in
	// order to properly PURGE pages.
	public function queuePurge( $url, $deviceHeader ) {
<<<<<<< HEAD
=======
	//end changes by southparkfan
>>>>>>> 3506c269
		global $wgSquidPurgeUseHostHeader;
		$url = CdnCacheUpdate::expand( str_replace( "\n", '', $url ) );
		$request = [];
		if ( $wgSquidPurgeUseHostHeader ) {
			$url = wfParseUrl( $url );
			$host = $url['host'];
			if ( isset( $url['port'] ) && strlen( $url['port'] ) > 0 ) {
				$host .= ":" . $url['port'];
			}
			$path = $url['path'];
			if ( isset( $url['query'] ) && is_string( $url['query'] ) ) {
				$path = wfAppendQuery( $path, $url['query'] );
			}
			$request[] = "PURGE $path HTTP/1.1";
			$request[] = "Host: $host";
		} else {
			$request[] = "PURGE $url HTTP/1.0";
		}
		$request[] = "Connection: Keep-Alive";
		$request[] = "Proxy-Connection: Keep-Alive";
		$request[] = "User-Agent: " . Http::userAgent() . ' ' . __CLASS__;
<<<<<<< HEAD
		$request[] = "X-Device: " . $deviceHeader;
=======
		//begin changes by southparkfan
		$request[] = "X-Device: " . $deviceHeader;
		//end changes by southparkfan
>>>>>>> 3506c269
		// Two ''s to create \r\n\r\n
		$request[] = '';
		$request[] = '';

		$this->requests[] = implode( "\r\n", $request );
		if ( $this->currentRequestIndex === null ) {
			$this->nextRequest();
		}
	}

	/**
	 * @return bool
	 */
	public function isIdle() {
		return strlen( $this->writeBuffer ) == 0 && $this->readState == 'idle';
	}

	/**
	 * Perform pending writes. Call this when socket_select() indicates that writing will not block.
	 */
	public function doWrites() {
		if ( !strlen( $this->writeBuffer ) ) {
			return;
		}
		$socket = $this->getSocket();
		if ( !$socket ) {
			return;
		}

		if ( strlen( $this->writeBuffer ) <= self::BUFFER_SIZE ) {
			$buf = $this->writeBuffer;
			$flags = MSG_EOR;
		} else {
			$buf = substr( $this->writeBuffer, 0, self::BUFFER_SIZE );
			$flags = 0;
		}
		Wikimedia\suppressWarnings();
		$bytesSent = socket_send( $socket, $buf, strlen( $buf ), $flags );
		Wikimedia\restoreWarnings();

		if ( $bytesSent === false ) {
			$error = socket_last_error( $socket );
			if ( $error != self::EAGAIN && $error != self::EINTR ) {
				$this->log( 'write error: ' . socket_strerror( $error ) );
				$this->markDown();
			}
			return;
		}

		$this->writeBuffer = substr( $this->writeBuffer, $bytesSent );
	}

	/**
	 * Read some data. Call this when socket_select() indicates that the read buffer is non-empty.
	 */
	public function doReads() {
		$socket = $this->getSocket();
		if ( !$socket ) {
			return;
		}

		$buf = '';
		Wikimedia\suppressWarnings();
		$bytesRead = socket_recv( $socket, $buf, self::BUFFER_SIZE, 0 );
		Wikimedia\restoreWarnings();
		if ( $bytesRead === false ) {
			$error = socket_last_error( $socket );
			if ( $error != self::EAGAIN && $error != self::EINTR ) {
				$this->log( 'read error: ' . socket_strerror( $error ) );
				$this->markDown();
				return;
			}
		} elseif ( $bytesRead === 0 ) {
			// Assume EOF
			$this->close();
			return;
		}

		$this->readBuffer .= $buf;
		while ( $this->socket && $this->processReadBuffer() === 'continue' );
	}

	/**
	 * @throws MWException
	 * @return string
	 */
	protected function processReadBuffer() {
		switch ( $this->readState ) {
			case 'idle':
				return 'done';
			case 'status':
			case 'header':
				$lines = explode( "\r\n", $this->readBuffer, 2 );
				if ( count( $lines ) < 2 ) {
					return 'done';
				}
				if ( $this->readState == 'status' ) {
					$this->processStatusLine( $lines[0] );
				} else { // header
					$this->processHeaderLine( $lines[0] );
				}
				$this->readBuffer = $lines[1];
				return 'continue';
			case 'body':
				if ( $this->bodyRemaining !== null ) {
					if ( $this->bodyRemaining > strlen( $this->readBuffer ) ) {
						$this->bodyRemaining -= strlen( $this->readBuffer );
						$this->readBuffer = '';
						return 'done';
					} else {
						$this->readBuffer = substr( $this->readBuffer, $this->bodyRemaining );
						$this->bodyRemaining = 0;
						$this->nextRequest();
						return 'continue';
					}
				} else {
					// No content length, read all data to EOF
					$this->readBuffer = '';
					return 'done';
				}
			default:
				throw new MWException( __METHOD__ . ': unexpected state' );
		}
	}

	/**
	 * @param string $line
	 */
	protected function processStatusLine( $line ) {
		if ( !preg_match( '!^HTTP/(\d+)\.(\d+) (\d{3}) (.*)$!', $line, $m ) ) {
			$this->log( 'invalid status line' );
			$this->markDown();
			return;
		}
		list( , , , $status, $reason ) = $m;
		$status = intval( $status );
		if ( $status !== 200 && $status !== 404 ) {
			$this->log( "unexpected status code: $status $reason" );
			$this->markDown();
			return;
		}
		$this->readState = 'header';
	}

	/**
	 * @param string $line
	 */
	protected function processHeaderLine( $line ) {
		if ( preg_match( '/^Content-Length: (\d+)$/i', $line, $m ) ) {
			$this->bodyRemaining = intval( $m[1] );
		} elseif ( $line === '' ) {
			$this->readState = 'body';
		}
	}

	protected function nextRequest() {
		if ( $this->currentRequestIndex !== null ) {
			unset( $this->requests[$this->currentRequestIndex] );
		}
		if ( count( $this->requests ) ) {
			$this->readState = 'status';
			$this->currentRequestIndex = key( $this->requests );
			$this->writeBuffer = $this->requests[$this->currentRequestIndex];
		} else {
			$this->readState = 'idle';
			$this->currentRequestIndex = null;
			$this->writeBuffer = '';
		}
		$this->bodyRemaining = null;
	}

	/**
	 * @param string $msg
	 */
	protected function log( $msg ) {
		wfDebugLog( 'squid', __CLASS__ . " ($this->host): $msg" );
	}
}<|MERGE_RESOLUTION|>--- conflicted
+++ resolved
@@ -194,10 +194,7 @@
 	 *
 	 * @param string $url
 	 */
-<<<<<<< HEAD
-=======
 	//begin changes by southparkfan
->>>>>>> 3506c269
 	// Miraheze specific PATCH: $mobileHeader was added
 	// because it's needed to add X-Device upon purge.
 	// When purging an url we call queuePurge twice
@@ -206,10 +203,7 @@
 	// Due to Varnish' vcl_hash, this is needed in
 	// order to properly PURGE pages.
 	public function queuePurge( $url, $deviceHeader ) {
-<<<<<<< HEAD
-=======
 	//end changes by southparkfan
->>>>>>> 3506c269
 		global $wgSquidPurgeUseHostHeader;
 		$url = CdnCacheUpdate::expand( str_replace( "\n", '', $url ) );
 		$request = [];
@@ -231,13 +225,9 @@
 		$request[] = "Connection: Keep-Alive";
 		$request[] = "Proxy-Connection: Keep-Alive";
 		$request[] = "User-Agent: " . Http::userAgent() . ' ' . __CLASS__;
-<<<<<<< HEAD
-		$request[] = "X-Device: " . $deviceHeader;
-=======
 		//begin changes by southparkfan
 		$request[] = "X-Device: " . $deviceHeader;
 		//end changes by southparkfan
->>>>>>> 3506c269
 		// Two ''s to create \r\n\r\n
 		$request[] = '';
 		$request[] = '';
