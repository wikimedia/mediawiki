<?php
/**
 * MediaWiki page data importer.
 *
 * Copyright © 2003,2005 Brion Vibber <brion@pobox.com>
 * https://www.mediawiki.org/
 *
 * This program is free software; you can redistribute it and/or modify
 * it under the terms of the GNU General Public License as published by
 * the Free Software Foundation; either version 2 of the License, or
 * (at your option) any later version.
 *
 * This program is distributed in the hope that it will be useful,
 * but WITHOUT ANY WARRANTY; without even the implied warranty of
 * MERCHANTABILITY or FITNESS FOR A PARTICULAR PURPOSE. See the
 * GNU General Public License for more details.
 *
 * You should have received a copy of the GNU General Public License along
 * with this program; if not, write to the Free Software Foundation, Inc.,
 * 51 Franklin Street, Fifth Floor, Boston, MA 02110-1301, USA.
 * http://www.gnu.org/copyleft/gpl.html
 *
 * @file
 * @ingroup SpecialPage
 */

use MediaWiki\HookContainer\HookRunner;
use MediaWiki\MediaWikiServices;
use MediaWiki\Revision\SlotRecord;

/**
 * XML file reader for the page data importer.
 *
 * implements Special:Import
 * @ingroup SpecialPage
 */
class WikiImporter {
	/** @var XMLReader */
	private $reader;
	/** @var array|null */
	private $foreignNamespaces = null;
	/** @var callable */
	private $mLogItemCallback;
	/** @var callable */
	private $mUploadCallback;
	/** @var callable */
	private $mRevisionCallback;
	/** @var callable */
	private $mPageCallback;
	/** @var callable|null */
	private $mSiteInfoCallback;
	/** @var callable */
	private $mPageOutCallback;
	/** @var callable|null */
	private $mNoticeCallback;
	/** @var bool|null */
	private $mDebug;
	/** @var bool|null */
	private $mImportUploads;
	/** @var string|null */
	private $mImageBasePath;
	/** @var bool */
	private $mNoUpdates = false;
	/** @var int */
	private $pageOffset = 0;
	/** @var Config */
	private $config;
	/** @var ImportTitleFactory */
	private $importTitleFactory;
	/** @var HookRunner */
	private $hookRunner;
	/** @var array */
	private $countableCache = [];
	/** @var bool */
	private $disableStatisticsUpdate = false;
	/** @var ExternalUserNames */
	private $externalUserNames;

	/**
	 * Creates an ImportXMLReader drawing from the source provided
	 * @param ImportSource $source
	 * @param Config $config
	 * @throws MWException
	 */
	public function __construct( ImportSource $source, Config $config ) {
		$this->reader = new XMLReader();
		$this->config = $config;
		$this->hookRunner = Hooks::runner();

		if ( !in_array( 'uploadsource', stream_get_wrappers() ) ) {
			stream_wrapper_register( 'uploadsource', UploadSourceAdapter::class );
		}
		$id = UploadSourceAdapter::registerSource( $source );

		// Enable the entity loader, as it is needed for loading external URLs via
		// XMLReader::open (T86036)
		$oldDisable = libxml_disable_entity_loader( false );
		if ( defined( 'LIBXML_PARSEHUGE' ) ) {
			$status = $this->reader->open( "uploadsource://$id", null, LIBXML_PARSEHUGE );
		} else {
			$status = $this->reader->open( "uploadsource://$id" );
		}
		if ( !$status ) {
			$error = libxml_get_last_error();
			libxml_disable_entity_loader( $oldDisable );
			throw new MWException( 'Encountered an internal error while initializing WikiImporter object: ' .
				$error->message );
		}
		libxml_disable_entity_loader( $oldDisable );

		// Default callbacks
		$this->setPageCallback( [ $this, 'beforeImportPage' ] );
		$this->setRevisionCallback( [ $this, "importRevision" ] );
		$this->setUploadCallback( [ $this, 'importUpload' ] );
		$this->setLogItemCallback( [ $this, 'importLogItem' ] );
		$this->setPageOutCallback( [ $this, 'finishImportPage' ] );

		// TODO inject
		$services = MediaWikiServices::getInstance();
		$this->importTitleFactory = new NaiveImportTitleFactory(
			$services->getContentLanguage(),
			$services->getNamespaceInfo(),
			$services->getTitleFactory()
		);
		$this->externalUserNames = new ExternalUserNames( 'imported', false );
	}

	/**
	 * @return null|XMLReader
	 */
	public function getReader() {
		return $this->reader;
	}

	/**
	 * @param string $err
	 */
	public function throwXmlError( $err ) {
		$this->debug( "FAILURE: $err" );
		wfDebug( "WikiImporter XML error: $err" );
	}

	/**
	 * @param string $data
	 */
	public function debug( $data ) {
		if ( $this->mDebug ) {
			wfDebug( "IMPORT: $data" );
		}
	}

	/**
	 * @param string $data
	 */
	public function warn( $data ) {
		wfDebug( "IMPORT: $data" );
	}

	/**
	 * @param string $msg
	 * @param mixed ...$params
	 */
	public function notice( $msg, ...$params ) {
		if ( is_callable( $this->mNoticeCallback ) ) {
			call_user_func( $this->mNoticeCallback, $msg, $params );
		} else { # No ImportReporter -> CLI
			// T177997: the command line importers should call setNoticeCallback()
			// for their own custom callback to echo the notice
			wfDebug( wfMessage( $msg, $params )->text() );
		}
	}

	/**
	 * Set debug mode...
	 * @param bool $debug
	 */
	public function setDebug( $debug ) {
		$this->mDebug = $debug;
	}

	/**
	 * Set 'no updates' mode. In this mode, the link tables will not be updated by the importer
	 * @param bool $noupdates
	 */
	public function setNoUpdates( $noupdates ) {
		$this->mNoUpdates = $noupdates;
	}

	/**
	 * Sets 'pageOffset' value. So it will skip the first n-1 pages
	 * and start from the nth page. It's 1-based indexing.
	 * @param int $nthPage
	 * @since 1.29
	 */
	public function setPageOffset( $nthPage ) {
		$this->pageOffset = $nthPage;
	}

	/**
	 * Set a callback that displays notice messages
	 *
	 * @param callable $callback
	 * @return callable
	 */
	public function setNoticeCallback( $callback ) {
		return wfSetVar( $this->mNoticeCallback, $callback );
	}

	/**
	 * Sets the action to perform as each new page in the stream is reached.
	 * @param callable $callback
	 * @return callable
	 */
	public function setPageCallback( $callback ) {
		$previous = $this->mPageCallback;
		$this->mPageCallback = $callback;
		return $previous;
	}

	/**
	 * Sets the action to perform as each page in the stream is completed.
	 * Callback accepts the page title (as a Title object), a second object
	 * with the original title form (in case it's been overridden into a
	 * local namespace), and a count of revisions.
	 *
	 * @param callable $callback
	 * @return callable
	 */
	public function setPageOutCallback( $callback ) {
		$previous = $this->mPageOutCallback;
		$this->mPageOutCallback = $callback;
		return $previous;
	}

	/**
	 * Sets the action to perform as each page revision is reached.
	 * @param callable $callback
	 * @return callable
	 */
	public function setRevisionCallback( $callback ) {
		$previous = $this->mRevisionCallback;
		$this->mRevisionCallback = $callback;
		return $previous;
	}

	/**
	 * Sets the action to perform as each file upload version is reached.
	 * @param callable $callback
	 * @return callable
	 */
	public function setUploadCallback( $callback ) {
		$previous = $this->mUploadCallback;
		$this->mUploadCallback = $callback;
		return $previous;
	}

	/**
	 * Sets the action to perform as each log item reached.
	 * @param callable $callback
	 * @return callable
	 */
	public function setLogItemCallback( $callback ) {
		$previous = $this->mLogItemCallback;
		$this->mLogItemCallback = $callback;
		return $previous;
	}

	/**
	 * Sets the action to perform when site info is encountered
	 * @param callable $callback
	 * @return callable
	 */
	public function setSiteInfoCallback( $callback ) {
		$previous = $this->mSiteInfoCallback;
		$this->mSiteInfoCallback = $callback;
		return $previous;
	}

	/**
	 * Sets the factory object to use to convert ForeignTitle objects into local
	 * Title objects
	 * @param ImportTitleFactory $factory
	 */
	public function setImportTitleFactory( $factory ) {
		$this->importTitleFactory = $factory;
	}

	/**
	 * Set a target namespace to override the defaults
	 * @param null|int $namespace
	 * @return bool
	 */
	public function setTargetNamespace( $namespace ) {
		$services = MediaWikiServices::getInstance();
		if ( $namespace === null ) {
			// Don't override namespaces
			$this->setImportTitleFactory(
				new NaiveImportTitleFactory(
					$services->getContentLanguage(),
					$services->getNamespaceInfo(),
					$services->getTitleFactory()
				)
			);
			return true;
		} elseif (
			$namespace >= 0 &&
			$services->getNamespaceInfo()->exists( intval( $namespace ) )
		) {
			$namespace = intval( $namespace );
			$this->setImportTitleFactory(
				new NamespaceImportTitleFactory(
					$services->getNamespaceInfo(),
					$services->getTitleFactory(),
					$namespace
				)
			);
			return true;
		} else {
			return false;
		}
	}

	/**
	 * Set a target root page under which all pages are imported
	 * @param null|string $rootpage
	 * @return Status
	 */
	public function setTargetRootPage( $rootpage ) {
		$status = Status::newGood();
		$services = MediaWikiServices::getInstance();
		$nsInfo = $services->getNamespaceInfo();
		if ( $rootpage === null ) {
			// No rootpage
			$this->setImportTitleFactory(
				new NaiveImportTitleFactory(
					$services->getContentLanguage(),
					$nsInfo,
					$services->getTitleFactory()
				)
			);
		} elseif ( $rootpage !== '' ) {
			$rootpage = rtrim( $rootpage, '/' ); // avoid double slashes
			$title = Title::newFromText( $rootpage );

			if ( !$title || $title->isExternal() ) {
				$status->fatal( 'import-rootpage-invalid' );
			} elseif ( !$nsInfo->hasSubpages( $title->getNamespace() ) ) {
				$displayNSText = $title->getNamespace() === NS_MAIN
					? wfMessage( 'blanknamespace' )->text()
					: $services->getContentLanguage()->getNsText( $title->getNamespace() );
				$status->fatal( 'import-rootpage-nosubpage', $displayNSText );
			} else {
				// set namespace to 'all', so the namespace check in processTitle() can pass
				$this->setTargetNamespace( null );
				$this->setImportTitleFactory(
					new SubpageImportTitleFactory(
						$nsInfo,
						$services->getTitleFactory(),
						$title
					)
				);
			}
		}
		return $status;
	}

	/**
	 * @param string $dir
	 */
	public function setImageBasePath( $dir ) {
		$this->mImageBasePath = $dir;
	}

	/**
	 * @param bool $import
	 */
	public function setImportUploads( $import ) {
		$this->mImportUploads = $import;
	}

	/**
	 * @since 1.31
	 * @param string $usernamePrefix Prefix to apply to unknown (and possibly also known) usernames
	 * @param bool $assignKnownUsers Whether to apply the prefix to usernames that exist locally
	 */
	public function setUsernamePrefix( $usernamePrefix, $assignKnownUsers ) {
		$this->externalUserNames = new ExternalUserNames( $usernamePrefix, $assignKnownUsers );
	}

	/**
	 * Statistics update can cause a lot of time
	 * @since 1.29
	 */
	public function disableStatisticsUpdate() {
		$this->disableStatisticsUpdate = true;
	}

	/**
	 * Default per-page callback. Sets up some things related to site statistics
	 * @param array $titleAndForeignTitle Two-element array, with Title object at
	 * index 0 and ForeignTitle object at index 1
	 * @return bool
	 */
	public function beforeImportPage( $titleAndForeignTitle ) {
		$title = $titleAndForeignTitle[0];
		$page = MediaWikiServices::getInstance()->getWikiPageFactory()->newFromTitle( $title );
		$this->countableCache['title_' . $title->getPrefixedText()] = $page->isCountable();
		return true;
	}

	/**
	 * Default per-revision callback, performs the import.
	 * @param WikiRevision $revision
	 * @return bool
	 */
	public function importRevision( $revision ) {
		if ( !$revision->getContentHandler()->canBeUsedOn( $revision->getTitle() ) ) {
			$this->notice( 'import-error-bad-location',
				$revision->getTitle()->getPrefixedText(),
				$revision->getID(),
				$revision->getModel(),
				$revision->getFormat()
			);

			return false;
		}

		try {
			return $revision->importOldRevision();
		} catch ( MWContentSerializationException $ex ) {
			$this->notice( 'import-error-unserialize',
				$revision->getTitle()->getPrefixedText(),
				$revision->getID(),
				$revision->getModel(),
				$revision->getFormat()
			);
		}

		return false;
	}

	/**
	 * Default per-revision callback, performs the import.
	 * @param WikiRevision $revision
	 * @return bool
	 */
	public function importLogItem( $revision ) {
		return $revision->importLogItem();
	}

	/**
	 * Dummy for now...
	 * @param WikiRevision $revision
	 * @return bool
	 */
	public function importUpload( $revision ) {
		$importer = MediaWikiServices::getInstance()->getWikiRevisionUploadImporter();
		$status = $importer->import( $revision );
		return $status->isGood();
	}

	/**
	 * Mostly for hook use
	 * @param Title $title
	 * @param ForeignTitle $foreignTitle
	 * @param int $revCount
	 * @param int $sRevCount
	 * @param array $pageInfo
	 * @return bool
	 */
	public function finishImportPage( $title, $foreignTitle, $revCount,
		$sRevCount, $pageInfo
	) {
		// Update article count statistics (T42009)
		// The normal counting logic in WikiPage->doEditUpdates() is designed for
		// one-revision-at-a-time editing, not bulk imports. In this situation it
		// suffers from issues of replica DB lag. We let WikiPage handle the total page
		// and revision count, and we implement our own custom logic for the
		// article (content page) count.
		if ( !$this->disableStatisticsUpdate ) {
			$page = MediaWikiServices::getInstance()->getWikiPageFactory()->newFromTitle( $title );
			$page->loadPageData( 'fromdbmaster' );
			$content = $page->getContent();
			if ( $content === null ) {
				wfDebug( __METHOD__ . ': Skipping article count adjustment for ' . $title .
					' because WikiPage::getContent() returned null' );
			} else {
				$editInfo = $page->prepareContentForEdit( $content );
				$countKey = 'title_' . $title->getPrefixedText();
				$countable = $page->isCountable( $editInfo );
				if ( array_key_exists( $countKey, $this->countableCache ) &&
					$countable != $this->countableCache[$countKey] ) {
					DeferredUpdates::addUpdate( SiteStatsUpdate::factory( [
						'articles' => ( (int)$countable - (int)$this->countableCache[$countKey] )
					] ) );
				}
			}
		}

		return $this->hookRunner->onAfterImportPage( $title, $foreignTitle,
			$revCount, $sRevCount, $pageInfo );
	}

	/**
	 * Alternate per-revision callback, for debugging.
	 * @param WikiRevision &$revision
	 */
	public function debugRevisionHandler( &$revision ) {
		$this->debug( "Got revision:" );
		if ( is_object( $revision->title ) ) {
			$this->debug( "-- Title: " . $revision->title->getPrefixedText() );
		} else {
			$this->debug( "-- Title: <invalid>" );
		}
		$this->debug( "-- User: " . $revision->user_text );
		$this->debug( "-- Timestamp: " . $revision->timestamp );
		$this->debug( "-- Comment: " . $revision->comment );
		$this->debug( "-- Text: " . $revision->text );
	}

	/**
	 * Notify the callback function of site info
	 * @param array $siteInfo
	 * @return mixed|false
	 */
	private function siteInfoCallback( $siteInfo ) {
		if ( isset( $this->mSiteInfoCallback ) ) {
			return call_user_func_array(
				$this->mSiteInfoCallback,
				[ $siteInfo, $this ]
			);
		} else {
			return false;
		}
	}

	/**
	 * Notify the callback function when a new "<page>" is reached.
	 * @param array $title
	 */
	public function pageCallback( $title ) {
		if ( isset( $this->mPageCallback ) ) {
			call_user_func( $this->mPageCallback, $title );
		}
	}

	/**
	 * Notify the callback function when a "</page>" is closed.
	 * @param Title $title
	 * @param ForeignTitle $foreignTitle
	 * @param int $revCount
	 * @param int $sucCount Number of revisions for which callback returned true
	 * @param array $pageInfo Associative array of page information
	 */
	private function pageOutCallback( $title, $foreignTitle, $revCount,
			$sucCount, $pageInfo ) {
		if ( isset( $this->mPageOutCallback ) ) {
			call_user_func_array( $this->mPageOutCallback, func_get_args() );
		}
	}

	/**
	 * Notify the callback function of a revision
	 * @param WikiRevision $revision
	 * @return bool|mixed
	 */
	private function revisionCallback( $revision ) {
		if ( isset( $this->mRevisionCallback ) ) {
			return call_user_func_array(
				$this->mRevisionCallback,
				[ $revision, $this ]
			);
		} else {
			return false;
		}
	}

	/**
	 * Notify the callback function of a new log item
	 * @param WikiRevision $revision
	 * @return mixed|false
	 */
	private function logItemCallback( $revision ) {
		if ( isset( $this->mLogItemCallback ) ) {
			return call_user_func_array(
				$this->mLogItemCallback,
				[ $revision, $this ]
			);
		} else {
			return false;
		}
	}

	/**
	 * Retrieves the contents of the named attribute of the current element.
	 * @param string $attr The name of the attribute
	 * @return string The value of the attribute or an empty string if it is not set in the current
	 * element.
	 */
	public function nodeAttribute( $attr ) {
		return $this->reader->getAttribute( $attr );
	}

	/**
	 * Shouldn't something like this be built-in to XMLReader?
	 * Fetches text contents of the current element, assuming
	 * no sub-elements or such scary things.
	 * @return string
	 * @internal
	 */
	public function nodeContents() {
		if ( $this->reader->isEmptyElement ) {
			return "";
		}
		$buffer = "";
		while ( $this->reader->read() ) {
			switch ( $this->reader->nodeType ) {
				case XMLReader::TEXT:
				case XMLReader::CDATA:
				case XMLReader::SIGNIFICANT_WHITESPACE:
					$buffer .= $this->reader->value;
					break;
				case XMLReader::END_ELEMENT:
					return $buffer;
			}
		}

		$this->reader->close();
		return '';
	}

	/**
	 * Primary entry point
	 * @throws Exception
	 * @throws MWException
	 * @return bool
	 */
	public function doImport() {
		// Calls to reader->read need to be wrapped in calls to
		// libxml_disable_entity_loader() to avoid local file
		// inclusion attacks (T48932).
		$oldDisable = libxml_disable_entity_loader( true );
<<<<<<< HEAD
		$rethrow = null;
=======
>>>>>>> 30164539
		try {
			$this->reader->read();

			if ( $this->reader->localName != 'mediawiki' ) {
				libxml_disable_entity_loader( $oldDisable );
				throw new MWException( "Expected <mediawiki> tag, got " .
					$this->reader->localName );
			}
			$this->debug( "<mediawiki> tag is correct." );

			$this->debug( "Starting primary dump processing loop." );

			$keepReading = $this->reader->read();
			$skip = false;
			$pageCount = 0;
			while ( $keepReading ) {
				$tag = $this->reader->localName;
				if ( $this->pageOffset ) {
					if ( $tag === 'page' ) {
						$pageCount++;
					}
					if ( $pageCount < $this->pageOffset ) {
						$keepReading = $this->reader->next();
						continue;
					}
				}
				$type = $this->reader->nodeType;

				if ( !$this->hookRunner->onImportHandleToplevelXMLTag( $this ) ) {
					// Do nothing
				} elseif ( $tag == 'mediawiki' && $type == XMLReader::END_ELEMENT ) {
					break;
				} elseif ( $tag == 'siteinfo' ) {
					$this->handleSiteInfo();
				} elseif ( $tag == 'page' ) {
					$this->handlePage();
				} elseif ( $tag == 'logitem' ) {
					$this->handleLogItem();
				} elseif ( $tag != '#text' ) {
					$this->warn( "Unhandled top-level XML tag $tag" );

					$skip = true;
				}

				if ( $skip ) {
					$keepReading = $this->reader->next();
					$skip = false;
					$this->debug( "Skip" );
				} else {
					$keepReading = $this->reader->read();
				}
			}
		} finally {
			libxml_disable_entity_loader( $oldDisable );
			$this->reader->close();
		}

		return true;
	}

	private function handleSiteInfo() {
		$this->debug( "Enter site info handler." );
		$siteInfo = [];

		// Fields that can just be stuffed in the siteInfo object
		$normalFields = [ 'sitename', 'base', 'generator', 'case' ];

		while ( $this->reader->read() ) {
			if ( $this->reader->nodeType == XMLReader::END_ELEMENT &&
					$this->reader->localName == 'siteinfo' ) {
				break;
			}

			$tag = $this->reader->localName;

			if ( $tag == 'namespace' ) {
				$this->foreignNamespaces[$this->nodeAttribute( 'key' )] =
					$this->nodeContents();
			} elseif ( in_array( $tag, $normalFields ) ) {
				$siteInfo[$tag] = $this->nodeContents();
			}
		}

		$siteInfo['_namespaces'] = $this->foreignNamespaces;
		$this->siteInfoCallback( $siteInfo );
	}

	private function handleLogItem() {
		$this->debug( "Enter log item handler." );
		$logInfo = [];

		// Fields that can just be stuffed in the pageInfo object
		$normalFields = [ 'id', 'comment', 'type', 'action', 'timestamp',
			'logtitle', 'params' ];

		while ( $this->reader->read() ) {
			if ( $this->reader->nodeType == XMLReader::END_ELEMENT &&
					$this->reader->localName == 'logitem' ) {
				break;
			}

			$tag = $this->reader->localName;

			if ( !$this->hookRunner->onImportHandleLogItemXMLTag( $this, $logInfo ) ) {
				// Do nothing
			} elseif ( in_array( $tag, $normalFields ) ) {
				$logInfo[$tag] = $this->nodeContents();
			} elseif ( $tag == 'contributor' ) {
				$logInfo['contributor'] = $this->handleContributor();
			} elseif ( $tag != '#text' ) {
				$this->warn( "Unhandled log-item XML tag $tag" );
			}
		}

		$this->processLogItem( $logInfo );
	}

	/**
	 * @param array $logInfo
	 * @return mixed|false
	 */
	private function processLogItem( $logInfo ) {
		$revision = new WikiRevision( $this->config );

		if ( isset( $logInfo['id'] ) ) {
			$revision->setID( $logInfo['id'] );
		}
		$revision->setType( $logInfo['type'] );
		$revision->setAction( $logInfo['action'] );
		if ( isset( $logInfo['timestamp'] ) ) {
			$revision->setTimestamp( $logInfo['timestamp'] );
		}
		if ( isset( $logInfo['params'] ) ) {
			$revision->setParams( $logInfo['params'] );
		}
		if ( isset( $logInfo['logtitle'] ) ) {
			// @todo Using Title for non-local titles is a recipe for disaster.
			// We should use ForeignTitle here instead.
			$revision->setTitle( Title::newFromText( $logInfo['logtitle'] ) );
		}

		$revision->setNoUpdates( $this->mNoUpdates );

		if ( isset( $logInfo['comment'] ) ) {
			$revision->setComment( $logInfo['comment'] );
		}

		if ( isset( $logInfo['contributor']['ip'] ) ) {
			$revision->setUserIP( $logInfo['contributor']['ip'] );
		}

		if ( !isset( $logInfo['contributor']['username'] ) ) {
			$revision->setUsername( $this->externalUserNames->addPrefix( 'Unknown user' ) );
		} else {
			$revision->setUsername(
				$this->externalUserNames->applyPrefix( $logInfo['contributor']['username'] )
			);
		}

		return $this->logItemCallback( $revision );
	}

	private function handlePage() {
		// Handle page data.
		$this->debug( "Enter page handler." );
		$pageInfo = [ 'revisionCount' => 0, 'successfulRevisionCount' => 0 ];

		// Fields that can just be stuffed in the pageInfo object
		$normalFields = [ 'title', 'ns', 'id', 'redirect', 'restrictions' ];

		$skip = false;
		$badTitle = false;

		while ( $skip ? $this->reader->next() : $this->reader->read() ) {
			if ( $this->reader->nodeType == XMLReader::END_ELEMENT &&
					$this->reader->localName == 'page' ) {
				break;
			}

			$skip = false;

			$tag = $this->reader->localName;

			if ( $badTitle ) {
				// The title is invalid, bail out of this page
				$skip = true;
			} elseif ( !$this->hookRunner->onImportHandlePageXMLTag( $this, $pageInfo ) ) {
				// Do nothing
			} elseif ( in_array( $tag, $normalFields ) ) {
				// An XML snippet:
				// <page>
				//     <id>123</id>
				//     <title>Page</title>
				//     <redirect title="NewTitle"/>
				//     ...
				// Because the redirect tag is built differently, we need special handling for that case.
				if ( $tag == 'redirect' ) {
					$pageInfo[$tag] = $this->nodeAttribute( 'title' );
				} else {
					$pageInfo[$tag] = $this->nodeContents();
				}
			} elseif ( $tag == 'revision' || $tag == 'upload' ) {
				if ( !isset( $title ) ) {
					$title = $this->processTitle( $pageInfo['title'],
						$pageInfo['ns'] ?? null );

					// $title is either an array of two titles or false.
					if ( is_array( $title ) ) {
						$this->pageCallback( $title );
						list( $pageInfo['_title'], $foreignTitle ) = $title;
					} else {
						$badTitle = true;
						$skip = true;
					}
				}

				if ( $title ) {
					if ( $tag == 'revision' ) {
						$this->handleRevision( $pageInfo );
					} else {
						$this->handleUpload( $pageInfo );
					}
				}
			} elseif ( $tag != '#text' ) {
				$this->warn( "Unhandled page XML tag $tag" );
				$skip = true;
			}
		}

		// @note $pageInfo is only set if a valid $title is processed above with
		//       no error. If we have a valid $title, then pageCallback is called
		//       above, $pageInfo['title'] is set and we do pageOutCallback here.
		//       If $pageInfo['_title'] is not set, then $foreignTitle is also not
		//       set since they both come from $title above.
		if ( array_key_exists( '_title', $pageInfo ) ) {
			$this->pageOutCallback(
				$pageInfo['_title'],
				$foreignTitle,
				$pageInfo['revisionCount'],
				$pageInfo['successfulRevisionCount'],
				$pageInfo
			);
		}
	}

	/**
	 * @param array &$pageInfo
	 */
	private function handleRevision( &$pageInfo ) {
		$this->debug( "Enter revision handler" );
		$revisionInfo = [];

		$normalFields = [ 'id', 'parentid', 'timestamp', 'comment', 'minor', 'origin',
			'model', 'format', 'text', 'sha1' ];

		$skip = false;

		while ( $skip ? $this->reader->next() : $this->reader->read() ) {
			if ( $this->reader->nodeType == XMLReader::END_ELEMENT &&
					$this->reader->localName == 'revision' ) {
				break;
			}

			$tag = $this->reader->localName;

			if ( !$this->hookRunner->onImportHandleRevisionXMLTag(
				$this, $pageInfo, $revisionInfo )
			) {
				// Do nothing
			} elseif ( in_array( $tag, $normalFields ) ) {
				$revisionInfo[$tag] = $this->nodeContents();
			} elseif ( $tag == 'content' ) {
				// We can have multiple content tags, so make this an array.
				$revisionInfo[$tag][] = $this->handleContent();
			} elseif ( $tag == 'contributor' ) {
				$revisionInfo['contributor'] = $this->handleContributor();
			} elseif ( $tag != '#text' ) {
				$this->warn( "Unhandled revision XML tag $tag" );
				$skip = true;
			}
		}

		$pageInfo['revisionCount']++;
		if ( $this->processRevision( $pageInfo, $revisionInfo ) ) {
			$pageInfo['successfulRevisionCount']++;
		}
	}

	private function handleContent() {
		$this->debug( "Enter content handler" );
		$contentInfo = [];

		$normalFields = [ 'role', 'origin', 'model', 'format', 'text' ];

		$skip = false;

		while ( $skip ? $this->reader->next() : $this->reader->read() ) {
			if ( $this->reader->nodeType == XMLReader::END_ELEMENT &&
				$this->reader->localName == 'content' ) {
				break;
			}

			$tag = $this->reader->localName;

			if ( !$this->hookRunner->onImportHandleContentXMLTag(
				$this, $contentInfo )
			) {
				// Do nothing
			} elseif ( in_array( $tag, $normalFields ) ) {
				$contentInfo[$tag] = $this->nodeContents();
			} elseif ( $tag != '#text' ) {
				$this->warn( "Unhandled content XML tag $tag" );
				$skip = true;
			}
		}

		return $contentInfo;
	}

	/**
	 * @param Title $title
	 * @param int $revisionId
	 * @param array $contentInfo
	 *
	 * @return Content
	 * @throws MWException
	 */
	private function makeContent( Title $title, $revisionId, $contentInfo ) {
		global $wgMaxArticleSize;

		if ( !isset( $contentInfo['text'] ) ) {
			throw new MWException( 'Missing text field in import.' );
		}

		// Make sure revisions won't violate $wgMaxArticleSize, which could lead to
		// database errors and instability. Testing for revisions with only listed
		// content models, as other content models might use serialization formats
		// which aren't checked against $wgMaxArticleSize.
		if ( ( !isset( $contentInfo['model'] ) ||
				in_array( $contentInfo['model'], [
					'wikitext',
					'css',
					'json',
					'javascript',
					'text',
					''
				] ) ) &&
			strlen( $contentInfo['text'] ) > $wgMaxArticleSize * 1024
		) {
			throw new MWException( 'The text of ' .
				( $revisionId ?
					"the revision with ID $revisionId" :
					'a revision'
				) . " exceeds the maximum allowable size ($wgMaxArticleSize KB)" );
		}

		$role = $contentInfo['role'] ?? SlotRecord::MAIN;
		$model = $contentInfo['model'] ?? $this->getDefaultContentModel( $title, $role );
		$handler = $this->getContentHandler( $model );

		$text = $handler->importTransform( $contentInfo['text'] );

<<<<<<< HEAD
		$content = $handler->unserializeContent( $text );

		return $content;
=======
		return $handler->unserializeContent( $text );
>>>>>>> 30164539
	}

	/**
	 * @param array $pageInfo
	 * @param array $revisionInfo
	 * @throws MWException
<<<<<<< HEAD
	 * @return bool|mixed
=======
	 * @return mixed|false
>>>>>>> 30164539
	 */
	private function processRevision( $pageInfo, $revisionInfo ) {
		$revision = new WikiRevision( $this->config );

		$revId = $revisionInfo['id'] ?? 0;
		if ( $revId ) {
			$revision->setID( $revisionInfo['id'] );
		}

		$title = $pageInfo['_title'];
		$revision->setTitle( $title );

		$content = $this->makeContent( $title, $revId, $revisionInfo );
		$revision->setContent( SlotRecord::MAIN, $content );

		foreach ( $revisionInfo['content'] ?? [] as $slotInfo ) {
			if ( !isset( $slotInfo['role'] ) ) {
				throw new MWException( "Missing role for imported slot." );
			}

			$content = $this->makeContent( $title, $revId, $slotInfo );
			$revision->setContent( $slotInfo['role'], $content );
		}
		$revision->setTimestamp( $revisionInfo['timestamp'] ?? wfTimestampNow() );

		if ( isset( $revisionInfo['comment'] ) ) {
			$revision->setComment( $revisionInfo['comment'] );
		}

		if ( isset( $revisionInfo['minor'] ) ) {
			$revision->setMinor( true );
		}
		if ( isset( $revisionInfo['contributor']['ip'] ) ) {
			$revision->setUserIP( $revisionInfo['contributor']['ip'] );
		} elseif ( isset( $revisionInfo['contributor']['username'] ) ) {
			$revision->setUsername(
				$this->externalUserNames->applyPrefix( $revisionInfo['contributor']['username'] )
			);
		} else {
			$revision->setUsername( $this->externalUserNames->addPrefix( 'Unknown user' ) );
		}
		if ( isset( $revisionInfo['sha1'] ) ) {
			$revision->setSha1Base36( $revisionInfo['sha1'] );
		}
		$revision->setNoUpdates( $this->mNoUpdates );

		return $this->revisionCallback( $revision );
	}

	/**
	 * @param array &$pageInfo
	 * @return mixed
	 */
	private function handleUpload( &$pageInfo ) {
		$this->debug( "Enter upload handler" );
		$uploadInfo = [];

		$normalFields = [ 'timestamp', 'comment', 'filename', 'text',
			'src', 'size', 'sha1base36', 'archivename', 'rel' ];

		$skip = false;

		while ( $skip ? $this->reader->next() : $this->reader->read() ) {
			if ( $this->reader->nodeType == XMLReader::END_ELEMENT &&
					$this->reader->localName == 'upload' ) {
				break;
			}

			$tag = $this->reader->localName;

			if ( !$this->hookRunner->onImportHandleUploadXMLTag( $this, $pageInfo ) ) {
				// Do nothing
			} elseif ( in_array( $tag, $normalFields ) ) {
				$uploadInfo[$tag] = $this->nodeContents();
			} elseif ( $tag == 'contributor' ) {
				$uploadInfo['contributor'] = $this->handleContributor();
			} elseif ( $tag == 'contents' ) {
				$contents = $this->nodeContents();
				$encoding = $this->reader->getAttribute( 'encoding' );
				if ( $encoding === 'base64' ) {
					$uploadInfo['fileSrc'] = $this->dumpTemp( base64_decode( $contents ) );
					$uploadInfo['isTempSrc'] = true;
				}
			} elseif ( $tag != '#text' ) {
				$this->warn( "Unhandled upload XML tag $tag" );
				$skip = true;
			}
		}

		if ( $this->mImageBasePath && isset( $uploadInfo['rel'] ) ) {
			$path = "{$this->mImageBasePath}/{$uploadInfo['rel']}";
			if ( file_exists( $path ) ) {
				$uploadInfo['fileSrc'] = $path;
				$uploadInfo['isTempSrc'] = false;
			}
		}

		if ( $this->mImportUploads ) {
			return $this->processUpload( $pageInfo, $uploadInfo );
		}
	}

	/**
	 * @param string $contents
	 * @return string
	 */
	private function dumpTemp( $contents ) {
		$filename = tempnam( wfTempDir(), 'importupload' );
		file_put_contents( $filename, $contents );
		return $filename;
	}

	/**
	 * @param array $pageInfo
	 * @param array $uploadInfo
	 * @return mixed
	 */
	private function processUpload( $pageInfo, $uploadInfo ) {
		$revision = new WikiRevision( $this->config );
		$revId = $pageInfo['id'];
		$title = $pageInfo['_title'];
		$content = $this->makeContent( $title, $revId, $uploadInfo );

		$revision->setTitle( $title );
		$revision->setID( $revId );
		$revision->setTimestamp( $uploadInfo['timestamp'] );
		$revision->setContent( SlotRecord::MAIN, $content );
		$revision->setFilename( $uploadInfo['filename'] );
		if ( isset( $uploadInfo['archivename'] ) ) {
			$revision->setArchiveName( $uploadInfo['archivename'] );
		}
		$revision->setSrc( $uploadInfo['src'] );
		if ( isset( $uploadInfo['fileSrc'] ) ) {
			$revision->setFileSrc( $uploadInfo['fileSrc'],
				!empty( $uploadInfo['isTempSrc'] )
			);
		}
		if ( isset( $uploadInfo['sha1base36'] ) ) {
			$revision->setSha1Base36( $uploadInfo['sha1base36'] );
		}
		$revision->setSize( intval( $uploadInfo['size'] ) );
		$revision->setComment( $uploadInfo['comment'] );

		if ( isset( $uploadInfo['contributor']['ip'] ) ) {
			$revision->setUserIP( $uploadInfo['contributor']['ip'] );
		}
		if ( isset( $uploadInfo['contributor']['username'] ) ) {
			$revision->setUsername(
				$this->externalUserNames->applyPrefix( $uploadInfo['contributor']['username'] )
			);
		}
		$revision->setNoUpdates( $this->mNoUpdates );

		return call_user_func( $this->mUploadCallback, $revision );
	}

	/**
	 * @return array
	 */
	private function handleContributor() {
		$this->debug( "Enter contributor handler." );
<<<<<<< HEAD
		$fields = [ 'id', 'ip', 'username' ];
		$info = [];
=======
>>>>>>> 30164539

		if ( $this->reader->isEmptyElement ) {
			return [];
		}

		$fields = [ 'id', 'ip', 'username' ];
		$info = [];

		while ( $this->reader->read() ) {
			if ( $this->reader->nodeType == XMLReader::END_ELEMENT &&
					$this->reader->localName == 'contributor' ) {
				break;
			}

			$tag = $this->reader->localName;

			if ( in_array( $tag, $fields ) ) {
				$info[$tag] = $this->nodeContents();
			}
		}

		return $info;
	}

	/**
	 * @param string $text
	 * @param string|null $ns
	 * @return array|false
	 */
	private function processTitle( $text, $ns = null ) {
		if ( $this->foreignNamespaces === null ) {
			$foreignTitleFactory = new NaiveForeignTitleFactory(
				MediaWikiServices::getInstance()->getContentLanguage()
			);
		} else {
			$foreignTitleFactory = new NamespaceAwareForeignTitleFactory(
				$this->foreignNamespaces );
		}

		$foreignTitle = $foreignTitleFactory->createForeignTitle( $text,
			intval( $ns ) );

		$title = $this->importTitleFactory->createTitleFromForeignTitle(
			$foreignTitle );

		$commandLineMode = $this->config->get( 'CommandLineMode' );
		if ( $title === null ) {
			# Invalid page title? Ignore the page
			$this->notice( 'import-error-invalid', $foreignTitle->getFullText() );
			return false;
		} elseif ( $title->isExternal() ) {
			$this->notice( 'import-error-interwiki', $title->getPrefixedText() );
			return false;
		} elseif ( !$title->canExist() ) {
			$this->notice( 'import-error-special', $title->getPrefixedText() );
			return false;
		} elseif ( !$commandLineMode ) {
			$permissionManager = MediaWikiServices::getInstance()->getPermissionManager();
			$user = RequestContext::getMain()->getUser();

			if ( !$permissionManager->userCan( 'edit', $user, $title ) ) {
				# Do not import if the importing wiki user cannot edit this page
				$this->notice( 'import-error-edit', $title->getPrefixedText() );

				return false;
			}

			if ( !$title->exists() && !$permissionManager->userCan( 'create', $user, $title ) ) {
				# Do not import if the importing wiki user cannot create this page
				$this->notice( 'import-error-create', $title->getPrefixedText() );

				return false;
			}
		}

		return [ $title, $foreignTitle ];
	}

	/**
	 * @param string $model
	 * @return ContentHandler
	 */
	private function getContentHandler( $model ) {
		return MediaWikiServices::getInstance()
			->getContentHandlerFactory()
			->getContentHandler( $model );
	}

	/**
	 * @param Title $title
	 * @param string $role
	 *
	 * @return string
	 */
	private function getDefaultContentModel( $title, $role ) {
		return MediaWikiServices::getInstance()
			->getSlotRoleRegistry()
			->getRoleHandler( $role )
			->getDefaultModel( $title );
	}
}<|MERGE_RESOLUTION|>--- conflicted
+++ resolved
@@ -640,10 +640,6 @@
 		// libxml_disable_entity_loader() to avoid local file
 		// inclusion attacks (T48932).
 		$oldDisable = libxml_disable_entity_loader( true );
-<<<<<<< HEAD
-		$rethrow = null;
-=======
->>>>>>> 30164539
 		try {
 			$this->reader->read();
 
@@ -1006,24 +1002,14 @@
 
 		$text = $handler->importTransform( $contentInfo['text'] );
 
-<<<<<<< HEAD
-		$content = $handler->unserializeContent( $text );
-
-		return $content;
-=======
 		return $handler->unserializeContent( $text );
->>>>>>> 30164539
 	}
 
 	/**
 	 * @param array $pageInfo
 	 * @param array $revisionInfo
 	 * @throws MWException
-<<<<<<< HEAD
-	 * @return bool|mixed
-=======
 	 * @return mixed|false
->>>>>>> 30164539
 	 */
 	private function processRevision( $pageInfo, $revisionInfo ) {
 		$revision = new WikiRevision( $this->config );
@@ -1185,11 +1171,6 @@
 	 */
 	private function handleContributor() {
 		$this->debug( "Enter contributor handler." );
-<<<<<<< HEAD
-		$fields = [ 'id', 'ip', 'username' ];
-		$info = [];
-=======
->>>>>>> 30164539
 
 		if ( $this->reader->isEmptyElement ) {
 			return [];
