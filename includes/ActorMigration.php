--- conflicted
+++ resolved
@@ -251,29 +251,13 @@
 	 * Get actor ID from UserIdentity, if it exists
 	 *
 	 * @since 1.35.0
-<<<<<<< HEAD
-=======
 	 * @deprecated since 1.36. Use ActorStore::findActorId instead.
->>>>>>> 30164539
 	 *
 	 * @param IDatabase $db
 	 * @param UserIdentity $user
 	 * @return int|false
 	 */
 	public function getExistingActorId( IDatabase $db, UserIdentity $user ) {
-<<<<<<< HEAD
-		$row = $db->selectRow(
-			'actor',
-			[ 'actor_id' ],
-			[ 'actor_name' => $user->getName() ],
-			__METHOD__
-		);
-		if ( $row === false ) {
-			return false;
-		}
-
-		return (int)$row->actor_id;
-=======
 		wfDeprecated( __METHOD__, '1.36' );
 		// Get the correct ActorStore based on the DB passed,
 		// and not on the passed $user wiki ID, since before all
@@ -282,7 +266,6 @@
 		return $this->actorStoreFactory
 			->getActorNormalization( $db->getDomainID() )
 			->findActorId( $user, $db );
->>>>>>> 30164539
 	}
 
 	/**
@@ -290,10 +273,7 @@
 	 * If it is already assigned, return the existing ID.
 	 *
 	 * @since 1.35.0
-<<<<<<< HEAD
-=======
 	 * @deprecated since 1.36. Use ActorStore::acquireActorId instead.
->>>>>>> 30164539
 	 *
 	 * @param IDatabase $dbw
 	 * @param UserIdentity $user
@@ -301,51 +281,6 @@
 	 * @return int The new actor ID
 	 */
 	public function getNewActorId( IDatabase $dbw, UserIdentity $user ) {
-<<<<<<< HEAD
-		// TODO: inject
-		$userNameUtils = MediaWikiServices::getInstance()->getUserNameUtils();
-
-		$q = [
-			'actor_user' => $user->getId() ?: null,
-			'actor_name' => (string)$user->getName(),
-		];
-		if ( $q['actor_user'] === null && $userNameUtils->isUsable( $q['actor_name'] ) ) {
-			throw new CannotCreateActorException(
-				'Cannot create an actor for a usable name that is not an existing user: ' .
-				"user_id={$user->getId()} user_name=\"{$user->getName()}\""
-			);
-		}
-		if ( $q['actor_name'] === '' ) {
-			throw new CannotCreateActorException(
-				'Cannot create an actor for a user with no name: ' .
-				"user_id={$user->getId()} user_name=\"{$user->getName()}\""
-			);
-		}
-
-		$dbw->insert( 'actor', $q, __METHOD__, [ 'IGNORE' ] );
-
-		if ( $dbw->affectedRows() ) {
-			$actorId = (int)$dbw->insertId();
-		} else {
-			// Outdated cache?
-			// Use LOCK IN SHARE MODE to bypass any MySQL REPEATABLE-READ snapshot.
-			$actorId = (int)$dbw->selectField(
-				'actor',
-				'actor_id',
-				$q,
-				__METHOD__,
-				[ 'LOCK IN SHARE MODE' ]
-			);
-			if ( !$actorId ) {
-				throw new CannotCreateActorException(
-					"Failed to create actor ID for " .
-					"user_id={$user->getId()} user_name=\"{$user->getName()}\""
-				);
-			}
-		}
-
-		return $actorId;
-=======
 		wfDeprecated( __METHOD__, '1.36' );
 		// Get the correct ActorStore based on the DB passed,
 		// and not on the passed $user wiki ID, since before all
@@ -354,7 +289,6 @@
 		return $this->actorStoreFactory
 			->getActorNormalization( $dbw->getDomainID() )
 			->acquireActorId( $user, $dbw );
->>>>>>> 30164539
 	}
 
 	/**
@@ -380,20 +314,9 @@
 			$ret[$text] = $user->getName();
 		}
 		if ( $this->stage & SCHEMA_COMPAT_WRITE_NEW ) {
-<<<<<<< HEAD
-			// NOTE: Don't use $user->getActorId(), since that may be for the wrong wiki (T260485)
-			// TODO: Make User object wiki-aware and let it handle all cases (T260933)
-			$existingActorId = $this->getExistingActorId( $dbw, $user );
-			if ( $existingActorId !== false ) {
-				$ret[$actor] = $existingActorId;
-			} else {
-				$ret[$actor] = $this->getNewActorId( $dbw, $user );
-			}
-=======
 			$ret[$actor] = $this->actorStoreFactory
 				->getActorNormalization( $dbw->getDomainID() )
 				->acquireActorId( $user, $dbw );
->>>>>>> 30164539
 		}
 		return $ret;
 	}
