<?php
/**
 * Raw page text accessor
 *
 * Copyright © 2004 Gabriel Wicke <wicke@wikidev.net>
 * http://wikidev.net/
 *
 * Based on HistoryAction and SpecialExport
 *
 * This program is free software; you can redistribute it and/or modify
 * it under the terms of the GNU General Public License as published by
 * the Free Software Foundation; either version 2 of the License, or
 * (at your option) any later version.
 *
 * This program is distributed in the hope that it will be useful,
 * but WITHOUT ANY WARRANTY; without even the implied warranty of
 * MERCHANTABILITY or FITNESS FOR A PARTICULAR PURPOSE. See the
 * GNU General Public License for more details.
 *
 * You should have received a copy of the GNU General Public License along
 * with this program; if not, write to the Free Software Foundation, Inc.,
 * 51 Franklin Street, Fifth Floor, Boston, MA 02110-1301, USA.
 * http://www.gnu.org/copyleft/gpl.html
 *
 * @author Gabriel Wicke <wicke@wikidev.net>
 * @file
 */

use MediaWiki\Logger\LoggerFactory;

/**
 * A simple method to retrieve the plain source of an article,
 * using "action=raw" in the GET request string.
 *
 * @ingroup Actions
 */
class RawAction extends FormlessAction {
	public function getName() {
		return 'raw';
	}

	public function requiresWrite() {
		return false;
	}

	public function requiresUnblock() {
		return false;
	}

	/**
	 * @suppress SecurityCheck-XSS Non html mime type
	 */
	function onView() {
		$this->getOutput()->disable();
		$request = $this->getRequest();
		$response = $request->response();
		$config = $this->context->getConfig();

		if ( !$request->checkUrlExtension() ) {
			return;
		}

		if ( $this->getOutput()->checkLastModified( $this->page->getTouched() ) ) {
			return; // Client cache fresh and headers sent, nothing more to do.
		}

		$contentType = $this->getContentType();

		$maxage = $request->getInt( 'maxage', $config->get( 'SquidMaxage' ) );
		$smaxage = $request->getIntOrNull( 'smaxage' );
		if ( $smaxage === null ) {
			if (
				$contentType == 'text/css' ||
				$contentType == 'application/json' ||
				$contentType == 'text/javascript'
			) {
				// CSS/JSON/JS raw content has its own CDN max age configuration.
				// Note: Title::getCdnUrls() includes action=raw for css/json/js
				// pages, so if using the canonical url, this will get HTCP purges.
				$smaxage = intval( $config->get( 'ForcedRawSMaxage' ) );
			} else {
				// No CDN cache for anything else
				$smaxage = 0;
			}
		}

		// Set standard Vary headers so cache varies on cookies and such (T125283)
		$response->header( $this->getOutput()->getVaryHeader() );
		if ( $config->get( 'UseKeyHeader' ) ) {
			$response->header( $this->getOutput()->getKeyHeader() );
		}

		// Output may contain user-specific data;
		// vary generated content for open sessions on private wikis
		$privateCache = !User::isEveryoneAllowed( 'read' ) &&
			( $smaxage == 0 || MediaWiki\Session\SessionManager::getGlobalSession()->isPersistent() );
		// Don't accidentally cache cookies if user is logged in (T55032)
		$privateCache = $privateCache || $this->getUser()->isLoggedIn();
		$mode = $privateCache ? 'private' : 'public';
		$response->header(
			'Cache-Control: ' . $mode . ', s-maxage=' . $smaxage . ', max-age=' . $maxage
		);

		// In the event of user JS, don't allow loading a user JS/CSS/Json
		// subpage that has no registered user associated with, as
		// someone could register the account and take control of the
		// JS/CSS/Json page.
		$title = $this->getTitle();
		if ( $title->isUserConfigPage() && $contentType !== 'text/x-wiki' ) {
			// not using getRootText() as we want this to work
			// even if subpages are disabled.
			$rootPage = strtok( $title->getText(), '/' );
			$userFromTitle = User::newFromName( $rootPage, 'usable' );
			if ( !$userFromTitle || $userFromTitle->getId() === 0 ) {
				$elevated = $this->getUser()->isAllowed( 'editinterface' );
				$elevatedText = $elevated ? 'by elevated ' : '';
				$log = LoggerFactory::getInstance( "security" );
				$log->warning(
					"Unsafe JS/CSS/Json {$elevatedText}load - {user} loaded {title} with {ctype}",
					[
						'user' => $this->getUser()->getName(),
						'title' => $title->getPrefixedDBkey(),
						'ctype' => $contentType,
						'elevated' => $elevated
					]
				);
				$msg = wfMessage( 'unregistered-user-config' );
				throw new HttpError( 403, $msg );
			}
		}

		// Don't allow loading non-protected pages as javascript.
		// In future we may further restrict this to only CONTENT_MODEL_JAVASCRIPT
		// in NS_MEDIAWIKI or NS_USER, as well as including other config types,
		// but for now be more permissive. Allowing protected pages outside of
		// NS_USER and NS_MEDIAWIKI in particular should be considered a temporary
		// allowance.
		if (
			$contentType === 'text/javascript' &&
			!$title->isUserJsConfigPage() &&
			!$title->inNamespace( NS_MEDIAWIKI ) &&
			!in_array( 'sysop', $title->getRestrictions( 'edit' ) ) &&
			!in_array( 'editprotected', $title->getRestrictions( 'edit' ) )
		) {

			$log = LoggerFactory::getInstance( "security" );
			$log->info( "Blocked loading unprotected JS {title} for {user}",
				[
					'user' => $this->getUser()->getName(),
<<<<<<< HEAD
					'title' => $title->getPrefixedDBKey(),
=======
					'title' => $title->getPrefixedDBkey(),
>>>>>>> c733c855
				]
			);
			throw new HttpError( 403, wfMessage( 'unprotected-js' ) );
		}

		$response->header( 'Content-type: ' . $contentType . '; charset=UTF-8' );

		$text = $this->getRawText();

		// Don't return a 404 response for CSS or JavaScript;
		// 404s aren't generally cached and it would create
		// extra hits when user CSS/JS are on and the user doesn't
		// have the pages.
		if ( $text === false && $contentType == 'text/x-wiki' ) {
			$response->statusHeader( 404 );
		}

		// Avoid PHP 7.1 warning of passing $this by reference
		$rawAction = $this;
		if ( !Hooks::run( 'RawPageViewBeforeOutput', [ &$rawAction, &$text ] ) ) {
			wfDebug( __METHOD__ . ": RawPageViewBeforeOutput hook broke raw page output.\n" );
		}

		echo $text;
	}

	/**
	 * Get the text that should be returned, or false if the page or revision
	 * was not found.
	 *
	 * @return string|bool
	 */
	public function getRawText() {
		global $wgParser;

		$text = false;
		$title = $this->getTitle();
		$request = $this->getRequest();

		// Get it from the DB
		$rev = Revision::newFromTitle( $title, $this->getOldId() );
		if ( $rev ) {
			$lastmod = wfTimestamp( TS_RFC2822, $rev->getTimestamp() );
			$request->response()->header( "Last-modified: $lastmod" );

			// Public-only due to cache headers
			$content = $rev->getContent();

			if ( $content === null ) {
				// revision not found (or suppressed)
				$text = false;
			} elseif ( !$content instanceof TextContent ) {
				// non-text content
				wfHttpError( 415, "Unsupported Media Type", "The requested page uses the content model `"
					. $content->getModel() . "` which is not supported via this interface." );
				die();
			} else {
				// want a section?
				$section = $request->getIntOrNull( 'section' );
				if ( $section !== null ) {
					$content = $content->getSection( $section );
				}

				if ( $content === null || $content === false ) {
					// section not found (or section not supported, e.g. for JS, JSON, and CSS)
					$text = false;
				} else {
					$text = $content->getText();
				}
			}
		}

		if ( $text !== false && $text !== '' && $request->getRawVal( 'templates' ) === 'expand' ) {
			$text = $wgParser->preprocess(
				$text,
				$title,
				ParserOptions::newFromContext( $this->getContext() )
			);
		}

		return $text;
	}

	/**
	 * Get the ID of the revision that should used to get the text.
	 *
	 * @return int
	 */
	public function getOldId() {
		$oldid = $this->getRequest()->getInt( 'oldid' );
		switch ( $this->getRequest()->getText( 'direction' ) ) {
			case 'next':
				# output next revision, or nothing if there isn't one
				$nextid = 0;
				if ( $oldid ) {
					$nextid = $this->getTitle()->getNextRevisionID( $oldid );
				}
				$oldid = $nextid ?: -1;
				break;
			case 'prev':
				# output previous revision, or nothing if there isn't one
				if ( !$oldid ) {
					# get the current revision so we can get the penultimate one
					$oldid = $this->page->getLatest();
				}
				$previd = $this->getTitle()->getPreviousRevisionID( $oldid );
				$oldid = $previd ?: -1;
				break;
			case 'cur':
				$oldid = 0;
				break;
		}

		return $oldid;
	}

	/**
	 * Get the content type to use for the response
	 *
	 * @return string
	 */
	public function getContentType() {
		// Use getRawVal instead of getVal because we only
		// need to match against known strings, there is no
		// storing of localised content or other user input.
		$ctype = $this->getRequest()->getRawVal( 'ctype' );

		if ( $ctype == '' ) {
			// Legacy compatibilty
			$gen = $this->getRequest()->getRawVal( 'gen' );
			if ( $gen == 'js' ) {
				$ctype = 'text/javascript';
			} elseif ( $gen == 'css' ) {
				$ctype = 'text/css';
			}
		}

		$allowedCTypes = [
			'text/x-wiki',
			'text/javascript',
			'text/css',
			// FIXME: Should we still allow Zope editing? External editing feature was dropped
			'application/x-zope-edit',
			'application/json'
		];
		if ( $ctype == '' || !in_array( $ctype, $allowedCTypes ) ) {
			$ctype = 'text/x-wiki';
		}

		return $ctype;
	}
}<|MERGE_RESOLUTION|>--- conflicted
+++ resolved
@@ -147,11 +147,7 @@
 			$log->info( "Blocked loading unprotected JS {title} for {user}",
 				[
 					'user' => $this->getUser()->getName(),
-<<<<<<< HEAD
-					'title' => $title->getPrefixedDBKey(),
-=======
 					'title' => $title->getPrefixedDBkey(),
->>>>>>> c733c855
 				]
 			);
 			throw new HttpError( 403, wfMessage( 'unprotected-js' ) );
@@ -303,4 +299,4 @@
 
 		return $ctype;
 	}
-}+}
