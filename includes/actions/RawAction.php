<?php
/**
 * Raw page text accessor
 *
 * Copyright © 2004 Gabriel Wicke <wicke@wikidev.net>
 * http://wikidev.net/
 *
 * Based on HistoryAction and SpecialExport
 *
 * This program is free software; you can redistribute it and/or modify
 * it under the terms of the GNU General Public License as published by
 * the Free Software Foundation; either version 2 of the License, or
 * (at your option) any later version.
 *
 * This program is distributed in the hope that it will be useful,
 * but WITHOUT ANY WARRANTY; without even the implied warranty of
 * MERCHANTABILITY or FITNESS FOR A PARTICULAR PURPOSE. See the
 * GNU General Public License for more details.
 *
 * You should have received a copy of the GNU General Public License along
 * with this program; if not, write to the Free Software Foundation, Inc.,
 * 51 Franklin Street, Fifth Floor, Boston, MA 02110-1301, USA.
 * http://www.gnu.org/copyleft/gpl.html
 *
 * @author Gabriel Wicke <wicke@wikidev.net>
 * @file
 */

/**
 * A simple method to retrieve the plain source of an article,
 * using "action=raw" in the GET request string.
 *
 * @ingroup Actions
 */
class RawAction extends FormlessAction {
	public function getName() {
		return 'raw';
	}

	public function requiresWrite() {
		return false;
	}

	public function requiresUnblock() {
		return false;
	}

	function onView() {
		$this->getOutput()->disable();
		$request = $this->getRequest();
		$response = $request->response();
		$config = $this->context->getConfig();

		if ( !$request->checkUrlExtension() ) {
			return;
		}

		if ( $this->getOutput()->checkLastModified( $this->page->getTouched() ) ) {
			return; // Client cache fresh and headers sent, nothing more to do.
		}

		$gen = $request->getVal( 'gen' );
		if ( $gen == 'css' || $gen == 'js' ) {
			$this->gen = true;
		}

		$contentType = $this->getContentType();

		$maxage = $request->getInt( 'maxage', $config->get( 'SquidMaxage' ) );
		$smaxage = $request->getIntOrNull( 'smaxage' );
		if ( $smaxage === null ) {
			if ( $contentType == 'text/css' || $contentType == 'text/javascript' ) {
				// CSS/JS raw content has its own CDN max age configuration.
				// Note: Title::getCdnUrls() includes action=raw for css/js pages,
				// so if using the canonical url, this will get HTCP purges.
				$smaxage = intval( $config->get( 'ForcedRawSMaxage' ) );
			} else {
				// No CDN cache for anything else
				$smaxage = 0;
			}
		}

		// Set standard Vary headers so cache varies on cookies and such (T125283)
		$response->header( $this->getOutput()->getVaryHeader() );
<<<<<<< HEAD
		if ( $config->get( 'UseXVO' ) ) {
			$response->header( $this->getOutput()->getXVO() );
=======
		if ( $config->get( 'UseKeyHeader' ) ) {
			$response->header( $this->getOutput()->getKeyHeader() );
>>>>>>> a51acbb6
		}

		$response->header( 'Content-type: ' . $contentType . '; charset=UTF-8' );
		// Output may contain user-specific data;
		// vary generated content for open sessions on private wikis
		$privateCache = !User::isEveryoneAllowed( 'read' ) &&
			( $smaxage == 0 || MediaWiki\Session\SessionManager::getGlobalSession()->isPersistent() );
		// Don't accidentally cache cookies if user is logged in (T55032)
		$privateCache = $privateCache || $this->getUser()->isLoggedIn();
		$mode = $privateCache ? 'private' : 'public';
		$response->header(
			'Cache-Control: ' . $mode . ', s-maxage=' . $smaxage . ', max-age=' . $maxage
		);

		$text = $this->getRawText();

		// Don't return a 404 response for CSS or JavaScript;
		// 404s aren't generally cached and it would create
		// extra hits when user CSS/JS are on and the user doesn't
		// have the pages.
		if ( $text === false && $contentType == 'text/x-wiki' ) {
			$response->statusHeader( 404 );
		}

		if ( !Hooks::run( 'RawPageViewBeforeOutput', [ &$this, &$text ] ) ) {
			wfDebug( __METHOD__ . ": RawPageViewBeforeOutput hook broke raw page output.\n" );
		}

		echo $text;
	}

	/**
	 * Get the text that should be returned, or false if the page or revision
	 * was not found.
	 *
	 * @return string|bool
	 */
	public function getRawText() {
		global $wgParser;

		$text = false;
		$title = $this->getTitle();
		$request = $this->getRequest();

		// If it's a MediaWiki message we can just hit the message cache
		if ( $request->getBool( 'usemsgcache' ) && $title->getNamespace() == NS_MEDIAWIKI ) {
			// The first "true" is to use the database, the second is to use
			// the content langue and the last one is to specify the message
			// key already contains the language in it ("/de", etc.).
			$text = MessageCache::singleton()->get( $title->getDBkey(), true, true, true );
			// If the message doesn't exist, return a blank
			if ( $text === false ) {
				$text = '';
			}
		} else {
			// Get it from the DB
			$rev = Revision::newFromTitle( $title, $this->getOldId() );
			if ( $rev ) {
				$lastmod = wfTimestamp( TS_RFC2822, $rev->getTimestamp() );
				$request->response()->header( "Last-modified: $lastmod" );

				// Public-only due to cache headers
				$content = $rev->getContent();

				if ( $content === null ) {
					// revision not found (or suppressed)
					$text = false;
				} elseif ( !$content instanceof TextContent ) {
					// non-text content
					wfHttpError( 415, "Unsupported Media Type", "The requested page uses the content model `"
						. $content->getModel() . "` which is not supported via this interface." );
					die();
				} else {
					// want a section?
					$section = $request->getIntOrNull( 'section' );
					if ( $section !== null ) {
						$content = $content->getSection( $section );
					}

					if ( $content === null || $content === false ) {
						// section not found (or section not supported, e.g. for JS and CSS)
						$text = false;
					} else {
						$text = $content->getNativeData();
					}
				}
			}
		}

		if ( $text !== false && $text !== '' && $request->getVal( 'templates' ) === 'expand' ) {
			$text = $wgParser->preprocess(
				$text,
				$title,
				ParserOptions::newFromContext( $this->getContext() )
			);
		}

		return $text;
	}

	/**
	 * Get the ID of the revision that should used to get the text.
	 *
	 * @return int
	 */
	public function getOldId() {
		$oldid = $this->getRequest()->getInt( 'oldid' );
		switch ( $this->getRequest()->getText( 'direction' ) ) {
			case 'next':
				# output next revision, or nothing if there isn't one
				$nextid = 0;
				if ( $oldid ) {
					$nextid = $this->getTitle()->getNextRevisionID( $oldid );
				}
				$oldid = $nextid ?: -1;
				break;
			case 'prev':
				# output previous revision, or nothing if there isn't one
				if ( !$oldid ) {
					# get the current revision so we can get the penultimate one
					$oldid = $this->page->getLatest();
				}
				$previd = $this->getTitle()->getPreviousRevisionID( $oldid );
				$oldid = $previd ?: -1;
				break;
			case 'cur':
				$oldid = 0;
				break;
		}

		return $oldid;
	}

	/**
	 * Get the content type to use for the response
	 *
	 * @return string
	 */
	public function getContentType() {
		$ctype = $this->getRequest()->getVal( 'ctype' );

		if ( $ctype == '' ) {
			$gen = $this->getRequest()->getVal( 'gen' );
			if ( $gen == 'js' ) {
				$ctype = 'text/javascript';
			} elseif ( $gen == 'css' ) {
				$ctype = 'text/css';
			}
		}

		$allowedCTypes = [ 'text/x-wiki', 'text/javascript', 'text/css', 'application/x-zope-edit' ];
		if ( $ctype == '' || !in_array( $ctype, $allowedCTypes ) ) {
			$ctype = 'text/x-wiki';
		}

		return $ctype;
	}
}<|MERGE_RESOLUTION|>--- conflicted
+++ resolved
@@ -82,13 +82,8 @@
 
 		// Set standard Vary headers so cache varies on cookies and such (T125283)
 		$response->header( $this->getOutput()->getVaryHeader() );
-<<<<<<< HEAD
-		if ( $config->get( 'UseXVO' ) ) {
-			$response->header( $this->getOutput()->getXVO() );
-=======
 		if ( $config->get( 'UseKeyHeader' ) ) {
 			$response->header( $this->getOutput()->getKeyHeader() );
->>>>>>> a51acbb6
 		}
 
 		$response->header( 'Content-type: ' . $contentType . '; charset=UTF-8' );
