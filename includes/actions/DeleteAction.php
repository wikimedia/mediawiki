--- conflicted
+++ resolved
@@ -70,9 +70,6 @@
 	/** @var int */
 	private $deleteRevisionsLimit;
 
-	/** @var BacklinkCacheFactory */
-	private $backlinkCacheFactory;
-
 	/**
 	 * @inheritDoc
 	 */
@@ -82,13 +79,10 @@
 		$this->watchlistManager = $services->getWatchlistManager();
 		$this->linkRenderer = $services->getLinkRenderer();
 		$this->backlinkCacheFactory = $services->getBacklinkCacheFactory();
-<<<<<<< HEAD
-=======
 		$this->readOnlyMode = $services->getReadOnlyMode();
 		$this->userOptionsLookup = $services->getUserOptionsLookup();
 		$this->deletePageFactory = $services->getDeletePageFactory();
 		$this->deleteRevisionsLimit = $services->getMainConfig()->get( 'DeleteRevisionsLimit' );
->>>>>>> 4afd0f7c
 	}
 
 	public function getName() {
