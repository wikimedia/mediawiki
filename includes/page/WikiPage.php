<?php
/**
 * Base representation for a MediaWiki page.
 *
 * This program is free software; you can redistribute it and/or modify
 * it under the terms of the GNU General Public License as published by
 * the Free Software Foundation; either version 2 of the License, or
 * (at your option) any later version.
 *
 * This program is distributed in the hope that it will be useful,
 * but WITHOUT ANY WARRANTY; without even the implied warranty of
 * MERCHANTABILITY or FITNESS FOR A PARTICULAR PURPOSE. See the
 * GNU General Public License for more details.
 *
 * You should have received a copy of the GNU General Public License along
 * with this program; if not, write to the Free Software Foundation, Inc.,
 * 51 Franklin Street, Fifth Floor, Boston, MA 02110-1301, USA.
 * http://www.gnu.org/copyleft/gpl.html
 *
 * @file
 */

use MediaWiki\Content\IContentHandlerFactory;
use MediaWiki\DAO\WikiAwareEntityTrait;
use MediaWiki\Edit\PreparedEdit;
use MediaWiki\HookContainer\ProtectedHookAccessorTrait;
use MediaWiki\Logger\LoggerFactory;
use MediaWiki\MediaWikiServices;
use MediaWiki\Page\ExistingPageRecord;
use MediaWiki\Page\PageIdentity;
use MediaWiki\Page\PageRecord;
use MediaWiki\Page\PageReference;
use MediaWiki\Page\PageStoreRecord;
use MediaWiki\Page\ParserOutputAccess;
use MediaWiki\Permissions\Authority;
use MediaWiki\Revision\MutableRevisionRecord;
use MediaWiki\Revision\RevisionRecord;
use MediaWiki\Revision\RevisionStore;
use MediaWiki\Revision\SlotRecord;
use MediaWiki\Storage\DerivedPageDataUpdater;
use MediaWiki\Storage\EditResult;
use MediaWiki\Storage\PageUpdater;
use MediaWiki\Storage\PageUpdaterFactory;
use MediaWiki\Storage\RevisionSlotsUpdate;
use MediaWiki\User\UserIdentity;
use MediaWiki\User\UserIdentityValue;
use Wikimedia\Assert\Assert;
use Wikimedia\Assert\PreconditionException;
use Wikimedia\NonSerializable\NonSerializableTrait;
use Wikimedia\Rdbms\FakeResultWrapper;
use Wikimedia\Rdbms\IDatabase;
use Wikimedia\Rdbms\ILoadBalancer;

/**
 * Class representing a MediaWiki article and history.
 *
 * Some fields are public only for backwards-compatibility. Use accessors.
 * In the past, this class was part of Article.php and everything was public.
 */
class WikiPage implements Page, IDBAccessObject, PageRecord {
	use NonSerializableTrait;
	use ProtectedHookAccessorTrait;
	use WikiAwareEntityTrait;

	// Constants for $mDataLoadedFrom and related

	/**
	 * @var Title
	 * @todo make protected
	 * @note for access by subclasses only
	 */
	public $mTitle;

	/**
	 * @var bool
	 * @todo make protected
	 * @note for access by subclasses only
	 */
	public $mDataLoaded = false;

	/**
	 * A cache of the page_is_redirect field, loaded with page data
	 * @var bool
	 */
	private $mPageIsRedirectField = false;

	/**
	 * Boolean if the redirect status is definitively known.
	 * If this is true, getRedirectTarget() must return non-null.
	 *
	 * @var bool|null
	 */
	private $mHasRedirectTarget = null;

	/**
	 * The cache of the redirect target
	 *
	 * @var Title
	 */
	protected $mRedirectTarget = null;

	/**
	 * @var bool
	 */
	private $mIsNew = false;

	/**
	 * @var bool
	 */
	private $mIsRedirect = false;

	/**
	 * @var int|false False means "not loaded"
	 * @todo make protected
	 * @note for access by subclasses only
	 */
	public $mLatest = false;

	/**
	 * @var PreparedEdit|false Map of cache fields (text, parser output, ect) for a proposed/new edit
	 * @todo make protected
	 * @note for access by subclasses only
	 */
	public $mPreparedEdit = false;

	/**
	 * @var int
	 */
	protected $mId = null;

	/**
	 * @var int One of the READ_* constants
	 */
	protected $mDataLoadedFrom = self::READ_NONE;

	/**
	 * @var RevisionRecord
	 */
	private $mLastRevision = null;

	/**
	 * @var string Timestamp of the current revision or empty string if not loaded
	 */
	protected $mTimestamp = '';

	/**
	 * @var string
	 */
	protected $mTouched = '19700101000000';

	/**
	 * @var string|null
	 */
	protected $mLanguage = null;

	/**
	 * @var string
	 */
	protected $mLinksUpdated = '19700101000000';

	/**
	 * @var DerivedPageDataUpdater|null
	 */
	private $derivedDataUpdater = null;

	/**
	 * @param PageIdentity $pageIdentity
	 */
	public function __construct( PageIdentity $pageIdentity ) {
		$pageIdentity->assertWiki( PageIdentity::LOCAL );

		// TODO: remove the need for casting to Title.
		$title = Title::castFromPageIdentity( $pageIdentity );
		if ( !$title->canExist() ) {
			throw new InvalidArgumentException( "WikiPage constructed on a Title that cannot exist as a page: $title" );
		}

		$this->mTitle = $title;
	}

	/**
	 * Makes sure that the mTitle object is cloned
	 * to the newly cloned WikiPage.
	 */
	public function __clone() {
		$this->mTitle = clone $this->mTitle;
	}

	/**
	 * Create a WikiPage object of the appropriate class for the given PageIdentity.
	 * The PageIdentity must represent a proper page that can exist on the wiki,
	 * that is, not a special page or media link or section link or interwiki link.
	 *
	 * @param PageIdentity $pageIdentity
	 *
	 * @throws MWException
	 * @return WikiPage|WikiCategoryPage|WikiFilePage
	 * @deprecated since 1.36, use WikiPageFactory::newFromTitle instead
	 */
	public static function factory( PageIdentity $pageIdentity ) {
		return MediaWikiServices::getInstance()->getWikiPageFactory()->newFromTitle( $pageIdentity );
	}

	/**
	 * Constructor from a page id
	 *
	 * @param int $id Article ID to load
	 * @param string|int $from One of the following values:
	 *        - "fromdb" or WikiPage::READ_NORMAL to select from a replica DB
	 *        - "fromdbmaster" or WikiPage::READ_LATEST to select from the primary database
	 *
	 * @return WikiPage|null
	 * @deprecated since 1.36, use WikiPageFactory::newFromID instead
	 */
	public static function newFromID( $id, $from = 'fromdb' ) {
		return MediaWikiServices::getInstance()->getWikiPageFactory()->newFromID( $id, $from );
	}

	/**
	 * Constructor from a database row
	 *
	 * @since 1.20
	 * @param stdClass $row Database row containing at least fields returned by getQueryInfo().
	 * @param string|int $from Source of $data:
	 *        - "fromdb" or WikiPage::READ_NORMAL: from a replica DB
	 *        - "fromdbmaster" or WikiPage::READ_LATEST: from the primary DB
	 *        - "forupdate" or WikiPage::READ_LOCKING: from the primary DB using SELECT FOR UPDATE
	 * @return WikiPage
	 * @deprecated since 1.36, use WikiPageFactory::newFromRow instead
	 */
	public static function newFromRow( $row, $from = 'fromdb' ) {
		return MediaWikiServices::getInstance()->getWikiPageFactory()->newFromRow( $row, $from );
	}

	/**
	 * Convert 'fromdb', 'fromdbmaster' and 'forupdate' to READ_* constants.
	 *
	 * @param stdClass|string|int $type
	 * @return mixed
	 */
	public static function convertSelectType( $type ) {
		switch ( $type ) {
			case 'fromdb':
				return self::READ_NORMAL;
			case 'fromdbmaster':
				return self::READ_LATEST;
			case 'forupdate':
				return self::READ_LOCKING;
			default:
				// It may already be an integer or whatever else
				return $type;
		}
	}

	/**
	 * @return PageUpdaterFactory
	 */
	private function getPageUpdaterFactory(): PageUpdaterFactory {
		return MediaWikiServices::getInstance()->getPageUpdaterFactory();
	}

	/**
	 * @return RevisionStore
	 */
	private function getRevisionStore() {
		return MediaWikiServices::getInstance()->getRevisionStore();
	}

	/**
	 * @return IContentHandlerFactory
	 */
	private function getContentHandlerFactory(): IContentHandlerFactory {
		return MediaWikiServices::getInstance()->getContentHandlerFactory();
	}

	/**
	 * @return ILoadBalancer
	 */
	private function getDBLoadBalancer() {
		return MediaWikiServices::getInstance()->getDBLoadBalancer();
	}

	/**
	 * @todo Move this UI stuff somewhere else
	 *
	 * @see ContentHandler::getActionOverrides
	 * @return array
	 */
	public function getActionOverrides() {
		return $this->getContentHandler()->getActionOverrides();
	}

	/**
	 * Returns the ContentHandler instance to be used to deal with the content of this WikiPage.
	 *
	 * Shorthand for ContentHandler::getForModelID( $this->getContentModel() );
	 *
	 * @return ContentHandler
	 *
	 * @since 1.21
	 */
	public function getContentHandler() {
		return $this->getContentHandlerFactory()
			->getContentHandler( $this->getContentModel() );
	}

	/**
	 * Get the title object of the article
	 * @return Title Title object of this page
	 */
	public function getTitle(): Title {
		return $this->mTitle;
	}

	/**
	 * Clear the object
	 * @return void
	 */
	public function clear() {
		$this->mDataLoaded = false;
		$this->mDataLoadedFrom = self::READ_NONE;

		$this->clearCacheFields();
	}

	/**
	 * Clear the object cache fields
	 * @return void
	 */
	protected function clearCacheFields() {
		$this->mId = null;
		$this->mRedirectTarget = null; // Title object if set
		$this->mHasRedirectTarget = null;
		$this->mPageIsRedirectField = false;
		$this->mLastRevision = null; // Latest revision
		$this->mTouched = '19700101000000';
		$this->mLanguage = null;
		$this->mLinksUpdated = '19700101000000';
		$this->mTimestamp = '';
		$this->mIsNew = false;
		$this->mIsRedirect = false;
		$this->mLatest = false;
		// T59026: do not clear $this->derivedDataUpdater since getDerivedDataUpdater() already
		// checks the requested rev ID and content against the cached one. For most
		// content types, the output should not change during the lifetime of this cache.
		// Clearing it can cause extra parses on edit for no reason.
	}

	/**
	 * Clear the mPreparedEdit cache field, as may be needed by mutable content types
	 * @return void
	 * @since 1.23
	 */
	public function clearPreparedEdit() {
		$this->mPreparedEdit = false;
	}

	/**
	 * Return the tables, fields, and join conditions to be selected to create
	 * a new page object.
	 * @since 1.31
	 * @return array With three keys:
	 *   - tables: (string[]) to include in the `$table` to `IDatabase->select()`
	 *   - fields: (string[]) to include in the `$vars` to `IDatabase->select()`
	 *   - joins: (array) to include in the `$join_conds` to `IDatabase->select()`
	 */
	public static function getQueryInfo() {
		global $wgPageLanguageUseDB;

		$ret = [
			'tables' => [ 'page' ],
			'fields' => [
				'page_id',
				'page_namespace',
				'page_title',
				'page_restrictions',
				'page_is_redirect',
				'page_is_new',
				'page_random',
				'page_touched',
				'page_links_updated',
				'page_latest',
				'page_len',
				'page_content_model',
			],
			'joins' => [],
		];

		if ( $wgPageLanguageUseDB ) {
			$ret['fields'][] = 'page_lang';
		}

		return $ret;
	}

	/**
	 * Fetch a page record with the given conditions
	 * @param IDatabase $dbr
	 * @param array $conditions
	 * @param array $options
	 * @return stdClass|false Database result resource, or false on failure
	 */
	protected function pageData( $dbr, $conditions, $options = [] ) {
		$pageQuery = self::getQueryInfo();

		$this->getHookRunner()->onArticlePageDataBefore(
			$this, $pageQuery['fields'], $pageQuery['tables'], $pageQuery['joins'] );

		$row = $dbr->selectRow(
			$pageQuery['tables'],
			$pageQuery['fields'],
			$conditions,
			__METHOD__,
			$options,
			$pageQuery['joins']
		);

		$this->getHookRunner()->onArticlePageDataAfter( $this, $row );

		return $row;
	}

	/**
	 * Fetch a page record matching the Title object's namespace and title
	 * using a sanitized title string
	 *
	 * @param IDatabase $dbr
	 * @param Title $title
	 * @param array $options
	 * @return stdClass|false Database result resource, or false on failure
	 */
	public function pageDataFromTitle( $dbr, $title, $options = [] ) {
		if ( !$title->canExist() ) {
			return false;
		}

		return $this->pageData( $dbr, [
			'page_namespace' => $title->getNamespace(),
			'page_title' => $title->getDBkey() ], $options );
	}

	/**
	 * Fetch a page record matching the requested ID
	 *
	 * @param IDatabase $dbr
	 * @param int $id
	 * @param array $options
	 * @return stdClass|false Database result resource, or false on failure
	 */
	public function pageDataFromId( $dbr, $id, $options = [] ) {
		return $this->pageData( $dbr, [ 'page_id' => $id ], $options );
	}

	/**
	 * Load the object from a given source by title
	 *
	 * @param stdClass|string|int $from One of the following:
	 *   - A DB query result object.
	 *   - "fromdb" or WikiPage::READ_NORMAL to get from a replica DB.
	 *   - "fromdbmaster" or WikiPage::READ_LATEST to get from the primary DB.
	 *   - "forupdate"  or WikiPage::READ_LOCKING to get from the primary DB
	 *     using SELECT FOR UPDATE.
	 *
	 * @return void
	 */
	public function loadPageData( $from = 'fromdb' ) {
		$from = self::convertSelectType( $from );
		if ( is_int( $from ) && $from <= $this->mDataLoadedFrom ) {
			// We already have the data from the correct location, no need to load it twice.
			return;
		}

		if ( is_int( $from ) ) {
			list( $index, $opts ) = DBAccessObjectUtils::getDBOptions( $from );
			$loadBalancer = $this->getDBLoadBalancer();
			$db = $loadBalancer->getConnection( $index );
			$data = $this->pageDataFromTitle( $db, $this->mTitle, $opts );

			if ( !$data
				&& $index == DB_REPLICA
				&& $loadBalancer->getServerCount() > 1
				&& $loadBalancer->hasOrMadeRecentPrimaryChanges()
			) {
				$from = self::READ_LATEST;
				list( $index, $opts ) = DBAccessObjectUtils::getDBOptions( $from );
				$db = $loadBalancer->getConnection( $index );
				$data = $this->pageDataFromTitle( $db, $this->mTitle, $opts );
			}
		} else {
			// No idea from where the caller got this data, assume replica DB.
			$data = $from;
			$from = self::READ_NORMAL;
		}

		$this->loadFromRow( $data, $from );
	}

	/**
	 * Checks whether the page data was loaded using the given database access mode (or better).
	 *
	 * @since 1.32
	 *
	 * @param string|int $from One of the following:
	 *   - "fromdb" or WikiPage::READ_NORMAL to get from a replica DB.
	 *   - "fromdbmaster" or WikiPage::READ_LATEST to get from the primary DB.
	 *   - "forupdate"  or WikiPage::READ_LOCKING to get from the primary DB
	 *     using SELECT FOR UPDATE.
	 *
	 * @return bool
	 */
	public function wasLoadedFrom( $from ) {
		$from = self::convertSelectType( $from );

		if ( !is_int( $from ) ) {
			// No idea from where the caller got this data, assume replica DB.
			$from = self::READ_NORMAL;
		}

		if ( $from <= $this->mDataLoadedFrom ) {
			return true;
		}

		return false;
	}

	/**
	 * Load the object from a database row
	 *
	 * @since 1.20
	 * @param stdClass|bool $data DB row containing fields returned by getQueryInfo() or false
	 * @param string|int $from One of the following:
	 *        - "fromdb" or WikiPage::READ_NORMAL if the data comes from a replica DB
	 *        - "fromdbmaster" or WikiPage::READ_LATEST if the data comes from the primary DB
	 *        - "forupdate"  or WikiPage::READ_LOCKING if the data comes from
	 *          the primary DB using SELECT FOR UPDATE
	 */
	public function loadFromRow( $data, $from ) {
		$lc = MediaWikiServices::getInstance()->getLinkCache();
		$lc->clearLink( $this->mTitle );

		if ( $data ) {
			$lc->addGoodLinkObjFromRow( $this->mTitle, $data );

			$this->mTitle->loadFromRow( $data );

			// Old-fashioned restrictions
			$this->mTitle->loadRestrictions( $data->page_restrictions );

			$this->mId = intval( $data->page_id );
			$this->mTouched = MWTimestamp::convert( TS_MW, $data->page_touched );
			$this->mLanguage = $data->page_lang ?? null;
			$this->mLinksUpdated = $data->page_links_updated === null
				? null
				: MWTimestamp::convert( TS_MW, $data->page_links_updated );
			$this->mPageIsRedirectField = (bool)$data->page_is_redirect;
			$this->mIsNew = intval( $data->page_is_new ?? 0 );
			$this->mIsRedirect = intval( $data->page_is_redirect ?? 0 );
			$this->mLatest = intval( $data->page_latest );
			// T39225: $latest may no longer match the cached latest RevisionRecord object.
			// Double-check the ID of any cached latest RevisionRecord object for consistency.
			if ( $this->mLastRevision && $this->mLastRevision->getId() != $this->mLatest ) {
				$this->mLastRevision = null;
				$this->mTimestamp = '';
			}
		} else {
			$lc->addBadLinkObj( $this->mTitle );

			$this->mTitle->loadFromRow( false );

			$this->clearCacheFields();

			$this->mId = 0;
		}

		$this->mDataLoaded = true;
		$this->mDataLoadedFrom = self::convertSelectType( $from );
	}

	/**
	 * @param string|false $wikiId
	 *
	 * @return int Page ID
	 */
	public function getId( $wikiId = self::LOCAL ): int {
		$this->assertWiki( $wikiId );

		if ( !$this->mDataLoaded ) {
			$this->loadPageData();
		}
		return $this->mId;
	}

	/**
	 * @return bool Whether or not the page exists in the database
	 */
	public function exists(): bool {
		if ( !$this->mDataLoaded ) {
			$this->loadPageData();
		}
		return $this->mId > 0;
	}

	/**
	 * Check if this page is something we're going to be showing
	 * some sort of sensible content for. If we return false, page
	 * views (plain action=view) will return an HTTP 404 response,
	 * so spiders and robots can know they're following a bad link.
	 *
	 * @return bool
	 */
	public function hasViewableContent() {
		return $this->mTitle->isKnown();
	}

	/**
	 * Is the page a redirect, according to secondary tracking tables?
	 * If this is true, getRedirectTarget() will return a Title.
	 *
	 * @return bool
	 */
	public function isRedirect() {
		if ( !$this->mDataLoaded ) {
			$this->loadPageData();
		}

		return (bool)$this->mIsRedirect;
	}

	/**
	 * Get the value of the page_is_redirect field in the DB. This is probably
	 * not what you want. Use WikiPage::isRedirect() to test if the page is a
	 * redirect. Use Title::isRedirect() for a fast check for the purposes of
	 * linking to a page.
	 *
	 * @since 1.36
	 * @return bool
	 */
	public function getPageIsRedirectField() {
		if ( !$this->mDataLoaded ) {
			$this->loadPageData();
		}
		return $this->mPageIsRedirectField;
	}

	/**
	 * Tests if the page is new (only has one revision).
	 * May produce false negatives for some old pages.
	 *
	 * @since 1.36
	 *
	 * @return bool
	 */
	public function isNew() {
		if ( !$this->mDataLoaded ) {
			$this->loadPageData();
		}

		return (bool)$this->mIsNew;
	}

	/**
	 * Returns the page's content model id (see the CONTENT_MODEL_XXX constants).
	 *
	 * Will use the revisions actual content model if the page exists,
	 * and the page's default if the page doesn't exist yet.
	 *
	 * @return string
	 *
	 * @since 1.21
	 */
	public function getContentModel() {
		if ( $this->exists() ) {
			$cache = MediaWikiServices::getInstance()->getMainWANObjectCache();

			return $cache->getWithSetCallback(
				$cache->makeKey( 'page-content-model', $this->getLatest() ),
				$cache::TTL_MONTH,
				function () {
					$rev = $this->getRevisionRecord();
					if ( $rev ) {
						// Look at the revision's actual content model
						$slot = $rev->getSlot(
							SlotRecord::MAIN,
							RevisionRecord::RAW
						);
						return $slot->getModel();
					} else {
						LoggerFactory::getInstance( 'wikipage' )->warning(
							'Page exists but has no (visible) revisions!',
							[
								'page-title' => $this->mTitle->getPrefixedDBkey(),
								'page-id' => $this->getId(),
							]
						);
						return $this->mTitle->getContentModel();
					}
				},
				[ 'pcTTL' => $cache::TTL_PROC_LONG ]
			);
		}

		// use the default model for this page
		return $this->mTitle->getContentModel();
	}

	/**
	 * Loads page_touched and returns a value indicating if it should be used
	 * @return bool True if this page exists and is not a redirect
	 */
	public function checkTouched() {
		return ( $this->exists() && !$this->isRedirect() );
	}

	/**
	 * Get the page_touched field
	 * @return string Containing GMT timestamp
	 */
	public function getTouched() {
		if ( !$this->mDataLoaded ) {
			$this->loadPageData();
		}
		return $this->mTouched;
	}

	/**
	 * @return ?string language code for the page
	 */
	public function getLanguage() {
		if ( !$this->mDataLoaded ) {
			$this->loadLastEdit();
		}

		return $this->mLanguage;
	}

	/**
	 * Get the page_links_updated field
	 * @return string|null Containing GMT timestamp
	 */
	public function getLinksTimestamp() {
		if ( !$this->mDataLoaded ) {
			$this->loadPageData();
		}
		return $this->mLinksUpdated;
	}

	/**
	 * Get the page_latest field
	 * @param bool $wikiId
	 * @return int The rev_id of current revision
	 */
	public function getLatest( $wikiId = self::LOCAL ) {
		$this->assertWiki( $wikiId );

		if ( !$this->mDataLoaded ) {
			$this->loadPageData();
		}
		return (int)$this->mLatest;
	}

	/**
	 * Loads everything except the text
	 * This isn't necessary for all uses, so it's only done if needed.
	 */
	protected function loadLastEdit() {
		if ( $this->mLastRevision !== null ) {
			return; // already loaded
		}

		$latest = $this->getLatest();
		if ( !$latest ) {
			return; // page doesn't exist or is missing page_latest info
		}

		if ( $this->mDataLoadedFrom == self::READ_LOCKING ) {
			// T39225: if session S1 loads the page row FOR UPDATE, the result always
			// includes the latest changes committed. This is true even within REPEATABLE-READ
			// transactions, where S1 normally only sees changes committed before the first S1
			// SELECT. Thus we need S1 to also gets the revision row FOR UPDATE; otherwise, it
			// may not find it since a page row UPDATE and revision row INSERT by S2 may have
			// happened after the first S1 SELECT.
			// https://dev.mysql.com/doc/refman/5.7/en/set-transaction.html#isolevel_repeatable-read
			$revision = $this->getRevisionStore()
				->getRevisionByPageId( $this->getId(), $latest, RevisionStore::READ_LOCKING );
		} elseif ( $this->mDataLoadedFrom == self::READ_LATEST ) {
			// Bug T93976: if page_latest was loaded from the primary DB, fetch the
			// revision from there as well, as it may not exist yet on a replica DB.
			// Also, this keeps the queries in the same REPEATABLE-READ snapshot.
			$revision = $this->getRevisionStore()
				->getRevisionByPageId( $this->getId(), $latest, RevisionStore::READ_LATEST );
		} else {
			$revision = $this->getRevisionStore()->getKnownCurrentRevision( $this->getTitle(), $latest );
		}

		if ( $revision ) { // sanity
			$this->setLastEdit( $revision );
		}
	}

	/**
	 * Set the latest revision
	 * @param RevisionRecord $revRecord
	 */
	private function setLastEdit( RevisionRecord $revRecord ) {
		$this->mLastRevision = $revRecord;
		$this->mLatest = $revRecord->getId();
		$this->mTimestamp = $revRecord->getTimestamp();
		$this->mTouched = max( $this->mTouched, $revRecord->getTimestamp() );
	}

	/**
	 * Get the latest revision
	 * @since 1.32
	 * @return RevisionRecord|null
	 */
	public function getRevisionRecord() {
		$this->loadLastEdit();
		if ( $this->mLastRevision ) {
			return $this->mLastRevision;
		}
		return null;
	}

	/**
	 * Get the content of the current revision. No side-effects...
	 *
	 * @param int $audience One of:
	 *   RevisionRecord::FOR_PUBLIC       to be displayed to all users
	 *   RevisionRecord::FOR_THIS_USER    to be displayed to the given user
	 *   RevisionRecord::RAW              get the text regardless of permissions
	 * @param Authority|null $performer object to check for, only if FOR_THIS_USER is passed
	 *   to the $audience parameter
	 * @return Content|null The content of the current revision
	 *
	 * @since 1.21
	 */
	public function getContent( $audience = RevisionRecord::FOR_PUBLIC, Authority $performer = null ) {
		$this->loadLastEdit();
		if ( $this->mLastRevision ) {
			return $this->mLastRevision->getContent( SlotRecord::MAIN, $audience, $performer );
		}
		return null;
	}

	/**
	 * @return string MW timestamp of last article revision
	 */
	public function getTimestamp() {
		// Check if the field has been filled by WikiPage::setTimestamp()
		if ( !$this->mTimestamp ) {
			$this->loadLastEdit();
		}

		return MWTimestamp::convert( TS_MW, $this->mTimestamp );
	}

	/**
	 * Set the page timestamp (use only to avoid DB queries)
	 * @param string $ts MW timestamp of last article revision
	 * @return void
	 */
	public function setTimestamp( $ts ) {
		$this->mTimestamp = MWTimestamp::convert( TS_MW, $ts );
	}

	/**
	 * @param int $audience One of:
	 *   RevisionRecord::FOR_PUBLIC       to be displayed to all users
	 *   RevisionRecord::FOR_THIS_USER    to be displayed to the given user
	 *   RevisionRecord::RAW              get the text regardless of permissions
	 * @param Authority|null $performer object to check for, only if FOR_THIS_USER is passed
	 *   to the $audience parameter (since 1.36, if using FOR_THIS_USER and not specifying
	 *   a user no fallback is provided and the RevisionRecord method will throw an error)
	 * @return int User ID for the user that made the last article revision
	 */
	public function getUser( $audience = RevisionRecord::FOR_PUBLIC, Authority $performer = null ) {
		$this->loadLastEdit();
		if ( $this->mLastRevision ) {
			$revUser = $this->mLastRevision->getUser( $audience, $performer );
			return $revUser ? $revUser->getId() : 0;
		} else {
			return -1;
		}
	}

	/**
	 * Get the User object of the user who created the page
	 * @param int $audience One of:
	 *   RevisionRecord::FOR_PUBLIC       to be displayed to all users
	 *   RevisionRecord::FOR_THIS_USER    to be displayed to the given user
	 *   RevisionRecord::RAW              get the text regardless of permissions
	 * @param Authority|null $performer object to check for, only if FOR_THIS_USER is passed
	 *   to the $audience parameter (since 1.36, if using FOR_THIS_USER and not specifying
	 *   a user no fallback is provided and the RevisionRecord method will throw an error)
	 * @return UserIdentity|null
	 */
	public function getCreator( $audience = RevisionRecord::FOR_PUBLIC, Authority $performer = null ) {
		$revRecord = $this->getRevisionStore()->getFirstRevision( $this->getTitle() );
		if ( $revRecord ) {
			return $revRecord->getUser( $audience, $performer );
		} else {
			return null;
		}
	}

	/**
	 * @param int $audience One of:
	 *   RevisionRecord::FOR_PUBLIC       to be displayed to all users
	 *   RevisionRecord::FOR_THIS_USER    to be displayed to the given user
	 *   RevisionRecord::RAW              get the text regardless of permissions
	 * @param Authority|null $performer object to check for, only if FOR_THIS_USER is passed
	 *   to the $audience parameter (since 1.36, if using FOR_THIS_USER and not specifying
	 *   a user no fallback is provided and the RevisionRecord method will throw an error)
	 * @return string Username of the user that made the last article revision
	 */
	public function getUserText( $audience = RevisionRecord::FOR_PUBLIC, Authority $performer = null ) {
		$this->loadLastEdit();
		if ( $this->mLastRevision ) {
			$revUser = $this->mLastRevision->getUser( $audience, $performer );
			return $revUser ? $revUser->getName() : '';
		} else {
			return '';
		}
	}

	/**
	 * @param int $audience One of:
	 *   RevisionRecord::FOR_PUBLIC       to be displayed to all users
	 *   RevisionRecord::FOR_THIS_USER    to be displayed to the given user
	 *   RevisionRecord::RAW              get the text regardless of permissions
	 * @param Authority|null $performer object to check for, only if FOR_THIS_USER is passed
	 *   to the $audience parameter (since 1.36, if using FOR_THIS_USER and not specifying
	 *   a user no fallback is provided and the RevisionRecord method will throw an error)
	 * @return string|null Comment stored for the last article revision, or null if the specified
	 *  audience does not have access to the comment.
	 */
	public function getComment( $audience = RevisionRecord::FOR_PUBLIC, Authority $performer = null ) {
		$this->loadLastEdit();
		if ( $this->mLastRevision ) {
			$revComment = $this->mLastRevision->getComment( $audience, $performer );
			return $revComment ? $revComment->text : '';
		} else {
			return '';
		}
	}

	/**
	 * Returns true if last revision was marked as "minor edit"
	 *
	 * @return bool Minor edit indicator for the last article revision.
	 */
	public function getMinorEdit() {
		$this->loadLastEdit();
		if ( $this->mLastRevision ) {
			return $this->mLastRevision->isMinor();
		} else {
			return false;
		}
	}

	/**
	 * Determine whether a page would be suitable for being counted as an
	 * article in the site_stats table based on the title & its content
	 *
	 * @param PreparedEdit|bool $editInfo (false): object returned by prepareTextForEdit(),
	 *   if false, the current database state will be used
	 * @return bool
	 */
	public function isCountable( $editInfo = false ) {
		global $wgArticleCountMethod;

		// NOTE: Keep in sync with DerivedPageDataUpdater::isCountable.

		if ( !$this->mTitle->isContentPage() ) {
			return false;
		}

		if ( $editInfo ) {
			// NOTE: only the main slot can make a page a redirect
			$content = $editInfo->pstContent;
		} else {
			$content = $this->getContent();
		}

		if ( !$content || $content->isRedirect() ) {
			return false;
		}

		$hasLinks = null;

		if ( $wgArticleCountMethod === 'link' ) {
			// nasty special case to avoid re-parsing to detect links

			if ( $editInfo ) {
				// ParserOutput::getLinks() is a 2D array of page links, so
				// to be really correct we would need to recurse in the array
				// but the main array should only have items in it if there are
				// links.
				$hasLinks = (bool)count( $editInfo->output->getLinks() );
			} else {
				// NOTE: keep in sync with RevisionRenderer::getLinkCount
				// NOTE: keep in sync with DerivedPageDataUpdater::isCountable
				$hasLinks = (bool)wfGetDB( DB_REPLICA )->selectField( 'pagelinks', '1',
					[ 'pl_from' => $this->getId() ], __METHOD__ );
			}
		}

		// TODO: MCR: determine $hasLinks for each slot, and use that info
		// with that slot's Content's isCountable method. That requires per-
		// slot ParserOutput in the ParserCache, or per-slot info in the
		// pagelinks table.
		return $content->isCountable( $hasLinks );
	}

	/**
	 * If this page is a redirect, get its target
	 *
	 * The target will be fetched from the redirect table if possible.
	 * If this page doesn't have an entry there, call insertRedirect()
	 *
	 * @return Title|null Title object, or null if this page is not a redirect
	 */
	public function getRedirectTarget() {
		if ( $this->mRedirectTarget !== null ) {
			return $this->mRedirectTarget;
		}

		if ( $this->mHasRedirectTarget === false || !$this->getPageIsRedirectField() ) {
			return null;
		}

		// Query the redirect table
		$dbr = wfGetDB( DB_REPLICA );
		$row = $dbr->selectRow( 'redirect',
			[ 'rd_namespace', 'rd_title', 'rd_fragment', 'rd_interwiki' ],
			[ 'rd_from' => $this->getId() ],
			__METHOD__
		);

		// rd_fragment and rd_interwiki were added later, populate them if empty
		if ( $row && $row->rd_fragment !== null && $row->rd_interwiki !== null ) {
			// (T203942) We can't redirect to Media namespace because it's virtual.
			// We don't want to modify Title objects farther down the
			// line. So, let's fix this here by changing to File namespace.
			if ( $row->rd_namespace == NS_MEDIA ) {
				$namespace = NS_FILE;
			} else {
				$namespace = $row->rd_namespace;
			}
			// T261347: be defensive when fetching data from the redirect table.
			// Use Title::makeTitleSafe(), and if that returns null, ignore the
			// row. In an ideal world, the DB would be cleaned up after a
			// namespace change, but nobody could be bothered to do that.
			$this->mRedirectTarget = Title::makeTitleSafe(
				$namespace, $row->rd_title,
				$row->rd_fragment, $row->rd_interwiki
			);
			$this->mHasRedirectTarget = $this->mRedirectTarget !== null;
			return $this->mRedirectTarget;
		}

		// This page doesn't have an entry in the redirect table
		$this->mRedirectTarget = $this->insertRedirect();
		$this->mHasRedirectTarget = $this->mRedirectTarget !== null;
		return $this->mRedirectTarget;
	}

	/**
	 * Insert an entry for this page into the redirect table if the content is a redirect
	 *
	 * The database update will be deferred via DeferredUpdates
	 *
	 * Don't call this function directly unless you know what you're doing.
	 * @return Title|null Title object or null if not a redirect
	 */
	public function insertRedirect() {
		$content = $this->getContent();
		$retval = $content ? $content->getUltimateRedirectTarget() : null;
		if ( !$retval ) {
			return null;
		}

		// Update the DB post-send if the page has not cached since now
		$latest = $this->getLatest();
		DeferredUpdates::addCallableUpdate(
			function () use ( $retval, $latest ) {
				$this->insertRedirectEntry( $retval, $latest );
			},
			DeferredUpdates::POSTSEND,
			wfGetDB( DB_PRIMARY )
		);

		return $retval;
	}

	/**
	 * Insert or update the redirect table entry for this page to indicate it redirects to $rt
	 * @param Title $rt Redirect target
	 * @param int|null $oldLatest Prior page_latest for check and set
	 * @return bool Success
	 */
	public function insertRedirectEntry( Title $rt, $oldLatest = null ) {
		if ( !$rt->isValidRedirectTarget() ) {
			// Don't put a bad redirect into the database (T278367)
			return false;
		}

		$dbw = wfGetDB( DB_PRIMARY );
		$dbw->startAtomic( __METHOD__ );

		if ( !$oldLatest || $oldLatest == $this->lockAndGetLatest() ) {
			$contLang = MediaWikiServices::getInstance()->getContentLanguage();
			$truncatedFragment = $contLang->truncateForDatabase( $rt->getFragment(), 255 );
			$dbw->upsert(
				'redirect',
				[
					'rd_from' => $this->getId(),
					'rd_namespace' => $rt->getNamespace(),
					'rd_title' => $rt->getDBkey(),
					'rd_fragment' => $truncatedFragment,
					'rd_interwiki' => $rt->getInterwiki(),
				],
				'rd_from',
				[
					'rd_namespace' => $rt->getNamespace(),
					'rd_title' => $rt->getDBkey(),
					'rd_fragment' => $truncatedFragment,
					'rd_interwiki' => $rt->getInterwiki(),
				],
				__METHOD__
			);
			$success = true;
		} else {
			$success = false;
		}

		$dbw->endAtomic( __METHOD__ );

		return $success;
	}

	/**
	 * Get the Title object or URL this page redirects to
	 *
	 * @return bool|Title|string False, Title of in-wiki target, or string with URL
	 */
	public function followRedirect() {
		return $this->getRedirectURL( $this->getRedirectTarget() );
	}

	/**
	 * Get the Title object or URL to use for a redirect. We use Title
	 * objects for same-wiki, non-special redirects and URLs for everything
	 * else.
	 * @param Title $rt Redirect target
	 * @return bool|Title|string False, Title object of local target, or string with URL
	 */
	public function getRedirectURL( $rt ) {
		if ( !$rt ) {
			return false;
		}

		if ( $rt->isExternal() ) {
			if ( $rt->isLocal() ) {
				// Offsite wikis need an HTTP redirect.
				// This can be hard to reverse and may produce loops,
				// so they may be disabled in the site configuration.
				$source = $this->mTitle->getFullURL( 'redirect=no' );
				return $rt->getFullURL( [ 'rdfrom' => $source ] );
			} else {
				// External pages without "local" bit set are not valid
				// redirect targets
				return false;
			}
		}

		if ( $rt->isSpecialPage() ) {
			// Gotta handle redirects to special pages differently:
			// Fill the HTTP response "Location" header and ignore the rest of the page we're on.
			// Some pages are not valid targets.
			if ( $rt->isValidRedirectTarget() ) {
				return $rt->getFullURL();
			} else {
				return false;
			}
		} elseif ( !$rt->isValidRedirectTarget() ) {
			// We somehow got a bad redirect target into the database (T278367)
			return false;
		}

		return $rt;
	}

	/**
	 * Get a list of users who have edited this article, not including the user who made
	 * the most recent revision, which you can get from $article->getUser() if you want it
	 * @return UserArrayFromResult
	 */
	public function getContributors() {
		// @todo: This is expensive; cache this info somewhere.

		$dbr = wfGetDB( DB_REPLICA );

		$actorMigration = ActorMigration::newMigration();
		$actorQuery = $actorMigration->getJoin( 'rev_user' );

		$tables = array_merge( [ 'revision' ], $actorQuery['tables'], [ 'user' ] );

		$revactor_actor = $actorQuery['fields']['rev_actor'];
		$fields = [
			'user_id' => $actorQuery['fields']['rev_user'],
			'user_name' => $actorQuery['fields']['rev_user_text'],
			'actor_id' => "MIN($revactor_actor)",
			'user_real_name' => 'MIN(user_real_name)',
			'timestamp' => 'MAX(rev_timestamp)',
		];

		$conds = [ 'rev_page' => $this->getId() ];

		// The user who made the top revision gets credited as "this page was last edited by
		// John, based on contributions by Tom, Dick and Harry", so don't include them twice.
		$user = $this->getUser()
			? User::newFromId( $this->getUser() )
			: User::newFromName( $this->getUserText(), false );
		$conds[] = 'NOT(' . $actorMigration->getWhere( $dbr, 'rev_user', $user )['conds'] . ')';

		// Username hidden?
		$conds[] = "{$dbr->bitAnd( 'rev_deleted', RevisionRecord::DELETED_USER )} = 0";

		$jconds = [
			'user' => [ 'LEFT JOIN', $actorQuery['fields']['rev_user'] . ' = user_id' ],
		] + $actorQuery['joins'];

		$options = [
			'GROUP BY' => [ $fields['user_id'], $fields['user_name'] ],
			'ORDER BY' => 'timestamp DESC',
		];

		$res = $dbr->select( $tables, $fields, $conds, __METHOD__, $options, $jconds );
		return new UserArrayFromResult( $res );
	}

	/**
	 * Should the parser cache be used?
	 *
	 * @param ParserOptions $parserOptions ParserOptions to check
	 * @param int $oldId
	 * @return bool
	 */
	public function shouldCheckParserCache( ParserOptions $parserOptions, $oldId ) {
		// NOTE: Keep in sync with ParserOutputAccess::shouldUseCache().
		// TODO: Once ParserOutputAccess is stable, deprecated this method.
		return $this->exists()
			&& ( $oldId === null || $oldId === 0 || $oldId === $this->getLatest() )
			&& $this->getContentHandler()->isParserCacheSupported();
	}

	/**
	 * Get a ParserOutput for the given ParserOptions and revision ID.
	 *
	 * The parser cache will be used if possible. Cache misses that result
	 * in parser runs are debounced with PoolCounter.
	 *
	 * XXX merge this with updateParserCache()?
	 *
	 * @since 1.19
	 * @param ParserOptions $parserOptions ParserOptions to use for the parse operation
	 * @param null|int $oldid Revision ID to get the text from, passing null or 0 will
	 *   get the current revision (default value)
	 * @param bool $noCache Do not read from or write to caches.
	 * @return bool|ParserOutput ParserOutput or false if the revision was not found or is not public
	 */
	public function getParserOutput(
		ParserOptions $parserOptions, $oldid = null, $noCache = false
	) {
		if ( $oldid ) {
			$revision = $this->getRevisionStore()->getRevisionByTitle( $this->getTitle(), $oldid );

			if ( !$revision ) {
				return false;
			}
		} else {
			$revision = $this->getRevisionRecord();
		}

		$options = $noCache ? ParserOutputAccess::OPT_NO_CACHE : 0;

		$status = MediaWikiServices::getInstance()->getParserOutputAccess()->getParserOutput(
			$this, $parserOptions, $revision, $options
		);
		return $status->isOK() ? $status->getValue() : false; // convert null to false
	}

	/**
	 * Do standard deferred updates after page view (existing or missing page)
	 * @param Authority $performer The viewing user
	 * @param int $oldid Revision id being viewed; if not given or 0, latest revision is assumed
	 */
	public function doViewUpdates( Authority $performer, $oldid = 0 ) {
		if ( wfReadOnly() ) {
			return;
		}

		// Update newtalk / watchlist notification status;
		// Avoid outage if the primary DB is not reachable by using a deferred updated
		DeferredUpdates::addCallableUpdate(
			function () use ( $performer, $oldid ) {
				$legacyUser = MediaWikiServices::getInstance()
					->getUserFactory()
					->newFromAuthority( $performer );
				$this->getHookRunner()->onPageViewUpdates( $this, $legacyUser );

				MediaWikiServices::getInstance()
					->getWatchlistManager()
<<<<<<< HEAD
					->clearTitleUserNotifications( $performer->getUser(), $this->mTitle, $oldid );
=======
					->clearTitleUserNotifications( $performer, $this, $oldid );
>>>>>>> ea72c9b6
			},
			DeferredUpdates::PRESEND
		);
	}

	/**
	 * Perform the actions of a page purging
	 * @return bool
	 * @note In 1.28 (and only 1.28), this took a $flags parameter that
	 *  controlled how much purging was done.
	 */
	public function doPurge() {
		if ( !$this->getHookRunner()->onArticlePurge( $this ) ) {
			return false;
		}

		$this->mTitle->invalidateCache();

		// Clear file cache and send purge after above page_touched update was committed
		$hcu = MediaWikiServices::getInstance()->getHtmlCacheUpdater();
		$hcu->purgeTitleUrls( $this->mTitle, $hcu::PURGE_PRESEND );

		if ( $this->mTitle->getNamespace() === NS_MEDIAWIKI ) {
			MediaWikiServices::getInstance()->getMessageCache()
				->updateMessageOverride( $this->mTitle, $this->getContent() );
		}

		return true;
	}

	/**
	 * Insert a new empty page record for this article.
	 * This *must* be followed up by creating a revision
	 * and running $this->updateRevisionOn( ... );
	 * or else the record will be left in a funky state.
	 * Best if all done inside a transaction.
	 *
	 * @todo Factor out into a PageStore service, to be used by PageUpdater.
	 *
	 * @param IDatabase $dbw
	 * @param int|null $pageId Custom page ID that will be used for the insert statement
	 *
	 * @return bool|int The newly created page_id key; false if the row was not
	 *   inserted, e.g. because the title already existed or because the specified
	 *   page ID is already in use.
	 */
	public function insertOn( $dbw, $pageId = null ) {
		$pageIdForInsert = $pageId ? [ 'page_id' => $pageId ] : [];
		$dbw->insert(
			'page',
			[
				'page_namespace'    => $this->mTitle->getNamespace(),
				'page_title'        => $this->mTitle->getDBkey(),
				'page_restrictions' => '',
				'page_is_redirect'  => 0, // Will set this shortly...
				'page_is_new'       => 1,
				'page_random'       => wfRandom(),
				'page_touched'      => $dbw->timestamp(),
				'page_latest'       => 0, // Fill this in shortly...
				'page_len'          => 0, // Fill this in shortly...
			] + $pageIdForInsert,
			__METHOD__,
			[ 'IGNORE' ]
		);

		if ( $dbw->affectedRows() > 0 ) {
			$newid = $pageId ? (int)$pageId : $dbw->insertId();
			$this->mId = $newid;
			$this->mTitle->resetArticleID( $newid );

			return $newid;
		} else {
			return false; // nothing changed
		}
	}

	/**
	 * Update the page record to point to a newly saved revision.
	 *
	 * @todo Factor out into a PageStore service, or move into PageUpdater.
	 *
	 * @param IDatabase $dbw
	 * @param RevisionRecord $revision For ID number, and text used to set
	 *   length and redirect status fields.
	 * @param int|null $lastRevision If given, will not overwrite the page field
	 *   when different from the currently set value.
	 *   Giving 0 indicates the new page flag should be set on.
	 * @param bool|null $lastRevIsRedirect If given, will optimize adding and
	 *   removing rows in redirect table.
	 * @return bool Success; false if the page row was missing or page_latest changed
	 */
	public function updateRevisionOn(
		$dbw,
		RevisionRecord $revision,
		$lastRevision = null,
		$lastRevIsRedirect = null
	) {
		// TODO: move into PageUpdater or PageStore
		// NOTE: when doing that, make sure cached fields get reset in doUserEditContent,
		// and in the compat stub!

		// Assertion to try to catch T92046
		if ( (int)$revision->getId() === 0 ) {
			throw new InvalidArgumentException(
				__METHOD__ . ': revision has ID ' . var_export( $revision->getId(), 1 )
			);
		}

		$content = $revision->getContent( SlotRecord::MAIN );
		$len = $content ? $content->getSize() : 0;
		$rt = $content ? $content->getUltimateRedirectTarget() : null;
		$isNew = ( $lastRevision === 0 ) ? 1 : 0;
		$isRedirect = $rt !== null ? 1 : 0;

		$conditions = [ 'page_id' => $this->getId() ];

		if ( $lastRevision !== null ) {
			// An extra check against threads stepping on each other
			$conditions['page_latest'] = $lastRevision;
		}

		$revId = $revision->getId();
		Assert::parameter( $revId > 0, '$revision->getId()', 'must be > 0' );

		$model = $revision->getSlot( SlotRecord::MAIN, RevisionRecord::RAW )->getModel();

		$row = [ /* SET */
			'page_latest'        => $revId,
			'page_touched'       => $dbw->timestamp( $revision->getTimestamp() ),
			'page_is_new'        => $isNew,
			'page_is_redirect'   => $isRedirect,
			'page_len'           => $len,
			'page_content_model' => $model,
		];

		$dbw->update( 'page',
			$row,
			$conditions,
			__METHOD__ );

		$result = $dbw->affectedRows() > 0;
		if ( $result ) {
			$insertedRow = $this->pageData( $dbw, [ 'page_id' => $this->getId() ] );

			if ( !$insertedRow ) {
				throw new MWException( 'Failed to load freshly inserted row' );
			}

			$this->mTitle->loadFromRow( $insertedRow );
			$this->updateRedirectOn( $dbw, $rt, $lastRevIsRedirect );
			$this->setLastEdit( $revision );
			$this->mRedirectTarget = null;
			$this->mHasRedirectTarget = null;
			$this->mPageIsRedirectField = (bool)$rt;
			$this->mIsNew = (bool)$isNew;
			$this->mIsRedirect = (bool)$isRedirect;

			// Update the LinkCache.
			$linkCache = MediaWikiServices::getInstance()->getLinkCache();
			$linkCache->addGoodLinkObjFromRow(
				$this->mTitle,
				$insertedRow
			);
		}

		return $result;
	}

	/**
	 * Add row to the redirect table if this is a redirect, remove otherwise.
	 *
	 * @param IDatabase $dbw
	 * @param Title|null $redirectTitle Title object pointing to the redirect target,
	 *   or NULL if this is not a redirect
	 * @param null|bool $lastRevIsRedirect If given, will optimize adding and
	 *   removing rows in redirect table.
	 * @return bool True on success, false on failure
	 * @internal
	 */
	public function updateRedirectOn( $dbw, $redirectTitle, $lastRevIsRedirect = null ) {
		// Always update redirects (target link might have changed)
		// Update/Insert if we don't know if the last revision was a redirect or not
		// Delete if changing from redirect to non-redirect
		$isRedirect = $redirectTitle !== null;

		if ( !$isRedirect && $lastRevIsRedirect === false ) {
			return true;
		}

		if ( $isRedirect ) {
			$success = $this->insertRedirectEntry( $redirectTitle );
		} else {
			// This is not a redirect, remove row from redirect table
			$where = [ 'rd_from' => $this->getId() ];
			$dbw->delete( 'redirect', $where, __METHOD__ );
			$success = true;
		}

		if ( $this->getTitle()->getNamespace() === NS_FILE ) {
			MediaWikiServices::getInstance()->getRepoGroup()->getLocalRepo()
				->invalidateImageRedirect( $this->getTitle() );
		}

		return $success;
	}

	/**
	 * Helper method for checking whether two revisions have differences that go
	 * beyond the main slot.
	 *
	 * MCR migration note: this method should go away!
	 *
	 * @deprecated Use only as a stop-gap before refactoring to support MCR.
	 *
	 * @param RevisionRecord $a
	 * @param RevisionRecord $b
	 * @return bool
	 */
	public static function hasDifferencesOutsideMainSlot( RevisionRecord $a, RevisionRecord $b ) {
		$aSlots = $a->getSlots();
		$bSlots = $b->getSlots();
		$changedRoles = $aSlots->getRolesWithDifferentContent( $bSlots );

		return ( $changedRoles !== [ SlotRecord::MAIN ] && $changedRoles !== [] );
	}

	/**
	 * Returns true if this page's content model supports sections.
	 *
	 * @return bool
	 *
	 * @todo The skin should check this and not offer section functionality if
	 *   sections are not supported.
	 * @todo The EditPage should check this and not offer section functionality
	 *   if sections are not supported.
	 */
	public function supportsSections() {
		return $this->getContentHandler()->supportsSections();
	}

	/**
	 * @param string|int|null|bool $sectionId Section identifier as a number or string
	 * (e.g. 0, 1 or 'T-1'), null/false or an empty string for the whole page
	 * or 'new' for a new section.
	 * @param Content $sectionContent New content of the section.
	 * @param string $sectionTitle New section's subject, only if $section is "new".
	 * @param string $edittime Revision timestamp or null to use the current revision.
	 *
	 * @throws MWException
	 * @return Content|null New complete article content, or null if error.
	 *
	 * @since 1.21
	 * @deprecated since 1.24, use replaceSectionAtRev instead
	 */
	public function replaceSectionContent(
		$sectionId, Content $sectionContent, $sectionTitle = '', $edittime = null
	) {
		$baseRevId = null;
		if ( $edittime && $sectionId !== 'new' ) {
			$lb = $this->getDBLoadBalancer();
			$rev = $this->getRevisionStore()->getRevisionByTimestamp( $this->mTitle, $edittime );
			// Try the primary database if this thread may have just added it.
			// The logic to fallback to the primary database if the replica is missing
			// the revision could be generalized into RevisionStore, but we don't want
			// to encourage loading of revisions by timestamp.
			if ( !$rev
				&& $lb->getServerCount() > 1
				&& $lb->hasOrMadeRecentPrimaryChanges()
			) {
				$rev = $this->getRevisionStore()->getRevisionByTimestamp(
					$this->mTitle, $edittime, RevisionStore::READ_LATEST );
			}
			if ( $rev ) {
				$baseRevId = $rev->getId();
			}
		}

		return $this->replaceSectionAtRev( $sectionId, $sectionContent, $sectionTitle, $baseRevId );
	}

	/**
	 * @param string|int|null|bool $sectionId Section identifier as a number or string
	 * (e.g. 0, 1 or 'T-1'), null/false or an empty string for the whole page
	 * or 'new' for a new section.
	 * @param Content $sectionContent New content of the section.
	 * @param string $sectionTitle New section's subject, only if $section is "new".
	 * @param int|null $baseRevId
	 *
	 * @throws MWException
	 * @return Content|null New complete article content, or null if error.
	 *
	 * @since 1.24
	 */
	public function replaceSectionAtRev( $sectionId, Content $sectionContent,
		$sectionTitle = '', $baseRevId = null
	) {
		if ( strval( $sectionId ) === '' ) {
			// Whole-page edit; let the whole text through
			$newContent = $sectionContent;
		} else {
			if ( !$this->supportsSections() ) {
				throw new MWException( "sections not supported for content model " .
					$this->getContentHandler()->getModelID() );
			}

			// T32711: always use current version when adding a new section
			if ( $baseRevId === null || $sectionId === 'new' ) {
				$oldContent = $this->getContent();
			} else {
				$revRecord = $this->getRevisionStore()->getRevisionById( $baseRevId );
				if ( !$revRecord ) {
					wfDebug( __METHOD__ . " asked for bogus section (page: " .
						$this->getId() . "; section: $sectionId)" );
					return null;
				}

				$oldContent = $revRecord->getContent( SlotRecord::MAIN );
			}

			if ( !$oldContent ) {
				wfDebug( __METHOD__ . ": no page text" );
				return null;
			}

			$newContent = $oldContent->replaceSection( $sectionId, $sectionContent, $sectionTitle );
		}

		return $newContent;
	}

	/**
	 * Check flags and add EDIT_NEW or EDIT_UPDATE to them as needed.
	 *
	 * @deprecated since 1.32, use exists() instead, or simply omit the EDIT_UPDATE
	 * and EDIT_NEW flags. To protect against race conditions, use PageUpdater::grabParentRevision.
	 *
	 * @param int $flags
	 * @return int Updated $flags
	 */
	public function checkFlags( $flags ) {
		if ( !( $flags & EDIT_NEW ) && !( $flags & EDIT_UPDATE ) ) {
			if ( $this->exists() ) {
				$flags |= EDIT_UPDATE;
			} else {
				$flags |= EDIT_NEW;
			}
		}

		return $flags;
	}

	/**
	 * Returns a DerivedPageDataUpdater for use with the given target revision or new content.
	 * This method attempts to re-use the same DerivedPageDataUpdater instance for subsequent calls.
	 * The parameters passed to this method are used to ensure that the DerivedPageDataUpdater
	 * returned matches that caller's expectations, allowing an existing instance to be re-used
	 * if the given parameters match that instance's internal state according to
	 * DerivedPageDataUpdater::isReusableFor(), and creating a new instance of the parameters do not
	 * match the existing one.
	 *
	 * If neither $forRevision nor $forUpdate is given, a new DerivedPageDataUpdater is always
	 * created, replacing any DerivedPageDataUpdater currently cached.
	 *
	 * MCR migration note: this replaces WikiPage::prepareContentForEdit.
	 *
	 * @since 1.32
	 *
	 * @param UserIdentity|null $forUser The user that will be used for, or was used for, PST.
	 * @param RevisionRecord|null $forRevision The revision created by the edit for which
	 *        to perform updates, if the edit was already saved.
	 * @param RevisionSlotsUpdate|null $forUpdate The new content to be saved by the edit (pre PST),
	 *        if the edit was not yet saved.
	 * @param bool $forEdit Only re-use if the cached DerivedPageDataUpdater has the current
	 *       revision as the edit's parent revision. This ensures that the same
	 *       DerivedPageDataUpdater cannot be re-used for two consecutive edits.
	 *
	 * @return DerivedPageDataUpdater
	 */
	private function getDerivedDataUpdater(
		UserIdentity $forUser = null,
		RevisionRecord $forRevision = null,
		RevisionSlotsUpdate $forUpdate = null,
		$forEdit = false
	) {
		if ( !$forRevision && !$forUpdate ) {
			// NOTE: can't re-use an existing derivedDataUpdater if we don't know what the caller is
			// going to use it with.
			$this->derivedDataUpdater = null;
		}

		if ( $this->derivedDataUpdater && !$this->derivedDataUpdater->isContentPrepared() ) {
			// NOTE: can't re-use an existing derivedDataUpdater if other code that has a reference
			// to it did not yet initialize it, because we don't know what data it will be
			// initialized with.
			$this->derivedDataUpdater = null;
		}

		// XXX: It would be nice to have an LRU cache instead of trying to re-use a single instance.
		// However, there is no good way to construct a cache key. We'd need to check against all
		// cached instances.

		if ( $this->derivedDataUpdater
			&& !$this->derivedDataUpdater->isReusableFor(
				$forUser,
				$forRevision,
				$forUpdate,
				$forEdit ? $this->getLatest() : null
			)
		) {
			$this->derivedDataUpdater = null;
		}

		if ( !$this->derivedDataUpdater ) {
			$this->derivedDataUpdater =
				$this->getPageUpdaterFactory()->newDerivedPageDataUpdater( $this );
		}

		return $this->derivedDataUpdater;
	}

	/**
	 * Returns a PageUpdater for creating new revisions on this page (or creating the page).
	 *
	 * The PageUpdater can also be used to detect the need for edit conflict resolution,
	 * and to protected such conflict resolution from concurrent edits using a check-and-set
	 * mechanism.
	 *
	 * @since 1.32
	 *
	 * @note Once extensions no longer rely on WikiPage to get access to the state of an ongoing
	 * edit via prepareContentForEdit() and WikiPage::getCurrentUpdate(),
	 * this method should be deprecated and callers should be migrated to using
	 * PageUpdaterFactory::newPageUpdater() instead.
	 *
	 * @param Authority|UserIdentity $performer
	 * @param RevisionSlotsUpdate|null $forUpdate If given, allows any cached ParserOutput
	 *        that may already have been returned via getDerivedDataUpdater to be re-used.
	 *
	 * @return PageUpdater
	 */
	public function newPageUpdater( $performer, RevisionSlotsUpdate $forUpdate = null ) {
		if ( $performer instanceof Authority ) {
			// TODO: Deprecate this. But better get rid of this method entirely.
			$performer = $performer->getUser();
		}

		$pageUpdater = $this->getPageUpdaterFactory()->newPageUpdaterForDerivedPageDataUpdater(
			$this,
			$performer,
			$this->getDerivedDataUpdater( $performer, null, $forUpdate, true )
		);

		return $pageUpdater;
	}

	/**
	 * Change an existing article or create a new article. Updates RC and all necessary caches,
	 * optionally via the deferred update array.
	 *
	 * @deprecated since 1.32, use PageUpdater::saveRevision instead. Note that the new method
	 * expects callers to take care of checking EDIT_MINOR against the minoredit right, and to
	 * apply the autopatrol right as appropriate. Hard deprecated since 1.37
	 * @note since 1.36 ::doUserEditContent is available as an interim replacement
	 *
	 * @param Content $content New content
	 * @param string|CommentStoreComment $summary Edit summary
	 * @param int $flags Bitfield:
	 *      EDIT_NEW
	 *          Article is known or assumed to be non-existent, create a new one
	 *      EDIT_UPDATE
	 *          Article is known or assumed to be pre-existing, update it
	 *      EDIT_MINOR
	 *          Mark this edit minor, if the user is allowed to do so
	 *      EDIT_SUPPRESS_RC
	 *          Do not log the change in recentchanges
	 *      EDIT_FORCE_BOT
	 *          Mark the edit a "bot" edit regardless of user rights
	 *      EDIT_AUTOSUMMARY
	 *          Fill in blank summaries with generated text where possible
	 *      EDIT_INTERNAL
	 *          Signal that the page retrieve/save cycle happened entirely in this request.
	 *
	 * If neither EDIT_NEW nor EDIT_UPDATE is specified, the status of the
	 * article will be detected. If EDIT_UPDATE is specified and the article
	 * doesn't exist, the function will return an edit-gone-missing error. If
	 * EDIT_NEW is specified and the article does exist, an edit-already-exists
	 * error will be returned. These two conditions are also possible with
	 * auto-detection due to MediaWiki's performance-optimised locking strategy.
	 *
	 * @param bool|int $originalRevId: The ID of an original revision that the edit
	 * restores or repeats. This is used with reverts and with dummy "null" revisions
	 * which are created to record things like page moves. The new revision does not
	 * have to have the exact same content as the given original revision, an additional
	 * check is made to determine whether these edits really match. In case they don't,
	 * $originalRevId is set to false by this method.
	 * @param Authority|null $performer The user doing the edit
	 * @param string|null $serialFormat IGNORED.
	 * @param array|null $tags Change tags to apply to this edit
	 * Callers are responsible for permission checks
	 * (with ChangeTags::canAddTagsAccompanyingChange)
	 * @param int $undidRevId Id of the last revision that was undone or 0
	 *
	 * @throws MWException
	 * @return Status Possible errors:
	 *     edit-hook-aborted: The ArticleSave hook aborted the edit but didn't
	 *       set the fatal flag of $status.
	 *     edit-gone-missing: In update mode, but the article didn't exist.
	 *     edit-conflict: In update mode, the article changed unexpectedly.
	 *     edit-no-change: Warning that the text was the same as before.
	 *     edit-already-exists: In creation mode, but the article already exists.
	 *
	 *  Extensions may define additional errors.
	 *
	 *  $return->value will contain an associative array with members as follows:
	 *     new: Boolean indicating if the function attempted to create a new article.
	 *     revision-record: The RevisionRecord object for the inserted revision, or null.
	 *
	 * @since 1.21
	 * @throws MWException
	 */
	public function doEditContent(
		Content $content, $summary, $flags = 0, $originalRevId = false,
		Authority $performer = null, $serialFormat = null, $tags = [], $undidRevId = 0
	) {
		wfDeprecated( __METHOD__, '1.32' );

		if ( !$performer ) {
			// Its okay to fallback to $wgUser because this whole method is deprecated
			global $wgUser;
			$performer = $wgUser;
		}

		return $this->doUserEditContent(
			$content, $performer, $summary, $flags, $originalRevId, $tags, $undidRevId
		);
	}

	/**
	 * Change an existing article or create a new article. Updates RC and all necessary caches,
	 * optionally via the deferred update array.
	 *
	 * @deprecated since 1.36, use PageUpdater::saveRevision instead. Note that the new method
	 * expects callers to take care of checking EDIT_MINOR against the minoredit right, and to
	 * apply the autopatrol right as appropriate.
	 *
	 * @param Content $content New content
	 * @param Authority $performer doing the edit
	 * @param string|CommentStoreComment $summary Edit summary
	 * @param int $flags Bitfield:
	 *      EDIT_NEW
	 *          Article is known or assumed to be non-existent, create a new one
	 *      EDIT_UPDATE
	 *          Article is known or assumed to be pre-existing, update it
	 *      EDIT_MINOR
	 *          Mark this edit minor, if the user is allowed to do so
	 *      EDIT_SUPPRESS_RC
	 *          Do not log the change in recentchanges
	 *      EDIT_FORCE_BOT
	 *          Mark the edit a "bot" edit regardless of user rights
	 *      EDIT_AUTOSUMMARY
	 *          Fill in blank summaries with generated text where possible
	 *      EDIT_INTERNAL
	 *          Signal that the page retrieve/save cycle happened entirely in this request.
	 *
	 * If neither EDIT_NEW nor EDIT_UPDATE is specified, the status of the
	 * article will be detected. If EDIT_UPDATE is specified and the article
	 * doesn't exist, the function will return an edit-gone-missing error. If
	 * EDIT_NEW is specified and the article does exist, an edit-already-exists
	 * error will be returned. These two conditions are also possible with
	 * auto-detection due to MediaWiki's performance-optimised locking strategy.
	 *
	 * @param bool|int $originalRevId: The ID of an original revision that the edit
	 * restores or repeats. The new revision is expected to have the exact same content as
	 * the given original revision. This is used with rollbacks and with dummy "null" revisions
	 * which are created to record things like page moves.
	 * @param array|null $tags Change tags to apply to this edit
	 * Callers are responsible for permission checks
	 * (with ChangeTags::canAddTagsAccompanyingChange)
	 * @param int $undidRevId Id of revision that was undone or 0
	 *
	 * @throws MWException
	 * @return Status Possible errors:
	 *     edit-hook-aborted: The ArticleSave hook aborted the edit but didn't
	 *       set the fatal flag of $status.
	 *     edit-gone-missing: In update mode, but the article didn't exist.
	 *     edit-conflict: In update mode, the article changed unexpectedly.
	 *     edit-no-change: Warning that the text was the same as before.
	 *     edit-already-exists: In creation mode, but the article already exists.
	 *
	 *  Extensions may define additional errors.
	 *
	 *  $return->value will contain an associative array with members as follows:
	 *     new: Boolean indicating if the function attempted to create a new article.
	 *     revision-record: The revision record object for the inserted revision, or null.
	 *
	 * @since 1.36
	 */
	public function doUserEditContent(
		Content $content,
		Authority $performer,
		$summary,
		$flags = 0,
		$originalRevId = false,
		$tags = [],
		$undidRevId = 0
	) {
		global $wgUseNPPatrol, $wgUseRCPatrol;

		if ( !( $summary instanceof CommentStoreComment ) ) {
			$summary = CommentStoreComment::newUnsavedComment( trim( $summary ) );
		}

		// TODO: this check is here for backwards-compatibility with 1.31 behavior.
		// Checking the minoredit right should be done in the same place the 'bot' right is
		// checked for the EDIT_FORCE_BOT flag, which is currently in EditPage::attemptSave.
		if ( ( $flags & EDIT_MINOR ) && !$performer->isAllowed( 'minoredit' ) ) {
			$flags &= ~EDIT_MINOR;
		}

		$slotsUpdate = new RevisionSlotsUpdate();
		$slotsUpdate->modifyContent( SlotRecord::MAIN, $content );

		// NOTE: while doUserEditContent() executes, callbacks to getDerivedDataUpdater and
		// prepareContentForEdit will generally use the DerivedPageDataUpdater that is also
		// used by this PageUpdater. However, there is no guarantee for this.
		$updater = $this->newPageUpdater( $performer, $slotsUpdate )
			->setContent( SlotRecord::MAIN, $content );

		$revisionStore = $this->getRevisionStore();
		$originalRevision = $originalRevId ? $revisionStore->getRevisionById( $originalRevId ) : null;
		if ( $originalRevision && $undidRevId !== 0 ) {
			// Mark it as a revert if it's an undo
			$oldestRevertedRev = $revisionStore->getNextRevision( $originalRevision );
			if ( $oldestRevertedRev ) {
				$updater->markAsRevert(
					EditResult::REVERT_UNDO,
					$oldestRevertedRev->getId(),
					$undidRevId
				);
			} else {
				// We can't find the oldest reverted revision for some reason
				$updater->markAsRevert( EditResult::REVERT_UNDO, $undidRevId );
			}
		} elseif ( $undidRevId !== 0 ) {
			// It's an undo, but the original revision is not specified, fall back to just
			// marking it as an undo with one revision undone.
			$updater->markAsRevert( EditResult::REVERT_UNDO, $undidRevId );
			// Try finding the original revision ID by assuming it's the one before the edit
			// that is being undone. If the bet fails, $originalRevision is ignored anyway, so
			// no damage is done.
			$undidRevision = $revisionStore->getRevisionById( $undidRevId );
			if ( $undidRevision ) {
				$originalRevision = $revisionStore->getPreviousRevision( $undidRevision );
			}
		}

		// Make sure original revision's content is the same as the new content and save the
		// original revision ID.
		if ( $originalRevision &&
			$originalRevision->getContent( SlotRecord::MAIN )->equals( $content )
		) {
			$updater->setOriginalRevisionId( $originalRevision->getId() );
		}

		$needsPatrol = $wgUseRCPatrol || ( $wgUseNPPatrol && !$this->exists() );

		// TODO: this logic should not be in the storage layer, it's here for compatibility
		// with 1.31 behavior. Applying the 'autopatrol' right should be done in the same
		// place the 'bot' right is handled, which is currently in EditPage::attemptSave.

		if ( $needsPatrol && $performer->authorizeWrite( 'autopatrol', $this->getTitle() ) ) {
			$updater->setRcPatrolStatus( RecentChange::PRC_AUTOPATROLLED );
		}

		$updater->addTags( $tags );

		$revRec = $updater->saveRevision(
			$summary,
			$flags
		);

		// $revRec will be null if the edit failed, or if no new revision was created because
		// the content did not change.
		if ( $revRec ) {
			// update cached fields
			// TODO: this is currently redundant to what is done in updateRevisionOn.
			// But updateRevisionOn() should move into PageStore, and then this will be needed.
			$this->setLastEdit( $revRec );
		}

		return $updater->getStatus();
	}

	/**
	 * Get parser options suitable for rendering the primary article wikitext
	 *
	 * @see ParserOptions::newCanonical
	 *
	 * @param IContextSource|UserIdentity|string $context One of the following:
	 *        - IContextSource: Use the User and the Language of the provided
	 *          context
	 *        - UserIdentity: Use the provided UserIdentity object and $wgLang
	 *          for the language, so use an IContextSource object if possible.
	 *        - 'canonical': Canonical options (anonymous user with default
	 *          preferences and content language).
	 * @return ParserOptions
	 */
	public function makeParserOptions( $context ) {
		$options = ParserOptions::newCanonical( $context );

		if ( $this->getTitle()->isConversionTable() ) {
			// @todo ConversionTable should become a separate content model, so
			// we don't need special cases like this one.
			$options->disableContentConversion();
		}

		return $options;
	}

	/**
	 * Prepare content which is about to be saved.
	 *
	 * Prior to 1.30, this returned a stdClass.
	 *
	 * @deprecated since 1.32, use getDerivedDataUpdater instead.
	 * @note Calling without a UserIdentity is separately deprecated since 1.37
	 *
	 * @param Content $content
	 * @param RevisionRecord|null $revision
	 *        Used with vary-revision or vary-revision-id.
	 * @param UserIdentity|null $user
	 * @param string|null $serialFormat IGNORED
	 * @param bool $useCache Check shared prepared edit cache
	 *
	 * @return PreparedEdit
	 *
	 * @since 1.21
	 */
	public function prepareContentForEdit(
		Content $content,
		RevisionRecord $revision = null,
		UserIdentity $user = null,
		$serialFormat = null,
		$useCache = true
	) {
		if ( !$user ) {
			wfDeprecated( __METHOD__ . ' without a UserIdentity', '1.37' );
			global $wgUser;
			$user = $wgUser;
		}

		$slots = RevisionSlotsUpdate::newFromContent( [ SlotRecord::MAIN => $content ] );
		$updater = $this->getDerivedDataUpdater( $user, $revision, $slots );

		if ( !$updater->isUpdatePrepared() ) {
			$updater->prepareContent( $user, $slots, $useCache );

			if ( $revision ) {
				$updater->prepareUpdate(
					$revision,
					[
						'causeAction' => 'prepare-edit',
						'causeAgent' => $user->getName(),
					]
				);
			}
		}

		return $updater->getPreparedEdit();
	}

	/**
	 * Do standard deferred updates after page edit.
	 * Update links tables, site stats, search index and message cache.
	 * Purges pages that include this page if the text was changed here.
	 * Every 100th edit, prune the recent changes table.
	 *
	 * @deprecated since 1.32 (soft), use DerivedPageDataUpdater::doUpdates instead.
	 *
	 * @param RevisionRecord $revisionRecord (Switched from the old Revision class to
	 *    RevisionRecord since 1.35)
	 * @param UserIdentity $user User object that did the revision
	 * @param array $options Array of options, following indexes are used:
	 * - changed: bool, whether the revision changed the content (default true)
	 * - created: bool, whether the revision created the page (default false)
	 * - moved: bool, whether the page was moved (default false)
	 * - restored: bool, whether the page was undeleted (default false)
	 * - oldrevision: RevisionRecord object for the pre-update revision (default null)
	 * - oldcountable: bool, null, or string 'no-change' (default null):
	 *   - bool: whether the page was counted as an article before that
	 *     revision, only used in changed is true and created is false
	 *   - null: if created is false, don't update the article count; if created
	 *     is true, do update the article count
	 *   - 'no-change': don't update the article count, ever
	 *  - causeAction: an arbitrary string identifying the reason for the update.
	 *    See DataUpdate::getCauseAction(). (default 'edit-page')
	 *  - causeAgent: name of the user who caused the update. See DataUpdate::getCauseAgent().
	 *    (string, defaults to the passed user)
	 */
	public function doEditUpdates(
		RevisionRecord $revisionRecord,
		UserIdentity $user,
		array $options = []
	) {
		$options += [
			'causeAction' => 'edit-page',
			'causeAgent' => $user->getName(),
		];

		$updater = $this->getDerivedDataUpdater( $user, $revisionRecord );

		$updater->prepareUpdate( $revisionRecord, $options );

		$updater->doUpdates();
	}

	/**
	 * Update the parser cache.
	 *
	 * @note This is a temporary workaround until there is a proper data updater class.
	 *   It will become deprecated soon.
	 *
	 * @param array $options
	 *   - causeAction: an arbitrary string identifying the reason for the update.
	 *     See DataUpdate::getCauseAction(). (default 'edit-page')
	 *   - causeAgent: name of the user who caused the update (string, defaults to the
	 *     user who created the revision)
	 * @since 1.32
	 */
	public function updateParserCache( array $options = [] ) {
		$revision = $this->getRevisionRecord();
		if ( !$revision || !$revision->getId() ) {
			LoggerFactory::getInstance( 'wikipage' )->info(
				__METHOD__ . ' called with ' . ( $revision ? 'unsaved' : 'no' ) . ' revision'
			);
			return;
		}
		$userIdentity = $revision->getUser( RevisionRecord::RAW );

		$updater = $this->getDerivedDataUpdater( $userIdentity, $revision );
		$updater->prepareUpdate( $revision, $options );
		$updater->doParserCacheUpdate();
	}

	/**
	 * Do secondary data updates (such as updating link tables).
	 * Secondary data updates are only a small part of the updates needed after saving
	 * a new revision; normally PageUpdater::doUpdates should be used instead (which includes
	 * secondary data updates). This method is provided for partial purges.
	 *
	 * @note This is a temporary workaround until there is a proper data updater class.
	 *   It will become deprecated soon.
	 *
	 * @param array $options
	 *   - recursive (bool, default true): whether to do a recursive update (update pages that
	 *     depend on this page, e.g. transclude it). This will set the $recursive parameter of
	 *     Content::getSecondaryDataUpdates. Typically this should be true unless the update
	 *     was something that did not really change the page, such as a null edit.
	 *   - triggeringUser: The user triggering the update (UserIdentity, defaults to the
	 *     user who created the revision)
	 *   - causeAction: an arbitrary string identifying the reason for the update.
	 *     See DataUpdate::getCauseAction(). (default 'unknown')
	 *   - causeAgent: name of the user who caused the update (string, default 'unknown')
	 *   - defer: one of the DeferredUpdates constants, or false to run immediately (default: false).
	 *     Note that even when this is set to false, some updates might still get deferred (as
	 *     some update might directly add child updates to DeferredUpdates).
	 *   - known-revision-output: a combined canonical ParserOutput for the revision, perhaps
	 *     from some cache. The caller is responsible for ensuring that the ParserOutput indeed
	 *     matched the $rev and $options. This mechanism is intended as a temporary stop-gap,
	 *     for the time until caches have been changed to store RenderedRevision states instead
	 *     of ParserOutput objects. (default: null) (since 1.33)
	 * @since 1.32
	 */
	public function doSecondaryDataUpdates( array $options = [] ) {
		$options['recursive'] = $options['recursive'] ?? true;
		$revision = $this->getRevisionRecord();
		if ( !$revision || !$revision->getId() ) {
			LoggerFactory::getInstance( 'wikipage' )->info(
				__METHOD__ . ' called with ' . ( $revision ? 'unsaved' : 'no' ) . ' revision'
			);
			return;
		}
		$userIdentity = $revision->getUser( RevisionRecord::RAW );

		$updater = $this->getDerivedDataUpdater( $userIdentity, $revision );
		$updater->prepareUpdate( $revision, $options );
		$updater->doSecondaryDataUpdates( $options );
	}

	/**
	 * Update the article's restriction field, and leave a log entry.
	 * This works for protection both existing and non-existing pages.
	 *
	 * @param array $limit Set of restriction keys
	 * @param array $expiry Per restriction type expiration
	 * @param int &$cascade Set to false if cascading protection isn't allowed.
	 * @param string $reason
	 * @param UserIdentity $user The user updating the restrictions
	 * @param string|string[]|null $tags Change tags to add to the pages and protection log entries
	 *   ($user should be able to add the specified tags before this is called)
	 * @return Status Status object; if action is taken, $status->value is the log_id of the
	 *   protection log entry.
	 */
	public function doUpdateRestrictions( array $limit, array $expiry,
		&$cascade, $reason, UserIdentity $user, $tags = null
	) {
		global $wgCascadingRestrictionLevels;

		if ( wfReadOnly() ) {
			return Status::newFatal( wfMessage( 'readonlytext', wfReadOnlyReason() ) );
		}

		$this->loadPageData( 'fromdbmaster' );
		$this->mTitle->loadRestrictions( null, Title::READ_LATEST );
		$restrictionTypes = $this->mTitle->getRestrictionTypes();
		$id = $this->getId();

		if ( !$cascade ) {
			$cascade = false;
		}

		// Take this opportunity to purge out expired restrictions
		Title::purgeExpiredRestrictions();

		// @todo: Same limitations as described in ProtectionForm.php (line 37);
		// we expect a single selection, but the schema allows otherwise.
		$isProtected = false;
		$protect = false;
		$changed = false;

		$dbw = wfGetDB( DB_PRIMARY );

		foreach ( $restrictionTypes as $action ) {
			if ( !isset( $expiry[$action] ) || $expiry[$action] === $dbw->getInfinity() ) {
				$expiry[$action] = 'infinity';
			}
			if ( !isset( $limit[$action] ) ) {
				$limit[$action] = '';
			} elseif ( $limit[$action] != '' ) {
				$protect = true;
			}

			// Get current restrictions on $action
			$current = implode( '', $this->mTitle->getRestrictions( $action ) );
			if ( $current != '' ) {
				$isProtected = true;
			}

			if ( $limit[$action] != $current ) {
				$changed = true;
			} elseif ( $limit[$action] != '' ) {
				// Only check expiry change if the action is actually being
				// protected, since expiry does nothing on an not-protected
				// action.
				if ( $this->mTitle->getRestrictionExpiry( $action ) != $expiry[$action] ) {
					$changed = true;
				}
			}
		}

		if ( !$changed && $protect && $this->mTitle->areRestrictionsCascading() != $cascade ) {
			$changed = true;
		}

		// If nothing has changed, do nothing
		if ( !$changed ) {
			return Status::newGood();
		}

		if ( !$protect ) { // No protection at all means unprotection
			$revCommentMsg = 'unprotectedarticle-comment';
			$logAction = 'unprotect';
		} elseif ( $isProtected ) {
			$revCommentMsg = 'modifiedarticleprotection-comment';
			$logAction = 'modify';
		} else {
			$revCommentMsg = 'protectedarticle-comment';
			$logAction = 'protect';
		}

		$logRelationsValues = [];
		$logRelationsField = null;
		$logParamsDetails = [];

		// Null revision (used for change tag insertion)
		$nullRevisionRecord = null;

		if ( $id ) { // Protection of existing page
			$legacyUser = MediaWikiServices::getInstance()->getUserFactory()->newFromUserIdentity( $user );
			if ( !$this->getHookRunner()->onArticleProtect( $this, $legacyUser, $limit, $reason ) ) {
				return Status::newGood();
			}

			// Only certain restrictions can cascade...
			$editrestriction = isset( $limit['edit'] )
				? [ $limit['edit'] ]
				: $this->mTitle->getRestrictions( 'edit' );
			foreach ( array_keys( $editrestriction, 'sysop' ) as $key ) {
				$editrestriction[$key] = 'editprotected'; // backwards compatibility
			}
			foreach ( array_keys( $editrestriction, 'autoconfirmed' ) as $key ) {
				$editrestriction[$key] = 'editsemiprotected'; // backwards compatibility
			}

			$cascadingRestrictionLevels = $wgCascadingRestrictionLevels;
			foreach ( array_keys( $cascadingRestrictionLevels, 'sysop' ) as $key ) {
				$cascadingRestrictionLevels[$key] = 'editprotected'; // backwards compatibility
			}
			foreach ( array_keys( $cascadingRestrictionLevels, 'autoconfirmed' ) as $key ) {
				$cascadingRestrictionLevels[$key] = 'editsemiprotected'; // backwards compatibility
			}

			// The schema allows multiple restrictions
			if ( !array_intersect( $editrestriction, $cascadingRestrictionLevels ) ) {
				$cascade = false;
			}

			// insert null revision to identify the page protection change as edit summary
			$latest = $this->getLatest();
			$nullRevisionRecord = $this->insertNullProtectionRevision(
				$revCommentMsg,
				$limit,
				$expiry,
				$cascade,
				$reason,
				$user
			);

			if ( $nullRevisionRecord === null ) {
				return Status::newFatal( 'no-null-revision', $this->mTitle->getPrefixedText() );
			}

			$logRelationsField = 'pr_id';

			// T214035: Avoid deadlock on MySQL.
			// Do a DELETE by primary key (pr_id) for any existing protection rows.
			// On MySQL and derivatives, unconditionally deleting by page ID (pr_page) would.
			// place a gap lock if there are no matching rows. This can deadlock when another
			// thread modifies protection settings for page IDs in the same gap.
			$existingProtectionIds = $dbw->selectFieldValues(
				'page_restrictions',
				'pr_id',
				[
					'pr_page' => $id,
					'pr_type' => array_map( 'strval', array_keys( $limit ) )
				],
				__METHOD__
			);

			if ( $existingProtectionIds ) {
				$dbw->delete(
					'page_restrictions',
					[ 'pr_id' => $existingProtectionIds ],
					__METHOD__
				);
			}

			// Update restrictions table
			foreach ( $limit as $action => $restrictions ) {
				if ( $restrictions != '' ) {
					$cascadeValue = ( $cascade && $action == 'edit' ) ? 1 : 0;
					$dbw->insert(
						'page_restrictions',
						[
							'pr_page' => $id,
							'pr_type' => $action,
							'pr_level' => $restrictions,
							'pr_cascade' => $cascadeValue,
							'pr_expiry' => $dbw->encodeExpiry( $expiry[$action] )
						],
						__METHOD__
					);
					$logRelationsValues[] = $dbw->insertId();
					$logParamsDetails[] = [
						'type' => $action,
						'level' => $restrictions,
						'expiry' => $expiry[$action],
						'cascade' => (bool)$cascadeValue,
					];
				}
			}

			// Clear out legacy restriction fields
			$dbw->update(
				'page',
				[ 'page_restrictions' => '' ],
				[ 'page_id' => $id ],
				__METHOD__
			);

			$this->getHookRunner()->onRevisionFromEditComplete(
				$this, $nullRevisionRecord, $latest, $user, $tags );

			$this->getHookRunner()->onArticleProtectComplete( $this, $legacyUser, $limit, $reason );
		} else { // Protection of non-existing page (also known as "title protection")
			// Cascade protection is meaningless in this case
			$cascade = false;

			if ( $limit['create'] != '' ) {
				$commentFields = CommentStore::getStore()->insert( $dbw, 'pt_reason', $reason );
				$dbw->replace( 'protected_titles',
					[ [ 'pt_namespace', 'pt_title' ] ],
					[
						'pt_namespace' => $this->mTitle->getNamespace(),
						'pt_title' => $this->mTitle->getDBkey(),
						'pt_create_perm' => $limit['create'],
						'pt_timestamp' => $dbw->timestamp(),
						'pt_expiry' => $dbw->encodeExpiry( $expiry['create'] ),
						'pt_user' => $user->getId(),
					] + $commentFields, __METHOD__
				);
				$logParamsDetails[] = [
					'type' => 'create',
					'level' => $limit['create'],
					'expiry' => $expiry['create'],
				];
			} else {
				$dbw->delete( 'protected_titles',
					[
						'pt_namespace' => $this->mTitle->getNamespace(),
						'pt_title' => $this->mTitle->getDBkey()
					], __METHOD__
				);
			}
		}

		$this->mTitle->flushRestrictions();
		InfoAction::invalidateCache( $this->mTitle );

		if ( $logAction == 'unprotect' ) {
			$params = [];
		} else {
			$protectDescriptionLog = $this->protectDescriptionLog( $limit, $expiry );
			$params = [
				'4::description' => $protectDescriptionLog, // parameter for IRC
				'5:bool:cascade' => $cascade,
				'details' => $logParamsDetails, // parameter for localize and api
			];
		}

		// Update the protection log
		$logEntry = new ManualLogEntry( 'protect', $logAction );
		$logEntry->setTarget( $this->mTitle );
		$logEntry->setComment( $reason );
		$logEntry->setPerformer( $user );
		$logEntry->setParameters( $params );
		if ( $nullRevisionRecord !== null ) {
			$logEntry->setAssociatedRevId( $nullRevisionRecord->getId() );
		}
		$logEntry->addTags( $tags );
		if ( $logRelationsField !== null && count( $logRelationsValues ) ) {
			$logEntry->setRelations( [ $logRelationsField => $logRelationsValues ] );
		}
		$logId = $logEntry->insert();
		$logEntry->publish( $logId );

		return Status::newGood( $logId );
	}

	/**
	 * Insert a new null revision for this page.
	 *
	 * @since 1.35
	 *
	 * @param string $revCommentMsg Comment message key for the revision
	 * @param array $limit Set of restriction keys
	 * @param array $expiry Per restriction type expiration
	 * @param bool $cascade Set to false if cascading protection isn't allowed.
	 * @param string $reason
	 * @param UserIdentity $user User to attribute to
	 * @return RevisionRecord|null Null on error
	 */
	public function insertNullProtectionRevision(
		string $revCommentMsg,
		array $limit,
		array $expiry,
		bool $cascade,
		string $reason,
		UserIdentity $user
	): ?RevisionRecord {
		$dbw = wfGetDB( DB_PRIMARY );

		// Prepare a null revision to be added to the history
		$editComment = wfMessage(
			$revCommentMsg,
			$this->mTitle->getPrefixedText(),
			$user->getName()
		)->inContentLanguage()->text();
		if ( $reason ) {
			$editComment .= wfMessage( 'colon-separator' )->inContentLanguage()->text() . $reason;
		}
		$protectDescription = $this->protectDescription( $limit, $expiry );
		if ( $protectDescription ) {
			$editComment .= wfMessage( 'word-separator' )->inContentLanguage()->text();
			$editComment .= wfMessage( 'parentheses' )->params( $protectDescription )
				->inContentLanguage()->text();
		}
		if ( $cascade ) {
			$editComment .= wfMessage( 'word-separator' )->inContentLanguage()->text();
			$editComment .= wfMessage( 'brackets' )->params(
				wfMessage( 'protect-summary-cascade' )->inContentLanguage()->text()
			)->inContentLanguage()->text();
		}

		$revStore = $this->getRevisionStore();
		$comment = CommentStoreComment::newUnsavedComment( $editComment );
		$nullRevRecord = $revStore->newNullRevision(
			$dbw,
			$this->getTitle(),
			$comment,
			true,
			$user
		);

		if ( $nullRevRecord ) {
			$inserted = $revStore->insertRevisionOn( $nullRevRecord, $dbw );

			// Update page record and touch page
			$oldLatest = $inserted->getParentId();

			$this->updateRevisionOn( $dbw, $inserted, $oldLatest );

			return $inserted;
		} else {
			return null;
		}
	}

	/**
	 * @param string $expiry 14-char timestamp or "infinity", or false if the input was invalid
	 * @return string
	 */
	protected function formatExpiry( $expiry ) {
		if ( $expiry != 'infinity' ) {
			$contLang = MediaWikiServices::getInstance()->getContentLanguage();
			return wfMessage(
				'protect-expiring',
				$contLang->timeanddate( $expiry, false, false ),
				$contLang->date( $expiry, false, false ),
				$contLang->time( $expiry, false, false )
			)->inContentLanguage()->text();
		} else {
			return wfMessage( 'protect-expiry-indefinite' )
				->inContentLanguage()->text();
		}
	}

	/**
	 * Builds the description to serve as comment for the edit.
	 *
	 * @param array $limit Set of restriction keys
	 * @param array $expiry Per restriction type expiration
	 * @return string
	 */
	public function protectDescription( array $limit, array $expiry ) {
		$protectDescription = '';

		foreach ( array_filter( $limit ) as $action => $restrictions ) {
			# $action is one of $wgRestrictionTypes = [ 'create', 'edit', 'move', 'upload' ].
			# All possible message keys are listed here for easier grepping:
			# * restriction-create
			# * restriction-edit
			# * restriction-move
			# * restriction-upload
			$actionText = wfMessage( 'restriction-' . $action )->inContentLanguage()->text();
			# $restrictions is one of $wgRestrictionLevels = [ '', 'autoconfirmed', 'sysop' ],
			# with '' filtered out. All possible message keys are listed below:
			# * protect-level-autoconfirmed
			# * protect-level-sysop
			$restrictionsText = wfMessage( 'protect-level-' . $restrictions )
				->inContentLanguage()->text();

			$expiryText = $this->formatExpiry( $expiry[$action] );

			if ( $protectDescription !== '' ) {
				$protectDescription .= wfMessage( 'word-separator' )->inContentLanguage()->text();
			}
			$protectDescription .= wfMessage( 'protect-summary-desc' )
				->params( $actionText, $restrictionsText, $expiryText )
				->inContentLanguage()->text();
		}

		return $protectDescription;
	}

	/**
	 * Builds the description to serve as comment for the log entry.
	 *
	 * Some bots may parse IRC lines, which are generated from log entries which contain plain
	 * protect description text. Keep them in old format to avoid breaking compatibility.
	 * TODO: Fix protection log to store structured description and format it on-the-fly.
	 *
	 * @param array $limit Set of restriction keys
	 * @param array $expiry Per restriction type expiration
	 * @return string
	 */
	public function protectDescriptionLog( array $limit, array $expiry ) {
		$protectDescriptionLog = '';

		$dirMark = MediaWikiServices::getInstance()->getContentLanguage()->getDirMark();
		foreach ( array_filter( $limit ) as $action => $restrictions ) {
			$expiryText = $this->formatExpiry( $expiry[$action] );
			$protectDescriptionLog .=
				$dirMark .
				"[$action=$restrictions] ($expiryText)";
		}

		return trim( $protectDescriptionLog );
	}

	/**
	 * Determines if deletion of this page would be batched (executed over time by the job queue)
	 * or not (completed in the same request as the delete call).
	 *
	 * It is unlikely but possible that an edit from another request could push the page over the
	 * batching threshold after this function is called, but before the caller acts upon the
	 * return value.  Callers must decide for themselves how to deal with this.  $safetyMargin
	 * is provided as an unreliable but situationally useful help for some common cases.
	 *
	 * @param int $safetyMargin Added to the revision count when checking for batching
	 * @return bool True if deletion would be batched, false otherwise
	 */
	public function isBatchedDelete( $safetyMargin = 0 ) {
		global $wgDeleteRevisionsBatchSize;

		$dbr = wfGetDB( DB_REPLICA );
		$revCount = $this->getRevisionStore()->countRevisionsByPageId( $dbr, $this->getId() );
		$revCount += $safetyMargin;

		return $revCount >= $wgDeleteRevisionsBatchSize;
	}

	/**
	 * Back-end article deletion
	 * Deletes the article with database consistency, writes logs, purges caches
	 *
	 * @since 1.19
	 * @since 1.35 Signature changed, user moved to second parameter to prepare for requiring
	 *             a user to be passed
	 * @since 1.36 User second parameter is required
	 *
	 * @param string $reason Delete reason for deletion log
	 * @param UserIdentity $deleter The deleting user
	 * @param bool $suppress Suppress all revisions and log the deletion in
	 *   the suppression log instead of the deletion log
	 * @param bool|null $u1 Unused
	 * @param array|string &$error Array of errors to append to
	 * @param mixed $u2 Unused
	 * @param string[]|null $tags Tags to apply to the deletion action
	 * @param string $logsubtype
	 * @param bool $immediate false allows deleting over time via the job queue
	 * @return Status Status object; if successful, $status->value is the log_id of the
	 *   deletion log entry. If the page couldn't be deleted because it wasn't
	 *   found, $status is a non-fatal 'cannotdelete' error
	 * @throws FatalError
	 * @throws MWException
	 */
	public function doDeleteArticleReal(
		$reason, UserIdentity $deleter, $suppress = false, $u1 = null, &$error = '', $u2 = null,
		$tags = [], $logsubtype = 'delete', $immediate = false
	) {
		$services = MediaWikiServices::getInstance();
		$deletePage = $services->getDeletePageFactory()->newDeletePage(
			$this,
			$services->getUserFactory()->newFromUserIdentity( $deleter )
		);

		$status = $deletePage
			->setSuppress( $suppress )
			->setTags( $tags ?: [] )
			->setLogSubtype( $logsubtype )
			->forceImmediate( $immediate )
			->deleteUnsafe( $reason );
		$error = $deletePage->getLegacyHookErrors();
		if ( $status->isGood() && $status->value === false ) {
			// BC for scheduled deletion
			$status->warning( 'delete-scheduled', wfEscapeWikiText( $this->getTitle()->getPrefixedText() ) );
			$status->value = null;
		}
		return $status;
	}

	/**
	 * Back-end article deletion
	 *
	 * Only invokes batching via the job queue if necessary per $wgDeleteRevisionsBatchSize.
	 * Deletions can often be completed inline without involving the job queue.
	 *
	 * Potentially called many times per deletion operation for pages with many revisions.
	 * @param string $reason
	 * @param bool $suppress
	 * @param UserIdentity $deleter
	 * @param string[] $tags
	 * @param string $logsubtype
	 * @param bool $immediate
	 * @param string|null $webRequestId
	 * @return Status
	 */
	public function doDeleteArticleBatched(
		$reason, $suppress, UserIdentity $deleter, $tags,
		$logsubtype, $immediate = false, $webRequestId = null
	) {
		$services = MediaWikiServices::getInstance();
		$deletePage = $services->getDeletePageFactory()->newDeletePage(
			$this,
			$services->getUserFactory()->newFromUserIdentity( $deleter )
		);

		$status = $deletePage
			->setSuppress( $suppress )
			->setTags( $tags )
			->setLogSubtype( $logsubtype )
			->forceImmediate( $immediate )
			->deleteInternal( $reason, $webRequestId );
		if ( $status->isGood() && $status->value === false ) {
			// BC for scheduled deletion
			$status->warning( 'delete-scheduled', wfEscapeWikiText( $this->getTitle()->getPrefixedText() ) );
			$status->value = null;
		}
		return $status;
	}

	/**
	 * Lock the page row for this title+id and return page_latest (or 0)
	 *
	 * @return int Returns 0 if no row was found with this title+id
	 * @since 1.27
	 */
	public function lockAndGetLatest() {
		return (int)wfGetDB( DB_PRIMARY )->selectField(
			'page',
			'page_latest',
			[
				'page_id' => $this->getId(),
				// Typically page_id is enough, but some code might try to do
				// updates assuming the title is the same, so verify that
				'page_namespace' => $this->getTitle()->getNamespace(),
				'page_title' => $this->getTitle()->getDBkey()
			],
			__METHOD__,
			[ 'FOR UPDATE' ]
		);
	}

	/**
	 * Do some database updates after deletion
	 *
	 * @param int $id The page_id value of the page being deleted
	 * @param Content|null $content Page content to be used when determining
	 *   the required updates. This may be needed because $this->getContent()
	 *   may already return null when the page proper was deleted.
	 * @param RevisionRecord|null $revRecord The current page revision at the time of
	 *   deletion, used when determining the required updates. This may be needed because
	 *   $this->getRevisionRecord() may already return null when the page proper was deleted.
	 * @param UserIdentity|null $user The user that caused the deletion
	 */
	public function doDeleteUpdates(
		$id,
		Content $content = null,
		RevisionRecord $revRecord = null,
		UserIdentity $user = null
	) {
		if ( !$revRecord ) {
			throw new BadMethodCallException( __METHOD__ . ' now requires a RevisionRecord' );
		}
		if ( $id !== $this->getId() ) {
			throw new InvalidArgumentException( 'Mismatching page ID' );
		}

		$user = $user ?? new UserIdentityValue( 0, 'unknown' );
		$services = MediaWikiServices::getInstance();
		$deletePage = $services->getDeletePageFactory()->newDeletePage(
			$this,
			$services->getUserFactory()->newFromUserIdentity( $user )
		);

		$deletePage->doDeleteUpdates( $revRecord );
	}

	/**
	 * The onArticle*() functions are supposed to be a kind of hooks
	 * which should be called whenever any of the specified actions
	 * are done.
	 *
	 * This is a good place to put code to clear caches, for instance.
	 *
	 * This is called on page move and undelete, as well as edit
	 *
	 * @param Title $title
	 */
	public static function onArticleCreate( Title $title ) {
		// TODO: move this into a PageEventEmitter service

		// Update existence markers on article/talk tabs...
		$other = $title->getOtherPage();

		$hcu = MediaWikiServices::getInstance()->getHtmlCacheUpdater();
		$hcu->purgeTitleUrls( [ $title, $other ], $hcu::PURGE_INTENT_TXROUND_REFLECTED );

		$title->touchLinks();
		$title->deleteTitleProtection();

		MediaWikiServices::getInstance()->getLinkCache()->invalidateTitle( $title );

		// Invalidate caches of articles which include this page
		$job = HTMLCacheUpdateJob::newForBacklinks(
			$title,
			'templatelinks',
			[ 'causeAction' => 'page-create' ]
		);
		JobQueueGroup::singleton()->lazyPush( $job );

		if ( $title->getNamespace() === NS_CATEGORY ) {
			// Load the Category object, which will schedule a job to create
			// the category table row if necessary. Checking a replica DB is ok
			// here, in the worst case it'll run an unnecessary recount job on
			// a category that probably doesn't have many members.
			Category::newFromTitle( $title )->getID();
		}
	}

	/**
	 * Clears caches when article is deleted
	 *
	 * @param Title $title
	 */
	public static function onArticleDelete( Title $title ) {
		// TODO: move this into a PageEventEmitter service

		// Update existence markers on article/talk tabs...
		$other = $title->getOtherPage();

		$hcu = MediaWikiServices::getInstance()->getHtmlCacheUpdater();
		$hcu->purgeTitleUrls( [ $title, $other ], $hcu::PURGE_INTENT_TXROUND_REFLECTED );

		$title->touchLinks();

		$services = MediaWikiServices::getInstance();
		$services->getLinkCache()->invalidateTitle( $title );

		InfoAction::invalidateCache( $title );

		// Messages
		if ( $title->getNamespace() === NS_MEDIAWIKI ) {
			$services->getMessageCache()->updateMessageOverride( $title, null );
		}

		// Images
		if ( $title->getNamespace() === NS_FILE ) {
			$job = HTMLCacheUpdateJob::newForBacklinks(
				$title,
				'imagelinks',
				[ 'causeAction' => 'page-delete' ]
			);
			JobQueueGroup::singleton()->lazyPush( $job );
		}

		// User talk pages
		if ( $title->getNamespace() === NS_USER_TALK ) {
			$user = User::newFromName( $title->getText(), false );
			if ( $user ) {
				MediaWikiServices::getInstance()
					->getTalkPageNotificationManager()
					->removeUserHasNewMessages( $user );
			}
		}

		// Image redirects
		$services->getRepoGroup()->getLocalRepo()->invalidateImageRedirect( $title );

		// Purge cross-wiki cache entities referencing this page
		self::purgeInterwikiCheckKey( $title );
	}

	/**
	 * Purge caches on page update etc
	 *
	 * @param Title $title
	 * @param RevisionRecord|null $revRecord revision that was just saved, may be null
	 * @param string[]|null $slotsChanged The role names of the slots that were changed.
	 *        If not given, all slots are assumed to have changed.
	 */
	public static function onArticleEdit(
		Title $title,
		RevisionRecord $revRecord = null,
		$slotsChanged = null
	) {
		// TODO: move this into a PageEventEmitter service

		$jobs = [];
		if ( $slotsChanged === null || in_array( SlotRecord::MAIN, $slotsChanged ) ) {
			// Invalidate caches of articles which include this page.
			// Only for the main slot, because only the main slot is transcluded.
			// TODO: MCR: not true for TemplateStyles! [SlotHandler]
			$jobs[] = HTMLCacheUpdateJob::newForBacklinks(
				$title,
				'templatelinks',
				[ 'causeAction' => 'page-edit' ]
			);
		}
		// Invalidate the caches of all pages which redirect here
		$jobs[] = HTMLCacheUpdateJob::newForBacklinks(
			$title,
			'redirect',
			[ 'causeAction' => 'page-edit' ]
		);
		JobQueueGroup::singleton()->lazyPush( $jobs );

		MediaWikiServices::getInstance()->getLinkCache()->invalidateTitle( $title );

		$hcu = MediaWikiServices::getInstance()->getHtmlCacheUpdater();
		$hcu->purgeTitleUrls( $title, $hcu::PURGE_INTENT_TXROUND_REFLECTED );

		// Purge ?action=info cache
		$revid = $revRecord ? $revRecord->getId() : null;
		DeferredUpdates::addCallableUpdate( static function () use ( $title, $revid ) {
			InfoAction::invalidateCache( $title, $revid );
		} );

		// Purge cross-wiki cache entities referencing this page
		self::purgeInterwikiCheckKey( $title );
	}

	/** #@- */

	/**
	 * Purge the check key for cross-wiki cache entries referencing this page
	 *
	 * @param Title $title
	 */
	private static function purgeInterwikiCheckKey( Title $title ) {
		global $wgEnableScaryTranscluding;

		if ( !$wgEnableScaryTranscluding ) {
			return; // @todo: perhaps this wiki is only used as a *source* for content?
		}

		DeferredUpdates::addCallableUpdate( static function () use ( $title ) {
			$cache = MediaWikiServices::getInstance()->getMainWANObjectCache();
			$cache->resetCheckKey(
				// Do not include the namespace since there can be multiple aliases to it
				// due to different namespace text definitions on different wikis. This only
				// means that some cache invalidations happen that are not strictly needed.
				$cache->makeGlobalKey(
					'interwiki-page',
					WikiMap::getCurrentWikiDbDomain()->getId(),
					$title->getDBkey()
				)
			);
		} );
	}

	/**
	 * Returns a list of categories this page is a member of.
	 * Results will include hidden categories
	 *
	 * @return TitleArray
	 */
	public function getCategories() {
		$id = $this->getId();
		if ( $id == 0 ) {
			return TitleArray::newFromResult( new FakeResultWrapper( [] ) );
		}

		$dbr = wfGetDB( DB_REPLICA );
		$res = $dbr->select( 'categorylinks',
			[ 'page_title' => 'cl_to', 'page_namespace' => NS_CATEGORY ],
			[ 'cl_from' => $id ],
			__METHOD__
		);

		return TitleArray::newFromResult( $res );
	}

	/**
	 * Returns a list of hidden categories this page is a member of.
	 * Uses the page_props and categorylinks tables.
	 *
	 * @return Title[]
	 */
	public function getHiddenCategories() {
		$result = [];
		$id = $this->getId();

		if ( $id == 0 ) {
			return [];
		}

		$dbr = wfGetDB( DB_REPLICA );
		$res = $dbr->select( [ 'categorylinks', 'page_props', 'page' ],
			[ 'cl_to' ],
			[ 'cl_from' => $id, 'pp_page=page_id', 'pp_propname' => 'hiddencat',
				'page_namespace' => NS_CATEGORY, 'page_title=cl_to' ],
			__METHOD__ );

		if ( $res !== false ) {
			foreach ( $res as $row ) {
				$result[] = Title::makeTitle( NS_CATEGORY, $row->cl_to );
			}
		}

		return $result;
	}

	/**
	 * Auto-generates a deletion reason
	 *
	 * @param bool &$hasHistory Whether the page has a history
	 * @return string|bool String containing deletion reason or empty string, or boolean false
	 *    if no revision occurred
	 */
	public function getAutoDeleteReason( &$hasHistory ) {
		return $this->getContentHandler()->getAutoDeleteReason( $this->getTitle(), $hasHistory );
	}

	/**
	 * Update all the appropriate counts in the category table, given that
	 * we've added the categories $added and deleted the categories $deleted.
	 *
	 * This should only be called from deferred updates or jobs to avoid contention.
	 *
	 * @param string[] $added The names of categories that were added
	 * @param string[] $deleted The names of categories that were deleted
	 * @param int $id Page ID (this should be the original deleted page ID)
	 */
	public function updateCategoryCounts( array $added, array $deleted, $id = 0 ) {
		$id = $id ?: $this->getId();
		$type = MediaWikiServices::getInstance()->getNamespaceInfo()->
			getCategoryLinkType( $this->getTitle()->getNamespace() );

		$addFields = [ 'cat_pages = cat_pages + 1' ];
		$removeFields = [ 'cat_pages = cat_pages - 1' ];
		if ( $type !== 'page' ) {
			$addFields[] = "cat_{$type}s = cat_{$type}s + 1";
			$removeFields[] = "cat_{$type}s = cat_{$type}s - 1";
		}

		$dbw = wfGetDB( DB_PRIMARY );

		if ( count( $added ) ) {
			$existingAdded = $dbw->selectFieldValues(
				'category',
				'cat_title',
				[ 'cat_title' => $added ],
				__METHOD__
			);

			// For category rows that already exist, do a plain
			// UPDATE instead of INSERT...ON DUPLICATE KEY UPDATE
			// to avoid creating gaps in the cat_id sequence.
			if ( count( $existingAdded ) ) {
				$dbw->update(
					'category',
					$addFields,
					[ 'cat_title' => $existingAdded ],
					__METHOD__
				);
			}

			$missingAdded = array_diff( $added, $existingAdded );
			if ( count( $missingAdded ) ) {
				$insertRows = [];
				foreach ( $missingAdded as $cat ) {
					$insertRows[] = [
						'cat_title'   => $cat,
						'cat_pages'   => 1,
						'cat_subcats' => ( $type === 'subcat' ) ? 1 : 0,
						'cat_files'   => ( $type === 'file' ) ? 1 : 0,
					];
				}
				$dbw->upsert(
					'category',
					$insertRows,
					'cat_title',
					$addFields,
					__METHOD__
				);
			}
		}

		if ( count( $deleted ) ) {
			$dbw->update(
				'category',
				$removeFields,
				[ 'cat_title' => $deleted ],
				__METHOD__
			);
		}

		foreach ( $added as $catName ) {
			$cat = Category::newFromName( $catName );
			$this->getHookRunner()->onCategoryAfterPageAdded( $cat, $this );
		}

		foreach ( $deleted as $catName ) {
			$cat = Category::newFromName( $catName );
			$this->getHookRunner()->onCategoryAfterPageRemoved( $cat, $this, $id );
			// Refresh counts on categories that should be empty now (after commit, T166757)
			DeferredUpdates::addCallableUpdate( static function () use ( $cat ) {
				$cat->refreshCountsIfEmpty();
			} );
		}
	}

	/**
	 * Opportunistically enqueue link update jobs after a fresh parser output was generated.
	 *
	 * This method should only be called by PoolWorkArticleViewCurrent, after a page view
	 * experienced a miss from the ParserCache, and a new ParserOutput was generated.
	 * Specifically, for load reasons, this method must not get called during page views that
	 * use a cached ParserOutput.
	 *
	 * @since 1.25
	 * @internal For use by PoolWorkArticleViewCurrent
	 * @param ParserOutput $parserOutput Current version page output
	 */
	public function triggerOpportunisticLinksUpdate( ParserOutput $parserOutput ) {
		if ( wfReadOnly() ) {
			return;
		}

		if ( !$this->getHookRunner()->onOpportunisticLinksUpdate( $this,
			$this->mTitle, $parserOutput )
		) {
			return;
		}

		$config = RequestContext::getMain()->getConfig();

		$params = [
			'isOpportunistic' => true,
			'rootJobTimestamp' => $parserOutput->getCacheTime()
		];

		if ( $this->mTitle->areRestrictionsCascading() ) {
			// In general, MediaWiki does not re-run LinkUpdate (e.g. for search index, category
			// listings, and backlinks for Whatlinkshere), unless either the page was directly
			// edited, or was re-generate following a template edit propagating to an affected
			// page. As such, during page views when there is no valid ParserCache entry,
			// we re-parse and save, but leave indexes as-is.
			//
			// We make an exception for pages that have cascading protection (perhaps for a wiki's
			// "Main Page"). When such page is re-parsed on-demand after a parser cache miss, we
			// queue a high-priority LinksUpdate job, to ensure that we really protect all
			// content that is currently transcluded onto the page. This is important, because
			// wikitext supports conditional statements based on the current time, which enables
			// transcluding of a different sub page based on which day it is, and then show that
			// information on the Main Page, without the Main Page itself being edited.
			JobQueueGroup::singleton()->lazyPush(
				RefreshLinksJob::newPrioritized( $this->mTitle, $params )
			);
		} elseif ( !$config->get( 'MiserMode' ) && $parserOutput->hasReducedExpiry() ) {
			// Assume the output contains "dynamic" time/random based magic words.
			// Only update pages that expired due to dynamic content and NOT due to edits
			// to referenced templates/files. When the cache expires due to dynamic content,
			// page_touched is unchanged. We want to avoid triggering redundant jobs due to
			// views of pages that were just purged via HTMLCacheUpdateJob. In that case, the
			// template/file edit already triggered recursive RefreshLinksJob jobs.
			if ( $this->getLinksTimestamp() > $this->getTouched() ) {
				// If a page is uncacheable, do not keep spamming a job for it.
				// Although it would be de-duplicated, it would still waste I/O.
				$cache = ObjectCache::getLocalClusterInstance();
				$key = $cache->makeKey( 'dynamic-linksupdate', 'last', $this->getId() );
				$ttl = max( $parserOutput->getCacheExpiry(), 3600 );
				if ( $cache->add( $key, time(), $ttl ) ) {
					JobQueueGroup::singleton()->lazyPush(
						RefreshLinksJob::newDynamic( $this->mTitle, $params )
					);
				}
			}
		}
	}

	/**
	 * Returns a list of updates to be performed when this page is deleted. The
	 * updates should remove any information about this page from secondary data
	 * stores such as links tables.
	 *
	 * @param RevisionRecord|Content|null $rev The revision being deleted. Also accepts a Content
	 *       object for backwards compatibility.
	 * @return DeferrableUpdate[]
	 */
	public function getDeletionUpdates( $rev = null ) {
		$user = new UserIdentityValue( 0, 'Legacy code hater' );
		$services = MediaWikiServices::getInstance();
		$deletePage = $services->getDeletePageFactory()->newDeletePage(
			$this,
			$services->getUserFactory()->newFromUserIdentity( $user )
		);

		if ( !$rev ) {
			wfDeprecated( __METHOD__ . ' without a RevisionRecord', '1.32' );

			try {
				$rev = $this->getRevisionRecord();
			} catch ( Exception $ex ) {
				// If we can't load the content, something is wrong. Perhaps that's why
				// the user is trying to delete the page, so let's not fail in that case.
				// Note that doDeleteArticleReal() will already have logged an issue with
				// loading the content.
				wfDebug( __METHOD__ . ' failed to load current revision of page ' . $this->getId() );
			}
		}
		if ( !$rev ) {
			// Use an empty RevisionRecord
			$newRev = new MutableRevisionRecord( $this );
		} elseif ( $rev instanceof Content ) {
			wfDeprecated( __METHOD__ . ' with a Content object instead of a RevisionRecord', '1.32' );
			$newRev = new MutableRevisionRecord( $this );
			$newRev->setSlot( SlotRecord::newUnsaved( SlotRecord::MAIN, $rev ) );
		} else {
			$newRev = $rev;
		}
		return $deletePage->getDeletionUpdates( $newRev );
	}

	/**
	 * Whether this content displayed on this page
	 * comes from the local database
	 *
	 * @since 1.28
	 * @return bool
	 */
	public function isLocal() {
		return true;
	}

	/**
	 * The display name for the site this content
	 * come from. If a subclass overrides isLocal(),
	 * this could return something other than the
	 * current site name
	 *
	 * @since 1.28
	 * @return string
	 */
	public function getWikiDisplayName() {
		global $wgSitename;
		return $wgSitename;
	}

	/**
	 * Get the source URL for the content on this page,
	 * typically the canonical URL, but may be a remote
	 * link if the content comes from another site
	 *
	 * @since 1.28
	 * @return string
	 */
	public function getSourceURL() {
		return $this->getTitle()->getCanonicalURL();
	}

	/**
	 * @param WANObjectCache $cache
	 * @return string[]
	 * @since 1.28
	 */
	public function getMutableCacheKeys( WANObjectCache $cache ) {
		$linkCache = MediaWikiServices::getInstance()->getLinkCache();

		return $linkCache->getMutableCacheKeys( $cache, $this->getTitle() );
	}

	/**
	 * Ensure consistency when unserializing.
	 * @note WikiPage objects should never be serialized in the first place.
	 * But some extensions like AbuseFilter did (see T213006),
	 * and we need to be able to read old data (see T187153).
	 */
	public function __wakeup() {
		// Make sure we re-fetch the latest state from the database.
		// In particular, the latest revision may have changed.
		// As a side-effect, this makes sure mLastRevision doesn't
		// end up being an instance of the old Revision class (see T259181),
		// especially since that class was removed entirely in 1.37.
		$this->clear();
	}

	/**
	 * @inheritDoc
	 * @since 1.36
	 */
	public function getNamespace(): int {
		return $this->getTitle()->getNamespace();
	}

	/**
	 * @inheritDoc
	 * @since 1.36
	 */
	public function getDBkey(): string {
		return $this->getTitle()->getDBkey();
	}

	/**
	 * @return false self::LOCAL
	 * @since 1.36
	 */
	public function getWikiId() {
		return $this->getTitle()->getWikiId();
	}

	/**
	 * @return true
	 * @since 1.36
	 */
	public function canExist(): bool {
		return true;
	}

	/**
	 * @inheritDoc
	 * @since 1.36
	 */
	public function __toString(): string {
		return $this->mTitle->__toString();
	}

	/**
	 * @inheritDoc
	 * @since 1.36
	 *
	 * @param PageReference $other
	 * @return bool
	 */
	public function isSamePageAs( PageReference $other ): bool {
		// NOTE: keep in sync with PageIdentityValue::isSamePageAs()!

		if ( $other->getWikiId() !== $this->getWikiId() ) {
			return false;
		}

		if ( $other->getNamespace() !== $this->getNamespace()
			|| $other->getDBkey() !== $this->getDBkey() ) {
			return false;
		}

		return true;
	}

	/**
	 * Returns the page represented by this WikiPage as a PageStoreRecord.
	 * The PageRecord returned by this method is guaranteed to be immutable.
	 *
	 * It is preferred to use this method rather than using the WikiPage as a PageIdentity directly.
	 * @since 1.36
	 *
	 * @throws PreconditionException if the page does not exist.
	 *
	 * @return ExistingPageRecord
	 */
	public function toPageRecord(): ExistingPageRecord {
		// TODO: replace individual member fields with a PageRecord instance that is always present

		if ( !$this->mDataLoaded ) {
			$this->loadPageData();
		}

		Assert::precondition(
			$this->exists(),
			'This WikiPage instance does not represent an existing page: ' . $this->mTitle
		);

		return new PageStoreRecord(
			(object)[
				'page_id' => $this->getId(),
				'page_namespace' => $this->mTitle->getNamespace(),
				'page_title' => $this->mTitle->getDBkey(),
				'page_latest' => $this->mLatest,
				'page_is_new' => $this->mIsNew,
				'page_is_redirect' => $this->mIsRedirect,
				'page_touched' => $this->getTouched(),
				'page_lang' => $this->getLanguage()
			],
			PageIdentity::LOCAL
		);
	}

}<|MERGE_RESOLUTION|>--- conflicted
+++ resolved
@@ -1312,11 +1312,7 @@
 
 				MediaWikiServices::getInstance()
 					->getWatchlistManager()
-<<<<<<< HEAD
-					->clearTitleUserNotifications( $performer->getUser(), $this->mTitle, $oldid );
-=======
 					->clearTitleUserNotifications( $performer, $this, $oldid );
->>>>>>> ea72c9b6
 			},
 			DeferredUpdates::PRESEND
 		);
