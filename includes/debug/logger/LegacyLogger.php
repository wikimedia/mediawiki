<?php
/**
 * This program is free software; you can redistribute it and/or modify
 * it under the terms of the GNU General Public License as published by
 * the Free Software Foundation; either version 2 of the License, or
 * (at your option) any later version.
 *
 * This program is distributed in the hope that it will be useful,
 * but WITHOUT ANY WARRANTY; without even the implied warranty of
 * MERCHANTABILITY or FITNESS FOR A PARTICULAR PURPOSE. See the
 * GNU General Public License for more details.
 *
 * You should have received a copy of the GNU General Public License along
 * with this program; if not, write to the Free Software Foundation, Inc.,
 * 51 Franklin Street, Fifth Floor, Boston, MA 02110-1301, USA.
 * http://www.gnu.org/copyleft/gpl.html
 *
 * @file
 */

namespace MediaWiki\Logger;

use DateTimeZone;
<<<<<<< HEAD
=======
use Exception;
>>>>>>> 365e22ee
use MWDebug;
use MWExceptionHandler;
use Psr\Log\AbstractLogger;
use Psr\Log\LogLevel;
use UDPTransport;

/**
 * PSR-3 logger that mimics the historic implementation of MediaWiki's
 * wfErrorLog logging implementation.
 *
 * This logger is configured by the following global configuration variables:
 * - `$wgDebugLogFile`
 * - `$wgDebugLogGroups`
 * - `$wgDBerrorLog`
 * - `$wgDBerrorLogTZ`
 *
 * See documentation in DefaultSettings.php for detailed explanations of each
 * variable.
 *
 * @see \\MediaWiki\\Logger\\LoggerFactory
 * @since 1.25
 * @author Bryan Davis <bd808@wikimedia.org>
 * @copyright © 2014 Bryan Davis and Wikimedia Foundation.
 */
class LegacyLogger extends AbstractLogger {

	/**
	 * @var string $channel
	 */
	protected $channel;

	/**
	 * Convert Psr\\Log\\LogLevel constants into int for sane comparisons
	 * These are the same values that Monlog uses
	 *
	 * @var array $levelMapping
	 */
	protected static $levelMapping = array(
		LogLevel::DEBUG => 100,
		LogLevel::INFO => 200,
		LogLevel::NOTICE => 250,
		LogLevel::WARNING => 300,
		LogLevel::ERROR => 400,
		LogLevel::CRITICAL => 500,
		LogLevel::ALERT => 550,
		LogLevel::EMERGENCY => 600,
	);


	/**
	 * @param string $channel
	 */
	public function __construct( $channel ) {
		$this->channel = $channel;
	}

	/**
	 * Logs with an arbitrary level.
	 *
	 * @param string|int $level
	 * @param string $message
	 * @param array $context
	 */
	public function log( $level, $message, array $context = array() ) {
		if ( self::shouldEmit( $this->channel, $message, $level, $context ) ) {
			$text = self::format( $this->channel, $message, $context );
			$destination = self::destination( $this->channel, $message, $context );
			self::emit( $text, $destination );
		}
		// Add to debug toolbar
		MWDebug::debugMsg( $message, array( 'channel' => $this->channel ) + $context );
	}


	/**
	 * Determine if the given message should be emitted or not.
	 *
	 * @param string $channel
	 * @param string $message
	 * @param string|int $level Psr\\Log\\LogEvent constant or Monlog level int
	 * @param array $context
	 * @return bool True if message should be sent to disk/network, false
	 * otherwise
	 */
	public static function shouldEmit( $channel, $message, $level, $context ) {
		global $wgDebugLogFile, $wgDBerrorLog, $wgDebugLogGroups;

		if ( $channel === 'wfLogDBError' ) {
			// wfLogDBError messages are emitted if a database log location is
			// specfied.
			$shouldEmit = (bool)$wgDBerrorLog;

		} elseif ( $channel === 'wfErrorLog' ) {
			// All messages on the wfErrorLog channel should be emitted.
			$shouldEmit = true;

		} elseif ( isset( $wgDebugLogGroups[$channel] ) ) {
			$logConfig = $wgDebugLogGroups[$channel];

			if ( is_array( $logConfig ) ) {
				$shouldEmit = true;
				if ( isset( $logConfig['sample'] ) ) {
					// Emit randomly with a 1 in 'sample' chance for each message.
					$shouldEmit = mt_rand( 1, $logConfig['sample'] ) === 1;
				}

				if ( isset( $logConfig['level'] ) ) {
					if ( is_string( $level ) ) {
						$level = self::$levelMapping[$level];
					}
					$shouldEmit = $level >= self::$levelMapping[$logConfig['level']];
				}
			} else {
				// Emit unless the config value is explictly false.
				$shouldEmit = $logConfig !== false;
			}

		} elseif ( isset( $context['private'] ) && $context['private'] ) {
			// Don't emit if the message didn't match previous checks based on
			// the channel and the event is marked as private. This check
			// discards messages sent via wfDebugLog() with dest == 'private'
			// and no explicit wgDebugLogGroups configuration.
			$shouldEmit = false;
		} else {
			// Default return value is the same as the historic wfDebug
			// method: emit if $wgDebugLogFile has been set.
			$shouldEmit = $wgDebugLogFile != '';
		}

		return $shouldEmit;
	}


	/**
	 * Format a message.
	 *
	 * Messages to the 'wfDebug', 'wfLogDBError' and 'wfErrorLog' channels
	 * receive special fomatting to mimic the historic output of the functions
	 * of the same name. All other channel values are formatted based on the
	 * historic output of the `wfDebugLog()` global function.
	 *
	 * @param string $channel
	 * @param string $message
	 * @param array $context
	 * @return string
	 */
	public static function format( $channel, $message, $context ) {
		global $wgDebugLogGroups, $wgLogExceptionBacktrace;

		if ( $channel === 'wfDebug' ) {
			$text = self::formatAsWfDebug( $channel, $message, $context );

		} elseif ( $channel === 'wfLogDBError' ) {
			$text = self::formatAsWfLogDBError( $channel, $message, $context );

		} elseif ( $channel === 'wfErrorLog' ) {
			$text = "{$message}\n";

		} elseif ( $channel === 'profileoutput' ) {
			// Legacy wfLogProfilingData formatitng
			$forward = '';
			if ( isset( $context['forwarded_for'] ) ) {
				$forward = " forwarded for {$context['forwarded_for']}";
			}
			if ( isset( $context['client_ip'] ) ) {
				$forward .= " client IP {$context['client_ip']}";
			}
			if ( isset( $context['from'] ) ) {
				$forward .= " from {$context['from']}";
			}
			if ( $forward ) {
				$forward = "\t(proxied via {$context['proxy']}{$forward})";
			}
			if ( $context['anon'] ) {
				$forward .= ' anon';
			}
			if ( !isset( $context['url'] ) ) {
				$context['url'] = 'n/a';
			}

			$log = sprintf( "%s\t%04.3f\t%s%s\n",
				gmdate( 'YmdHis' ), $context['elapsed'], $context['url'], $forward );

			$text = self::formatAsWfDebugLog(
				$channel, $log . $context['output'], $context );

		} elseif ( !isset( $wgDebugLogGroups[$channel] ) ) {
			$text = self::formatAsWfDebug(
				$channel, "[{$channel}] {$message}", $context );

		} else {
			// Default formatting is wfDebugLog's historic style
			$text = self::formatAsWfDebugLog( $channel, $message, $context );
		}

		// Append stacktrace of exception if available
		if ( $wgLogExceptionBacktrace && isset( $context['exception'] ) ) {
			$e = $context['exception'];
			$backtrace = false;

			if ( $e instanceof Exception ) {
				$backtrace = MWExceptionHandler::getRedactedTrace( $e );

			} elseif ( is_array( $e ) && isset( $e['trace'] ) ) {
				// Exception has already been unpacked as structured data
				$backtrace = $e['trace'];
			}

			if ( $backtrace ) {
				$text .= MWExceptionHandler::prettyPrintTrace( $backtrace ) .
					"\n";
			}
		}

		return self::interpolate( $text, $context );
	}


	/**
	 * Format a message as `wfDebug()` would have formatted it.
	 *
	 * @param string $channel
	 * @param string $message
	 * @param array $context
	 * @return string
	 */
	protected static function formatAsWfDebug( $channel, $message, $context ) {
		$text = preg_replace( '![\x00-\x08\x0b\x0c\x0e-\x1f]!', ' ', $message );
		if ( isset( $context['seconds_elapsed'] ) ) {
			// Prepend elapsed request time and real memory usage with two
			// trailing spaces.
			$text = "{$context['seconds_elapsed']} {$context['memory_used']}  {$text}";
		}
		if ( isset( $context['prefix'] ) ) {
			$text = "{$context['prefix']}{$text}";
		}
		return "{$text}\n";
	}


	/**
	 * Format a message as `wfLogDBError()` would have formatted it.
	 *
	 * @param string $channel
	 * @param string $message
	 * @param array $context
	 * @return string
	 */
	protected static function formatAsWfLogDBError( $channel, $message, $context ) {
		global $wgDBerrorLogTZ;
		static $cachedTimezone = null;

		if ( !$cachedTimezone ) {
			$cachedTimezone = new DateTimeZone( $wgDBerrorLogTZ );
		}

		// Workaround for https://bugs.php.net/bug.php?id=52063
		// Can be removed when min PHP > 5.3.6
		if ( $cachedTimezone === null ) {
			$d = date_create( 'now' );
		} else {
			$d = date_create( 'now', $cachedTimezone );
		}
		$date = $d->format( 'D M j G:i:s T Y' );

		$host = wfHostname();
		$wiki = wfWikiID();

		$text = "{$date}\t{$host}\t{$wiki}\t{$message}\n";
		return $text;
	}


	/**
	 * Format a message as `wfDebugLog() would have formatted it.
	 *
	 * @param string $channel
	 * @param string $message
	 * @param array $context
	 */
	protected static function formatAsWfDebugLog( $channel, $message, $context ) {
		$time = wfTimestamp( TS_DB );
		$wiki = wfWikiID();
		$host = wfHostname();
		$text = "{$time} {$host} {$wiki}: {$message}\n";
		return $text;
	}


	/**
	 * Interpolate placeholders in logging message.
	 *
	 * @param string $message
	 * @param array $context
	 * @return string Interpolated message
	 */
	public static function interpolate( $message, array $context ) {
		if ( strpos( $message, '{' ) !== false ) {
			$replace = array();
			foreach ( $context as $key => $val ) {
				$replace['{' . $key . '}'] = self::flatten( $val );
			}
			$message = strtr( $message, $replace );
		}
		return $message;
	}


	/**
	 * Convert a logging context element to a string suitable for
	 * interpolation.
	 *
	 * @param mixed $item
	 * @return string
	 */
	protected static function flatten( $item ) {
		if ( null === $item ) {
			return '[Null]';
		}

		if ( is_bool( $item ) ) {
			return $item ? 'true' : 'false';
		}

		if ( is_float( $item ) ) {
			if ( is_infinite( $item ) ) {
				return ( $item > 0 ? '' : '-' ) . 'INF';
			}
			if ( is_nan( $item ) ) {
				return 'NaN';
			}
			return $item;
		}

		if ( is_scalar( $item ) ) {
			return (string) $item;
		}

		if ( is_array( $item ) ) {
			return '[Array(' . count( $item ) . ')]';
		}

		if ( $item instanceof \DateTime ) {
			return $item->format( 'c' );
		}

		if ( $item instanceof Exception ) {
			return '[Exception ' . get_class( $item ) . '( ' .
				$item->getFile() . ':' . $item->getLine() . ') ' .
				$item->getMessage() . ']';
		}

		if ( is_object( $item ) ) {
			if ( method_exists( $item, '__toString' ) ) {
				return (string) $item;
			}

			return '[Object ' . get_class( $item ) . ']';
		}

		if ( is_resource( $item ) ) {
			return '[Resource ' . get_resource_type( $item ) . ']';
		}

		return '[Unknown ' . gettype( $item ) . ']';
	}


	/**
	 * Select the appropriate log output destination for the given log event.
	 *
	 * If the event context contains 'destination'
	 *
	 * @param string $channel
	 * @param string $message
	 * @param array $context
	 * @return string
	 */
	protected static function destination( $channel, $message, $context ) {
		global $wgDebugLogFile, $wgDBerrorLog, $wgDebugLogGroups;

		// Default destination is the debug log file as historically used by
		// the wfDebug function.
		$destination = $wgDebugLogFile;

		if ( isset( $context['destination'] ) ) {
			// Use destination explicitly provided in context
			$destination = $context['destination'];

		} elseif ( $channel === 'wfDebug' ) {
			$destination = $wgDebugLogFile;

		} elseif ( $channel === 'wfLogDBError' ) {
			$destination = $wgDBerrorLog;

		} elseif ( isset( $wgDebugLogGroups[$channel] ) ) {
			$logConfig = $wgDebugLogGroups[$channel];

			if ( is_array( $logConfig ) ) {
				$destination = $logConfig['destination'];
			} else {
				$destination = strval( $logConfig );
			}
		}

		return $destination;
	}


	/**
	* Log to a file without getting "file size exceeded" signals.
	*
	* Can also log to UDP with the syntax udp://host:port/prefix. This will send
	* lines to the specified port, prefixed by the specified prefix and a space.
	*
	* @param string $text
	* @param string $file Filename
	* @throws MWException
	*/
	public static function emit( $text, $file ) {
		if ( substr( $file, 0, 4 ) == 'udp:' ) {
			$transport = UDPTransport::newFromString( $file );
			$transport->emit( $text );
		} else {
			\MediaWiki\suppressWarnings();
			$exists = file_exists( $file );
			$size = $exists ? filesize( $file ) : false;
			if ( !$exists ||
				( $size !== false && $size + strlen( $text ) < 0x7fffffff )
			) {
				file_put_contents( $file, $text, FILE_APPEND );
			}
			\MediaWiki\restoreWarnings();
		}
	}

}<|MERGE_RESOLUTION|>--- conflicted
+++ resolved
@@ -21,10 +21,7 @@
 namespace MediaWiki\Logger;
 
 use DateTimeZone;
-<<<<<<< HEAD
-=======
 use Exception;
->>>>>>> 365e22ee
 use MWDebug;
 use MWExceptionHandler;
 use Psr\Log\AbstractLogger;
