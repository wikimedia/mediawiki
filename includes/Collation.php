<?php
/**
 * Database row sorting.
 *
 * This program is free software; you can redistribute it and/or modify
 * it under the terms of the GNU General Public License as published by
 * the Free Software Foundation; either version 2 of the License, or
 * (at your option) any later version.
 *
 * This program is distributed in the hope that it will be useful,
 * but WITHOUT ANY WARRANTY; without even the implied warranty of
 * MERCHANTABILITY or FITNESS FOR A PARTICULAR PURPOSE. See the
 * GNU General Public License for more details.
 *
 * You should have received a copy of the GNU General Public License along
 * with this program; if not, write to the Free Software Foundation, Inc.,
 * 51 Franklin Street, Fifth Floor, Boston, MA 02110-1301, USA.
 * http://www.gnu.org/copyleft/gpl.html
 *
 * @file
 */

abstract class Collation {
	static $instances = array();

	/**
	 * @deprecated in 1.21; use Collation::getInstance() instead
	 * @return Collation
	 */
	static function singleton() {
		global $wgCategoryCollations;
		wfDeprecated( __METHOD__, '1.21' );

		return self::getInstance( $wgCategoryCollations[0] );
	}

	/**
	 * @since 1.21
	 * @return Collation
	 */
	static function getInstance( $name ) {
		global $wgCategoryCollations;

		if ( !isset( self::$instances[$name] ) ) {
			if ( in_array( $name, $wgCategoryCollations ) ) {
				self::$instances[$name] = self::factory( $name );
			} else {
				throw new MWException( __METHOD__.": invalid collation type \"$name\"" );
			}
		}

		return self::$instances[$name];
	}

	/**
	 * @since 1.21
	 * @return Array
	 */
	static function getInstanceByContext( $name = null, $title = null, $context = null ) {
		global $wgCategoryCollations;

		if ( in_array( $name, $wgCategoryCollations ) ) {
		} elseif ( ( $defaultcollation = wfGetDB( DB_SLAVE )->selectField(
			'page_props', 'pp_value',
			array( 'pp_page' => $title->getArticleId(), 'pp_propname' => 'defaultcollation' ),
			__METHOD__
		) ) !== false && in_array( $defaultcollation, $wgCategoryCollations ) ) {
			$name = $defaultcollation;
		} elseif ( in_array( $context->getUser()->getOption( 'collation' ), $wgCategoryCollations ) ) {
			$name = $context->getUser()->getOption( 'collation' );
		} else {
			$name = $wgCategoryCollations[0];
		}

		return array( $name, self::getInstance( $name ) );
	}

	/**
	 * @since 1.21
	 * @return Array
	 */
	static function getInstances() {
		global $wgCategoryCollations;

		foreach ( $wgCategoryCollations as $name ) {
			if ( !isset( self::$instances[$name] ) ) {
				self::$instances[$name] = self::factory( $name );
			}
		}
		return self::$instances;
	}

	/**
	 * @throws MWException
	 * @param $collationName string
	 * @return Collation
	 */
	static function factory( $collationName ) {
		switch( $collationName ) {
			case 'uppercase':
				return new UppercaseCollation;
			case 'uppercase-sv':
				return new UppercaseSvCollation;
			case 'identity':
				return new IdentityCollation;
			case 'uca-default':
				return new IcuCollation( 'root' );
			case 'zh-pinyin':
				return new IcuCollation( 'zh@collation=pinyin' );
			case 'zh-stroke':
				return new IcuCollation( 'zh@collation=stroke' );
			case 'zh-stroke-hans':
				return new ConvertedIcuCollation( 'zh@collation=stroke', 'zh', 'zh-hans' );
			case 'zh-stroke-hant':
				return new ConvertedIcuCollation( 'zh@collation=stroke', 'zh', 'zh-hant' );
			default:
				# Provide a mechanism for extensions to hook in.

				$collationObject = null;
				wfRunHooks( 'Collation::factory', array( $collationName, &$collationObject ) );

				if ( $collationObject instanceof Collation ) {
					return $collationObject;
				}

				// If all else fails...
				throw new MWException( __METHOD__.": unknown collation type \"$collationName\"" );
		}
	}

	/**
	 * Get a valid collation name from user input (matched using magic words)
	 *
	 * @since 1.21
	 * @param $text String: User input (localized collation name)
	 * @return String|bool: A valid collation name, or false for invalid input
	 */
	static function getNameFromText( $text ) {
		global $wgCategoryCollations;

		static $mwArray = null;
		static $collationMap = array();
		if ( !$mwArray ) {
			foreach ( $wgCategoryCollations as $collationName ) {
				// Unluckily magic word names can't contain hyphens.
				// Magic word names used in core, for easier grepping:
				// * collation_uppercase
				// * collation_identity
				// * collation_uca_default
				// * collation_zh_pinyin
				// * collation_zh_stroke
				// * collation_zh_stroke_hans
				// * collation_zh_stroke_hant
				$magicName = 'collation_' . str_replace( '-', '_', $collationName );
				$collationMap[$magicName] = $collationName;
			}
			$mwArray = new MagicWordArray( array_keys( $collationMap ) );
		}

		$magicName = $mwArray->matchStartToEnd( $text );
		if ( $magicName === false ) {
			return false;
		} else {
			return $collationMap[$magicName];
		}
	}

	/**
	 * Given a string, convert it to a (hopefully short) key that can be used
	 * for efficient sorting.  A binary sort according to the sortkeys
	 * corresponds to a logical sort of the corresponding strings.  Current
	 * code expects that a line feed character should sort before all others, but
	 * has no other particular expectations (and that one can be changed if
	 * necessary).
	 *
	 * @param string $string UTF-8 string
	 * @return string Binary sortkey
	 */
	abstract function getSortKey( $string );

	/**
	 * Given a string, return the logical "first letter" to be used for
	 * grouping on category pages and so on.  This has to be coordinated
	 * carefully with convertToSortkey(), or else the sorted list might jump
	 * back and forth between the same "initial letters" or other pathological
	 * behavior.  For instance, if you just return the first character, but "a"
	 * sorts the same as "A" based on getSortKey(), then you might get a
	 * list like
	 *
	 * == A ==
	 * * [[Aardvark]]
	 *
	 * == a ==
	 * * [[antelope]]
	 *
	 * == A ==
	 * * [[Ape]]
	 *
	 * etc., assuming for the sake of argument that $wgCapitalLinks is false.
	 *
	 * @param string $string UTF-8 string
	 * @return string UTF-8 string corresponding to the first letter of input
	 */
	abstract function getFirstLetter( $string );
}

class UppercaseCollation extends Collation {
	var $lang;
	function __construct() {
		// Get a language object so that we can use the generic UTF-8 uppercase
		// function there
		$this->lang = Language::factory( 'en' );
	}

	function getSortKey( $string ) {
		return $this->lang->uc( $string );
	}

	function getFirstLetter( $string ) {
		if ( $string[0] == "\0" ) {
			$string = substr( $string, 1 );
		}
		return $this->lang->ucfirst( $this->lang->firstChar( $string ) );
	}
}

/**
 * Like UppercaseCollation but swaps Ä and Æ.
 *
 * This provides an ordering suitable for Swedish.
 * @author Lejonel
 */
class UppercaseSvCollation extends UppercaseCollation {

	/* Unicode code point order is ÄÅÆÖ, Swedish order is ÅÄÖ and Æ is often sorted as Ä.
	 * Replacing Ä for Æ should give a better collation. */
	function getSortKey( $string ) {
		$uppercase = $this->lang->uc( $string );
		return strtr( $uppercase, array( 'Ä' => 'Æ', 'Æ' => 'Ä' ) );
	}
}

/**
 * Collation class that's essentially a no-op.
 *
 * Does sorting based on binary value of the string.
 * Like how things were pre 1.17.
 */
class IdentityCollation extends Collation {

	function getSortKey( $string ) {
		return $string;
	}

	function getFirstLetter( $string ) {
		global $wgContLang;
		// Copied from UppercaseCollation.
		// I'm kind of unclear on when this could happen...
		if ( $string[0] == "\0" ) {
			$string = substr( $string, 1 );
		}
		return $wgContLang->firstChar( $string );
	}
}


class IcuCollation extends Collation {
	var $primaryCollator, $mainCollator, $locale;
	var $firstLetterData;

	/**
	 * Unified CJK blocks.
	 *
	 * The same definition of a CJK block must be used for both Collation and
	 * generateCollationData.php. These blocks are omitted from the first
	 * letter data, as an optimisation measure and because the default UCA table
	 * is pretty useless for sorting Chinese text anyway. Japanese and Korean
	 * blocks are not included here, because they are smaller and more useful.
	 */
	static $cjkBlocks = array(
		array( 0x2E80, 0x2EFF ), // CJK Radicals Supplement
		array( 0x2F00, 0x2FDF ), // Kangxi Radicals
		array( 0x2FF0, 0x2FFF ), // Ideographic Description Characters
		array( 0x3000, 0x303F ), // CJK Symbols and Punctuation
		array( 0x31C0, 0x31EF ), // CJK Strokes
		array( 0x3200, 0x32FF ), // Enclosed CJK Letters and Months
		array( 0x3300, 0x33FF ), // CJK Compatibility
		array( 0x3400, 0x4DBF ), // CJK Unified Ideographs Extension A
		array( 0x4E00, 0x9FFF ), // CJK Unified Ideographs
		array( 0xF900, 0xFAFF ), // CJK Compatibility Ideographs
		array( 0xFE30, 0xFE4F ), // CJK Compatibility Forms
		array( 0x20000, 0x2A6DF ), // CJK Unified Ideographs Extension B
		array( 0x2A700, 0x2B73F ), // CJK Unified Ideographs Extension C
		array( 0x2B740, 0x2B81F ), // CJK Unified Ideographs Extension D
		array( 0x2F800, 0x2FA1F ), // CJK Compatibility Ideographs Supplement
	);

	const RECORD_LENGTH = 14;

	function __construct( $locale ) {
		if ( !extension_loaded( 'intl' ) ) {
			throw new MWException( 'An ICU collation was requested, ' .
				'but the intl extension is not available.' );
		}
		$this->locale = $locale;
		$this->mainCollator = Collator::create( $locale );
		if ( !$this->mainCollator ) {
			throw new MWException( "Invalid ICU locale specified for collation: $locale" );
		}

		$this->primaryCollator = Collator::create( $locale );
		$this->primaryCollator->setStrength( Collator::PRIMARY );
	}

	function getSortKey( $string ) {
		// intl extension produces non null-terminated
		// strings. Appending '' fixes it so that it doesn't generate
		// a warning on each access in debug php.
		wfSuppressWarnings();
		$key = $this->mainCollator->getSortKey( $string ) . '';
		wfRestoreWarnings();
		return $key;
	}

	function getPrimarySortKey( $string ) {
		wfSuppressWarnings();
		$key = $this->primaryCollator->getSortKey( $string ) . '';
		wfRestoreWarnings();
		return $key;
	}

	function getFirstLetter( $string ) {
		$string = strval( $string );
		if ( $string === '' ) {
			return '';
		}

		// Check for CJK
		// Always sort Chinese if this is using a Chinese locale.
		// self::isCjk() checks Chinese only though it's called 'CJK'.
		$firstChar = mb_substr( $string, 0, 1, 'UTF-8' );
<<<<<<< HEAD
		if ( ord( $firstChar ) > 0x7f
			&& self::isCjk( utf8ToCodepoint( $firstChar ) ) )
=======
		$localePieces = explode( '@', $this->locale );
		$localePieces = explode( '-', $localePieces[0] );
		if ( ord( $firstChar ) > 0x7f
			&& $localePieces[0] !== 'zh'
			&& self::isCjk( utf8ToCodepoint( $firstChar ) ) ) 
>>>>>>> d7c9f52e
		{
			return $firstChar;
		}

		$sortKey = $this->getPrimarySortKey( $string );

		// Do a binary search to find the correct letter to sort under
		$min = ArrayUtils::findLowerBound(
			array( $this, 'getSortKeyByLetterIndex' ),
			$this->getFirstLetterCount(),
			'strcmp',
			$sortKey );

		if ( $min === false ) {
			// Before the first letter
			return '';
		}
		return $this->getLetterByIndex( $min );
	}

	function getFirstLetterData() {
		if ( $this->firstLetterData !== null ) {
			return $this->firstLetterData;
		}

		$cache = wfGetCache( CACHE_ANYTHING );
		$cacheKey = wfMemcKey( 'first-letters', $this->locale );
		$cacheEntry = $cache->get( $cacheKey );

		if ( $cacheEntry ) {
			$this->firstLetterData = $cacheEntry;
			return $this->firstLetterData;
		}

		// Generate data from serialized data file

		$letters = wfGetPrecompiledData( "first-letters-{$this->locale}.ser" );
		if ( $letters === false ) {
			throw new MWException( "MediaWiki does not support ICU locale " .
				"\"{$this->locale}\"" );
		}

		// Sort the letters.
		//
		// It's impossible to have the precompiled data file properly sorted,
		// because the sort order changes depending on ICU version. If the
		// array is not properly sorted, the binary search will return random
		// results.
		//
		// We also take this opportunity to remove primary collisions.
		$letterMap = array();
		foreach ( $letters as $letter ) {
			// Chinese collations don't display real first letters.
			if ( !is_array( $letter ) ) {
				// array( $letterSort, $letterDisplay )
				$letter = array( $letter, $letter );
			}
			$key = $this->getPrimarySortKey( $letter[0] );
			if ( isset( $letterMap[$key] ) ) {
				// Primary collision
				// Keep whichever one sorts first in the main collator
				if ( $this->mainCollator->compare( $letter[0], $letterMap[$key][0] ) < 0 ) {
					$letterMap[$key] = $letter;
				}
			} else {
				$letterMap[$key] = $letter;
			}
		}
		ksort( $letterMap, SORT_STRING );
		$data = array(
			'chars' => array_map( function( $letter ) {
				return $letter[1];
			}, array_values( $letterMap ) ),
			'keys' => array_keys( $letterMap )
		);

		// Reduce memory usage before caching
		unset( $letterMap );

		// Save to cache
		$this->firstLetterData = $data;
		$cache->set( $cacheKey, $data, 86400 * 7 /* 1 week */ );
		return $data;
	}

	function getLetterByIndex( $index ) {
		if ( $this->firstLetterData === null ) {
			$this->getFirstLetterData();
		}
		return $this->firstLetterData['chars'][$index];
	}

	function getSortKeyByLetterIndex( $index ) {
		if ( $this->firstLetterData === null ) {
			$this->getFirstLetterData();
		}
		return $this->firstLetterData['keys'][$index];
	}

	function getFirstLetterCount() {
		if ( $this->firstLetterData === null ) {
			$this->getFirstLetterData();
		}
		return count( $this->firstLetterData['chars'] );
	}

	/**
	 * Do a binary search, and return the index of the largest item that sorts
	 * less than or equal to the target value.
	 *
	 * @deprecated in 1.21; use ArrayUtils::findLowerBound() instead
	 *
	 * @param $valueCallback array A function to call to get the value with
	 *     a given array index.
	 * @param $valueCount int The number of items accessible via $valueCallback,
	 *     indexed from 0 to $valueCount - 1
	 * @param $comparisonCallback array A callback to compare two values, returning
	 *     -1, 0 or 1 in the style of strcmp().
	 * @param $target string The target value to find.
	 *
	 * @return int|bool The item index of the lower bound, or false if the target value
	 *     sorts before all items.
	 */
	function findLowerBound( $valueCallback, $valueCount, $comparisonCallback, $target ) {
<<<<<<< HEAD
		if ( $valueCount === 0 ) {
			return false;
		}

		$min = 0;
		$max = $valueCount;
		do {
			$mid = $min + ( ( $max - $min ) >> 1 );
			$item = call_user_func( $valueCallback, $mid );
			$comparison = call_user_func( $comparisonCallback, $target, $item );
			if ( $comparison > 0 ) {
				$min = $mid;
			} elseif ( $comparison == 0 ) {
				$min = $mid;
				break;
			} else {
				$max = $mid;
			}
		} while ( $min < $max - 1 );

		if ( $min == 0 ) {
			$item = call_user_func( $valueCallback, $min );
			$comparison = call_user_func( $comparisonCallback, $target, $item );
			if ( $comparison < 0 ) {
				// Before the first item
				return false;
			}
		}
		return $min;
=======
		wfDeprecated( __METHOD__, '1.21' );
		return ArrayUtils::findLowerBound( $valueCallback, $valueCount, $comparisonCallback, $target );
>>>>>>> d7c9f52e
	}

	static function isCjk( $codepoint ) {
		foreach ( self::$cjkBlocks as $block ) {
			if ( $codepoint >= $block[0] && $codepoint <= $block[1] ) {
				return true;
			}
		}
		return false;
	}
<<<<<<< HEAD

	/**
	 * Return the version of ICU library used by PHP's intl extension,
	 * or false when the extension is not installed of the version
	 * can't be determined.
	 *
	 * The constant INTL_ICU_VERSION this function refers to isn't really
	 * documented. It is available since PHP 5.3.7 (see PHP bug 54561).
	 * This function will return false on older PHPs.
	 *
	 * @since 1.21
	 * @return string|false
	 */
	static function getICUVersion() {
		return defined( 'INTL_ICU_VERSION' ) ? INTL_ICU_VERSION : false;
	}

	/**
	 * Return the version of Unicode appropriate for the version of ICU library
	 * currently in use, or false when it can't be determined.
	 *
	 * @since 1.21
	 * @return string|false
	 */
	static function getUnicodeVersionForICU() {
		$icuVersion = IcuCollation::getICUVersion();
		if ( !$icuVersion ) {
			return false;
		}

		$versionPrefix = substr( $icuVersion, 0, 3 );
		// Source: http://site.icu-project.org/download
		$map = array(
			'50.' => '6.2',
			'49.' => '6.1',
			'4.8' => '6.0',
			'4.6' => '6.0',
			'4.4' => '5.2',
			'4.2' => '5.1',
			'4.0' => '5.1',
			'3.8' => '5.0',
			'3.6' => '5.0',
			'3.4' => '4.1',
		);

		if ( isset( $map[$versionPrefix] ) ) {
			return $map[$versionPrefix];
		} else {
			return false;
		}
=======
}

class ConvertedIcuCollation extends IcuCollation {
	function __construct( $locale, $language, $variant ) {
		parent::__construct( $locale );

		$this->converter = Language::factory( $language )->getConverter();
		$this->variant = $variant;
	}

	function convert( $string ) {
		return $this->converter->translate( $string, $this->variant );
	}

	function getSortKey( $string ) {
		return parent::getSortKey( $this->convert( $string ) );
	}

	function getFirstLetter( $string ) {
		return parent::getFirstLetter( $this->convert( $string ) );
>>>>>>> d7c9f52e
	}
}<|MERGE_RESOLUTION|>--- conflicted
+++ resolved
@@ -339,16 +339,11 @@
 		// Always sort Chinese if this is using a Chinese locale.
 		// self::isCjk() checks Chinese only though it's called 'CJK'.
 		$firstChar = mb_substr( $string, 0, 1, 'UTF-8' );
-<<<<<<< HEAD
-		if ( ord( $firstChar ) > 0x7f
-			&& self::isCjk( utf8ToCodepoint( $firstChar ) ) )
-=======
 		$localePieces = explode( '@', $this->locale );
 		$localePieces = explode( '-', $localePieces[0] );
 		if ( ord( $firstChar ) > 0x7f
 			&& $localePieces[0] !== 'zh'
-			&& self::isCjk( utf8ToCodepoint( $firstChar ) ) ) 
->>>>>>> d7c9f52e
+			&& self::isCjk( utf8ToCodepoint( $firstChar ) ) )
 		{
 			return $firstChar;
 		}
@@ -473,40 +468,8 @@
 	 *     sorts before all items.
 	 */
 	function findLowerBound( $valueCallback, $valueCount, $comparisonCallback, $target ) {
-<<<<<<< HEAD
-		if ( $valueCount === 0 ) {
-			return false;
-		}
-
-		$min = 0;
-		$max = $valueCount;
-		do {
-			$mid = $min + ( ( $max - $min ) >> 1 );
-			$item = call_user_func( $valueCallback, $mid );
-			$comparison = call_user_func( $comparisonCallback, $target, $item );
-			if ( $comparison > 0 ) {
-				$min = $mid;
-			} elseif ( $comparison == 0 ) {
-				$min = $mid;
-				break;
-			} else {
-				$max = $mid;
-			}
-		} while ( $min < $max - 1 );
-
-		if ( $min == 0 ) {
-			$item = call_user_func( $valueCallback, $min );
-			$comparison = call_user_func( $comparisonCallback, $target, $item );
-			if ( $comparison < 0 ) {
-				// Before the first item
-				return false;
-			}
-		}
-		return $min;
-=======
 		wfDeprecated( __METHOD__, '1.21' );
 		return ArrayUtils::findLowerBound( $valueCallback, $valueCount, $comparisonCallback, $target );
->>>>>>> d7c9f52e
 	}
 
 	static function isCjk( $codepoint ) {
@@ -517,7 +480,6 @@
 		}
 		return false;
 	}
-<<<<<<< HEAD
 
 	/**
 	 * Return the version of ICU library used by PHP's intl extension,
@@ -568,7 +530,7 @@
 		} else {
 			return false;
 		}
-=======
+	}
 }
 
 class ConvertedIcuCollation extends IcuCollation {
@@ -589,6 +551,5 @@
 
 	function getFirstLetter( $string ) {
 		return parent::getFirstLetter( $this->convert( $string ) );
->>>>>>> d7c9f52e
 	}
 }