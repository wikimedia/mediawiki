<?php
/**
 * This is the Oracle database abstraction layer.
 *
 * This program is free software; you can redistribute it and/or modify
 * it under the terms of the GNU General Public License as published by
 * the Free Software Foundation; either version 2 of the License, or
 * (at your option) any later version.
 *
 * This program is distributed in the hope that it will be useful,
 * but WITHOUT ANY WARRANTY; without even the implied warranty of
 * MERCHANTABILITY or FITNESS FOR A PARTICULAR PURPOSE. See the
 * GNU General Public License for more details.
 *
 * You should have received a copy of the GNU General Public License along
 * with this program; if not, write to the Free Software Foundation, Inc.,
 * 51 Franklin Street, Fifth Floor, Boston, MA 02110-1301, USA.
 * http://www.gnu.org/copyleft/gpl.html
 *
 * @file
 * @ingroup Database
 */

/**
 * The oci8 extension is fairly weak and doesn't support oci_num_rows, among
 * other things. We use a wrapper class to handle that and other
 * Oracle-specific bits, like converting column names back to lowercase.
 * @ingroup Database
 */
class ORAResult {
	private $rows;
	private $cursor;
	private $nrows;

	private $columns = array();

	private function array_unique_md( $array_in ) {
		$array_out = array();
		$array_hashes = array();

		foreach ( $array_in as $item ) {
			$hash = md5( serialize( $item ) );
			if ( !isset( $array_hashes[$hash] ) ) {
				$array_hashes[$hash] = $hash;
				$array_out[] = $item;
			}
		}

		return $array_out;
	}

	/**
	 * @param DatabaseBase $db
	 * @param resource $stmt A valid OCI statement identifier
	 * @param bool $unique
	 */
	function __construct( &$db, $stmt, $unique = false ) {
		$this->db =& $db;

		$this->nrows = oci_fetch_all( $stmt, $this->rows, 0, -1, OCI_FETCHSTATEMENT_BY_ROW | OCI_NUM );
		if ( $this->nrows === false ) {
			$e = oci_error( $stmt );
			$db->reportQueryError( $e['message'], $e['code'], '', __METHOD__ );
			$this->free();

			return;
		}

		if ( $unique ) {
			$this->rows = $this->array_unique_md( $this->rows );
			$this->nrows = count( $this->rows );
		}

		if ( $this->nrows > 0 ) {
			foreach ( $this->rows[0] as $k => $v ) {
				$this->columns[$k] = strtolower( oci_field_name( $stmt, $k + 1 ) );
			}
		}

		$this->cursor = 0;
		oci_free_statement( $stmt );
	}

	public function free() {
		unset( $this->db );
	}

	public function seek( $row ) {
		$this->cursor = min( $row, $this->nrows );
	}

	public function numRows() {
		return $this->nrows;
	}

	public function numFields() {
		return count( $this->columns );
	}

	public function fetchObject() {
		if ( $this->cursor >= $this->nrows ) {
			return false;
		}
		$row = $this->rows[$this->cursor++];
		$ret = new stdClass();
		foreach ( $row as $k => $v ) {
			$lc = $this->columns[$k];
			$ret->$lc = $v;
		}

		return $ret;
	}

	public function fetchRow() {
		if ( $this->cursor >= $this->nrows ) {
			return false;
		}

		$row = $this->rows[$this->cursor++];
		$ret = array();
		foreach ( $row as $k => $v ) {
			$lc = $this->columns[$k];
			$ret[$lc] = $v;
			$ret[$k] = $v;
		}

		return $ret;
	}
}

/**
 * Utility class.
 * @ingroup Database
 */
class ORAField implements Field {
	private $name, $tablename, $default, $max_length, $nullable,
		$is_pk, $is_unique, $is_multiple, $is_key, $type;

	function __construct( $info ) {
		$this->name = $info['column_name'];
		$this->tablename = $info['table_name'];
		$this->default = $info['data_default'];
		$this->max_length = $info['data_length'];
		$this->nullable = $info['not_null'];
		$this->is_pk = isset( $info['prim'] ) && $info['prim'] == 1 ? 1 : 0;
		$this->is_unique = isset( $info['uniq'] ) && $info['uniq'] == 1 ? 1 : 0;
		$this->is_multiple = isset( $info['nonuniq'] ) && $info['nonuniq'] == 1 ? 1 : 0;
		$this->is_key = ( $this->is_pk || $this->is_unique || $this->is_multiple );
		$this->type = $info['data_type'];
	}

	function name() {
		return $this->name;
	}

	function tableName() {
		return $this->tablename;
	}

	function defaultValue() {
		return $this->default;
	}

	function maxLength() {
		return $this->max_length;
	}

	function isNullable() {
		return $this->nullable;
	}

	function isKey() {
		return $this->is_key;
	}

	function isMultipleKey() {
		return $this->is_multiple;
	}

	function type() {
		return $this->type;
	}
}

/**
 * @ingroup Database
 */
class DatabaseOracle extends DatabaseBase {
	/** @var resource */
	protected $mLastResult = null;

	/** @var int The number of rows affected as an integer */
	protected $mAffectedRows;

	/** @var int */
	private $mInsertId = null;

	/** @var bool */
	private $ignoreDupValOnIndex = false;

	/** @var bool|array */
	private $sequenceData = null;

	/** @var string Character set for Oracle database */
	private $defaultCharset = 'AL32UTF8';

	/** @var array */
	private $mFieldInfoCache = array();

	function __construct( $p = null ) {
		global $wgDBprefix;

		if ( !is_array( $p ) ) { // legacy calling pattern
			wfDeprecated( __METHOD__ . " method called without parameter array.", "1.22" );
			$args = func_get_args();
			$p = array(
				'host' => isset( $args[0] ) ? $args[0] : false,
				'user' => isset( $args[1] ) ? $args[1] : false,
				'password' => isset( $args[2] ) ? $args[2] : false,
				'dbname' => isset( $args[3] ) ? $args[3] : false,
				'flags' => isset( $args[4] ) ? $args[4] : 0,
				'tablePrefix' => isset( $args[5] ) ? $args[5] : 'get from global',
				'schema' => 'get from global',
				'foreign' => isset( $args[6] ) ? $args[6] : false
			);
		}
		if ( $p['tablePrefix'] == 'get from global' ) {
			$p['tablePrefix'] = $wgDBprefix;
		}
		$p['tablePrefix'] = strtoupper( $p['tablePrefix'] );
		parent::__construct( $p );
		wfRunHooks( 'DatabaseOraclePostInit', array( $this ) );
	}

	function __destruct() {
		if ( $this->mOpened ) {
			wfSuppressWarnings();
			$this->close();
			wfRestoreWarnings();
		}
	}

	function getType() {
		return 'oracle';
	}

	function cascadingDeletes() {
		return true;
	}

	function cleanupTriggers() {
		return true;
	}

	function strictIPs() {
		return true;
	}

	function realTimestamps() {
		return true;
	}

	function implicitGroupby() {
		return false;
	}

	function implicitOrderby() {
		return false;
	}

	function searchableIPs() {
		return true;
	}

	/**
	 * Usually aborts on failure
	 * @param string $server
	 * @param string $user
	 * @param string $password
	 * @param string $dbName
	 * @throws DBConnectionError
	 * @return DatabaseBase|null
	 */
	function open( $server, $user, $password, $dbName ) {
		global $wgDBOracleDRCP;
		if ( !function_exists( 'oci_connect' ) ) {
			throw new DBConnectionError(
				$this,
				"Oracle functions missing, have you compiled PHP with the --with-oci8 option?\n " .
					"(Note: if you recently installed PHP, you may need to restart your webserver\n " .
					"and database)\n" );
		}

		$this->close();
		$this->mUser = $user;
		$this->mPassword = $password;
		// changed internal variables functions
		// mServer now holds the TNS endpoint
		// mDBname is schema name if different from username
		if ( !$server ) {
			// backward compatibillity (server used to be null and TNS was supplied in dbname)
			$this->mServer = $dbName;
			$this->mDBname = $user;
		} else {
			$this->mServer = $server;
			if ( !$dbName ) {
				$this->mDBname = $user;
			} else {
				$this->mDBname = $dbName;
			}
		}

		if ( !strlen( $user ) ) { # e.g. the class is being loaded
			return null;
		}

		if ( $wgDBOracleDRCP ) {
			$this->setFlag( DBO_PERSISTENT );
		}

		$session_mode = $this->mFlags & DBO_SYSDBA ? OCI_SYSDBA : OCI_DEFAULT;

		wfSuppressWarnings();
		if ( $this->mFlags & DBO_PERSISTENT ) {
			$this->mConn = oci_pconnect(
				$this->mUser,
				$this->mPassword,
				$this->mServer,
				$this->defaultCharset,
				$session_mode
			);
		} elseif ( $this->mFlags & DBO_DEFAULT ) {
			$this->mConn = oci_new_connect(
				$this->mUser,
				$this->mPassword,
				$this->mServer,
				$this->defaultCharset,
				$session_mode
			);
		} else {
			$this->mConn = oci_connect(
				$this->mUser,
				$this->mPassword,
				$this->mServer,
				$this->defaultCharset,
				$session_mode
			);
		}
		wfRestoreWarnings();

		if ( $this->mUser != $this->mDBname ) {
			//change current schema in session
			$this->selectDB( $this->mDBname );
		}

		if ( !$this->mConn ) {
			throw new DBConnectionError( $this, $this->lastError() );
		}

		$this->mOpened = true;

		# removed putenv calls because they interfere with the system globaly
		$this->doQuery( 'ALTER SESSION SET NLS_TIMESTAMP_FORMAT=\'DD-MM-YYYY HH24:MI:SS.FF6\'' );
		$this->doQuery( 'ALTER SESSION SET NLS_TIMESTAMP_TZ_FORMAT=\'DD-MM-YYYY HH24:MI:SS.FF6\'' );
		$this->doQuery( 'ALTER SESSION SET NLS_NUMERIC_CHARACTERS=\'.,\'' );

		return $this->mConn;
	}

	/**
	 * Closes a database connection, if it is open
	 * Returns success, true if already closed
	 * @return bool
	 */
	protected function closeConnection() {
		return oci_close( $this->mConn );
	}

	function execFlags() {
		return $this->mTrxLevel ? OCI_NO_AUTO_COMMIT : OCI_COMMIT_ON_SUCCESS;
	}

	protected function doQuery( $sql ) {
		wfDebug( "SQL: [$sql]\n" );
		if ( !StringUtils::isUtf8( $sql ) ) {
			throw new MWException( "SQL encoding is invalid\n$sql" );
		}

		// handle some oracle specifics
		// remove AS column/table/subquery namings
		if ( !$this->getFlag( DBO_DDLMODE ) ) {
			$sql = preg_replace( '/ as /i', ' ', $sql );
		}

		// Oracle has issues with UNION clause if the statement includes LOB fields
		// So we do a UNION ALL and then filter the results array with array_unique
		$union_unique = ( preg_match( '/\/\* UNION_UNIQUE \*\/ /', $sql ) != 0 );
		// EXPLAIN syntax in Oracle is EXPLAIN PLAN FOR and it return nothing
		// you have to select data from plan table after explain
		$explain_id = MWTimestamp::getLocalInstance()->format( 'dmYHis' );

		$sql = preg_replace(
			'/^EXPLAIN /',
			'EXPLAIN PLAN SET STATEMENT_ID = \'' . $explain_id . '\' FOR',
			$sql,
			1,
			$explain_count
		);

		wfSuppressWarnings();

		if ( ( $this->mLastResult = $stmt = oci_parse( $this->mConn, $sql ) ) === false ) {
			$e = oci_error( $this->mConn );
			$this->reportQueryError( $e['message'], $e['code'], $sql, __METHOD__ );

			return false;
		}

		if ( !oci_execute( $stmt, $this->execFlags() ) ) {
			$e = oci_error( $stmt );
			if ( !$this->ignoreDupValOnIndex || $e['code'] != '1' ) {
				$this->reportQueryError( $e['message'], $e['code'], $sql, __METHOD__ );

				return false;
			}
		}

		wfRestoreWarnings();

		if ( $explain_count > 0 ) {
			return $this->doQuery( 'SELECT id, cardinality "ROWS" FROM plan_table ' .
				'WHERE statement_id = \'' . $explain_id . '\'' );
		} elseif ( oci_statement_type( $stmt ) == 'SELECT' ) {
			return new ORAResult( $this, $stmt, $union_unique );
		} else {
			$this->mAffectedRows = oci_num_rows( $stmt );

			return true;
		}
	}

	function queryIgnore( $sql, $fname = '' ) {
		return $this->query( $sql, $fname, true );
	}

	/**
	 * Frees resources associated with the LOB descriptor
	 * @param ResultWrapper|resource $res
	 */
	function freeResult( $res ) {
		if ( $res instanceof ResultWrapper ) {
			$res = $res->result;
		}

		$res->free();
	}

	/**
	 * @param ResultWrapper|stdClass $res
	 * @return mixed
	 */
	function fetchObject( $res ) {
		if ( $res instanceof ResultWrapper ) {
			$res = $res->result;
		}

		return $res->fetchObject();
	}

	function fetchRow( $res ) {
		if ( $res instanceof ResultWrapper ) {
			$res = $res->result;
		}

		return $res->fetchRow();
	}

	function numRows( $res ) {
		if ( $res instanceof ResultWrapper ) {
			$res = $res->result;
		}

		return $res->numRows();
	}

	function numFields( $res ) {
		if ( $res instanceof ResultWrapper ) {
			$res = $res->result;
		}

		return $res->numFields();
	}

	function fieldName( $stmt, $n ) {
		return oci_field_name( $stmt, $n );
	}

	/**
	 * This must be called after nextSequenceVal
	 * @return null|int
	 */
	function insertId() {
		return $this->mInsertId;
	}

	/**
	 * @param mixed $res
	 * @param int $row
	 */
	function dataSeek( $res, $row ) {
		if ( $res instanceof ORAResult ) {
			$res->seek( $row );
		} else {
			$res->result->seek( $row );
		}
	}

	function lastError() {
		if ( $this->mConn === false ) {
			$e = oci_error();
		} else {
			$e = oci_error( $this->mConn );
		}

		return $e['message'];
	}

	function lastErrno() {
		if ( $this->mConn === false ) {
			$e = oci_error();
		} else {
			$e = oci_error( $this->mConn );
		}

		return $e['code'];
	}

	function affectedRows() {
		return $this->mAffectedRows;
	}

	/**
	 * Returns information about an index
	 * If errors are explicitly ignored, returns NULL on failure
	 * @param string $table
	 * @param string $index
	 * @param string $fname
	 * @return bool
	 */
	function indexInfo( $table, $index, $fname = __METHOD__ ) {
		return false;
	}

	function indexUnique( $table, $index, $fname = __METHOD__ ) {
		return false;
	}

	function insert( $table, $a, $fname = __METHOD__, $options = array() ) {
		if ( !count( $a ) ) {
			return true;
		}

		if ( !is_array( $options ) ) {
			$options = array( $options );
		}

		if ( in_array( 'IGNORE', $options ) ) {
			$this->ignoreDupValOnIndex = true;
		}

		if ( !is_array( reset( $a ) ) ) {
			$a = array( $a );
		}

		foreach ( $a as &$row ) {
			$this->insertOneRow( $table, $row, $fname );
		}
		$retVal = true;

		if ( in_array( 'IGNORE', $options ) ) {
			$this->ignoreDupValOnIndex = false;
		}

		return $retVal;
	}

	private function fieldBindStatement( $table, $col, &$val, $includeCol = false ) {
		$col_info = $this->fieldInfoMulti( $table, $col );
		$col_type = $col_info != false ? $col_info->type() : 'CONSTANT';

		$bind = '';
		if ( is_numeric( $col ) ) {
			$bind = $val;
			$val = null;

			return $bind;
		} elseif ( $includeCol ) {
			$bind = "$col = ";
		}

		if ( $val == '' && $val !== 0 && $col_type != 'BLOB' && $col_type != 'CLOB' ) {
			$val = null;
		}

		if ( $val === 'NULL' ) {
			$val = null;
		}

		if ( $val === null ) {
			if ( $col_info != false && $col_info->isNullable() == 0 && $col_info->defaultValue() != null ) {
				$bind .= 'DEFAULT';
			} else {
				$bind .= 'NULL';
			}
		} else {
			$bind .= ':' . $col;
		}

		return $bind;
	}

	/**
	 * @param string $table
	 * @param $row
	 * @param string $fname
	 * @return bool
	 * @throws DBUnexpectedError
	 */
	private function insertOneRow( $table, $row, $fname ) {
		global $wgContLang;

		$table = $this->tableName( $table );
		// "INSERT INTO tables (a, b, c)"
		$sql = "INSERT INTO " . $table . " (" . join( ',', array_keys( $row ) ) . ')';
		$sql .= " VALUES (";

		// for each value, append ":key"
		$first = true;
		foreach ( $row as $col => &$val ) {
			if ( !$first ) {
				$sql .= ', ';
			} else {
				$first = false;
			}
			if ( $this->isQuotedIdentifier( $val ) ) {
				$sql .= $this->removeIdentifierQuotes( $val );
				unset( $row[$col] );
			} else {
				$sql .= $this->fieldBindStatement( $table, $col, $val );
			}
		}
		$sql .= ')';

		if ( ( $this->mLastResult = $stmt = oci_parse( $this->mConn, $sql ) ) === false ) {
			$e = oci_error( $this->mConn );
			$this->reportQueryError( $e['message'], $e['code'], $sql, __METHOD__ );

			return false;
		}
		foreach ( $row as $col => &$val ) {
			$col_info = $this->fieldInfoMulti( $table, $col );
			$col_type = $col_info != false ? $col_info->type() : 'CONSTANT';

			if ( $val === null ) {
				// do nothing ... null was inserted in statement creation
			} elseif ( $col_type != 'BLOB' && $col_type != 'CLOB' ) {
				if ( is_object( $val ) ) {
					$val = $val->fetch();
				}

				// backward compatibility
				if ( preg_match( '/^timestamp.*/i', $col_type ) == 1 && strtolower( $val ) == 'infinity' ) {
					$val = $this->getInfinity();
				}

				$val = ( $wgContLang != null ) ? $wgContLang->checkTitleEncoding( $val ) : $val;
				if ( oci_bind_by_name( $stmt, ":$col", $val, -1, SQLT_CHR ) === false ) {
					$e = oci_error( $stmt );
					$this->reportQueryError( $e['message'], $e['code'], $sql, __METHOD__ );

					return false;
				}
			} else {
				/** @var OCI_Lob[] $lob */
				if ( ( $lob[$col] = oci_new_descriptor( $this->mConn, OCI_D_LOB ) ) === false ) {
					$e = oci_error( $stmt );
					throw new DBUnexpectedError( $this, "Cannot create LOB descriptor: " . $e['message'] );
				}

				if ( is_object( $val ) ) {
					$val = $val->fetch();
				}

				if ( $col_type == 'BLOB' ) {
					$lob[$col]->writeTemporary( $val, OCI_TEMP_BLOB );
					oci_bind_by_name( $stmt, ":$col", $lob[$col], -1, OCI_B_BLOB );
				} else {
					$lob[$col]->writeTemporary( $val, OCI_TEMP_CLOB );
					oci_bind_by_name( $stmt, ":$col", $lob[$col], -1, OCI_B_CLOB );
				}
			}
		}

		wfSuppressWarnings();

		if ( oci_execute( $stmt, $this->execFlags() ) === false ) {
			$e = oci_error( $stmt );
			if ( !$this->ignoreDupValOnIndex || $e['code'] != '1' ) {
				$this->reportQueryError( $e['message'], $e['code'], $sql, __METHOD__ );

				return false;
			} else {
				$this->mAffectedRows = oci_num_rows( $stmt );
			}
		} else {
			$this->mAffectedRows = oci_num_rows( $stmt );
		}

		wfRestoreWarnings();

		if ( isset( $lob ) ) {
			foreach ( $lob as $lob_v ) {
				$lob_v->free();
			}
		}

		if ( !$this->mTrxLevel ) {
			oci_commit( $this->mConn );
		}

		return oci_free_statement( $stmt );
	}

	function insertSelect( $destTable, $srcTable, $varMap, $conds, $fname = __METHOD__,
		$insertOptions = array(), $selectOptions = array()
	) {
		$destTable = $this->tableName( $destTable );
		if ( !is_array( $selectOptions ) ) {
			$selectOptions = array( $selectOptions );
		}
		list( $startOpts, $useIndex, $tailOpts ) = $this->makeSelectOptions( $selectOptions );
		if ( is_array( $srcTable ) ) {
			$srcTable = implode( ',', array_map( array( &$this, 'tableName' ), $srcTable ) );
		} else {
			$srcTable = $this->tableName( $srcTable );
		}

		if ( ( $sequenceData = $this->getSequenceData( $destTable ) ) !== false &&
			!isset( $varMap[$sequenceData['column']] )
		) {
			$varMap[$sequenceData['column']] = 'GET_SEQUENCE_VALUE(\'' . $sequenceData['sequence'] . '\')';
		}

		// count-alias subselect fields to avoid abigious definition errors
		$i = 0;
		foreach ( $varMap as &$val ) {
			$val = $val . ' field' . ( $i++ );
		}

		$sql = "INSERT INTO $destTable (" . implode( ',', array_keys( $varMap ) ) . ')' .
			" SELECT $startOpts " . implode( ',', $varMap ) .
			" FROM $srcTable $useIndex ";
		if ( $conds != '*' ) {
			$sql .= ' WHERE ' . $this->makeList( $conds, LIST_AND );
		}
		$sql .= " $tailOpts";

		if ( in_array( 'IGNORE', $insertOptions ) ) {
			$this->ignoreDupValOnIndex = true;
		}

		$retval = $this->query( $sql, $fname );

		if ( in_array( 'IGNORE', $insertOptions ) ) {
			$this->ignoreDupValOnIndex = false;
		}

		return $retval;
	}

	public function upsert( $table, array $rows, array $uniqueIndexes, array $set,
		$fname = __METHOD__
	) {
		if ( !count( $rows ) ) {
			return true; // nothing to do
		}

		if ( !is_array( reset( $rows ) ) ) {
			$rows = array( $rows );
		}

		$sequenceData = $this->getSequenceData( $table );
		if ( $sequenceData !== false ) {
			// add sequence column to each list of columns, when not set
			foreach ( $rows as &$row ) {
				if ( !isset( $row[$sequenceData['column']] ) ) {
<<<<<<< HEAD
					$row[$sequenceData['column']] = $this->addIdentifierQuotes('GET_SEQUENCE_VALUE(\'' . $sequenceData['sequence'] . '\')');
=======
					$row[$sequenceData['column']] =
						$this->addIdentifierQuotes( 'GET_SEQUENCE_VALUE(\'' .
							$sequenceData['sequence'] . '\')' );
>>>>>>> f3d821de
				}
			}
		}

		return parent::upsert( $table, $rows, $uniqueIndexes, $set, $fname );
	}

	function tableName( $name, $format = 'quoted' ) {
		/*
		Replace reserved words with better ones
		Using uppercase because that's the only way Oracle can handle
		quoted tablenames
		*/
		switch ( $name ) {
			case 'user':
				$name = 'MWUSER';
				break;
			case 'text':
				$name = 'PAGECONTENT';
				break;
		}

		return strtoupper( parent::tableName( $name, $format ) );
	}

	function tableNameInternal( $name ) {
		$name = $this->tableName( $name );

		return preg_replace( '/.*\.(.*)/', '$1', $name );
	}

	/**
	 * Return the next in a sequence, save the value for retrieval via insertId()
	 *
	 * @param string $seqName
	 * @return null|int
	 */
	function nextSequenceValue( $seqName ) {
		$res = $this->query( "SELECT $seqName.nextval FROM dual" );
		$row = $this->fetchRow( $res );
		$this->mInsertId = $row[0];

		return $this->mInsertId;
	}

	/**
	 * Return sequence_name if table has a sequence
	 *
	 * @param string $table
	 * @return bool
	 */
	private function getSequenceData( $table ) {
		if ( $this->sequenceData == null ) {
			$result = $this->doQuery( "SELECT lower(asq.sequence_name),
				lower(atc.table_name),
				lower(atc.column_name)
			FROM all_sequences asq, all_tab_columns atc
			WHERE decode(
					atc.table_name,
					'{$this->mTablePrefix}MWUSER',
					'{$this->mTablePrefix}USER',
					atc.table_name
				) || '_' ||
				atc.column_name || '_SEQ' = '{$this->mTablePrefix}' || asq.sequence_name
				AND asq.sequence_owner = upper('{$this->mDBname}')
				AND atc.owner = upper('{$this->mDBname}')" );

			while ( ( $row = $result->fetchRow() ) !== false ) {
				$this->sequenceData[$row[1]] = array(
					'sequence' => $row[0],
					'column' => $row[2]
				);
			}
		}
		$table = strtolower( $this->removeIdentifierQuotes( $this->tableName( $table ) ) );

		return ( isset( $this->sequenceData[$table] ) ) ? $this->sequenceData[$table] : false;
	}

	/**
	 * Returns the size of a text field, or -1 for "unlimited"
	 *
	 * @param string $table
	 * @param string $field
	 * @return mixed
	 */
	function textFieldSize( $table, $field ) {
		$fieldInfoData = $this->fieldInfo( $table, $field );

		return $fieldInfoData->maxLength();
	}

	function limitResult( $sql, $limit, $offset = false ) {
		if ( $offset === false ) {
			$offset = 0;
		}

		return "SELECT * FROM ($sql) WHERE rownum >= (1 + $offset) AND rownum < (1 + $limit + $offset)";
	}

	function encodeBlob( $b ) {
		return new Blob( $b );
	}

	function decodeBlob( $b ) {
		if ( $b instanceof Blob ) {
			$b = $b->fetch();
		}

		return $b;
	}

	function unionQueries( $sqls, $all ) {
		$glue = ' UNION ALL ';

		return 'SELECT * ' . ( $all ? '' : '/* UNION_UNIQUE */ ' ) .
			'FROM (' . implode( $glue, $sqls ) . ')';
	}

	function wasDeadlock() {
		return $this->lastErrno() == 'OCI-00060';
	}

	function duplicateTableStructure( $oldName, $newName, $temporary = false,
		$fname = __METHOD__
	) {
		$temporary = $temporary ? 'TRUE' : 'FALSE';

		$newName = strtoupper( $newName );
		$oldName = strtoupper( $oldName );

		$tabName = substr( $newName, strlen( $this->mTablePrefix ) );
		$oldPrefix = substr( $oldName, 0, strlen( $oldName ) - strlen( $tabName ) );
		$newPrefix = strtoupper( $this->mTablePrefix );

		return $this->doQuery( "BEGIN DUPLICATE_TABLE( '$tabName', " .
			"'$oldPrefix', '$newPrefix', $temporary ); END;" );
	}

	function listTables( $prefix = null, $fname = __METHOD__ ) {
		$listWhere = '';
		if ( !empty( $prefix ) ) {
			$listWhere = ' AND table_name LIKE \'' . strtoupper( $prefix ) . '%\'';
		}

		$owner = strtoupper( $this->mDBname );
		$result = $this->doQuery( "SELECT table_name FROM all_tables " .
			"WHERE owner='$owner' AND table_name NOT LIKE '%!_IDX\$_' ESCAPE '!' $listWhere" );

		// dirty code ... i know
		$endArray = array();
		$endArray[] = strtoupper( $prefix . 'MWUSER' );
		$endArray[] = strtoupper( $prefix . 'PAGE' );
		$endArray[] = strtoupper( $prefix . 'IMAGE' );
		$fixedOrderTabs = $endArray;
		while ( ( $row = $result->fetchRow() ) !== false ) {
			if ( !in_array( $row['table_name'], $fixedOrderTabs ) ) {
				$endArray[] = $row['table_name'];
			}
		}

		return $endArray;
	}

	public function dropTable( $tableName, $fName = __METHOD__ ) {
		$tableName = $this->tableName( $tableName );
		if ( !$this->tableExists( $tableName ) ) {
			return false;
		}

		return $this->doQuery( "DROP TABLE $tableName CASCADE CONSTRAINTS PURGE" );
	}

	function timestamp( $ts = 0 ) {
		return wfTimestamp( TS_ORACLE, $ts );
	}

	/**
	 * Return aggregated value function call
	 *
	 * @param $valuedata
	 * @param string $valuename
	 * @return mixed
	 */
	public function aggregateValue( $valuedata, $valuename = 'value' ) {
		return $valuedata;
	}

	function reportQueryError( $error, $errno, $sql, $fname, $tempIgnore = false ) {
		# Ignore errors during error handling to avoid infinite
		# recursion
		$ignore = $this->ignoreErrors( true );
		++$this->mErrorCount;

		if ( $ignore || $tempIgnore ) {
			wfDebug( "SQL ERROR (ignored): $error\n" );
			$this->ignoreErrors( $ignore );
		} else {
			throw new DBQueryError( $this, $error, $errno, $sql, $fname );
		}
	}

	/**
	 * @return string wikitext of a link to the server software's web site
	 */
	public function getSoftwareLink() {
		return '[{{int:version-db-oracle-url}} Oracle]';
	}

	/**
	 * @return string Version information from the database
	 */
	function getServerVersion() {
		//better version number, fallback on driver
		$rset = $this->doQuery(
			'SELECT version FROM product_component_version ' .
				'WHERE UPPER(product) LIKE \'ORACLE DATABASE%\''
		);
		if ( !( $row = $rset->fetchRow() ) ) {
			return oci_server_version( $this->mConn );
		}

		return $row['version'];
	}

	/**
	 * Query whether a given index exists
	 * @param string $table
	 * @param string $index
	 * @param string $fname
	 * @return bool
	 */
	function indexExists( $table, $index, $fname = __METHOD__ ) {
		$table = $this->tableName( $table );
		$table = strtoupper( $this->removeIdentifierQuotes( $table ) );
		$index = strtoupper( $index );
		$owner = strtoupper( $this->mDBname );
		$sql = "SELECT 1 FROM all_indexes WHERE owner='$owner' AND index_name='{$table}_{$index}'";
		$res = $this->doQuery( $sql );
		if ( $res ) {
			$count = $res->numRows();
			$res->free();
		} else {
			$count = 0;
		}

		return $count != 0;
	}

	/**
	 * Query whether a given table exists (in the given schema, or the default mw one if not given)
	 * @param string $table
	 * @param string $fname
	 * @return bool
	 */
	function tableExists( $table, $fname = __METHOD__ ) {
		$table = $this->tableName( $table );
		$table = $this->addQuotes( strtoupper( $this->removeIdentifierQuotes( $table ) ) );
		$owner = $this->addQuotes( strtoupper( $this->mDBname ) );
		$sql = "SELECT 1 FROM all_tables WHERE owner=$owner AND table_name=$table";
		$res = $this->doQuery( $sql );
		if ( $res && $res->numRows() > 0 ) {
			$exists = true;
		} else {
			$exists = false;
		}

		$res->free();

		return $exists;
	}

	/**
	 * Function translates mysql_fetch_field() functionality on ORACLE.
	 * Caching is present for reducing query time.
	 * For internal calls. Use fieldInfo for normal usage.
	 * Returns false if the field doesn't exist
	 *
	 * @param array|string $table
	 * @param string $field
	 * @return ORAField|ORAResult
	 */
	private function fieldInfoMulti( $table, $field ) {
		$field = strtoupper( $field );
		if ( is_array( $table ) ) {
			$table = array_map( array( &$this, 'tableNameInternal' ), $table );
			$tableWhere = 'IN (';
			foreach ( $table as &$singleTable ) {
				$singleTable = $this->removeIdentifierQuotes( $singleTable );
				if ( isset( $this->mFieldInfoCache["$singleTable.$field"] ) ) {
					return $this->mFieldInfoCache["$singleTable.$field"];
				}
				$tableWhere .= '\'' . $singleTable . '\',';
			}
			$tableWhere = rtrim( $tableWhere, ',' ) . ')';
		} else {
			$table = $this->removeIdentifierQuotes( $this->tableNameInternal( $table ) );
			if ( isset( $this->mFieldInfoCache["$table.$field"] ) ) {
				return $this->mFieldInfoCache["$table.$field"];
			}
			$tableWhere = '= \'' . $table . '\'';
		}

		$fieldInfoStmt = oci_parse(
			$this->mConn,
			'SELECT * FROM wiki_field_info_full WHERE table_name ' .
				$tableWhere . ' and column_name = \'' . $field . '\''
		);
		if ( oci_execute( $fieldInfoStmt, $this->execFlags() ) === false ) {
			$e = oci_error( $fieldInfoStmt );
			$this->reportQueryError( $e['message'], $e['code'], 'fieldInfo QUERY', __METHOD__ );

			return false;
		}
		$res = new ORAResult( $this, $fieldInfoStmt );
		if ( $res->numRows() == 0 ) {
			if ( is_array( $table ) ) {
				foreach ( $table as &$singleTable ) {
					$this->mFieldInfoCache["$singleTable.$field"] = false;
				}
			} else {
				$this->mFieldInfoCache["$table.$field"] = false;
			}
			$fieldInfoTemp = null;
		} else {
			$fieldInfoTemp = new ORAField( $res->fetchRow() );
			$table = $fieldInfoTemp->tableName();
			$this->mFieldInfoCache["$table.$field"] = $fieldInfoTemp;
		}
		$res->free();

		return $fieldInfoTemp;
	}

	/**
	 * @throws DBUnexpectedError
	 * @param string $table
	 * @param string $field
	 * @return ORAField
	 */
	function fieldInfo( $table, $field ) {
		if ( is_array( $table ) ) {
			throw new DBUnexpectedError( $this, 'DatabaseOracle::fieldInfo called with table array!' );
		}

		return $this->fieldInfoMulti( $table, $field );
	}

	protected function doBegin( $fname = __METHOD__ ) {
		$this->mTrxLevel = 1;
		$this->doQuery( 'SET CONSTRAINTS ALL DEFERRED' );
	}

	protected function doCommit( $fname = __METHOD__ ) {
		if ( $this->mTrxLevel ) {
			$ret = oci_commit( $this->mConn );
			if ( !$ret ) {
				throw new DBUnexpectedError( $this, $this->lastError() );
			}
			$this->mTrxLevel = 0;
			$this->doQuery( 'SET CONSTRAINTS ALL IMMEDIATE' );
		}
	}

	protected function doRollback( $fname = __METHOD__ ) {
		if ( $this->mTrxLevel ) {
			oci_rollback( $this->mConn );
			$this->mTrxLevel = 0;
			$this->doQuery( 'SET CONSTRAINTS ALL IMMEDIATE' );
		}
	}

	/**
	 * defines must comply with ^define\s*([^\s=]*)\s*=\s?'\{\$([^\}]*)\}';
	 *
	 * @param resource $fp
	 * @param bool|string $lineCallback
	 * @param bool|callable $resultCallback
	 * @param string $fname
	 * @param bool|callable $inputCallback
	 * @return bool|string
	 */
	function sourceStream( $fp, $lineCallback = false, $resultCallback = false,
		$fname = __METHOD__, $inputCallback = false ) {
		$cmd = '';
		$done = false;
		$dollarquote = false;

		$replacements = array();

		while ( !feof( $fp ) ) {
			if ( $lineCallback ) {
				call_user_func( $lineCallback );
			}
			$line = trim( fgets( $fp, 1024 ) );
			$sl = strlen( $line ) - 1;

			if ( $sl < 0 ) {
				continue;
			}
			if ( '-' == $line[0] && '-' == $line[1] ) {
				continue;
			}

			// Allow dollar quoting for function declarations
			if ( substr( $line, 0, 8 ) == '/*$mw$*/' ) {
				if ( $dollarquote ) {
					$dollarquote = false;
					$line = str_replace( '/*$mw$*/', '', $line ); // remove dollarquotes
					$done = true;
				} else {
					$dollarquote = true;
				}
			} elseif ( !$dollarquote ) {
				if ( ';' == $line[$sl] && ( $sl < 2 || ';' != $line[$sl - 1] ) ) {
					$done = true;
					$line = substr( $line, 0, $sl );
				}
			}

			if ( $cmd != '' ) {
				$cmd .= ' ';
			}
			$cmd .= "$line\n";

			if ( $done ) {
				$cmd = str_replace( ';;', ";", $cmd );
				if ( strtolower( substr( $cmd, 0, 6 ) ) == 'define' ) {
					if ( preg_match( '/^define\s*([^\s=]*)\s*=\s*\'\{\$([^\}]*)\}\'/', $cmd, $defines ) ) {
						$replacements[$defines[2]] = $defines[1];
					}
				} else {
					foreach ( $replacements as $mwVar => $scVar ) {
						$cmd = str_replace( '&' . $scVar . '.', '`{$' . $mwVar . '}`', $cmd );
					}

					$cmd = $this->replaceVars( $cmd );
					if ( $inputCallback ) {
						call_user_func( $inputCallback, $cmd );
					}
					$res = $this->doQuery( $cmd );
					if ( $resultCallback ) {
						call_user_func( $resultCallback, $res, $this );
					}

					if ( false === $res ) {
						$err = $this->lastError();

						return "Query \"{$cmd}\" failed with error code \"$err\".\n";
					}
				}

				$cmd = '';
				$done = false;
			}
		}

		return true;
	}

	function selectDB( $db ) {
		$this->mDBname = $db;
		if ( $db == null || $db == $this->mUser ) {
			return true;
		}
		$sql = 'ALTER SESSION SET CURRENT_SCHEMA=' . strtoupper( $db );
		$stmt = oci_parse( $this->mConn, $sql );
		wfSuppressWarnings();
		$success = oci_execute( $stmt );
		wfRestoreWarnings();
		if ( !$success ) {
			$e = oci_error( $stmt );
			if ( $e['code'] != '1435' ) {
				$this->reportQueryError( $e['message'], $e['code'], $sql, __METHOD__ );
			}

			return false;
		}

		return true;
	}

	function strencode( $s ) {
		return str_replace( "'", "''", $s );
	}

	function addQuotes( $s ) {
		global $wgContLang;
		if ( isset( $wgContLang->mLoaded ) && $wgContLang->mLoaded ) {
			$s = $wgContLang->checkTitleEncoding( $s );
		}

		return "'" . $this->strencode( $s ) . "'";
	}

	public function addIdentifierQuotes( $s ) {
		if ( !$this->getFlag( DBO_DDLMODE ) ) {
			$s = '/*Q*/' . $s;
		}

		return $s;
	}

	public function removeIdentifierQuotes( $s ) {
		return strpos( $s, '/*Q*/' ) === false ? $s : substr( $s, 5 );
	}

	public function isQuotedIdentifier( $s ) {
		return strpos( $s, '/*Q*/' ) !== false;
	}

	private function wrapFieldForWhere( $table, &$col, &$val ) {
		global $wgContLang;

		$col_info = $this->fieldInfoMulti( $table, $col );
		$col_type = $col_info != false ? $col_info->type() : 'CONSTANT';
		if ( $col_type == 'CLOB' ) {
			$col = 'TO_CHAR(' . $col . ')';
			$val = $wgContLang->checkTitleEncoding( $val );
		} elseif ( $col_type == 'VARCHAR2' ) {
			$val = $wgContLang->checkTitleEncoding( $val );
		}
	}

	private function wrapConditionsForWhere( $table, $conds, $parentCol = null ) {
		$conds2 = array();
		foreach ( $conds as $col => $val ) {
			if ( is_array( $val ) ) {
				$conds2[$col] = $this->wrapConditionsForWhere( $table, $val, $col );
			} else {
				if ( is_numeric( $col ) && $parentCol != null ) {
					$this->wrapFieldForWhere( $table, $parentCol, $val );
				} else {
					$this->wrapFieldForWhere( $table, $col, $val );
				}
				$conds2[$col] = $val;
			}
		}

		return $conds2;
	}

	function selectRow( $table, $vars, $conds, $fname = __METHOD__,
		$options = array(), $join_conds = array()
	) {
		if ( is_array( $conds ) ) {
			$conds = $this->wrapConditionsForWhere( $table, $conds );
		}

		return parent::selectRow( $table, $vars, $conds, $fname, $options, $join_conds );
	}

	/**
	 * Returns an optional USE INDEX clause to go after the table, and a
	 * string to go at the end of the query
	 *
	 * @param array $options An associative array of options to be turned into
	 *   an SQL query, valid keys are listed in the function.
	 * @return array
	 */
	function makeSelectOptions( $options ) {
		$preLimitTail = $postLimitTail = '';
		$startOpts = '';

		$noKeyOptions = array();
		foreach ( $options as $key => $option ) {
			if ( is_numeric( $key ) ) {
				$noKeyOptions[$option] = true;
			}
		}

		$preLimitTail .= $this->makeGroupByWithHaving( $options );

		$preLimitTail .= $this->makeOrderBy( $options );

		if ( isset( $noKeyOptions['FOR UPDATE'] ) ) {
			$postLimitTail .= ' FOR UPDATE';
		}

		if ( isset( $noKeyOptions['DISTINCT'] ) || isset( $noKeyOptions['DISTINCTROW'] ) ) {
			$startOpts .= 'DISTINCT';
		}

		if ( isset( $options['USE INDEX'] ) && !is_array( $options['USE INDEX'] ) ) {
			$useIndex = $this->useIndexClause( $options['USE INDEX'] );
		} else {
			$useIndex = '';
		}

		return array( $startOpts, $useIndex, $preLimitTail, $postLimitTail );
	}

	public function delete( $table, $conds, $fname = __METHOD__ ) {
		if ( is_array( $conds ) ) {
			$conds = $this->wrapConditionsForWhere( $table, $conds );
		}
		// a hack for deleting pages, users and images (which have non-nullable FKs)
		// all deletions on these tables have transactions so final failure rollbacks these updates
		$table = $this->tableName( $table );
		if ( $table == $this->tableName( 'user' ) ) {
			$this->update( 'archive', array( 'ar_user' => 0 ),
				array( 'ar_user' => $conds['user_id'] ), $fname );
			$this->update( 'ipblocks', array( 'ipb_user' => 0 ),
				array( 'ipb_user' => $conds['user_id'] ), $fname );
			$this->update( 'image', array( 'img_user' => 0 ),
				array( 'img_user' => $conds['user_id'] ), $fname );
			$this->update( 'oldimage', array( 'oi_user' => 0 ),
				array( 'oi_user' => $conds['user_id'] ), $fname );
			$this->update( 'filearchive', array( 'fa_deleted_user' => 0 ),
				array( 'fa_deleted_user' => $conds['user_id'] ), $fname );
			$this->update( 'filearchive', array( 'fa_user' => 0 ),
				array( 'fa_user' => $conds['user_id'] ), $fname );
			$this->update( 'uploadstash', array( 'us_user' => 0 ),
				array( 'us_user' => $conds['user_id'] ), $fname );
			$this->update( 'recentchanges', array( 'rc_user' => 0 ),
				array( 'rc_user' => $conds['user_id'] ), $fname );
			$this->update( 'logging', array( 'log_user' => 0 ),
				array( 'log_user' => $conds['user_id'] ), $fname );
		} elseif ( $table == $this->tableName( 'image' ) ) {
			$this->update( 'oldimage', array( 'oi_name' => 0 ),
				array( 'oi_name' => $conds['img_name'] ), $fname );
		}

		return parent::delete( $table, $conds, $fname );
	}

	/**
	 * @param string $table
	 * @param array $values
	 * @param array $conds
	 * @param string $fname
	 * @param array $options
	 * @return bool
	 * @throws DBUnexpectedError
	 */
	function update( $table, $values, $conds, $fname = __METHOD__, $options = array() ) {
		global $wgContLang;

		$table = $this->tableName( $table );
		$opts = $this->makeUpdateOptions( $options );
		$sql = "UPDATE $opts $table SET ";

		$first = true;
		foreach ( $values as $col => &$val ) {
			$sqlSet = $this->fieldBindStatement( $table, $col, $val, true );

			if ( !$first ) {
				$sqlSet = ', ' . $sqlSet;
			} else {
				$first = false;
			}
			$sql .= $sqlSet;
		}

		if ( $conds !== array() && $conds !== '*' ) {
			$conds = $this->wrapConditionsForWhere( $table, $conds );
			$sql .= ' WHERE ' . $this->makeList( $conds, LIST_AND );
		}

		if ( ( $this->mLastResult = $stmt = oci_parse( $this->mConn, $sql ) ) === false ) {
			$e = oci_error( $this->mConn );
			$this->reportQueryError( $e['message'], $e['code'], $sql, __METHOD__ );

			return false;
		}
		foreach ( $values as $col => &$val ) {
			$col_info = $this->fieldInfoMulti( $table, $col );
			$col_type = $col_info != false ? $col_info->type() : 'CONSTANT';

			if ( $val === null ) {
				// do nothing ... null was inserted in statement creation
			} elseif ( $col_type != 'BLOB' && $col_type != 'CLOB' ) {
				if ( is_object( $val ) ) {
					$val = $val->getData();
				}

				if ( preg_match( '/^timestamp.*/i', $col_type ) == 1 && strtolower( $val ) == 'infinity' ) {
					$val = '31-12-2030 12:00:00.000000';
				}

				$val = ( $wgContLang != null ) ? $wgContLang->checkTitleEncoding( $val ) : $val;
				if ( oci_bind_by_name( $stmt, ":$col", $val ) === false ) {
					$e = oci_error( $stmt );
					$this->reportQueryError( $e['message'], $e['code'], $sql, __METHOD__ );

					return false;
				}
			} else {
				/** @var OCI_Lob[] $lob */
				if ( ( $lob[$col] = oci_new_descriptor( $this->mConn, OCI_D_LOB ) ) === false ) {
					$e = oci_error( $stmt );
					throw new DBUnexpectedError( $this, "Cannot create LOB descriptor: " . $e['message'] );
				}

				if ( is_object( $val ) ) {
					$val = $val->getData();
				}

				if ( $col_type == 'BLOB' ) {
					$lob[$col]->writeTemporary( $val );
					oci_bind_by_name( $stmt, ":$col", $lob[$col], -1, SQLT_BLOB );
				} else {
					$lob[$col]->writeTemporary( $val );
					oci_bind_by_name( $stmt, ":$col", $lob[$col], -1, OCI_B_CLOB );
				}
			}
		}

		wfSuppressWarnings();

		if ( oci_execute( $stmt, $this->execFlags() ) === false ) {
			$e = oci_error( $stmt );
			if ( !$this->ignoreDupValOnIndex || $e['code'] != '1' ) {
				$this->reportQueryError( $e['message'], $e['code'], $sql, __METHOD__ );

				return false;
			} else {
				$this->mAffectedRows = oci_num_rows( $stmt );
			}
		} else {
			$this->mAffectedRows = oci_num_rows( $stmt );
		}

		wfRestoreWarnings();

		if ( isset( $lob ) ) {
			foreach ( $lob as $lob_v ) {
				$lob_v->free();
			}
		}

		if ( !$this->mTrxLevel ) {
			oci_commit( $this->mConn );
		}

		return oci_free_statement( $stmt );
	}

	function bitNot( $field ) {
		// expecting bit-fields smaller than 4bytes
		return 'BITNOT(' . $field . ')';
	}

	function bitAnd( $fieldLeft, $fieldRight ) {
		return 'BITAND(' . $fieldLeft . ', ' . $fieldRight . ')';
	}

	function bitOr( $fieldLeft, $fieldRight ) {
		return 'BITOR(' . $fieldLeft . ', ' . $fieldRight . ')';
	}

	function getDBname() {
		return $this->mDBname;
	}

	function getServer() {
		return $this->mServer;
	}

	public function buildGroupConcatField(
		$delim, $table, $field, $conds = '', $join_conds = array()
	) {
		$fld = "LISTAGG($field," . $this->addQuotes( $delim ) . ") WITHIN GROUP (ORDER BY $field)";

		return '(' . $this->selectSQLText( $table, $fld, $conds, null, array(), $join_conds ) . ')';
	}

	public function getSearchEngine() {
		return 'SearchOracle';
	}

	public function getInfinity() {
		return '31-12-2030 12:00:00.000000';
	}
}<|MERGE_RESOLUTION|>--- conflicted
+++ resolved
@@ -794,13 +794,9 @@
 			// add sequence column to each list of columns, when not set
 			foreach ( $rows as &$row ) {
 				if ( !isset( $row[$sequenceData['column']] ) ) {
-<<<<<<< HEAD
-					$row[$sequenceData['column']] = $this->addIdentifierQuotes('GET_SEQUENCE_VALUE(\'' . $sequenceData['sequence'] . '\')');
-=======
 					$row[$sequenceData['column']] =
 						$this->addIdentifierQuotes( 'GET_SEQUENCE_VALUE(\'' .
 							$sequenceData['sequence'] . '\')' );
->>>>>>> f3d821de
 				}
 			}
 		}
