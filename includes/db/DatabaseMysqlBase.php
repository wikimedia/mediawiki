--- conflicted
+++ resolved
@@ -804,16 +804,6 @@
 	 * @return string
 	 */
 	public function getSoftwareLink() {
-<<<<<<< HEAD
-		$version = $this->getServerVersion();
-		if ( strpos( $version, 'MariaDB' ) !== false ) {
-			return '[{{int:version-db-mariadb-url}} MariaDB]';
-		} elseif ( strpos( $version, 'percona' ) !== false ) {
-			return '[{{int:version-db-percona-url}} Percona Server]';
-		} else {
-			return '[{{int:version-db-mysql-url}} MySQL]';
-		}
-=======
 		// MariaDB includes its name in its version string (sent when the connection is opened),
 		// and this is how MariaDB's version of the mysql command-line client identifies MariaDB
 		// servers (see the mariadb_connection() function in libmysql/libmysql.c).
@@ -826,7 +816,6 @@
 		// doesn't give the necessary info for source builds, so assume the server is MySQL.
 		// (Even Percona's version of mysql doesn't try to make the distinction.)
 		return '[{{int:version-db-mysql-url}} MySQL]';
->>>>>>> f3d821de
 	}
 
 	/**
@@ -1167,62 +1156,15 @@
 	/**
 	 * Lists VIEWs in the database
 	 *
-<<<<<<< HEAD
-	 * @param string $prefix   Only show VIEWs with this prefix, eg.
-	 * unit_test_, or $wgDBprefix. Default: null, would return all views.
-	 * @param string $fname    Name of calling function
-=======
 	 * @param string $prefix Only show VIEWs with this prefix, eg.
 	 * unit_test_, or $wgDBprefix. Default: null, would return all views.
 	 * @param string $fname Name of calling function
->>>>>>> f3d821de
 	 * @return array
 	 * @since 1.22
 	 */
 	public function listViews( $prefix = null, $fname = __METHOD__ ) {
 
 		if ( !isset( $this->allViews ) ) {
-<<<<<<< HEAD
-
-			// The name of the column containing the name of the VIEW
-			$propertyName = 'Tables_in_' . $this->mDBname;
-
-			// Query for the VIEWS
-			$result = $this->query( 'SHOW FULL TABLES WHERE TABLE_TYPE = "VIEW"' );
-			$this->allViews = array();
-			while ( ($row = $this->fetchRow($result)) !== false ) {
-				array_push( $this->allViews, $row[$propertyName] );
-			}
-		}
-
-		if ( is_null($prefix) || $prefix === '' ) {
-			return $this->allViews;
-		}
-
-		$filteredViews = array();
-		foreach ( $this->allViews as $viewName ) {
-			// Does the name of this VIEW start with the table-prefix?
-			if ( strpos( $viewName, $prefix ) === 0 ) {
-				array_push( $filteredViews, $viewName );
-			}
-		}
-		return $filteredViews;
-	}
-
-	/**
-	 * Differentiates between a TABLE and a VIEW.
-	 *
-	 * @param $name string: Name of the TABLE/VIEW to test
-	 * @return bool
-	 * @since 1.22
-	 */
-	public function isView( $name, $prefix = null ) {
-		return in_array( $name, $this->listViews( $prefix ) );
-	}
-
-}
-=======
->>>>>>> f3d821de
 
 			// The name of the column containing the name of the VIEW
 			$propertyName = 'Tables_in_' . $this->mDBname;
