--- conflicted
+++ resolved
@@ -30,13 +30,8 @@
 	 * @see RCFeedFormatter::getLine
 	 */
 	public function getLine( array $feed, RecentChange $rc, $actionComment ) {
-<<<<<<< HEAD
-		global $wgUseRCPatrol, $wgUseNPPatrol, $wgLocalInterwiki,
+		global $wgUseRCPatrol, $wgUseNPPatrol, $wgLocalInterwikis,
 			$wgCanonicalServer, $wgScript, $wgDBname;
-=======
-		global $wgUseRCPatrol, $wgUseNPPatrol, $wgLocalInterwikis,
-			$wgCanonicalServer, $wgScript;
->>>>>>> 3dc1e7b9
 		$attribs = $rc->getAttributes();
 		if ( $attribs['rc_type'] == RC_LOG ) {
 			// Don't use SpecialPage::getTitleFor, backwards compatibility with
