--- conflicted
+++ resolved
@@ -103,22 +103,11 @@
 				'label' => 'config-admin-email',
 				'help' => $this->parent->getHelpBox( 'config-admin-email-help' )
 			] ) .
-<<<<<<< HEAD
-			// (T281549) Don't show the subscribe checkbox temporarily whilst we fix auto-subscription.
-			// phan-suppress-next-line SecurityCheck-DoubleEscaped taint cannot track the helpbox from the rest
-			// $this->parent->getCheckBox( [
-			// 	'var' => '_Subscribe',
-			// 	'label' => 'config-subscribe',
-			// 	'help' => $this->parent->getHelpBox( 'config-subscribe-help' )
-			// ] ) .
-			// @phan-suppress-next-line SecurityCheck-DoubleEscaped taint cannot track the helpbox from the rest
-=======
 			$this->parent->getCheckBox( [
 				'var' => '_Subscribe',
 				'label' => 'config-subscribe',
 				'help' => $this->parent->getHelpBox( 'config-subscribe-help' )
 			] ) .
->>>>>>> ea72c9b6
 			$this->parent->getCheckBox( [
 				'var' => 'wgPingback',
 				'label' => 'config-pingback',
