<?php
/**
 * MySQL-specific updater.
 *
 * This program is free software; you can redistribute it and/or modify
 * it under the terms of the GNU General Public License as published by
 * the Free Software Foundation; either version 2 of the License, or
 * (at your option) any later version.
 *
 * This program is distributed in the hope that it will be useful,
 * but WITHOUT ANY WARRANTY; without even the implied warranty of
 * MERCHANTABILITY or FITNESS FOR A PARTICULAR PURPOSE. See the
 * GNU General Public License for more details.
 *
 * You should have received a copy of the GNU General Public License along
 * with this program; if not, write to the Free Software Foundation, Inc.,
 * 51 Franklin Street, Fifth Floor, Boston, MA 02110-1301, USA.
 * http://www.gnu.org/copyleft/gpl.html
 *
 * @file
 * @ingroup Installer
 */
use Wikimedia\Rdbms\MySQLField;

/**
 * Mysql update list and mysql-specific update functions.
 *
 * @ingroup Installer
 * @since 1.17
 * @property Wikimedia\Rdbms\DatabaseMysqlBase $db
 */
class MysqlUpdater extends DatabaseUpdater {
	protected function getCoreUpdateList() {
		return [
			// 1.28
			[ 'addIndex', 'recentchanges', 'rc_name_type_patrolled_timestamp',
				'patch-add-rc_name_type_patrolled_timestamp_index.sql' ],
			[ 'doRevisionPageRevIndexNonUnique' ],
			[ 'doNonUniquePlTlIl' ],
			[ 'addField', 'change_tag', 'ct_id', 'patch-change_tag-ct_id.sql' ],
			[ 'modifyField', 'recentchanges', 'rc_ip', 'patch-rc_ip_modify.sql' ],
			[ 'ifTableNotExists', 'actor', 'addIndex', 'archive', 'usertext_timestamp',
				'patch-rename-ar_usertext_timestamp.sql' ],

			// 1.29
			[ 'addField', 'externallinks', 'el_index_60', 'patch-externallinks-el_index_60.sql' ],
			[ 'dropIndex', 'user_groups', 'ug_user_group', 'patch-user_groups-primary-key.sql' ],
			[ 'addField', 'user_groups', 'ug_expiry', 'patch-user_groups-ug_expiry.sql' ],
			[ 'ifTableNotExists', 'actor',
				'addIndex', 'image', 'img_user_timestamp', 'patch-image-user-index-2.sql' ],

			// 1.30
			[ 'modifyField', 'image', 'img_media_type', 'patch-add-3d.sql' ],
			[ 'addTable', 'ip_changes', 'patch-ip_changes.sql' ],
			[ 'renameIndex', 'categorylinks', 'cl_from', 'PRIMARY', false,
				'patch-categorylinks-fix-pk.sql' ],
			[ 'renameIndex', 'templatelinks', 'tl_from', 'PRIMARY', false,
				'patch-templatelinks-fix-pk.sql' ],
			[ 'renameIndex', 'pagelinks', 'pl_from', 'PRIMARY', false, 'patch-pagelinks-fix-pk.sql' ],
			[ 'renameIndex', 'text', 'old_id', 'PRIMARY', false, 'patch-text-fix-pk.sql' ],
			[ 'renameIndex', 'imagelinks', 'il_from', 'PRIMARY', false, 'patch-imagelinks-fix-pk.sql' ],
			[ 'renameIndex', 'iwlinks', 'iwl_from', 'PRIMARY', false, 'patch-iwlinks-fix-pk.sql' ],
			[ 'renameIndex', 'langlinks', 'll_from', 'PRIMARY', false, 'patch-langlinks-fix-pk.sql' ],
			[ 'renameIndex', 'log_search', 'ls_field_val', 'PRIMARY', false, 'patch-log_search-fix-pk.sql' ],
			[ 'renameIndex', 'module_deps', 'md_module_skin', 'PRIMARY', false,
				'patch-module_deps-fix-pk.sql' ],
			[ 'renameIndex', 'objectcache', 'keyname', 'PRIMARY', false, 'patch-objectcache-fix-pk.sql' ],
			[ 'renameIndex', 'querycache_info', 'qci_type', 'PRIMARY', false,
				'patch-querycache_info-fix-pk.sql' ],
			[ 'renameIndex', 'site_stats', 'ss_row_id', 'PRIMARY', false, 'patch-site_stats-fix-pk.sql' ],
			[ 'renameIndex', 'user_former_groups', 'ufg_user_group', 'PRIMARY', false,
				'patch-user_former_groups-fix-pk.sql' ],
			[ 'renameIndex', 'user_properties', 'user_properties_user_property', 'PRIMARY', false,
				'patch-user_properties-fix-pk.sql' ],
			[ 'addTable', 'comment', 'patch-comment-table.sql' ],
			[ 'addTable', 'revision_comment_temp', 'patch-revision_comment_temp-table.sql' ],
			[ 'addField', 'archive', 'ar_comment_id', 'patch-archive-ar_comment_id.sql' ],
			[ 'addField', 'filearchive', 'fa_description_id', 'patch-filearchive-fa_description_id.sql' ],
			[ 'modifyField', 'image', 'img_description', 'patch-image-img_description-default.sql' ],
			[ 'addField', 'ipblocks', 'ipb_reason_id', 'patch-ipblocks-ipb_reason_id.sql' ],
			[ 'addField', 'logging', 'log_comment_id', 'patch-logging-log_comment_id.sql' ],
			[ 'addField', 'oldimage', 'oi_description_id', 'patch-oldimage-oi_description_id.sql' ],
			[ 'addField', 'protected_titles', 'pt_reason_id', 'patch-protected_titles-pt_reason_id.sql' ],
			[ 'addField', 'recentchanges', 'rc_comment_id', 'patch-recentchanges-rc_comment_id.sql' ],
			[ 'setDefault', 'revision', 'rev_comment', '' ],

			// This field was added in 1.31, but is put here so it can be used by 'migrateComments'
			[ 'addField', 'image', 'img_description_id', 'patch-image-img_description_id.sql' ],

			[ 'migrateComments' ],
			[ 'renameIndex', 'l10n_cache', 'lc_lang_key', 'PRIMARY', false,
				'patch-l10n_cache-primary-key.sql' ],
			[ 'doUnsignedSyncronisation' ],

			// 1.31
			[ 'addTable', 'slots', 'patch-slots.sql' ],
			[ 'addField', 'slots', 'slot_origin', 'patch-slot-origin.sql' ],
			[ 'addTable', 'content', 'patch-content.sql' ],
			[ 'addTable', 'slot_roles', 'patch-slot_roles.sql' ],
			[ 'addTable', 'content_models', 'patch-content_models.sql' ],
			[ 'migrateArchiveText' ],
			[ 'addTable', 'actor', 'patch-actor-table.sql' ],
			[ 'addTable', 'revision_actor_temp', 'patch-revision_actor_temp-table.sql' ],
			[ 'addField', 'archive', 'ar_actor', 'patch-archive-ar_actor.sql' ],
			[ 'addField', 'ipblocks', 'ipb_by_actor', 'patch-ipblocks-ipb_by_actor.sql' ],
			[ 'addField', 'image', 'img_actor', 'patch-image-img_actor.sql' ],
			[ 'addField', 'oldimage', 'oi_actor', 'patch-oldimage-oi_actor.sql' ],
			[ 'addField', 'filearchive', 'fa_actor', 'patch-filearchive-fa_actor.sql' ],
			[ 'addField', 'recentchanges', 'rc_actor', 'patch-recentchanges-rc_actor.sql' ],
			[ 'addField', 'logging', 'log_actor', 'patch-logging-log_actor.sql' ],
			[ 'migrateActors' ],

			// Adds a default value to the rev_text_id field to allow Multi Content
			// Revisions migration to happen where rows will have to be added to the
			// revision table with no rev_text_id.
			[ 'setDefault', 'revision', 'rev_text_id', 0 ],
			[ 'modifyTable', 'site_stats', 'patch-site_stats-modify.sql' ],
			[ 'populateArchiveRevId' ],
			[ 'addIndex', 'recentchanges', 'rc_namespace_title_timestamp',
				'patch-recentchanges-nttindex.sql' ],

			// 1.32
			[ 'addTable', 'change_tag_def', 'patch-change_tag_def.sql' ],
			[ 'populateExternallinksIndex60' ],
			[ 'dropDefault', 'externallinks', 'el_index_60' ],
			[ 'runMaintenance', DeduplicateArchiveRevId::class, 'maintenance/deduplicateArchiveRevId.php' ],
			[ 'addField', 'change_tag', 'ct_tag_id', 'patch-change_tag-tag_id.sql' ],
			[ 'addIndex', 'archive', 'ar_revid_uniq', 'patch-archive-ar_rev_id-unique.sql' ],
			[ 'populateContentTables' ],
			[ 'addIndex', 'logging', 'log_type_action', 'patch-logging-log-type-action-index.sql' ],
			[ 'dropIndex', 'logging', 'type_action', 'patch-logging-drop-type-action-index.sql' ],
			[ 'renameIndex', 'interwiki', 'iw_prefix', 'PRIMARY', false, 'patch-interwiki-fix-pk.sql' ],
			[ 'renameIndex', 'page_props', 'pp_page_propname', 'PRIMARY', false,
				'patch-page_props-fix-pk.sql' ],
			[ 'renameIndex', 'protected_titles', 'pt_namespace_title', 'PRIMARY', false,
				'patch-protected_titles-fix-pk.sql' ],
			[ 'renameIndex', 'site_identifiers', 'site_ids_type', 'PRIMARY', false,
				'patch-site_identifiers-fix-pk.sql' ],
			[ 'addIndex', 'recentchanges', 'rc_this_oldid', 'patch-recentchanges-rc_this_oldid-index.sql' ],
			[ 'dropTable', 'transcache' ],
			[ 'runMaintenance', PopulateChangeTagDef::class, 'maintenance/populateChangeTagDef.php' ],
			[ 'addIndex', 'change_tag', 'change_tag_rc_tag_id',
				'patch-change_tag-change_tag_rc_tag_id.sql' ],
			[ 'addField', 'ipblocks', 'ipb_sitewide', 'patch-ipb_sitewide.sql' ],
			[ 'addTable', 'ipblocks_restrictions', 'patch-ipblocks_restrictions-table.sql' ],
			[ 'migrateImageCommentTemp' ],

			// 1.33
			[ 'dropField', 'change_tag', 'ct_tag', 'patch-drop-ct_tag.sql' ],
			[ 'dropTable', 'valid_tag' ],
			[ 'dropTable', 'tag_summary' ],
			[ 'dropField', 'archive', 'ar_comment', 'patch-archive-drop-ar_comment.sql' ],
			[ 'dropField', 'ipblocks', 'ipb_reason', 'patch-ipblocks-drop-ipb_reason.sql' ],
			[ 'dropField', 'image', 'img_description', 'patch-image-drop-img_description.sql' ],
			[ 'dropField', 'oldimage', 'oi_description', 'patch-oldimage-drop-oi_description.sql' ],
			[ 'dropField', 'filearchive', 'fa_description', 'patch-filearchive-drop-fa_description.sql' ],
			[ 'dropField', 'recentchanges', 'rc_comment', 'patch-recentchanges-drop-rc_comment.sql' ],
			[ 'dropField', 'logging', 'log_comment', 'patch-logging-drop-log_comment.sql' ],
			[ 'dropField', 'protected_titles', 'pt_reason', 'patch-protected_titles-drop-pt_reason.sql' ],
			[ 'modifyTable', 'job', 'patch-job-params-mediumblob.sql' ],

			// 1.34
			[ 'dropIndex', 'archive', 'ar_usertext_timestamp',
				'patch-drop-archive-ar_usertext_timestamp.sql' ],
			[ 'dropIndex', 'archive', 'usertext_timestamp', 'patch-drop-archive-usertext_timestamp.sql' ],
			[ 'dropField', 'archive', 'ar_user', 'patch-drop-archive-user-fields.sql' ],
			[ 'dropField', 'ipblocks', 'ip_by', 'patch-drop-ipblocks-user-fields.sql' ],
			[ 'dropIndex', 'image', 'img_user_timestamp', 'patch-drop-image-img_user_timestamp.sql' ],
			[ 'dropField', 'image', 'img_user', 'patch-drop-image-user-fields.sql' ],
			[ 'dropField', 'oldimage', 'oi_user', 'patch-drop-oldimage-user-fields.sql' ],
			[ 'dropField', 'filearchive', 'fa_user', 'patch-drop-filearchive-user-fields.sql' ],
			[ 'dropField', 'recentchanges', 'rc_user', 'patch-drop-recentchanges-user-fields.sql' ],
			[ 'dropField', 'logging', 'log_user', 'patch-drop-logging-user-fields.sql' ],
			[ 'addIndex', 'user_newtalk', 'un_user_ip', 'patch-rename-mysql-user_newtalk-indexes.sql' ],

			// 1.35
			[ 'addTable', 'watchlist_expiry', 'patch-watchlist_expiry.sql' ],
			[ 'modifyField', 'page', 'page_restrictions', 'patch-page_restrictions-null.sql' ],
			[ 'renameIndex', 'ipblocks', 'ipb_address', 'ipb_address_unique', false,
				'patch-ipblocks-rename-ipb_address.sql' ],
			[ 'addField', 'revision', 'rev_actor', 'patch-revision-actor-comment-MCR.sql' ],
			[ 'dropField', 'archive', 'ar_text_id', 'patch-archive-MCR.sql' ],
			[ 'doLanguageLinksLengthSync' ],
			[ 'doFixIpbAddressUniqueIndex' ],
			[ 'modifyField', 'actor', 'actor_name', 'patch-actor-actor_name-varbinary.sql' ],
			[ 'modifyField', 'sites', 'site_global_key', 'patch-sites-site_global_key.sql' ],
			[ 'modifyField', 'iwlinks', 'iwl_prefix', 'patch-extend-iwlinks-iwl_prefix.sql' ],
<<<<<<< HEAD
=======

			// 1.36
			[ 'modifyField', 'redirect', 'rd_title', 'patch-redirect-rd_title-varbinary.sql' ],
			[ 'modifyField', 'pagelinks', 'pl_title', 'patch-pagelinks-pl_title-varbinary.sql' ],
			[ 'modifyField', 'templatelinks', 'tl_title', 'patch-templatelinks-tl_title-varbinary.sql' ],
			[ 'modifyField', 'imagelinks', 'il_to', 'patch-imagelinks-il_to-varbinary.sql' ],
			[ 'modifyField', 'langlinks', 'll_title', 'patch-langlinks-ll_title-varbinary.sql' ],
			[ 'modifyField', 'iwlinks', 'iwl_title', 'patch-iwlinks-iwl_title-varbinary.sql' ],
			[ 'modifyField', 'category', 'cat_title', 'patch-category-cat_title-varbinary.sql' ],
			[ 'modifyField', 'querycache', 'qc_title', 'patch-querycache-qc_title-varbinary.sql' ],
			[ 'modifyField', 'querycachetwo', 'qcc_title', 'patch-querycachetwo-qcc_title-varbinary.sql' ],
			[ 'modifyField', 'watchlist', 'wl_title', 'patch-watchlist-wl_title-varbinary.sql' ],
			[ 'modifyField', 'user_newtalk', 'user_last_timestamp',
				'patch-user_newtalk-user_last_timestamp-binary.sql'
			],
			[ 'modifyField', 'protected_titles', 'pt_title', 'patch-protected_titles-pt_title-varbinary.sql' ],
			[ 'dropDefault', 'protected_titles', 'pt_expiry' ],
			[ 'dropDefault', 'ip_changes', 'ipc_rev_timestamp' ],
			[ 'dropDefault', 'revision_actor_temp', 'revactor_timestamp' ],
			[ 'modifyField', 'ipblocks_restrictions', 'ir_type', 'patch-ipblocks_restrictions-ir_type.sql' ],
			[ 'renameIndex', 'watchlist', 'namespace_title', 'wl_namespace_title', false,
				'patch-watchlist-namespace_title-rename-index.sql' ],
			[ 'modifyField', 'job', 'job_title', 'patch-job-job_title-varbinary.sql' ],
			[ 'modifyField', 'job', 'job_timestamp', 'patch-job_job_timestamp.sql' ],
			[ 'modifyField', 'job', 'job_token_timestamp', 'patch-job_job_token_timestamp.sql' ],
			[ 'modifyField', 'watchlist', 'wl_notificationtimestamp', 'patch-watchlist-wl_notificationtimestamp.sql' ],
			[ 'modifyField', 'slot_roles', 'role_id', 'patch-slot_roles-role_id.sql' ],
			[ 'modifyField', 'content_models', 'model_id', 'patch-content_models-model_id.sql' ],
			[ 'modifyField', 'categorylinks', 'cl_to', 'patch-categorylinks-cl_to-varbinary.sql' ],
			[ 'modifyField', 'logging', 'log_title', 'patch-logging-log_title-varbinary.sql' ],
			[ 'modifyField', 'uploadstash', 'us_timestamp', 'patch-uploadstash-us_timestamp.sql' ],
			[ 'renameIndex', 'user_properties', 'user_properties_property', 'up_property', false,
				'patch-user_properties-rename-index.sql' ],
			[ 'renameIndex', 'sites', 'sites_global_key', 'site_global_key', false, 'patch-sites-rename-indexes.sql' ],
			[ 'renameIndex', 'logging', 'type_time', 'log_type_time', false, 'patch-logging-rename-indexes.sql' ],
			[ 'modifyField', 'filearchive', 'fa_name', 'patch-filearchive-fa_name.sql' ],
			[ 'dropDefault', 'filearchive', 'fa_deleted_timestamp' ],
			[ 'dropDefault', 'filearchive', 'fa_timestamp' ],
			[ 'modifyField', 'oldimage', 'oi_name', 'patch-oldimage-oi_name-varbinary.sql' ],
			[ 'dropDefault', 'oldimage', 'oi_timestamp' ],
			[ 'modifyField', 'objectcache', 'exptime', 'patch-objectcache-exptime-notnull.sql' ],
			[ 'dropDefault', 'ipblocks', 'ipb_timestamp' ],
			[ 'dropDefault', 'ipblocks', 'ipb_expiry' ],
			[ 'renameIndex', 'archive', 'name_title_timestamp', 'ar_name_title_timestamp', false,
				'patch-archive-rename-name_title_timestamp-index.sql' ],
			[ 'modifyField', 'image', 'img_name', 'patch-image-img_name-varbinary.sql' ],
			[ 'dropDefault', 'image', 'img_timestamp' ],
			[ 'modifyField', 'image', 'img_timestamp', 'patch-image-img_timestamp.sql' ],
			[ 'renameIndex', 'site_identifiers', 'site_ids_key', 'si_key', false,
				'patch-site_identifiers-rename-indexes.sql' ],
			[ 'modifyField', 'recentchanges', 'rc_title', 'patch-recentchanges-rc_title-varbinary.sql' ],
			[ 'dropDefault', 'recentchanges', 'rc_timestamp' ],
			[ 'modifyField', 'recentchanges', 'rc_timestamp', 'patch-recentchanges-rc_timestamp.sql' ],
			[ 'modifyField', 'recentchanges', 'rc_id', 'patch-recentchanges-rc_id.sql' ],
			[ 'renameIndex', 'recentchanges', 'new_name_timestamp', 'rc_new_name_timestamp', false,
				'patch-recentchanges-rc_new_name_timestamp.sql' ],
			[ 'dropDefault', 'archive', 'ar_timestamp' ],
			[ 'modifyField', 'archive', 'ar_title', 'patch-archive-ar_title-varbinary.sql' ],
			[ 'modifyField', 'page', 'page_title', 'patch-page-page_title-varbinary.sql' ],
			[ 'dropDefault', 'page', 'page_touched' ],
			[ 'modifyField', 'user', 'user_name', 'patch-user_table-updates.sql' ],
>>>>>>> 30164539
		];
	}

	/**
	 * MW 1.4 betas were missing the 'binary' marker from logging.log_title,
	 * which caused a MySQL collation mismatch error.
	 *
	 * @param string $table Table name
	 * @param string $field Field name to check
	 * @param string $patchFile Path to the patch to correct the field
	 * @return bool
	 */
	protected function checkBin( $table, $field, $patchFile ) {
		if ( !$this->doTable( $table ) ) {
			return true;
		}

		/** @var MySQLField $fieldInfo */
		$fieldInfo = $this->db->fieldInfo( $table, $field );
		if ( $fieldInfo->isBinary() ) {
			$this->output( "...$table table has correct $field encoding.\n" );
		} else {
			$this->applyPatch( $patchFile, false, "Fixing $field encoding on $table table" );
		}
	}

	/**
	 * Check whether an index contain a field
	 *
	 * @param string $table Table name
	 * @param string $index Index name to check
	 * @param string $field Field that should be in the index
	 * @return bool
	 */
	protected function indexHasField( $table, $index, $field ) {
		$info = $this->db->indexInfo( $table, $index, __METHOD__ );
		if ( $info ) {
			foreach ( $info as $row ) {
				if ( $row->Column_name == $field ) {
					$this->output( "...index $index on table $table includes field $field.\n" );
					return true;
				}
			}
		}
		$this->output( "...index $index on table $table has no field $field; added.\n" );

		return false;
	}

	protected function doNonUniquePlTlIl() {
		$info = $this->db->indexInfo( 'pagelinks', 'pl_namespace', __METHOD__ );
		if ( is_array( $info ) && $info[0]->Non_unique ) {
			$this->output( "...pl_namespace, tl_namespace, il_to indices are already non-UNIQUE.\n" );

			return true;
		}
		if ( $this->skipSchema ) {
			$this->output( "...skipping schema change (making pl_namespace, tl_namespace " .
				"and il_to indices non-UNIQUE).\n" );

			return false;
		}

		return $this->applyPatch(
			'patch-pl-tl-il-nonunique.sql',
			false,
			'Making pl_namespace, tl_namespace and il_to indices non-UNIQUE'
		);
	}

	protected function doLanguageLinksLengthSync() {
		$sync = [
			[ 'table' => 'l10n_cache', 'field' => 'lc_lang', 'file' => 'patch-l10n_cache-lc_lang-35.sql' ],
			[ 'table' => 'langlinks', 'field' => 'll_lang', 'file' => 'patch-langlinks-ll_lang-35.sql' ],
			[ 'table' => 'sites', 'field' => 'site_language', 'file' => 'patch-sites-site_language-35.sql' ],
		];

		foreach ( $sync as $s ) {
			$table = $this->db->tableName( $s['table'] );
			$field = $s['field'];
			$res = $this->db->query( "SHOW COLUMNS FROM $table LIKE '$field'", __METHOD__ );
			$row = $this->db->fetchObject( $res );

			if ( $row && $row->Type !== "varbinary(35)" ) {
				$this->applyPatch(
					$s['file'],
					false,
					"Updating length of $field in $table"
				);
			} else {
				$this->output( "...$field is up-to-date.\n" );
			}
		}
	}

	protected function doFixIpbAddressUniqueIndex() {
		if ( !$this->doTable( 'ipblocks' ) ) {
			return;
		}

		if ( !$this->indexHasField( 'ipblocks', 'ipb_address_unique', 'ipb_anon_only' ) ) {
			$this->output( "...ipb_address_unique index up-to-date.\n" );
			return;
		}

		$this->applyPatch(
			'patch-ipblocks-fix-ipb_address_unique.sql',
			false,
			'Removing ipb_anon_only column from ipb_address_unique index'
		);
	}

	protected function doUnsignedSyncronisation() {
		$sync = [
			[ 'table' => 'bot_passwords', 'field' => 'bp_user', 'file' => 'patch-bot_passwords-bp_user-unsigned.sql' ],
			[ 'table' => 'change_tag', 'field' => 'ct_log_id', 'file' => 'patch-change_tag-ct_log_id-unsigned.sql' ],
			[ 'table' => 'change_tag', 'field' => 'ct_rev_id', 'file' => 'patch-change_tag-ct_rev_id-unsigned.sql' ],
			[ 'table' => 'page_restrictions', 'field' => 'pr_user',
				'file' => 'patch-page_restrictions-pr_user-unsigned.sql' ],
			[ 'table' => 'user_newtalk', 'field' => 'user_id', 'file' => 'patch-user_newtalk-user_id-unsigned.sql' ],
			[ 'table' => 'user_properties', 'field' => 'up_user',
				'file' => 'patch-user_properties-up_user-unsigned.sql' ],
			[ 'table' => 'change_tag', 'field' => 'ct_rc_id', 'file' => 'patch-change_tag-ct_rc_id-unsigned.sql' ]
		];

		foreach ( $sync as $s ) {
			if ( !$this->doTable( $s['table'] ) ) {
				continue;
			}

			$info = $this->db->fieldInfo( $s['table'], $s['field'] );
			if ( $info === false ) {
				continue;
			}
			$fullName = "{$s['table']}.{$s['field']}";
			if ( $info->isUnsigned() ) {
				$this->output( "...$fullName is already unsigned int.\n" );

				continue;
			}

			$this->applyPatch(
				$s['file'],
				false,
				"Making $fullName into an unsigned int"
			);
		}

		return true;
	}

	protected function doRevisionPageRevIndexNonUnique() {
		if ( !$this->doTable( 'revision' ) ) {
			return true;
		} elseif ( !$this->db->indexExists( 'revision', 'rev_page_id', __METHOD__ ) ) {
			$this->output( "...rev_page_id index not found on revision.\n" );
			return true;
		}

		if ( !$this->db->indexUnique( 'revision', 'rev_page_id', __METHOD__ ) ) {
			$this->output( "...rev_page_id index already non-unique.\n" );
			return true;
		}

		return $this->applyPatch(
			'patch-revision-page-rev-index-nonunique.sql',
			false,
			'Making rev_page_id index non-unique'
		);
	}

	public function getSchemaVars() {
		global $wgDBTableOptions;

		$vars = [];
		$vars['wgDBTableOptions'] = str_replace( 'TYPE', 'ENGINE', $wgDBTableOptions );
		$vars['wgDBTableOptions'] = str_replace(
			'CHARSET=mysql4',
			'CHARSET=binary',
			$vars['wgDBTableOptions']
		);

		return $vars;
	}

	/**
	 * Drop a default value from a field
	 *
	 * @since 1.36
	 * @param string $table
	 * @param string $field
	 */
	protected function dropDefault( $table, $field ) {
		$info = $this->db->fieldInfo( $table, $field );
		if ( $info && $info->defaultValue() !== false ) {
			$this->output( "Removing '$table.$field' default value\n" );
			$table = $this->db->tableName( $table );
			$this->db->query( "ALTER TABLE $table ALTER COLUMN $field DROP DEFAULT", __METHOD__ );
		}
	}

	/**
	 * Set a default value for a field
	 *
	 * @since 1.36
	 * @param string $table
	 * @param string $field
	 * @param mixed $default
	 */
	protected function setDefault( $table, $field, $default ) {
		$info = $this->db->fieldInfo( $table, $field );
		if ( $info && $info->defaultValue() !== $default ) {
			$this->output( "Changing '$table.$field' default value\n" );
			$table = $this->db->tableName( $table );
			$this->db->query(
				"ALTER TABLE $table ALTER COLUMN $field SET DEFAULT "
				. $this->db->addQuotes( $default ), __METHOD__
			);
		}
	}

}<|MERGE_RESOLUTION|>--- conflicted
+++ resolved
@@ -185,8 +185,6 @@
 			[ 'modifyField', 'actor', 'actor_name', 'patch-actor-actor_name-varbinary.sql' ],
 			[ 'modifyField', 'sites', 'site_global_key', 'patch-sites-site_global_key.sql' ],
 			[ 'modifyField', 'iwlinks', 'iwl_prefix', 'patch-extend-iwlinks-iwl_prefix.sql' ],
-<<<<<<< HEAD
-=======
 
 			// 1.36
 			[ 'modifyField', 'redirect', 'rd_title', 'patch-redirect-rd_title-varbinary.sql' ],
@@ -248,7 +246,6 @@
 			[ 'modifyField', 'page', 'page_title', 'patch-page-page_title-varbinary.sql' ],
 			[ 'dropDefault', 'page', 'page_touched' ],
 			[ 'modifyField', 'user', 'user_name', 'patch-user_table-updates.sql' ],
->>>>>>> 30164539
 		];
 	}
 
