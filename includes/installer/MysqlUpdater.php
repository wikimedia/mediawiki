--- conflicted
+++ resolved
@@ -220,7 +220,6 @@
 			array( 'addField',	'page',     'page_content_model',		'patch-page-page_content_model.sql' ),
 			array( 'dropField', 'site_stats',   'ss_admins',        'patch-drop-ss_admins.sql' ),
 			array( 'dropField', 'recentchanges', 'rc_moved_to_title',            'patch-rc_moved.sql' ),
-<<<<<<< HEAD
 			array( 'addTable', 'sites',                            'patch-sites.sql' ),
 			array( 'addField', 'filearchive',   'fa_sha1',          'patch-fa_sha1.sql' ),
 			array( 'addField', 'job',           'job_token',         'patch-job_token.sql' ),
@@ -229,9 +228,7 @@
 			array( 'addField', 'uploadstash',      'us_props',      'patch-uploadstash-us_props.sql' ),
 			array( 'modifyField', 'user_groups', 'ug_group', 'patch-ug_group-length-increase-255.sql' ),
 			array( 'modifyField', 'user_former_groups', 'ufg_group', 'patch-ufg_group-length-increase-255.sql' ),
-=======
 			array( 'doCategorylinksCollationIndicesUpdate' ),
->>>>>>> d7c9f52e
 		);
 	}
 
