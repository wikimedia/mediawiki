--- conflicted
+++ resolved
@@ -1754,11 +1754,7 @@
 		$GLOBALS['wgMaxShellMemory'] = 0;
 
 		// Don't bother embedding images into generated CSS, which is not cached
-<<<<<<< HEAD
-		$GLOBALS['wgResourceLoaderLESSFunctions']['embeddable'] = function( $frame, $less ) {
-=======
 		$GLOBALS['wgResourceLoaderLESSFunctions']['embeddable'] = function ( $frame, $less ) {
->>>>>>> f3d821de
 			return $less->toBool( false );
 		};
 	}
