<?php
/**
 * Base code for MediaWiki installer.
 *
 * This program is free software; you can redistribute it and/or modify
 * it under the terms of the GNU General Public License as published by
 * the Free Software Foundation; either version 2 of the License, or
 * (at your option) any later version.
 *
 * This program is distributed in the hope that it will be useful,
 * but WITHOUT ANY WARRANTY; without even the implied warranty of
 * MERCHANTABILITY or FITNESS FOR A PARTICULAR PURPOSE. See the
 * GNU General Public License for more details.
 *
 * You should have received a copy of the GNU General Public License along
 * with this program; if not, write to the Free Software Foundation, Inc.,
 * 51 Franklin Street, Fifth Floor, Boston, MA 02110-1301, USA.
 * http://www.gnu.org/copyleft/gpl.html
 *
 * @file
 * @ingroup Deployment
 */

/**
 * This documentation group collects source code files with deployment functionality.
 *
 * @defgroup Deployment Deployment
 */

/**
 * Base installer class.
 *
 * This class provides the base for installation and update functionality
 * for both MediaWiki core and extensions.
 *
 * @ingroup Deployment
 * @since 1.17
 */
abstract class Installer {

	// This is the absolute minimum PHP version we can support
	const MINIMUM_PHP_VERSION = '5.3.2';

	/**
	 * The oldest version of PCRE we can support.
	 *
	 * Defining this is necessary because PHP may be linked with a system version
	 * of PCRE, which may be older than that bundled with the minimum PHP version.
	 */
	const MINIMUM_PCRE_VERSION = '7.2';

	/**
	 * @var array
	 */
	protected $settings;

	/**
	 * List of detected DBs, access using getCompiledDBs().
	 *
	 * @var array
	 */
	protected $compiledDBs;

	/**
	 * Cached DB installer instances, access using getDBInstaller().
	 *
	 * @var array
	 */
	protected $dbInstallers = array();

	/**
	 * Minimum memory size in MB.
	 *
	 * @var integer
	 */
	protected $minMemorySize = 50;

	/**
	 * Cached Title, used by parse().
	 *
	 * @var Title
	 */
	protected $parserTitle;

	/**
	 * Cached ParserOptions, used by parse().
	 *
	 * @var ParserOptions
	 */
	protected $parserOptions;

	/**
	 * Known database types. These correspond to the class names <type>Installer,
	 * and are also MediaWiki database types valid for $wgDBtype.
	 *
	 * To add a new type, create a <type>Installer class and a Database<type>
	 * class, and add a config-type-<type> message to MessagesEn.php.
	 *
	 * @var array
	 */
	protected static $dbTypes = array(
		'mysql',
		'postgres',
		'oracle',
		'mssql',
		'sqlite',
	);

	/**
	 * A list of environment check methods called by doEnvironmentChecks().
	 * These may output warnings using showMessage(), and/or abort the
	 * installation process by returning false.
	 *
	 * @var array
	 */
	protected $envChecks = array(
		'envCheckDB',
		'envCheckRegisterGlobals',
		'envCheckBrokenXML',
		'envCheckMagicQuotes',
		'envCheckMagicSybase',
		'envCheckMbstring',
		'envCheckSafeMode',
		'envCheckXML',
		'envCheckPCRE',
		'envCheckMemory',
		'envCheckCache',
		'envCheckModSecurity',
		'envCheckDiff3',
		'envCheckGraphics',
		'envCheckGit',
		'envCheckServer',
		'envCheckPath',
		'envCheckExtension',
		'envCheckShellLocale',
		'envCheckUploadsDirectory',
		'envCheckLibicu',
		'envCheckSuhosinMaxValueLength',
		'envCheckCtype',
		'envCheckJSON',
	);

	/**
	 * MediaWiki configuration globals that will eventually be passed through
	 * to LocalSettings.php. The names only are given here, the defaults
	 * typically come from DefaultSettings.php.
	 *
	 * @var array
	 */
	protected $defaultVarNames = array(
		'wgSitename',
		'wgPasswordSender',
		'wgLanguageCode',
		'wgRightsIcon',
		'wgRightsText',
		'wgRightsUrl',
		'wgMainCacheType',
		'wgEnableEmail',
		'wgEnableUserEmail',
		'wgEnotifUserTalk',
		'wgEnotifWatchlist',
		'wgEmailAuthentication',
		'wgDBtype',
		'wgDiff3',
		'wgImageMagickConvertCommand',
		'wgGitBin',
		'IP',
		'wgScriptPath',
		'wgScriptExtension',
		'wgMetaNamespace',
		'wgDeletedDirectory',
		'wgEnableUploads',
		'wgShellLocale',
		'wgSecretKey',
		'wgUseInstantCommons',
		'wgUpgradeKey',
		'wgDefaultSkin',
		'wgResourceLoaderMaxQueryLength',
	);

	/**
	 * Variables that are stored alongside globals, and are used for any
	 * configuration of the installation process aside from the MediaWiki
	 * configuration. Map of names to defaults.
	 *
	 * @var array
	 */
	protected $internalDefaults = array(
		'_UserLang' => 'en',
		'_Environment' => false,
		'_SafeMode' => false,
		'_RaiseMemory' => false,
		'_UpgradeDone' => false,
		'_InstallDone' => false,
		'_Caches' => array(),
		'_InstallPassword' => '',
		'_SameAccount' => true,
		'_CreateDBAccount' => false,
		'_NamespaceType' => 'site-name',
		'_AdminName' => '', // will be set later, when the user selects language
		'_AdminPassword' => '',
		'_AdminPassword2' => '',
		'_AdminEmail' => '',
		'_Subscribe' => false,
		'_SkipOptional' => 'continue',
		'_RightsProfile' => 'wiki',
		'_LicenseCode' => 'none',
		'_CCDone' => false,
		'_Extensions' => array(),
		'_MemCachedServers' => '',
		'_UpgradeKeySupplied' => false,
		'_ExistingDBSettings' => false,

		// $wgLogo is probably wrong (bug 48084); set something that will work.
		// Single quotes work fine here, as LocalSettingsGenerator outputs this unescaped.
		'wgLogo' => '$wgStylePath/common/images/wiki.png',
	);

	/**
	 * The actual list of installation steps. This will be initialized by getInstallSteps()
	 *
	 * @var array
	 */
	private $installSteps = array();

	/**
	 * Extra steps for installation, for things like DatabaseInstallers to modify
	 *
	 * @var array
	 */
	protected $extraInstallSteps = array();

	/**
	 * Known object cache types and the functions used to test for their existence.
	 *
	 * @var array
	 */
	protected $objectCaches = array(
		'xcache' => 'xcache_get',
		'apc' => 'apc_fetch',
		'wincache' => 'wincache_ucache_get'
	);

	/**
	 * User rights profiles.
	 *
	 * @var array
	 */
	public $rightsProfiles = array(
		'wiki' => array(),
		'no-anon' => array(
			'*' => array( 'edit' => false )
		),
		'fishbowl' => array(
			'*' => array(
				'createaccount' => false,
				'edit' => false,
			),
		),
		'private' => array(
			'*' => array(
				'createaccount' => false,
				'edit' => false,
				'read' => false,
			),
		),
	);

	/**
	 * License types.
	 *
	 * @var array
	 */
	public $licenses = array(
		'cc-by' => array(
			'url' => 'http://creativecommons.org/licenses/by/3.0/',
			'icon' => '{$wgStylePath}/common/images/cc-by.png',
		),
		'cc-by-sa' => array(
			'url' => 'http://creativecommons.org/licenses/by-sa/3.0/',
			'icon' => '{$wgStylePath}/common/images/cc-by-sa.png',
		),
		'cc-by-nc-sa' => array(
			'url' => 'http://creativecommons.org/licenses/by-nc-sa/3.0/',
			'icon' => '{$wgStylePath}/common/images/cc-by-nc-sa.png',
		),
		'cc-0' => array(
			'url' => 'https://creativecommons.org/publicdomain/zero/1.0/',
			'icon' => '{$wgStylePath}/common/images/cc-0.png',
		),
		'pd' => array(
			'url' => '',
			'icon' => '{$wgStylePath}/common/images/public-domain.png',
		),
		'gfdl' => array(
			'url' => 'http://www.gnu.org/copyleft/fdl.html',
			'icon' => '{$wgStylePath}/common/images/gnu-fdl.png',
		),
		'none' => array(
			'url' => '',
			'icon' => '',
			'text' => ''
		),
		'cc-choose' => array(
			// Details will be filled in by the selector.
			'url' => '',
			'icon' => '',
			'text' => '',
		),
	);

	/**
	 * URL to mediawiki-announce subscription
	 */
	protected $mediaWikiAnnounceUrl =
		'https://lists.wikimedia.org/mailman/subscribe/mediawiki-announce';

	/**
	 * Supported language codes for Mailman
	 */
	protected $mediaWikiAnnounceLanguages = array(
		'ca', 'cs', 'da', 'de', 'en', 'es', 'et', 'eu', 'fi', 'fr', 'hr', 'hu',
		'it', 'ja', 'ko', 'lt', 'nl', 'no', 'pl', 'pt', 'pt-br', 'ro', 'ru',
		'sl', 'sr', 'sv', 'tr', 'uk'
	);

	/**
	 * UI interface for displaying a short message
	 * The parameters are like parameters to wfMessage().
	 * The messages will be in wikitext format, which will be converted to an
	 * output format such as HTML or text before being sent to the user.
	 * @param $msg
	 */
	abstract public function showMessage( $msg /*, ... */ );

	/**
	 * Same as showMessage(), but for displaying errors
	 * @param $msg
	 */
	abstract public function showError( $msg /*, ... */ );

	/**
	 * Show a message to the installing user by using a Status object
	 * @param $status Status
	 */
	abstract public function showStatusMessage( Status $status );

	/**
	 * Constructor, always call this from child classes.
	 */
	public function __construct() {
		global $wgMessagesDirs, $wgUser;

		// Disable the i18n cache and LoadBalancer
		Language::getLocalisationCache()->disableBackend();
		LBFactory::disableBackend();

		// Load the installer's i18n.
		$wgMessagesDirs['MediawikiInstaller'] = __DIR__ . '/i18n';

		// Having a user with id = 0 safeguards us from DB access via User::loadOptions().
		$wgUser = User::newFromId( 0 );

		$this->settings = $this->internalDefaults;

		foreach ( $this->defaultVarNames as $var ) {
			$this->settings[$var] = $GLOBALS[$var];
		}

		$compiledDBs = array();
		foreach ( self::getDBTypes() as $type ) {
			$installer = $this->getDBInstaller( $type );

			if ( !$installer->isCompiled() ) {
				continue;
			}
			$compiledDBs[] = $type;

			$defaults = $installer->getGlobalDefaults();

			foreach ( $installer->getGlobalNames() as $var ) {
				if ( isset( $defaults[$var] ) ) {
					$this->settings[$var] = $defaults[$var];
				} else {
					$this->settings[$var] = $GLOBALS[$var];
				}
			}
		}
		$this->compiledDBs = $compiledDBs;

		$this->parserTitle = Title::newFromText( 'Installer' );
		$this->parserOptions = new ParserOptions; // language will  be wrong :(
		$this->parserOptions->setEditSection( false );
	}

	/**
	 * Get a list of known DB types.
	 *
	 * @return array
	 */
	public static function getDBTypes() {
		return self::$dbTypes;
	}

	/**
	 * Do initial checks of the PHP environment. Set variables according to
	 * the observed environment.
	 *
	 * It's possible that this may be called under the CLI SAPI, not the SAPI
	 * that the wiki will primarily run under. In that case, the subclass should
	 * initialise variables such as wgScriptPath, before calling this function.
	 *
	 * Under the web subclass, it can already be assumed that PHP 5+ is in use
	 * and that sessions are working.
	 *
	 * @return Status
	 */
	public function doEnvironmentChecks() {
		$phpVersion = phpversion();
		if ( version_compare( $phpVersion, self::MINIMUM_PHP_VERSION, '>=' ) ) {
			$this->showMessage( 'config-env-php', $phpVersion );
			$good = true;
		} else {
			$this->showMessage( 'config-env-php-toolow', $phpVersion, self::MINIMUM_PHP_VERSION );
			$good = false;
		}

		// Must go here because an old version of PCRE can prevent other checks from completing
		if ( $good ) {
			list( $pcreVersion ) = explode( ' ', PCRE_VERSION, 2 );
			if ( version_compare( $pcreVersion, self::MINIMUM_PCRE_VERSION, '<' ) ) {
				$this->showError( 'config-pcre-old', self::MINIMUM_PCRE_VERSION, $pcreVersion );
				$good = false;
			}
		}

		if ( $good ) {
			foreach ( $this->envChecks as $check ) {
				$status = $this->$check();
				if ( $status === false ) {
					$good = false;
				}
			}
		}

		$this->setVar( '_Environment', $good );

		return $good ? Status::newGood() : Status::newFatal( 'config-env-bad' );
	}

	/**
	 * Set a MW configuration variable, or internal installer configuration variable.
	 *
	 * @param $name String
	 * @param $value Mixed
	 */
	public function setVar( $name, $value ) {
		$this->settings[$name] = $value;
	}

	/**
	 * Get an MW configuration variable, or internal installer configuration variable.
	 * The defaults come from $GLOBALS (ultimately DefaultSettings.php).
	 * Installer variables are typically prefixed by an underscore.
	 *
	 * @param $name String
	 * @param $default Mixed
	 *
	 * @return mixed
	 */
	public function getVar( $name, $default = null ) {
		if ( !isset( $this->settings[$name] ) ) {
			return $default;
		} else {
			return $this->settings[$name];
		}
	}

	/**
	 * Get a list of DBs supported by current PHP setup
	 *
	 * @return array
	 */
	public function getCompiledDBs() {
		return $this->compiledDBs;
	}

	/**
	 * Get an instance of DatabaseInstaller for the specified DB type.
	 *
	 * @param $type Mixed: DB installer for which is needed, false to use default.
	 *
	 * @return DatabaseInstaller
	 */
	public function getDBInstaller( $type = false ) {
		if ( !$type ) {
			$type = $this->getVar( 'wgDBtype' );
		}

		$type = strtolower( $type );

		if ( !isset( $this->dbInstallers[$type] ) ) {
			$class = ucfirst( $type ) . 'Installer';
			$this->dbInstallers[$type] = new $class( $this );
		}

		return $this->dbInstallers[$type];
	}

	/**
	 * Determine if LocalSettings.php exists. If it does, return its variables.
	 *
	 * @return Array
	 */
	public static function getExistingLocalSettings() {
		global $IP;

		wfSuppressWarnings();
		$_lsExists = file_exists( "$IP/LocalSettings.php" );
		wfRestoreWarnings();

		if ( !$_lsExists ) {
			return false;
		}
		unset( $_lsExists );

		require "$IP/includes/DefaultSettings.php";
		require "$IP/LocalSettings.php";

		return get_defined_vars();
	}

	/**
	 * Get a fake password for sending back to the user in HTML.
	 * This is a security mechanism to avoid compromise of the password in the
	 * event of session ID compromise.
	 *
	 * @param $realPassword String
	 *
	 * @return string
	 */
	public function getFakePassword( $realPassword ) {
		return str_repeat( '*', strlen( $realPassword ) );
	}

	/**
	 * Set a variable which stores a password, except if the new value is a
	 * fake password in which case leave it as it is.
	 *
	 * @param $name String
	 * @param $value Mixed
	 */
	public function setPassword( $name, $value ) {
		if ( !preg_match( '/^\*+$/', $value ) ) {
			$this->setVar( $name, $value );
		}
	}

	/**
	 * On POSIX systems return the primary group of the webserver we're running under.
	 * On other systems just returns null.
	 *
	 * This is used to advice the user that he should chgrp his mw-config/data/images directory as the
	 * webserver user before he can install.
	 *
	 * Public because SqliteInstaller needs it, and doesn't subclass Installer.
	 *
	 * @return mixed
	 */
	public static function maybeGetWebserverPrimaryGroup() {
		if ( !function_exists( 'posix_getegid' ) || !function_exists( 'posix_getpwuid' ) ) {
			# I don't know this, this isn't UNIX.
			return null;
		}

		# posix_getegid() *not* getmygid() because we want the group of the webserver,
		# not whoever owns the current script.
		$gid = posix_getegid();
		$getpwuid = posix_getpwuid( $gid );
		$group = $getpwuid['name'];

		return $group;
	}

	/**
	 * Convert wikitext $text to HTML.
	 *
	 * This is potentially error prone since many parser features require a complete
	 * installed MW database. The solution is to just not use those features when you
	 * write your messages. This appears to work well enough. Basic formatting and
	 * external links work just fine.
	 *
	 * But in case a translator decides to throw in a "#ifexist" or internal link or
	 * whatever, this function is guarded to catch the attempted DB access and to present
	 * some fallback text.
	 *
	 * @param $text String
	 * @param $lineStart Boolean
	 * @return String
	 */
	public function parse( $text, $lineStart = false ) {
		global $wgParser;

		try {
			$out = $wgParser->parse( $text, $this->parserTitle, $this->parserOptions, $lineStart );
			$html = $out->getText();
		} catch ( DBAccessError $e ) {
			$html = '<!--DB access attempted during parse-->  ' . htmlspecialchars( $text );

			if ( !empty( $this->debug ) ) {
				$html .= "<!--\n" . $e->getTraceAsString() . "\n-->";
			}
		}

		return $html;
	}

	/**
	 * @return ParserOptions
	 */
	public function getParserOptions() {
		return $this->parserOptions;
	}

	public function disableLinkPopups() {
		$this->parserOptions->setExternalLinkTarget( false );
	}

	public function restoreLinkPopups() {
		global $wgExternalLinkTarget;
		$this->parserOptions->setExternalLinkTarget( $wgExternalLinkTarget );
	}

	/**
	 * Install step which adds a row to the site_stats table with appropriate
	 * initial values.
	 *
	 * @param $installer DatabaseInstaller
	 *
	 * @return Status
	 */
	public function populateSiteStats( DatabaseInstaller $installer ) {
		$status = $installer->getConnection();
		if ( !$status->isOK() ) {
			return $status;
		}
		$status->value->insert(
			'site_stats',
			array(
				'ss_row_id' => 1,
				'ss_total_views' => 0,
				'ss_total_edits' => 0,
				'ss_good_articles' => 0,
				'ss_total_pages' => 0,
				'ss_users' => 0,
				'ss_images' => 0
			),
			__METHOD__, 'IGNORE'
		);

		return Status::newGood();
	}

	/**
	 * Exports all wg* variables stored by the installer into global scope.
	 */
	public function exportVars() {
		foreach ( $this->settings as $name => $value ) {
			if ( substr( $name, 0, 2 ) == 'wg' ) {
				$GLOBALS[$name] = $value;
			}
		}
	}

	/**
	 * Environment check for DB types.
	 * @return bool
	 */
	protected function envCheckDB() {
		global $wgLang;

		$allNames = array();

		// Messages: config-type-mysql, config-type-postgres, config-type-oracle,
		// config-type-sqlite
		foreach ( self::getDBTypes() as $name ) {
			$allNames[] = wfMessage( "config-type-$name" )->text();
		}

		$databases = $this->getCompiledDBs();

		$databases = array_flip( $databases );
		foreach ( array_keys( $databases ) as $db ) {
			$installer = $this->getDBInstaller( $db );
			$status = $installer->checkPrerequisites();
			if ( !$status->isGood() ) {
				$this->showStatusMessage( $status );
			}
			if ( !$status->isOK() ) {
				unset( $databases[$db] );
			}
		}
		$databases = array_flip( $databases );
		if ( !$databases ) {
			$this->showError( 'config-no-db', $wgLang->commaList( $allNames ) );

			// @todo FIXME: This only works for the web installer!
			return false;
		}

		return true;
	}

	/**
	 * Environment check for register_globals.
	 */
	protected function envCheckRegisterGlobals() {
		if ( wfIniGetBool( 'register_globals' ) ) {
			$this->showMessage( 'config-register-globals' );
		}
	}

	/**
	 * Some versions of libxml+PHP break < and > encoding horribly
	 * @return bool
	 */
	protected function envCheckBrokenXML() {
		$test = new PhpXmlBugTester();
		if ( !$test->ok ) {
			$this->showError( 'config-brokenlibxml' );

			return false;
		}

		return true;
	}

	/**
	 * Environment check for magic_quotes_runtime.
	 * @return bool
	 */
	protected function envCheckMagicQuotes() {
		if ( wfIniGetBool( "magic_quotes_runtime" ) ) {
			$this->showError( 'config-magic-quotes-runtime' );

			return false;
		}

		return true;
	}

	/**
	 * Environment check for magic_quotes_sybase.
	 * @return bool
	 */
	protected function envCheckMagicSybase() {
		if ( wfIniGetBool( 'magic_quotes_sybase' ) ) {
			$this->showError( 'config-magic-quotes-sybase' );

			return false;
		}

		return true;
	}

	/**
	 * Environment check for mbstring.func_overload.
	 * @return bool
	 */
	protected function envCheckMbstring() {
		if ( wfIniGetBool( 'mbstring.func_overload' ) ) {
			$this->showError( 'config-mbstring' );

			return false;
		}

		return true;
	}

	/**
	 * Environment check for safe_mode.
	 * @return bool
	 */
	protected function envCheckSafeMode() {
		if ( wfIniGetBool( 'safe_mode' ) ) {
			$this->setVar( '_SafeMode', true );
			$this->showMessage( 'config-safe-mode' );
		}

		return true;
	}

	/**
	 * Environment check for the XML module.
	 * @return bool
	 */
	protected function envCheckXML() {
		if ( !function_exists( "utf8_encode" ) ) {
			$this->showError( 'config-xml-bad' );

			return false;
		}

		return true;
	}

	/**
	 * Environment check for the PCRE module.
	 *
	 * @note If this check were to fail, the parser would
	 *   probably throw an exception before the result
	 *   of this check is shown to the user.
	 * @return bool
	 */
	protected function envCheckPCRE() {
		wfSuppressWarnings();
		$regexd = preg_replace( '/[\x{0430}-\x{04FF}]/iu', '', '-АБВГД-' );
		// Need to check for \p support too, as PCRE can be compiled
		// with utf8 support, but not unicode property support.
		// check that \p{Zs} (space separators) matches
		// U+3000 (Ideographic space)
		$regexprop = preg_replace( '/\p{Zs}/u', '', "-\xE3\x80\x80-" );
		wfRestoreWarnings();
		if ( $regexd != '--' || $regexprop != '--' ) {
			$this->showError( 'config-pcre-no-utf8' );

			return false;
		}

		return true;
	}

	/**
	 * Environment check for available memory.
	 * @return bool
	 */
	protected function envCheckMemory() {
		$limit = ini_get( 'memory_limit' );

		if ( !$limit || $limit == -1 ) {
			return true;
		}

		$n = wfShorthandToInteger( $limit );

		if ( $n < $this->minMemorySize * 1024 * 1024 ) {
			$newLimit = "{$this->minMemorySize}M";

			if ( ini_set( "memory_limit", $newLimit ) === false ) {
				$this->showMessage( 'config-memory-bad', $limit );
			} else {
				$this->showMessage( 'config-memory-raised', $limit, $newLimit );
				$this->setVar( '_RaiseMemory', true );
			}
		}

		return true;
	}

	/**
	 * Environment check for compiled object cache types.
	 */
	protected function envCheckCache() {
		$caches = array();
		foreach ( $this->objectCaches as $name => $function ) {
			if ( function_exists( $function ) ) {
				if ( $name == 'xcache' && !wfIniGetBool( 'xcache.var_size' ) ) {
					continue;
				}
				$caches[$name] = true;
			}
		}

		if ( !$caches ) {
			$this->showMessage( 'config-no-cache' );
		}

		$this->setVar( '_Caches', $caches );
	}

	/**
	 * Scare user to death if they have mod_security
	 * @return bool
	 */
	protected function envCheckModSecurity() {
		if ( self::apacheModulePresent( 'mod_security' ) ) {
			$this->showMessage( 'config-mod-security' );
		}

		return true;
	}

	/**
	 * Search for GNU diff3.
	 * @return bool
	 */
	protected function envCheckDiff3() {
		$names = array( "gdiff3", "diff3", "diff3.exe" );
		$versionInfo = array( '$1 --version 2>&1', 'GNU diffutils' );

		$diff3 = self::locateExecutableInDefaultPaths( $names, $versionInfo );

		if ( $diff3 ) {
			$this->setVar( 'wgDiff3', $diff3 );
		} else {
			$this->setVar( 'wgDiff3', false );
			$this->showMessage( 'config-diff3-bad' );
		}

		return true;
	}

	/**
	 * Environment check for ImageMagick and GD.
	 * @return bool
	 */
	protected function envCheckGraphics() {
		$names = array( wfIsWindows() ? 'convert.exe' : 'convert' );
		$versionInfo = array( '$1 -version', 'ImageMagick' );
		$convert = self::locateExecutableInDefaultPaths( $names, $versionInfo );

		$this->setVar( 'wgImageMagickConvertCommand', '' );
		if ( $convert ) {
			$this->setVar( 'wgImageMagickConvertCommand', $convert );
			$this->showMessage( 'config-imagemagick', $convert );

			return true;
		} elseif ( function_exists( 'imagejpeg' ) ) {
			$this->showMessage( 'config-gd' );
		} else {
			$this->showMessage( 'config-no-scaling' );
		}

		return true;
	}

	/**
	 * Search for git.
	 *
	 * @since 1.22
	 * @return bool
	 */
	protected function envCheckGit() {
		$names = array( wfIsWindows() ? 'git.exe' : 'git' );
		$versionInfo = array( '$1 --version', 'git version' );

		$git = self::locateExecutableInDefaultPaths( $names, $versionInfo );

		if ( $git ) {
			$this->setVar( 'wgGitBin', $git );
			$this->showMessage( 'config-git', $git );
		} else {
			$this->setVar( 'wgGitBin', false );
			$this->showMessage( 'config-git-bad' );
		}

		return true;
	}

	/**
	 * Environment check for the server hostname.
	 */
	protected function envCheckServer() {
		$server = $this->envGetDefaultServer();
		if ( $server !== null ) {
			$this->showMessage( 'config-using-server', $server );
			$this->setVar( 'wgServer', $server );
		}

		return true;
	}

	/**
	 * Helper function to be called from envCheckServer()
	 * @return String
	 */
	abstract protected function envGetDefaultServer();

	/**
	 * Environment check for setting $IP and $wgScriptPath.
	 * @return bool
	 */
	protected function envCheckPath() {
		global $IP;
		$IP = dirname( dirname( __DIR__ ) );
		$this->setVar( 'IP', $IP );

		$this->showMessage(
			'config-using-uri',
			$this->getVar( 'wgServer' ),
			$this->getVar( 'wgScriptPath' )
		);

		return true;
	}

	/**
	 * Environment check for setting the preferred PHP file extension.
	 * @return bool
	 */
	protected function envCheckExtension() {
		// @todo FIXME: Detect this properly
		if ( defined( 'MW_INSTALL_PHP5_EXT' ) ) {
			$ext = 'php5';
		} else {
			$ext = 'php';
		}
		$this->setVar( 'wgScriptExtension', ".$ext" );

		return true;
	}

	/**
	 * Environment check for preferred locale in shell
	 * @return bool
	 */
	protected function envCheckShellLocale() {
		$os = php_uname( 's' );
		$supported = array( 'Linux', 'SunOS', 'HP-UX', 'Darwin' ); # Tested these

		if ( !in_array( $os, $supported ) ) {
			return true;
		}

		# Get a list of available locales.
		$ret = false;
		$lines = wfShellExec( '/usr/bin/locale -a', $ret );

		if ( $ret ) {
			return true;
		}

		$lines = array_map( 'trim', explode( "\n", $lines ) );
		$candidatesByLocale = array();
		$candidatesByLang = array();

		foreach ( $lines as $line ) {
			if ( $line === '' ) {
				continue;
			}

			if ( !preg_match( '/^([a-zA-Z]+)(_[a-zA-Z]+|)\.(utf8|UTF-8)(@[a-zA-Z_]*|)$/i', $line, $m ) ) {
				continue;
			}

			list( , $lang, , , ) = $m;

			$candidatesByLocale[$m[0]] = $m;
			$candidatesByLang[$lang][] = $m;
		}

		# Try the current value of LANG.
		if ( isset( $candidatesByLocale[getenv( 'LANG' )] ) ) {
			$this->setVar( 'wgShellLocale', getenv( 'LANG' ) );

			return true;
		}

		# Try the most common ones.
		$commonLocales = array( 'en_US.UTF-8', 'en_US.utf8', 'de_DE.UTF-8', 'de_DE.utf8' );
		foreach ( $commonLocales as $commonLocale ) {
			if ( isset( $candidatesByLocale[$commonLocale] ) ) {
				$this->setVar( 'wgShellLocale', $commonLocale );

				return true;
			}
		}

		# Is there an available locale in the Wiki's language?
		$wikiLang = $this->getVar( 'wgLanguageCode' );

		if ( isset( $candidatesByLang[$wikiLang] ) ) {
			$m = reset( $candidatesByLang[$wikiLang] );
			$this->setVar( 'wgShellLocale', $m[0] );

			return true;
		}

		# Are there any at all?
		if ( count( $candidatesByLocale ) ) {
			$m = reset( $candidatesByLocale );
			$this->setVar( 'wgShellLocale', $m[0] );

			return true;
		}

		# Give up.
		return true;
	}

	/**
	 * Environment check for the permissions of the uploads directory
	 * @return bool
	 */
	protected function envCheckUploadsDirectory() {
		global $IP;

		$dir = $IP . '/images/';
		$url = $this->getVar( 'wgServer' ) . $this->getVar( 'wgScriptPath' ) . '/images/';
		$safe = !$this->dirIsExecutable( $dir, $url );

		if ( !$safe ) {
			$this->showMessage( 'config-uploads-not-safe', $dir );
		}

		return true;
	}

	/**
	 * Checks if suhosin.get.max_value_length is set, and if so generate
	 * a warning because it decreases ResourceLoader performance.
	 * @return bool
	 */
	protected function envCheckSuhosinMaxValueLength() {
		$maxValueLength = ini_get( 'suhosin.get.max_value_length' );
		if ( $maxValueLength > 0 && $maxValueLength < 1024 ) {
			// Only warn if the value is below the sane 1024
			$this->showMessage( 'config-suhosin-max-value-length', $maxValueLength );
		}

		return true;
	}

	/**
	 * Convert a hex string representing a Unicode code point to that code point.
	 * @param $c String
	 * @return string
	 */
	protected function unicodeChar( $c ) {
		$c = hexdec( $c );
		if ( $c <= 0x7F ) {
			return chr( $c );
		} elseif ( $c <= 0x7FF ) {
			return chr( 0xC0 | $c >> 6 ) . chr( 0x80 | $c & 0x3F );
		} elseif ( $c <= 0xFFFF ) {
			return chr( 0xE0 | $c >> 12 ) . chr( 0x80 | $c >> 6 & 0x3F )
			. chr( 0x80 | $c & 0x3F );
		} elseif ( $c <= 0x10FFFF ) {
			return chr( 0xF0 | $c >> 18 ) . chr( 0x80 | $c >> 12 & 0x3F )
			. chr( 0x80 | $c >> 6 & 0x3F )
			. chr( 0x80 | $c & 0x3F );
		} else {
			return false;
		}
	}

	/**
	 * Check the libicu version
	 */
	protected function envCheckLibicu() {
		$utf8 = function_exists( 'utf8_normalize' );
		$intl = function_exists( 'normalizer_normalize' );

		/**
		 * This needs to be updated something that the latest libicu
		 * will properly normalize.  This normalization was found at
		 * http://www.unicode.org/versions/Unicode5.2.0/#Character_Additions
		 * Note that we use the hex representation to create the code
		 * points in order to avoid any Unicode-destroying during transit.
		 */
		$not_normal_c = $this->unicodeChar( "FA6C" );
		$normal_c = $this->unicodeChar( "242EE" );

		$useNormalizer = 'php';
		$needsUpdate = false;

		/**
		 * We're going to prefer the pecl extension here unless
		 * utf8_normalize is more up to date.
		 */
		if ( $utf8 ) {
			$useNormalizer = 'utf8';
			$utf8 = utf8_normalize( $not_normal_c, UtfNormal::UNORM_NFC );
			if ( $utf8 !== $normal_c ) {
				$needsUpdate = true;
			}
		}
		if ( $intl ) {
			$useNormalizer = 'intl';
			$intl = normalizer_normalize( $not_normal_c, Normalizer::FORM_C );
			if ( $intl !== $normal_c ) {
				$needsUpdate = true;
			}
		}

		// Uses messages 'config-unicode-using-php', 'config-unicode-using-utf8',
		// 'config-unicode-using-intl'
		if ( $useNormalizer === 'php' ) {
			$this->showMessage( 'config-unicode-pure-php-warning' );
		} else {
			$this->showMessage( 'config-unicode-using-' . $useNormalizer );
			if ( $needsUpdate ) {
				$this->showMessage( 'config-unicode-update-warning' );
			}
		}
	}

	/**
	 * @return bool
	 */
	protected function envCheckCtype() {
		if ( !function_exists( 'ctype_digit' ) ) {
			$this->showError( 'config-ctype' );

			return false;
		}

		return true;
	}

	/**
	 * @return bool
	 */
	protected function envCheckJSON() {
		if ( !function_exists( 'json_decode' ) ) {
			$this->showError( 'config-json' );

			return false;
		}

		return true;
	}

	/**
	 * Get an array of likely places we can find executables. Check a bunch
	 * of known Unix-like defaults, as well as the PATH environment variable
	 * (which should maybe make it work for Windows?)
	 *
	 * @return Array
	 */
	protected static function getPossibleBinPaths() {
		return array_merge(
			array( '/usr/bin', '/usr/local/bin', '/opt/csw/bin',
				'/usr/gnu/bin', '/usr/sfw/bin', '/sw/bin', '/opt/local/bin' ),
			explode( PATH_SEPARATOR, getenv( 'PATH' ) )
		);
	}

	/**
	 * Search a path for any of the given executable names. Returns the
	 * executable name if found. Also checks the version string returned
	 * by each executable.
	 *
	 * Used only by environment checks.
	 *
	 * @param string $path path to search
	 * @param array $names of executable names
	 * @param $versionInfo Boolean false or array with two members:
	 *         0 => Command to run for version check, with $1 for the full executable name
	 *         1 => String to compare the output with
	 *
	 * If $versionInfo is not false, only executables with a version
	 * matching $versionInfo[1] will be returned.
	 * @return bool|string
	 */
	public static function locateExecutable( $path, $names, $versionInfo = false ) {
		if ( !is_array( $names ) ) {
			$names = array( $names );
		}

		foreach ( $names as $name ) {
			$command = $path . DIRECTORY_SEPARATOR . $name;

			wfSuppressWarnings();
			$file_exists = file_exists( $command );
			wfRestoreWarnings();

			if ( $file_exists ) {
				if ( !$versionInfo ) {
					return $command;
				}

				$file = str_replace( '$1', wfEscapeShellArg( $command ), $versionInfo[0] );
				if ( strstr( wfShellExec( $file ), $versionInfo[1] ) !== false ) {
					return $command;
				}
			}
		}

		return false;
	}

	/**
	 * Same as locateExecutable(), but checks in getPossibleBinPaths() by default
	 * @see locateExecutable()
	 * @param array $names Array of possible names.
	 * @param array|bool $versionInfo Default: false or array with two members:
	 *         0 => Command to run for version check, with $1 for the full executable name
	 *         1 => String to compare the output with
	 *
	 * If $versionInfo is not false, only executables with a version
	 * matching $versionInfo[1] will be returned.
	 * @return bool|string
	 */
	public static function locateExecutableInDefaultPaths( $names, $versionInfo = false ) {
		foreach ( self::getPossibleBinPaths() as $path ) {
			$exe = self::locateExecutable( $path, $names, $versionInfo );
			if ( $exe !== false ) {
				return $exe;
			}
		}

		return false;
	}

	/**
	 * Checks if scripts located in the given directory can be executed via the given URL.
	 *
	 * Used only by environment checks.
	 * @param $dir string
	 * @param $url string
	 * @return bool|int|string
	 */
	public function dirIsExecutable( $dir, $url ) {
		$scriptTypes = array(
			'php' => array(
				"<?php echo 'ex' . 'ec';",
				"#!/var/env php5\n<?php echo 'ex' . 'ec';",
			),
		);

		// it would be good to check other popular languages here, but it'll be slow.

		wfSuppressWarnings();

		foreach ( $scriptTypes as $ext => $contents ) {
			foreach ( $contents as $source ) {
				$file = 'exectest.' . $ext;

				if ( !file_put_contents( $dir . $file, $source ) ) {
					break;
				}

				try {
					$text = Http::get( $url . $file, array( 'timeout' => 3 ) );
				} catch ( MWException $e ) {
					// Http::get throws with allow_url_fopen = false and no curl extension.
					$text = null;
				}
				unlink( $dir . $file );

				if ( $text == 'exec' ) {
					wfRestoreWarnings();

					return $ext;
				}
			}
		}

		wfRestoreWarnings();

		return false;
	}

	/**
	 * Checks for presence of an Apache module. Works only if PHP is running as an Apache module, too.
	 *
	 * @param string $moduleName Name of module to check.
	 * @return bool
	 */
	public static function apacheModulePresent( $moduleName ) {
		if ( function_exists( 'apache_get_modules' ) && in_array( $moduleName, apache_get_modules() ) ) {
			return true;
		}
		// try it the hard way
		ob_start();
		phpinfo( INFO_MODULES );
		$info = ob_get_clean();

		return strpos( $info, $moduleName ) !== false;
	}

	/**
	 * ParserOptions are constructed before we determined the language, so fix it
	 *
	 * @param $lang Language
	 */
	public function setParserLanguage( $lang ) {
		$this->parserOptions->setTargetLanguage( $lang );
		$this->parserOptions->setUserLang( $lang );
	}

	/**
	 * Overridden by WebInstaller to provide lastPage parameters.
	 * @param $page string
	 * @return string
	 */
	protected function getDocUrl( $page ) {
		return "{$_SERVER['PHP_SELF']}?page=" . urlencode( $page );
	}

	/**
	 * Load the extension credits for i18n strings.  Very hacky for
	 * now, but I expect it only be used for 1.22.0 at the most.
	 */
	public function getExtensionInfo( $file ) {
		global $wgExtensionCredits, $wgVersion, $wgResourceModules;

		$wgVersion = "1.22";
		$wgResourceModules = array();
		require_once $file ;
		$e = array_values( $wgExtensionCredits );
		if( $e ) {
			$ext = array_values( $e[0] );
			$wgExtensionCredits = array();
			return $ext[0];
		}
	}

	/**
	 * Finds extensions that follow the format /extensions/Name/Name.php,
	 * and returns an array containing the value for 'Name' for each found extension.
	 *
	 * @return array
	 */
	public function findExtensions() {
		if ( $this->getVar( 'IP' ) === null ) {
			return array();
		}

		$extDir = $this->getVar( 'IP' ) . '/extensions';
		if ( !is_readable( $extDir ) || !is_dir( $extDir ) ) {
			return array();
		}

		$dh = opendir( $extDir );
		$exts = array();
		while ( ( $file = readdir( $dh ) ) !== false ) {
			if ( !is_dir( "$extDir/$file" ) ) {
				continue;
			}

			$extFile = "$extDir/$file/$file.php";
			$extI18NFile = "$extDir/$file/$file.i18n.php";
			if ( file_exists( $extFile ) ) {
				if ( $info = $this->getExtensionInfo( $extFile ) ) {
					$exts[$info['name']] = $info;

					if ( file_exists( $extI18NFile ) ) {
						global $wgExtensionMessagesFiles;
						$wgExtensionMessagesFiles[$file] = $extI18NFile;
					}
				}
			}
		}
		closedir( $dh );
		uksort( $exts, 'strnatcasecmp' );
		return $exts;
	}

	/**
	 * Installs the auto-detected extensions.
	 *
	 * @return Status
	 */
	protected function includeExtensions() {
		global $IP;
		$exts = $this->getVar( '_Extensions' );
		$IP = $this->getVar( 'IP' );

		/**
		 * We need to include DefaultSettings before including extensions to avoid
		 * warnings about unset variables. However, the only thing we really
		 * want here is $wgHooks['LoadExtensionSchemaUpdates']. This won't work
		 * if the extension has hidden hook registration in $wgExtensionFunctions,
		 * but we're not opening that can of worms
		 * @see https://bugzilla.wikimedia.org/show_bug.cgi?id=26857
		 */
		global $wgAutoloadClasses;
		$wgAutoloadClasses = array();

		require "$IP/includes/DefaultSettings.php";

		$extensions = $this->findExtensions();
		foreach ( $exts as $e ) {
			require_once $extensions[$e]['path'];
		}

		$hooksWeWant = isset( $wgHooks['LoadExtensionSchemaUpdates'] ) ?
			$wgHooks['LoadExtensionSchemaUpdates'] : array();

		// Unset everyone else's hooks. Lord knows what someone might be doing
		// in ParserFirstCallInit (see bug 27171)
		$GLOBALS['wgHooks'] = array( 'LoadExtensionSchemaUpdates' => $hooksWeWant );

		return Status::newGood();
	}

	/**
	 * Get an array of install steps. Should always be in the format of
	 * array(
	 *   'name'     => 'someuniquename',
	 *   'callback' => array( $obj, 'method' ),
	 * )
	 * There must be a config-install-$name message defined per step, which will
	 * be shown on install.
	 *
	 * @param $installer DatabaseInstaller so we can make callbacks
	 * @return array
	 */
	protected function getInstallSteps( DatabaseInstaller $installer ) {
		$coreInstallSteps = array(
			array( 'name' => 'database', 'callback' => array( $installer, 'setupDatabase' ) ),
			array( 'name' => 'tables', 'callback' => array( $installer, 'createTables' ) ),
			array( 'name' => 'interwiki', 'callback' => array( $installer, 'populateInterwikiTable' ) ),
			array( 'name' => 'stats', 'callback' => array( $this, 'populateSiteStats' ) ),
			array( 'name' => 'keys', 'callback' => array( $this, 'generateKeys' ) ),
			array( 'name' => 'sysop', 'callback' => array( $this, 'createSysop' ) ),
			array( 'name' => 'mainpage', 'callback' => array( $this, 'createMainpage' ) ),
		);

		// Build the array of install steps starting from the core install list,
		// then adding any callbacks that wanted to attach after a given step
		foreach ( $coreInstallSteps as $step ) {
			$this->installSteps[] = $step;
			if ( isset( $this->extraInstallSteps[$step['name']] ) ) {
				$this->installSteps = array_merge(
					$this->installSteps,
					$this->extraInstallSteps[$step['name']]
				);
			}
		}

		// Prepend any steps that want to be at the beginning
		if ( isset( $this->extraInstallSteps['BEGINNING'] ) ) {
			$this->installSteps = array_merge(
				$this->extraInstallSteps['BEGINNING'],
				$this->installSteps
			);
		}

		// Extensions should always go first, chance to tie into hooks and such
		if ( count( $this->getVar( '_Extensions' ) ) ) {
			array_unshift( $this->installSteps,
				array( 'name' => 'extensions', 'callback' => array( $this, 'includeExtensions' ) )
			);
			$this->installSteps[] = array(
				'name' => 'extension-tables',
				'callback' => array( $installer, 'createExtensionTables' )
			);
		}

		return $this->installSteps;
	}

	/**
	 * Actually perform the installation.
	 *
	 * @param array $startCB A callback array for the beginning of each step
	 * @param array $endCB A callback array for the end of each step
	 *
	 * @return Array of Status objects
	 */
	public function performInstallation( $startCB, $endCB ) {
		$installResults = array();
		$installer = $this->getDBInstaller();
		$installer->preInstall();
		$steps = $this->getInstallSteps( $installer );
		foreach ( $steps as $stepObj ) {
			$name = $stepObj['name'];
			call_user_func_array( $startCB, array( $name ) );

			// Perform the callback step
			$status = call_user_func( $stepObj['callback'], $installer );

			// Output and save the results
			call_user_func( $endCB, $name, $status );
			$installResults[$name] = $status;

			// If we've hit some sort of fatal, we need to bail.
			// Callback already had a chance to do output above.
			if ( !$status->isOk() ) {
				break;
			}
		}
		if ( $status->isOk() ) {
			$this->setVar( '_InstallDone', true );
		}

		return $installResults;
	}

	/**
	 * Generate $wgSecretKey. Will warn if we had to use an insecure random source.
	 *
	 * @return Status
	 */
	public function generateKeys() {
		$keys = array( 'wgSecretKey' => 64 );
		if ( strval( $this->getVar( 'wgUpgradeKey' ) ) === '' ) {
			$keys['wgUpgradeKey'] = 16;
		}

		return $this->doGenerateKeys( $keys );
	}

	/**
	 * Generate a secret value for variables using our CryptRand generator.
	 * Produce a warning if the random source was insecure.
	 *
	 * @param $keys Array
	 * @return Status
	 */
	protected function doGenerateKeys( $keys ) {
		$status = Status::newGood();

		$strong = true;
		foreach ( $keys as $name => $length ) {
			$secretKey = MWCryptRand::generateHex( $length, true );
			if ( !MWCryptRand::wasStrong() ) {
				$strong = false;
			}

			$this->setVar( $name, $secretKey );
		}

		if ( !$strong ) {
			$names = array_keys( $keys );
			$names = preg_replace( '/^(.*)$/', '\$$1', $names );
			global $wgLang;
			$status->warning( 'config-insecure-keys', $wgLang->listToText( $names ), count( $names ) );
		}

		return $status;
	}

	/**
	 * Create the first user account, grant it sysop and bureaucrat rights
	 *
	 * @return Status
	 */
	protected function createSysop() {
		$name = $this->getVar( '_AdminName' );
		$user = User::newFromName( $name );

		if ( !$user ) {
			// We should've validated this earlier anyway!
			return Status::newFatal( 'config-admin-error-user', $name );
		}

		if ( $user->idForName() == 0 ) {
			$user->addToDatabase();

			try {
				$user->setPassword( $this->getVar( '_AdminPassword' ) );
			} catch ( PasswordError $pwe ) {
				return Status::newFatal( 'config-admin-error-password', $name, $pwe->getMessage() );
			}

			$user->addGroup( 'sysop' );
			$user->addGroup( 'bureaucrat' );
			if ( $this->getVar( '_AdminEmail' ) ) {
				$user->setEmail( $this->getVar( '_AdminEmail' ) );
			}
			$user->saveSettings();

			// Update user count
			$ssUpdate = new SiteStatsUpdate( 0, 0, 0, 0, 1 );
			$ssUpdate->doUpdate();
		}
		$status = Status::newGood();

		if ( $this->getVar( '_Subscribe' ) && $this->getVar( '_AdminEmail' ) ) {
			$this->subscribeToMediaWikiAnnounce( $status );
		}

		return $status;
	}

	/**
	 * @param $s Status
	 */
	private function subscribeToMediaWikiAnnounce( Status $s ) {
		$params = array(
			'email' => $this->getVar( '_AdminEmail' ),
			'language' => 'en',
			'digest' => 0
		);

		// Mailman doesn't support as many languages as we do, so check to make
		// sure their selected language is available
		$myLang = $this->getVar( '_UserLang' );
		if ( in_array( $myLang, $this->mediaWikiAnnounceLanguages ) ) {
			$myLang = $myLang == 'pt-br' ? 'pt_BR' : $myLang; // rewrite to Mailman's pt_BR
			$params['language'] = $myLang;
		}

		if ( MWHttpRequest::canMakeRequests() ) {
			$res = MWHttpRequest::factory( $this->mediaWikiAnnounceUrl,
				array( 'method' => 'POST', 'postData' => $params ) )->execute();
			if ( !$res->isOK() ) {
				$s->warning( 'config-install-subscribe-fail', $res->getMessage() );
			}
		} else {
			$s->warning( 'config-install-subscribe-notpossible' );
		}
	}

	/**
	 * Insert Main Page with default content.
	 *
	 * @param $installer DatabaseInstaller
	 * @return Status
	 */
	protected function createMainpage( DatabaseInstaller $installer ) {
		$status = Status::newGood();
		try {
			$page = WikiPage::factory( Title::newMainPage() );
			$content = new WikitextContent(
				wfMessage( 'mainpagetext' )->inContentLanguage()->text() . "\n\n" .
				wfMessage( 'mainpagedocfooter' )->inContentLanguage()->text()
			);

			$page->doEditContent( $content,
				'',
				EDIT_NEW,
				false,
				User::newFromName( 'MediaWiki default' )
			);
		} catch ( MWException $e ) {
			//using raw, because $wgShowExceptionDetails can not be set yet
			$status->fatal( 'config-install-mainpage-failed', $e->getMessage() );
		}

		return $status;
	}

	/**
	 * Override the necessary bits of the config to run an installation.
	 */
	public static function overrideConfig() {
		define( 'MW_NO_SESSION', 1 );

		// Don't access the database
		$GLOBALS['wgUseDatabaseMessages'] = false;
		// Don't cache langconv tables
		$GLOBALS['wgLanguageConverterCacheType'] = CACHE_NONE;
		// Debug-friendly
		$GLOBALS['wgShowExceptionDetails'] = true;
		// Don't break forms
		$GLOBALS['wgExternalLinkTarget'] = '_blank';

		// Extended debugging
		$GLOBALS['wgShowSQLErrors'] = true;
		$GLOBALS['wgShowDBErrorBacktrace'] = true;

		// Allow multiple ob_flush() calls
		$GLOBALS['wgDisableOutputCompression'] = true;

		// Use a sensible cookie prefix (not my_wiki)
		$GLOBALS['wgCookiePrefix'] = 'mw_installer';

		// Some of the environment checks make shell requests, remove limits
		$GLOBALS['wgMaxShellMemory'] = 0;

		// Don't bother embedding images into generated CSS, which is not cached
<<<<<<< HEAD
		$GLOBALS['wgResourceLoaderLESSFunctions']['embeddable'] = function( $frame, $less ) {
=======
		$GLOBALS['wgResourceLoaderLESSFunctions']['embeddable'] = function ( $frame, $less ) {
>>>>>>> f3d821de
			return $less->toBool( false );
		};
	}

	/**
	 * Add an installation step following the given step.
	 *
	 * @param array $callback A valid installation callback array, in this form:
	 *    array( 'name' => 'some-unique-name', 'callback' => array( $obj, 'function' ) );
	 * @param string $findStep the step to find. Omit to put the step at the beginning
	 */
	public function addInstallStep( $callback, $findStep = 'BEGINNING' ) {
		$this->extraInstallSteps[$findStep][] = $callback;
	}

	/**
	 * Disable the time limit for execution.
	 * Some long-running pages (Install, Upgrade) will want to do this
	 */
	protected function disableTimeLimit() {
		wfSuppressWarnings();
		set_time_limit( 0 );
		wfRestoreWarnings();
	}
}<|MERGE_RESOLUTION|>--- conflicted
+++ resolved
@@ -1390,24 +1390,6 @@
 	}
 
 	/**
-	 * Load the extension credits for i18n strings.  Very hacky for
-	 * now, but I expect it only be used for 1.22.0 at the most.
-	 */
-	public function getExtensionInfo( $file ) {
-		global $wgExtensionCredits, $wgVersion, $wgResourceModules;
-
-		$wgVersion = "1.22";
-		$wgResourceModules = array();
-		require_once $file ;
-		$e = array_values( $wgExtensionCredits );
-		if( $e ) {
-			$ext = array_values( $e[0] );
-			$wgExtensionCredits = array();
-			return $ext[0];
-		}
-	}
-
-	/**
 	 * Finds extensions that follow the format /extensions/Name/Name.php,
 	 * and returns an array containing the value for 'Name' for each found extension.
 	 *
@@ -1429,22 +1411,13 @@
 			if ( !is_dir( "$extDir/$file" ) ) {
 				continue;
 			}
-
-			$extFile = "$extDir/$file/$file.php";
-			$extI18NFile = "$extDir/$file/$file.i18n.php";
-			if ( file_exists( $extFile ) ) {
-				if ( $info = $this->getExtensionInfo( $extFile ) ) {
-					$exts[$info['name']] = $info;
-
-					if ( file_exists( $extI18NFile ) ) {
-						global $wgExtensionMessagesFiles;
-						$wgExtensionMessagesFiles[$file] = $extI18NFile;
-					}
-				}
+			if ( file_exists( "$extDir/$file/$file.php" ) ) {
+				$exts[] = $file;
 			}
 		}
 		closedir( $dh );
-		uksort( $exts, 'strnatcasecmp' );
+		natcasesort( $exts );
+
 		return $exts;
 	}
 
@@ -1471,9 +1444,8 @@
 
 		require "$IP/includes/DefaultSettings.php";
 
-		$extensions = $this->findExtensions();
 		foreach ( $exts as $e ) {
-			require_once $extensions[$e]['path'];
+			require_once "$IP/extensions/$e/$e.php";
 		}
 
 		$hooksWeWant = isset( $wgHooks['LoadExtensionSchemaUpdates'] ) ?
@@ -1754,11 +1726,7 @@
 		$GLOBALS['wgMaxShellMemory'] = 0;
 
 		// Don't bother embedding images into generated CSS, which is not cached
-<<<<<<< HEAD
-		$GLOBALS['wgResourceLoaderLESSFunctions']['embeddable'] = function( $frame, $less ) {
-=======
 		$GLOBALS['wgResourceLoaderLESSFunctions']['embeddable'] = function ( $frame, $less ) {
->>>>>>> f3d821de
 			return $less->toBool( false );
 		};
 	}
