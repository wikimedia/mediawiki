--- conflicted
+++ resolved
@@ -407,46 +407,11 @@
 		$defaultConfig = new GlobalVarConfig(); // all the stuff from DefaultSettings.php
 		$installerConfig = self::getInstallerConfig( $defaultConfig );
 
-<<<<<<< HEAD
-		// Reset all services and inject config overrides
-		MediaWikiServices::resetGlobalInstance( $installerConfig );
-
-		// Don't attempt to load user language options (T126177)
-		// This will be overridden in the web installer with the user-specified language
-		RequestContext::getMain()->setLanguage( 'en' );
-
-		// Disable all global services, since we don't have any configuration yet!
-		MediaWikiServices::disableStorageBackend();
-
-		$mwServices = MediaWikiServices::getInstance();
-
-		// Disable i18n cache
-		$mwServices->getLocalisationCache()->disableBackend();
-
-		// Clear language cache so the old i18n cache doesn't sneak back in
-		Language::clearCaches();
-
-		// Disable object cache (otherwise CACHE_ANYTHING will try CACHE_DB and
-		// SqlBagOStuff will then throw since we just disabled wfGetDB)
-		$wgObjectCaches = $mwServices->getMainConfig()->get( 'ObjectCaches' );
-		$wgMemc = ObjectCache::getInstance( CACHE_NONE );
-
-		// Disable interwiki lookup, to avoid database access during parses
-		$mwServices->redefineService( 'InterwikiLookup', function () {
-			return new NullInterwikiLookup();
-		} );
-
-		// Having a user with id = 0 safeguards us from DB access via User::loadOptions().
-		$wgUser = User::newFromId( 0 );
-		RequestContext::getMain()->setUser( $wgUser );
-
-=======
 		$this->resetMediaWikiServices( $installerConfig );
 
 		// Disable all storage services, since we don't have any configuration yet!
 		MediaWikiServices::disableStorageBackend();
 
->>>>>>> 9b8a1684
 		$this->settings = $this->internalDefaults;
 
 		foreach ( $this->defaultVarNames as $var ) {
