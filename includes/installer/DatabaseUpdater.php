--- conflicted
+++ resolved
@@ -138,32 +138,8 @@
 	 * Cause extensions to register any updates they need to perform.
 	 */
 	private function loadExtensionSchemaUpdates() {
-<<<<<<< HEAD
-		$this->initOldGlobals();
 		$hookContainer = $this->loadExtensions();
 		( new HookRunner( $hookContainer ) )->onLoadExtensionSchemaUpdates( $this );
-	}
-
-	/**
-	 * Initialize all of the old globals. One day this should all become
-	 * something much nicer
-	 */
-	private function initOldGlobals() {
-		global $wgExtNewTables, $wgExtNewFields, $wgExtPGNewFields,
-			$wgExtPGAlteredFields, $wgExtNewIndexes, $wgExtModifiedFields;
-
-		# For extensions only, should be populated via hooks
-		# $wgDBtype should be checked to specify the proper file
-		$wgExtNewTables = []; // table, dir
-		$wgExtNewFields = []; // table, column, dir
-		$wgExtPGNewFields = []; // table, column, column attributes; for PostgreSQL
-		$wgExtPGAlteredFields = []; // table, column, new type, conversion method; for PostgreSQL
-		$wgExtNewIndexes = []; // table, index, dir
-		$wgExtModifiedFields = []; // table, index, dir
-=======
-		$hookContainer = $this->loadExtensions();
-		( new HookRunner( $hookContainer ) )->onLoadExtensionSchemaUpdates( $this );
->>>>>>> 30164539
 	}
 
 	/**
@@ -245,11 +221,7 @@
 	 * Set the HookContainer to use for loading extension schema updates.
 	 *
 	 * @internal For use by DatabaseInstaller
-<<<<<<< HEAD
-	 * @since 1.35.1
-=======
 	 * @since 1.36
->>>>>>> 30164539
 	 * @param HookContainer $hookContainer
 	 */
 	public function setAutoExtensionHookContainer( HookContainer $hookContainer ) {
