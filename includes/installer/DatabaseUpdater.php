<?php
/**
 * DBMS-specific updater helper.
 *
 * This program is free software; you can redistribute it and/or modify
 * it under the terms of the GNU General Public License as published by
 * the Free Software Foundation; either version 2 of the License, or
 * (at your option) any later version.
 *
 * This program is distributed in the hope that it will be useful,
 * but WITHOUT ANY WARRANTY; without even the implied warranty of
 * MERCHANTABILITY or FITNESS FOR A PARTICULAR PURPOSE. See the
 * GNU General Public License for more details.
 *
 * You should have received a copy of the GNU General Public License along
 * with this program; if not, write to the Free Software Foundation, Inc.,
 * 51 Franklin Street, Fifth Floor, Boston, MA 02110-1301, USA.
 * http://www.gnu.org/copyleft/gpl.html
 *
 * @file
 * @ingroup Deployment
 */

require_once __DIR__ . '/../../maintenance/Maintenance.php';

/**
 * Class for handling database updates. Roughly based off of updaters.inc, with
 * a few improvements :)
 *
 * @ingroup Deployment
 * @since 1.17
 */
abstract class DatabaseUpdater {
	protected static $updateCounter = 0;

	/**
	 * Array of updates to perform on the database
	 *
	 * @var array
	 */
	protected $updates = [];

	/**
	 * Array of updates that were skipped
	 *
	 * @var array
	 */
	protected $updatesSkipped = [];

	/**
	 * List of extension-provided database updates
	 * @var array
	 */
	protected $extensionUpdates = [];

	/**
	 * Handle to the database subclass
	 *
	 * @var DatabaseBase
	 */
	protected $db;

	protected $shared = false;

	/**
	 * @var string[] Scripts to run after database update
	 * Should be a subclass of LoggedUpdateMaintenance
	 */
<<<<<<< HEAD
	protected $postDatabaseUpdateMaintenance = array(
		'DeleteDefaultMessages',
		'PopulateRevisionLength',
		'PopulateRevisionSha1',
		'PopulateImageSha1',
		'FixExtLinksProtocolRelative',
		'PopulateFilearchiveSha1',
		'PopulateBacklinkNamespace',
		'FixDefaultJsonContentPages'
	);
=======
	protected $postDatabaseUpdateMaintenance = [
		DeleteDefaultMessages::class,
		PopulateRevisionLength::class,
		PopulateRevisionSha1::class,
		PopulateImageSha1::class,
		FixExtLinksProtocolRelative::class,
		PopulateFilearchiveSha1::class,
		PopulateBacklinkNamespace::class,
		FixDefaultJsonContentPages::class,
	];
>>>>>>> a51acbb6

	/**
	 * File handle for SQL output.
	 *
	 * @var resource
	 */
	protected $fileHandle = null;

	/**
	 * Flag specifying whether or not to skip schema (e.g. SQL-only) updates.
	 *
	 * @var bool
	 */
	protected $skipSchema = false;

	/**
	 * Hold the value of $wgContentHandlerUseDB during the upgrade.
	 */
	protected $holdContentHandlerUseDB = true;

	/**
	 * Constructor
	 *
	 * @param DatabaseBase $db To perform updates on
	 * @param bool $shared Whether to perform updates on shared tables
	 * @param Maintenance $maintenance Maintenance object which created us
	 */
	protected function __construct( DatabaseBase &$db, $shared, Maintenance $maintenance = null ) {
		$this->db = $db;
		$this->db->setFlag( DBO_DDLMODE ); // For Oracle's handling of schema files
		$this->shared = $shared;
		if ( $maintenance ) {
			$this->maintenance = $maintenance;
			$this->fileHandle = $maintenance->fileHandle;
		} else {
			$this->maintenance = new FakeMaintenance;
		}
		$this->maintenance->setDB( $db );
		$this->initOldGlobals();
		$this->loadExtensions();
		Hooks::run( 'LoadExtensionSchemaUpdates', [ $this ] );
	}

	/**
	 * Initialize all of the old globals. One day this should all become
	 * something much nicer
	 */
	private function initOldGlobals() {
		global $wgExtNewTables, $wgExtNewFields, $wgExtPGNewFields,
			$wgExtPGAlteredFields, $wgExtNewIndexes, $wgExtModifiedFields;

		# For extensions only, should be populated via hooks
		# $wgDBtype should be checked to specifiy the proper file
		$wgExtNewTables = []; // table, dir
		$wgExtNewFields = []; // table, column, dir
		$wgExtPGNewFields = []; // table, column, column attributes; for PostgreSQL
		$wgExtPGAlteredFields = []; // table, column, new type, conversion method; for PostgreSQL
		$wgExtNewIndexes = []; // table, index, dir
		$wgExtModifiedFields = []; // table, index, dir
	}

	/**
	 * Loads LocalSettings.php, if needed, and initialises everything needed for
	 * LoadExtensionSchemaUpdates hook.
	 */
	private function loadExtensions() {
		if ( !defined( 'MEDIAWIKI_INSTALL' ) ) {
			return; // already loaded
		}
		$vars = Installer::getExistingLocalSettings();

		$registry = ExtensionRegistry::getInstance();
		$queue = $registry->getQueue();
		// Don't accidentally load extensions in the future
		$registry->clearQueue();

		// This will automatically add "AutoloadClasses" to $wgAutoloadClasses
		$data = $registry->readFromQueue( $queue );
		$hooks = [ 'wgHooks' => [ 'LoadExtensionSchemaUpdates' => [] ] ];
		if ( isset( $data['globals']['wgHooks']['LoadExtensionSchemaUpdates'] ) ) {
			$hooks = $data['globals']['wgHooks']['LoadExtensionSchemaUpdates'];
		}
		if ( $vars && isset( $vars['wgHooks']['LoadExtensionSchemaUpdates'] ) ) {
			$hooks = array_merge_recursive( $hooks, $vars['wgHooks']['LoadExtensionSchemaUpdates'] );
		}
		global $wgHooks, $wgAutoloadClasses;
		$wgHooks['LoadExtensionSchemaUpdates'] = $hooks;
		if ( $vars && isset( $vars['wgAutoloadClasses'] ) ) {
			$wgAutoloadClasses += $vars['wgAutoloadClasses'];
		}
	}

	/**
	 * @param DatabaseBase $db
	 * @param bool $shared
	 * @param Maintenance $maintenance
	 *
	 * @throws MWException
	 * @return DatabaseUpdater
	 */
	public static function newForDB( &$db, $shared = false, $maintenance = null ) {
		$type = $db->getType();
		if ( in_array( $type, Installer::getDBTypes() ) ) {
			$class = ucfirst( $type ) . 'Updater';

			return new $class( $db, $shared, $maintenance );
		} else {
			throw new MWException( __METHOD__ . ' called for unsupported $wgDBtype' );
		}
	}

	/**
	 * Get a database connection to run updates
	 *
	 * @return DatabaseBase
	 */
	public function getDB() {
		return $this->db;
	}

	/**
	 * Output some text. If we're running from web, escape the text first.
	 *
	 * @param string $str Text to output
	 */
	public function output( $str ) {
		if ( $this->maintenance->isQuiet() ) {
			return;
		}
		global $wgCommandLineMode;
		if ( !$wgCommandLineMode ) {
			$str = htmlspecialchars( $str );
		}
		echo $str;
		flush();
	}

	/**
	 * Add a new update coming from an extension. This should be called by
	 * extensions while executing the LoadExtensionSchemaUpdates hook.
	 *
	 * @since 1.17
	 *
	 * @param array $update The update to run. Format is the following:
	 *                first item is the callback function, it also can be a
	 *                simple string with the name of a function in this class,
	 *                following elements are parameters to the function.
	 *                Note that callback functions will receive this object as
	 *                first parameter.
	 */
	public function addExtensionUpdate( array $update ) {
		$this->extensionUpdates[] = $update;
	}

	/**
	 * Convenience wrapper for addExtensionUpdate() when adding a new table (which
	 * is the most common usage of updaters in an extension)
	 *
	 * @since 1.18
	 *
	 * @param string $tableName Name of table to create
	 * @param string $sqlPath Full path to the schema file
	 */
	public function addExtensionTable( $tableName, $sqlPath ) {
		$this->extensionUpdates[] = [ 'addTable', $tableName, $sqlPath, true ];
	}

	/**
	 * @since 1.19
	 *
	 * @param string $tableName
	 * @param string $indexName
	 * @param string $sqlPath
	 */
	public function addExtensionIndex( $tableName, $indexName, $sqlPath ) {
		$this->extensionUpdates[] = [ 'addIndex', $tableName, $indexName, $sqlPath, true ];
	}

	/**
	 *
	 * @since 1.19
	 *
	 * @param string $tableName
	 * @param string $columnName
	 * @param string $sqlPath
	 */
	public function addExtensionField( $tableName, $columnName, $sqlPath ) {
		$this->extensionUpdates[] = [ 'addField', $tableName, $columnName, $sqlPath, true ];
	}

	/**
	 *
	 * @since 1.20
	 *
	 * @param string $tableName
	 * @param string $columnName
	 * @param string $sqlPath
	 */
	public function dropExtensionField( $tableName, $columnName, $sqlPath ) {
		$this->extensionUpdates[] = [ 'dropField', $tableName, $columnName, $sqlPath, true ];
	}

	/**
	 * Drop an index from an extension table
	 *
	 * @since 1.21
	 *
	 * @param string $tableName The table name
	 * @param string $indexName The index name
	 * @param string $sqlPath The path to the SQL change path
	 */
	public function dropExtensionIndex( $tableName, $indexName, $sqlPath ) {
		$this->extensionUpdates[] = [ 'dropIndex', $tableName, $indexName, $sqlPath, true ];
	}

	/**
	 *
	 * @since 1.20
	 *
	 * @param string $tableName
	 * @param string $sqlPath
	 */
	public function dropExtensionTable( $tableName, $sqlPath ) {
		$this->extensionUpdates[] = [ 'dropTable', $tableName, $sqlPath, true ];
	}

	/**
	 * Rename an index on an extension table
	 *
	 * @since 1.21
	 *
	 * @param string $tableName The table name
	 * @param string $oldIndexName The old index name
	 * @param string $newIndexName The new index name
	 * @param string $sqlPath The path to the SQL change path
	 * @param bool $skipBothIndexExistWarning Whether to warn if both the old
	 * and the new indexes exist. [facultative; by default, false]
	 */
	public function renameExtensionIndex( $tableName, $oldIndexName, $newIndexName,
		$sqlPath, $skipBothIndexExistWarning = false
	) {
		$this->extensionUpdates[] = [
			'renameIndex',
			$tableName,
			$oldIndexName,
			$newIndexName,
			$skipBothIndexExistWarning,
			$sqlPath,
			true
		];
	}

	/**
	 * @since 1.21
	 *
	 * @param string $tableName The table name
	 * @param string $fieldName The field to be modified
	 * @param string $sqlPath The path to the SQL change path
	 */
	public function modifyExtensionField( $tableName, $fieldName, $sqlPath ) {
		$this->extensionUpdates[] = [ 'modifyField', $tableName, $fieldName, $sqlPath, true ];
	}

	/**
	 *
	 * @since 1.20
	 *
	 * @param string $tableName
	 * @return bool
	 */
	public function tableExists( $tableName ) {
		return ( $this->db->tableExists( $tableName, __METHOD__ ) );
	}

	/**
	 * Add a maintenance script to be run after the database updates are complete.
	 *
	 * Script should subclass LoggedUpdateMaintenance
	 *
	 * @since 1.19
	 *
	 * @param string $class Name of a Maintenance subclass
	 */
	public function addPostDatabaseUpdateMaintenance( $class ) {
		$this->postDatabaseUpdateMaintenance[] = $class;
	}

	/**
	 * Get the list of extension-defined updates
	 *
	 * @return array
	 */
	protected function getExtensionUpdates() {
		return $this->extensionUpdates;
	}

	/**
	 * @since 1.17
	 *
	 * @return string[]
	 */
	public function getPostDatabaseUpdateMaintenance() {
		return $this->postDatabaseUpdateMaintenance;
	}

	/**
	 * @since 1.21
	 *
	 * Writes the schema updates desired to a file for the DB Admin to run.
	 * @param array $schemaUpdate
	 */
	private function writeSchemaUpdateFile( $schemaUpdate = [] ) {
		$updates = $this->updatesSkipped;
		$this->updatesSkipped = [];

		foreach ( $updates as $funcList ) {
			$func = $funcList[0];
			$arg = $funcList[1];
			$origParams = $funcList[2];
			call_user_func_array( $func, $arg );
			flush();
			$this->updatesSkipped[] = $origParams;
		}
	}

	/**
	 * Do all the updates
	 *
	 * @param array $what What updates to perform
	 */
	public function doUpdates( $what = [ 'core', 'extensions', 'stats' ] ) {
		global $wgVersion;

		$this->db->begin( __METHOD__ );
		$what = array_flip( $what );
		$this->skipSchema = isset( $what['noschema'] ) || $this->fileHandle !== null;
		if ( isset( $what['core'] ) ) {
			$this->runUpdates( $this->getCoreUpdateList(), false );
		}
		if ( isset( $what['extensions'] ) ) {
			$this->runUpdates( $this->getOldGlobalUpdates(), false );
			$this->runUpdates( $this->getExtensionUpdates(), true );
		}

		if ( isset( $what['stats'] ) ) {
			$this->checkStats();
		}

		$this->setAppliedUpdates( $wgVersion, $this->updates );

		if ( $this->fileHandle ) {
			$this->skipSchema = false;
			$this->writeSchemaUpdateFile();
			$this->setAppliedUpdates( "$wgVersion-schema", $this->updatesSkipped );
		}

		$this->db->commit( __METHOD__ );
	}

	/**
	 * Helper function for doUpdates()
	 *
	 * @param array $updates Array of updates to run
	 * @param bool $passSelf Whether to pass this object we calling external functions
	 */
	private function runUpdates( array $updates, $passSelf ) {
		$updatesDone = [];
		$updatesSkipped = [];
		foreach ( $updates as $params ) {
			$origParams = $params;
			$func = array_shift( $params );
			if ( !is_array( $func ) && method_exists( $this, $func ) ) {
				$func = [ $this, $func ];
			} elseif ( $passSelf ) {
				array_unshift( $params, $this );
			}
			$ret = call_user_func_array( $func, $params );
			flush();
			if ( $ret !== false ) {
				$updatesDone[] = $origParams;
				wfGetLBFactory()->waitForReplication();
			} else {
				$updatesSkipped[] = [ $func, $params, $origParams ];
			}
		}
		$this->updatesSkipped = array_merge( $this->updatesSkipped, $updatesSkipped );
		$this->updates = array_merge( $this->updates, $updatesDone );
	}

	/**
	 * @param string $version
	 * @param array $updates
	 */
	protected function setAppliedUpdates( $version, $updates = [] ) {
		$this->db->clearFlag( DBO_DDLMODE );
		if ( !$this->canUseNewUpdatelog() ) {
			return;
		}
		$key = "updatelist-$version-" . time() . self::$updateCounter;
		self::$updateCounter++;
		$this->db->insert( 'updatelog',
			[ 'ul_key' => $key, 'ul_value' => serialize( $updates ) ],
			__METHOD__ );
		$this->db->setFlag( DBO_DDLMODE );
	}

	/**
	 * Helper function: check if the given key is present in the updatelog table.
	 * Obviously, only use this for updates that occur after the updatelog table was
	 * created!
	 * @param string $key Name of the key to check for
	 * @return bool
	 */
	public function updateRowExists( $key ) {
		$row = $this->db->selectRow(
			'updatelog',
			# Bug 65813
			'1 AS X',
			[ 'ul_key' => $key ],
			__METHOD__
		);

		return (bool)$row;
	}

	/**
	 * Helper function: Add a key to the updatelog table
	 * Obviously, only use this for updates that occur after the updatelog table was
	 * created!
	 * @param string $key Name of key to insert
	 * @param string $val [optional] Value to insert along with the key
	 */
	public function insertUpdateRow( $key, $val = null ) {
		$this->db->clearFlag( DBO_DDLMODE );
		$values = [ 'ul_key' => $key ];
		if ( $val && $this->canUseNewUpdatelog() ) {
			$values['ul_value'] = $val;
		}
		$this->db->insert( 'updatelog', $values, __METHOD__, 'IGNORE' );
		$this->db->setFlag( DBO_DDLMODE );
	}

	/**
	 * Updatelog was changed in 1.17 to have a ul_value column so we can record
	 * more information about what kind of updates we've done (that's what this
	 * class does). Pre-1.17 wikis won't have this column, and really old wikis
	 * might not even have updatelog at all
	 *
	 * @return bool
	 */
	protected function canUseNewUpdatelog() {
		return $this->db->tableExists( 'updatelog', __METHOD__ ) &&
			$this->db->fieldExists( 'updatelog', 'ul_value', __METHOD__ );
	}

	/**
	 * Returns whether updates should be executed on the database table $name.
	 * Updates will be prevented if the table is a shared table and it is not
	 * specified to run updates on shared tables.
	 *
	 * @param string $name Table name
	 * @return bool
	 */
	protected function doTable( $name ) {
		global $wgSharedDB, $wgSharedTables;

		// Don't bother to check $wgSharedTables if there isn't a shared database
		// or the user actually also wants to do updates on the shared database.
		if ( $wgSharedDB === null || $this->shared ) {
			return true;
		}

		if ( in_array( $name, $wgSharedTables ) ) {
			$this->output( "...skipping update to shared table $name.\n" );
			return false;
		} else {
			return true;
		}
	}

	/**
	 * Before 1.17, we used to handle updates via stuff like
	 * $wgExtNewTables/Fields/Indexes. This is nasty :) We refactored a lot
	 * of this in 1.17 but we want to remain back-compatible for a while. So
	 * load up these old global-based things into our update list.
	 *
	 * @return array
	 */
	protected function getOldGlobalUpdates() {
		global $wgExtNewFields, $wgExtNewTables, $wgExtModifiedFields,
			$wgExtNewIndexes;

		$updates = [];

		foreach ( $wgExtNewTables as $tableRecord ) {
			$updates[] = [
				'addTable', $tableRecord[0], $tableRecord[1], true
			];
		}

		foreach ( $wgExtNewFields as $fieldRecord ) {
			$updates[] = [
				'addField', $fieldRecord[0], $fieldRecord[1],
				$fieldRecord[2], true
			];
		}

		foreach ( $wgExtNewIndexes as $fieldRecord ) {
			$updates[] = [
				'addIndex', $fieldRecord[0], $fieldRecord[1],
				$fieldRecord[2], true
			];
		}

		foreach ( $wgExtModifiedFields as $fieldRecord ) {
			$updates[] = [
				'modifyField', $fieldRecord[0], $fieldRecord[1],
				$fieldRecord[2], true
			];
		}

		return $updates;
	}

	/**
	 * Get an array of updates to perform on the database. Should return a
	 * multi-dimensional array. The main key is the MediaWiki version (1.12,
	 * 1.13...) with the values being arrays of updates, identical to how
	 * updaters.inc did it (for now)
	 *
	 * @return array
	 */
	abstract protected function getCoreUpdateList();

	/**
	 * Append an SQL fragment to the open file handle.
	 *
	 * @param string $filename File name to open
	 */
	public function copyFile( $filename ) {
		$this->db->sourceFile( $filename, false, false, false,
			[ $this, 'appendLine' ]
		);
	}

	/**
	 * Append a line to the open filehandle.  The line is assumed to
	 * be a complete SQL statement.
	 *
	 * This is used as a callback for sourceLine().
	 *
	 * @param string $line Text to append to the file
	 * @return bool False to skip actually executing the file
	 * @throws MWException
	 */
	public function appendLine( $line ) {
		$line = rtrim( $line ) . ";\n";
		if ( fwrite( $this->fileHandle, $line ) === false ) {
			throw new MWException( "trouble writing file" );
		}

		return false;
	}

	/**
	 * Applies a SQL patch
	 *
	 * @param string $path Path to the patch file
	 * @param bool $isFullPath Whether to treat $path as a relative or not
	 * @param string $msg Description of the patch
	 * @return bool False if patch is skipped.
	 */
	protected function applyPatch( $path, $isFullPath = false, $msg = null ) {
		if ( $msg === null ) {
			$msg = "Applying $path patch";
		}
		if ( $this->skipSchema ) {
			$this->output( "...skipping schema change ($msg).\n" );

			return false;
		}

		$this->output( "$msg ..." );

		if ( !$isFullPath ) {
			$path = $this->db->patchPath( $path );
		}
		if ( $this->fileHandle !== null ) {
			$this->copyFile( $path );
		} else {
			$this->db->sourceFile( $path );
		}
		$this->output( "done.\n" );

		return true;
	}

	/**
	 * Add a new table to the database
	 *
	 * @param string $name Name of the new table
	 * @param string $patch Path to the patch file
	 * @param bool $fullpath Whether to treat $patch path as a relative or not
	 * @return bool False if this was skipped because schema changes are skipped
	 */
	protected function addTable( $name, $patch, $fullpath = false ) {
		if ( !$this->doTable( $name ) ) {
			return true;
		}

		if ( $this->db->tableExists( $name, __METHOD__ ) ) {
			$this->output( "...$name table already exists.\n" );
		} else {
			return $this->applyPatch( $patch, $fullpath, "Creating $name table" );
		}

		return true;
	}

	/**
	 * Add a new field to an existing table
	 *
	 * @param string $table Name of the table to modify
	 * @param string $field Name of the new field
	 * @param string $patch Path to the patch file
	 * @param bool $fullpath Whether to treat $patch path as a relative or not
	 * @return bool False if this was skipped because schema changes are skipped
	 */
	protected function addField( $table, $field, $patch, $fullpath = false ) {
		if ( !$this->doTable( $table ) ) {
			return true;
		}

		if ( !$this->db->tableExists( $table, __METHOD__ ) ) {
			$this->output( "...$table table does not exist, skipping new field patch.\n" );
		} elseif ( $this->db->fieldExists( $table, $field, __METHOD__ ) ) {
			$this->output( "...have $field field in $table table.\n" );
		} else {
			return $this->applyPatch( $patch, $fullpath, "Adding $field field to table $table" );
		}

		return true;
	}

	/**
	 * Add a new index to an existing table
	 *
	 * @param string $table Name of the table to modify
	 * @param string $index Name of the new index
	 * @param string $patch Path to the patch file
	 * @param bool $fullpath Whether to treat $patch path as a relative or not
	 * @return bool False if this was skipped because schema changes are skipped
	 */
	protected function addIndex( $table, $index, $patch, $fullpath = false ) {
		if ( !$this->doTable( $table ) ) {
			return true;
		}

		if ( !$this->db->tableExists( $table, __METHOD__ ) ) {
			$this->output( "...skipping: '$table' table doesn't exist yet.\n" );
		} elseif ( $this->db->indexExists( $table, $index, __METHOD__ ) ) {
			$this->output( "...index $index already set on $table table.\n" );
		} else {
			return $this->applyPatch( $patch, $fullpath, "Adding index $index to table $table" );
		}

		return true;
	}

	/**
	 * Drop a field from an existing table
	 *
	 * @param string $table Name of the table to modify
	 * @param string $field Name of the old field
	 * @param string $patch Path to the patch file
	 * @param bool $fullpath Whether to treat $patch path as a relative or not
	 * @return bool False if this was skipped because schema changes are skipped
	 */
	protected function dropField( $table, $field, $patch, $fullpath = false ) {
		if ( !$this->doTable( $table ) ) {
			return true;
		}

		if ( $this->db->fieldExists( $table, $field, __METHOD__ ) ) {
			return $this->applyPatch( $patch, $fullpath, "Table $table contains $field field. Dropping" );
		} else {
			$this->output( "...$table table does not contain $field field.\n" );
		}

		return true;
	}

	/**
	 * Drop an index from an existing table
	 *
	 * @param string $table Name of the table to modify
	 * @param string $index Name of the index
	 * @param string $patch Path to the patch file
	 * @param bool $fullpath Whether to treat $patch path as a relative or not
	 * @return bool False if this was skipped because schema changes are skipped
	 */
	protected function dropIndex( $table, $index, $patch, $fullpath = false ) {
		if ( !$this->doTable( $table ) ) {
			return true;
		}

		if ( $this->db->indexExists( $table, $index, __METHOD__ ) ) {
			return $this->applyPatch( $patch, $fullpath, "Dropping $index index from table $table" );
		} else {
			$this->output( "...$index key doesn't exist.\n" );
		}

		return true;
	}

	/**
	 * Rename an index from an existing table
	 *
	 * @param string $table Name of the table to modify
	 * @param string $oldIndex Old name of the index
	 * @param string $newIndex New name of the index
	 * @param bool $skipBothIndexExistWarning Whether to warn if both the
	 * old and the new indexes exist.
	 * @param string $patch Path to the patch file
	 * @param bool $fullpath Whether to treat $patch path as a relative or not
	 * @return bool False if this was skipped because schema changes are skipped
	 */
	protected function renameIndex( $table, $oldIndex, $newIndex,
		$skipBothIndexExistWarning, $patch, $fullpath = false
	) {
		if ( !$this->doTable( $table ) ) {
			return true;
		}

		// First requirement: the table must exist
		if ( !$this->db->tableExists( $table, __METHOD__ ) ) {
			$this->output( "...skipping: '$table' table doesn't exist yet.\n" );

			return true;
		}

		// Second requirement: the new index must be missing
		if ( $this->db->indexExists( $table, $newIndex, __METHOD__ ) ) {
			$this->output( "...index $newIndex already set on $table table.\n" );
			if ( !$skipBothIndexExistWarning &&
				$this->db->indexExists( $table, $oldIndex, __METHOD__ )
			) {
				$this->output( "...WARNING: $oldIndex still exists, despite it has " .
					"been renamed into $newIndex (which also exists).\n" .
					"            $oldIndex should be manually removed if not needed anymore.\n" );
			}

			return true;
		}

		// Third requirement: the old index must exist
		if ( !$this->db->indexExists( $table, $oldIndex, __METHOD__ ) ) {
			$this->output( "...skipping: index $oldIndex doesn't exist.\n" );

			return true;
		}

		// Requirements have been satisfied, patch can be applied
		return $this->applyPatch(
			$patch,
			$fullpath,
			"Renaming index $oldIndex into $newIndex to table $table"
		);
	}

	/**
	 * If the specified table exists, drop it, or execute the
	 * patch if one is provided.
	 *
	 * Public @since 1.20
	 *
	 * @param string $table Table to drop.
	 * @param string|bool $patch String of patch file that will drop the table. Default: false.
	 * @param bool $fullpath Whether $patch is a full path. Default: false.
	 * @return bool False if this was skipped because schema changes are skipped
	 */
	public function dropTable( $table, $patch = false, $fullpath = false ) {
		if ( !$this->doTable( $table ) ) {
			return true;
		}

		if ( $this->db->tableExists( $table, __METHOD__ ) ) {
			$msg = "Dropping table $table";

			if ( $patch === false ) {
				$this->output( "$msg ..." );
				$this->db->dropTable( $table, __METHOD__ );
				$this->output( "done.\n" );
			} else {
				return $this->applyPatch( $patch, $fullpath, $msg );
			}
		} else {
			$this->output( "...$table doesn't exist.\n" );
		}

		return true;
	}

	/**
	 * Modify an existing field
	 *
	 * @param string $table Name of the table to which the field belongs
	 * @param string $field Name of the field to modify
	 * @param string $patch Path to the patch file
	 * @param bool $fullpath Whether to treat $patch path as a relative or not
	 * @return bool False if this was skipped because schema changes are skipped
	 */
	public function modifyField( $table, $field, $patch, $fullpath = false ) {
		if ( !$this->doTable( $table ) ) {
			return true;
		}

		$updateKey = "$table-$field-$patch";
		if ( !$this->db->tableExists( $table, __METHOD__ ) ) {
			$this->output( "...$table table does not exist, skipping modify field patch.\n" );
		} elseif ( !$this->db->fieldExists( $table, $field, __METHOD__ ) ) {
			$this->output( "...$field field does not exist in $table table, " .
				"skipping modify field patch.\n" );
		} elseif ( $this->updateRowExists( $updateKey ) ) {
			$this->output( "...$field in table $table already modified by patch $patch.\n" );
		} else {
			$this->insertUpdateRow( $updateKey );

			return $this->applyPatch( $patch, $fullpath, "Modifying $field field of table $table" );
		}

		return true;
	}

	/**
	 * Set any .htaccess files or equivilent for storage repos
	 *
	 * Some zones (e.g. "temp") used to be public and may have been initialized as such
	 */
	public function setFileAccess() {
		$repo = RepoGroup::singleton()->getLocalRepo();
		$zonePath = $repo->getZonePath( 'temp' );
		if ( $repo->getBackend()->directoryExists( [ 'dir' => $zonePath ] ) ) {
			// If the directory was never made, then it will have the right ACLs when it is made
			$status = $repo->getBackend()->secure( [
				'dir' => $zonePath,
				'noAccess' => true,
				'noListing' => true
			] );
			if ( $status->isOK() ) {
				$this->output( "Set the local repo temp zone container to be private.\n" );
			} else {
				$this->output( "Failed to set the local repo temp zone container to be private.\n" );
			}
		}
	}

	/**
	 * Purge the objectcache table
	 */
	public function purgeCache() {
		global $wgLocalisationCacheConf;
		# We can't guarantee that the user will be able to use TRUNCATE,
		# but we know that DELETE is available to us
		$this->output( "Purging caches..." );
		$this->db->delete( 'objectcache', '*', __METHOD__ );
		if ( $wgLocalisationCacheConf['manualRecache'] ) {
			$this->rebuildLocalisationCache();
		}
		$blobStore = new MessageBlobStore();
		$blobStore->clear();
		$this->db->delete( 'module_deps', '*', __METHOD__ );
		$this->output( "done.\n" );
	}

	/**
	 * Check the site_stats table is not properly populated.
	 */
	protected function checkStats() {
		$this->output( "...site_stats is populated..." );
		$row = $this->db->selectRow( 'site_stats', '*', [ 'ss_row_id' => 1 ], __METHOD__ );
		if ( $row === false ) {
			$this->output( "data is missing! rebuilding...\n" );
		} elseif ( isset( $row->site_stats ) && $row->ss_total_pages == -1 ) {
			$this->output( "missing ss_total_pages, rebuilding...\n" );
		} else {
			$this->output( "done.\n" );

			return;
		}
		SiteStatsInit::doAllAndCommit( $this->db );
	}

	# Common updater functions

	/**
	 * Sets the number of active users in the site_stats table
	 */
	protected function doActiveUsersInit() {
		$activeUsers = $this->db->selectField( 'site_stats', 'ss_active_users', false, __METHOD__ );
		if ( $activeUsers == -1 ) {
			$activeUsers = $this->db->selectField( 'recentchanges',
				'COUNT( DISTINCT rc_user_text )',
				[ 'rc_user != 0', 'rc_bot' => 0, "rc_log_type != 'newusers'" ], __METHOD__
			);
			$this->db->update( 'site_stats',
				[ 'ss_active_users' => intval( $activeUsers ) ],
				[ 'ss_row_id' => 1 ], __METHOD__, [ 'LIMIT' => 1 ]
			);
		}
		$this->output( "...ss_active_users user count set...\n" );
	}

	/**
	 * Populates the log_user_text field in the logging table
	 */
	protected function doLogUsertextPopulation() {
		if ( !$this->updateRowExists( 'populate log_usertext' ) ) {
			$this->output(
				"Populating log_user_text field, printing progress markers. For large\n" .
				"databases, you may want to hit Ctrl-C and do this manually with\n" .
				"maintenance/populateLogUsertext.php.\n"
			);

			$task = $this->maintenance->runChild( 'PopulateLogUsertext' );
			$task->execute();
			$this->output( "done.\n" );
		}
	}

	/**
	 * Migrate log params to new table and index for searching
	 */
	protected function doLogSearchPopulation() {
		if ( !$this->updateRowExists( 'populate log_search' ) ) {
			$this->output(
				"Populating log_search table, printing progress markers. For large\n" .
				"databases, you may want to hit Ctrl-C and do this manually with\n" .
				"maintenance/populateLogSearch.php.\n" );

			$task = $this->maintenance->runChild( 'PopulateLogSearch' );
			$task->execute();
			$this->output( "done.\n" );
		}
	}

	/**
	 * Updates the timestamps in the transcache table
	 * @return bool
	 */
	protected function doUpdateTranscacheField() {
		if ( $this->updateRowExists( 'convert transcache field' ) ) {
			$this->output( "...transcache tc_time already converted.\n" );

			return true;
		}

		return $this->applyPatch( 'patch-tc-timestamp.sql', false,
			"Converting tc_time from UNIX epoch to MediaWiki timestamp" );
	}

	/**
	 * Update CategoryLinks collation
	 */
	protected function doCollationUpdate() {
		global $wgCategoryCollation;
		if ( $this->db->fieldExists( 'categorylinks', 'cl_collation', __METHOD__ ) ) {
			if ( $this->db->selectField(
				'categorylinks',
				'COUNT(*)',
				'cl_collation != ' . $this->db->addQuotes( $wgCategoryCollation ),
				__METHOD__
				) == 0
			) {
				$this->output( "...collations up-to-date.\n" );

				return;
			}

			$this->output( "Updating category collations..." );
			$task = $this->maintenance->runChild( 'UpdateCollation' );
			$task->execute();
			$this->output( "...done.\n" );
		}
	}

	/**
	 * Migrates user options from the user table blob to user_properties
	 */
	protected function doMigrateUserOptions() {
		if ( $this->db->tableExists( 'user_properties' ) ) {
			$cl = $this->maintenance->runChild( 'ConvertUserOptions', 'convertUserOptions.php' );
			$cl->execute();
			$this->output( "done.\n" );
		}
	}

	/**
	 * Enable profiling table when it's turned on
	 */
	protected function doEnableProfiling() {
		global $wgProfiler;

		if ( !$this->doTable( 'profiling' ) ) {
			return true;
		}

		$profileToDb = false;
		if ( isset( $wgProfiler['output'] ) ) {
			$out = $wgProfiler['output'];
			if ( $out === 'db' ) {
				$profileToDb = true;
			} elseif ( is_array( $out ) && in_array( 'db', $out ) ) {
				$profileToDb = true;
			}
		}

		if ( $profileToDb && !$this->db->tableExists( 'profiling', __METHOD__ ) ) {
			$this->applyPatch( 'patch-profiling.sql', false, 'Add profiling table' );
		}
	}

	/**
	 * Rebuilds the localisation cache
	 */
	protected function rebuildLocalisationCache() {
		/**
		 * @var $cl RebuildLocalisationCache
		 */
		$cl = $this->maintenance->runChild( 'RebuildLocalisationCache', 'rebuildLocalisationCache.php' );
		$this->output( "Rebuilding localisation cache...\n" );
		$cl->setForce();
		$cl->execute();
		$this->output( "done.\n" );
	}

	/**
	 * Turns off content handler fields during parts of the upgrade
	 * where they aren't available.
	 */
	protected function disableContentHandlerUseDB() {
		global $wgContentHandlerUseDB;

		if ( $wgContentHandlerUseDB ) {
			$this->output( "Turning off Content Handler DB fields for this part of upgrade.\n" );
			$this->holdContentHandlerUseDB = $wgContentHandlerUseDB;
			$wgContentHandlerUseDB = false;
		}
	}

	/**
	 * Turns content handler fields back on.
	 */
	protected function enableContentHandlerUseDB() {
		global $wgContentHandlerUseDB;

		if ( $this->holdContentHandlerUseDB ) {
			$this->output( "Content Handler DB fields should be usable now.\n" );
			$wgContentHandlerUseDB = $this->holdContentHandlerUseDB;
		}
	}
}<|MERGE_RESOLUTION|>--- conflicted
+++ resolved
@@ -66,18 +66,6 @@
 	 * @var string[] Scripts to run after database update
 	 * Should be a subclass of LoggedUpdateMaintenance
 	 */
-<<<<<<< HEAD
-	protected $postDatabaseUpdateMaintenance = array(
-		'DeleteDefaultMessages',
-		'PopulateRevisionLength',
-		'PopulateRevisionSha1',
-		'PopulateImageSha1',
-		'FixExtLinksProtocolRelative',
-		'PopulateFilearchiveSha1',
-		'PopulateBacklinkNamespace',
-		'FixDefaultJsonContentPages'
-	);
-=======
 	protected $postDatabaseUpdateMaintenance = [
 		DeleteDefaultMessages::class,
 		PopulateRevisionLength::class,
@@ -88,7 +76,6 @@
 		PopulateBacklinkNamespace::class,
 		FixDefaultJsonContentPages::class,
 	];
->>>>>>> a51acbb6
 
 	/**
 	 * File handle for SQL output.
