<?php
/**
 * DBMS-specific updater helper.
 *
 * This program is free software; you can redistribute it and/or modify
 * it under the terms of the GNU General Public License as published by
 * the Free Software Foundation; either version 2 of the License, or
 * (at your option) any later version.
 *
 * This program is distributed in the hope that it will be useful,
 * but WITHOUT ANY WARRANTY; without even the implied warranty of
 * MERCHANTABILITY or FITNESS FOR A PARTICULAR PURPOSE. See the
 * GNU General Public License for more details.
 *
 * You should have received a copy of the GNU General Public License along
 * with this program; if not, write to the Free Software Foundation, Inc.,
 * 51 Franklin Street, Fifth Floor, Boston, MA 02110-1301, USA.
 * http://www.gnu.org/copyleft/gpl.html
 *
 * @file
 * @ingroup Deployment
 */

require_once( __DIR__ . '/../../maintenance/Maintenance.php' );

/**
 * Class for handling database updates. Roughly based off of updaters.inc, with
 * a few improvements :)
 *
 * @ingroup Deployment
 * @since 1.17
 */
abstract class DatabaseUpdater {

	/**
	 * Array of updates to perform on the database
	 *
	 * @var array
	 */
	protected $updates = array();

	/**
	 * Array of updates that were skipped
	 *
	 * @var array
	 */
	protected $updatesSkipped = array();

	/**
	 * List of extension-provided database updates
	 * @var array
	 */
	protected $extensionUpdates = array();

	/**
	 * Handle to the database subclass
	 *
	 * @var DatabaseBase
	 */
	protected $db;

	protected $shared = false;

	/**
	 * Scripts to run after database update
	 * Should be a subclass of LoggedUpdateMaintenance
	 */
	protected $postDatabaseUpdateMaintenance = array(
		'DeleteDefaultMessages',
		'PopulateRevisionLength',
		'PopulateRevisionSha1',
		'PopulateImageSha1',
		'FixExtLinksProtocolRelative',
		'PopulateFilearchiveSha1',
	);

	/**
	 * File handle for SQL output.
	 *
	 * @var Filehandle
	 */
	protected $fileHandle = null;

	/**
	 * Flag specifying whether or not to skip schema (e.g. SQL-only) updates.
	 *
	 * @var bool
	 */
	protected $skipSchema = false;

	/**
	 * Constructor
	 *
	 * @param $db DatabaseBase object to perform updates on
	 * @param $shared bool Whether to perform updates on shared tables
	 * @param $maintenance Maintenance Maintenance object which created us
	 */
	protected function __construct( DatabaseBase &$db, $shared, Maintenance $maintenance = null ) {
		$this->db = $db;
		$this->db->setFlag( DBO_DDLMODE ); // For Oracle's handling of schema files
		$this->shared = $shared;
		if ( $maintenance ) {
			$this->maintenance = $maintenance;
			$this->fileHandle = $maintenance->fileHandle;
		} else {
			$this->maintenance = new FakeMaintenance;
		}
		$this->maintenance->setDB( $db );
		$this->initOldGlobals();
		$this->loadExtensions();
		wfRunHooks( 'LoadExtensionSchemaUpdates', array( $this ) );
	}

	/**
	 * Initialize all of the old globals. One day this should all become
	 * something much nicer
	 */
	private function initOldGlobals() {
		global $wgExtNewTables, $wgExtNewFields, $wgExtPGNewFields,
			$wgExtPGAlteredFields, $wgExtNewIndexes, $wgExtModifiedFields;

		# For extensions only, should be populated via hooks
		# $wgDBtype should be checked to specifiy the proper file
		$wgExtNewTables = array(); // table, dir
		$wgExtNewFields = array(); // table, column, dir
		$wgExtPGNewFields = array(); // table, column, column attributes; for PostgreSQL
		$wgExtPGAlteredFields = array(); // table, column, new type, conversion method; for PostgreSQL
		$wgExtNewIndexes = array(); // table, index, dir
		$wgExtModifiedFields = array(); // table, index, dir
	}

	/**
	 * Loads LocalSettings.php, if needed, and initialises everything needed for LoadExtensionSchemaUpdates hook
	 */
	private function loadExtensions() {
		if ( !defined( 'MEDIAWIKI_INSTALL' ) ) {
			return; // already loaded
		}
		$vars = Installer::getExistingLocalSettings();
		if ( !$vars ) {
			return; // no LocalSettings found
		}
		if ( !isset( $vars['wgHooks'] ) || !isset( $vars['wgHooks']['LoadExtensionSchemaUpdates'] ) ) {
			return;
		}
		global $wgHooks, $wgAutoloadClasses;
		$wgHooks['LoadExtensionSchemaUpdates'] = $vars['wgHooks']['LoadExtensionSchemaUpdates'];
		$wgAutoloadClasses = $wgAutoloadClasses + $vars['wgAutoloadClasses'];
	}

	/**
	 * @throws MWException
	 * @param DatabaseBase $db
	 * @param bool $shared
	 * @param null $maintenance
	 * @return DatabaseUpdater
	 */
	public static function newForDB( &$db, $shared = false, $maintenance = null ) {
		$type = $db->getType();
		if( in_array( $type, Installer::getDBTypes() ) ) {
			$class = ucfirst( $type ) . 'Updater';
			return new $class( $db, $shared, $maintenance );
		} else {
			throw new MWException( __METHOD__ . ' called for unsupported $wgDBtype' );
		}
	}

	/**
	 * Get a database connection to run updates
	 *
	 * @return DatabaseBase
	 */
	public function getDB() {
		return $this->db;
	}

	/**
	 * Output some text. If we're running from web, escape the text first.
	 *
	 * @param $str String: Text to output
	 */
	public function output( $str ) {
		if ( $this->maintenance->isQuiet() ) {
			return;
		}
		global $wgCommandLineMode;
		if( !$wgCommandLineMode ) {
			$str = htmlspecialchars( $str );
		}
		echo $str;
		flush();
	}

	/**
	 * Add a new update coming from an extension. This should be called by
	 * extensions while executing the LoadExtensionSchemaUpdates hook.
	 *
	 * @since 1.17
	 *
	 * @param $update Array: the update to run. Format is the following:
	 *                first item is the callback function, it also can be a
	 *                simple string with the name of a function in this class,
	 *                following elements are parameters to the function.
	 *                Note that callback functions will receive this object as
	 *                first parameter.
	 */
	public function addExtensionUpdate( array $update ) {
		$this->extensionUpdates[] = $update;
	}

	/**
	 * Convenience wrapper for addExtensionUpdate() when adding a new table (which
	 * is the most common usage of updaters in an extension)
	 *
	 * @since 1.18
	 *
	 * @param $tableName String Name of table to create
	 * @param $sqlPath String Full path to the schema file
	 */
	public function addExtensionTable( $tableName, $sqlPath ) {
		$this->extensionUpdates[] = array( 'addTable', $tableName, $sqlPath, true );
	}

	/**
	 * @since 1.19
	 *
	 * @param $tableName string
	 * @param $indexName string
	 * @param $sqlPath string
	 */
	public function addExtensionIndex( $tableName, $indexName, $sqlPath ) {
		$this->extensionUpdates[] = array( 'addIndex', $tableName, $indexName, $sqlPath, true );
	}

	/**
	 *
	 * @since 1.19
	 *
	 * @param $tableName string
	 * @param $columnName string
	 * @param $sqlPath string
	 */
	public function addExtensionField( $tableName, $columnName, $sqlPath ) {
		$this->extensionUpdates[] = array( 'addField', $tableName, $columnName, $sqlPath, true );
	}

	/**
	 *
	 * @since 1.20
	 *
	 * @param $tableName string
	 * @param $columnName string
	 * @param $sqlPath string
	 */
	public function dropExtensionField( $tableName, $columnName, $sqlPath ) {
		$this->extensionUpdates[] = array( 'dropField', $tableName, $columnName, $sqlPath, true );
	}

	/**
	 * Drop an index from an extension table
	 *
	 * @since 1.21
	 *
	 * @param $tableName string The table name
	 * @param $indexName string The index name
	 * @param $sqlPath string The path to the SQL change path
	 */
	public function dropExtensionIndex( $tableName, $indexName, $sqlPath ) {
		$this->extensionUpdates[] = array( 'dropIndex', $tableName, $indexName, $sqlPath, true );
	}

	/**
	 *
	 * @since 1.20
	 *
	 * @param $tableName string
	 * @param $sqlPath string
	 */
	public function dropExtensionTable( $tableName, $sqlPath ) {
		$this->extensionUpdates[] = array( 'dropTable', $tableName, $sqlPath, true );
	}

	/**
	 * Rename an index on an extension table
	 *
	 * @since 1.21
	 *
	 * @param $tableName string The table name
	 * @param $oldIndexName string The old index name
	 * @param $newIndexName string The new index name
	 * @param $skipBothIndexExistWarning Boolean: Whether to warn if both the old and the new indexes exist. [facultative; by default, false]
	 * @param $sqlPath string The path to the SQL change path
	 */
	public function renameExtensionIndex( $tableName, $oldIndexName, $newIndexName, $sqlPath, $skipBothIndexExistWarning = false ) {
		$this->extensionUpdates[] = array( 'renameIndex', $tableName, $oldIndexName, $newIndexName, $skipBothIndexExistWarning, $sqlPath, true );
	}

	/**
	 * @since 1.21
	 *
	 * @param $tableName string The table name
	 * @param $fieldName string The field to be modified
	 * @param $sqlPath string The path to the SQL change path
	 */
	public function modifyExtensionField( $tableName, $fieldName, $sqlPath) {
		$this->extensionUpdates[] = array( 'modifyField', $tableName, $fieldName, $sqlPath, true );
	}

	/**
	 *
	 * @since 1.20
	 *
	 * @param $tableName string
	 * @return bool
	 */
	public function tableExists( $tableName ) {
		return ( $this->db->tableExists( $tableName, __METHOD__ ) );
	}

	/**
	 * Add a maintenance script to be run after the database updates are complete.
	 *
	 * Script should subclass LoggedUpdateMaintenance
	 *
	 * @since 1.19
	 *
	 * @param $class string Name of a Maintenance subclass
	 */
	public function addPostDatabaseUpdateMaintenance( $class ) {
		$this->postDatabaseUpdateMaintenance[] = $class;
	}

	/**
	 * Get the list of extension-defined updates
	 *
	 * @return Array
	 */
	protected function getExtensionUpdates() {
		return $this->extensionUpdates;
	}

	/**
	 * @since 1.17
	 *
	 * @return array
	 */
	public function getPostDatabaseUpdateMaintenance() {
		return $this->postDatabaseUpdateMaintenance;
	}

	/**
	 * @since 1.21
	 *
	 * Writes the schema updates desired to a file for the DB Admin to run.
	 */
	private function writeSchemaUpdateFile( $schemaUpdate = array() ) {
		$updates = $this->updatesSkipped;
		$this->updatesSkipped = array();

		foreach( $updates as $funcList ) {
			$func = $funcList[0];
			$arg = $funcList[1];
			$origParams = $funcList[2];
			$ret = call_user_func_array( $func, $arg );
			flush();
			$this->updatesSkipped[] = $origParams;
		}
	}

	/**
	 * Do all the updates
	 *
	 * @param $what Array: what updates to perform
	 */
	public function doUpdates( $what = array( 'core', 'extensions', 'stats' ) ) {
		global $wgVersion, $wgLocalisationCacheConf;

		$this->db->begin( __METHOD__ );
		$what = array_flip( $what );
		$this->skipSchema = isset( $what['noschema'] ) || $this->fileHandle !== null;
		if ( isset( $what['core'] ) ) {
			$this->runUpdates( $this->getCoreUpdateList(), false );
		}
		if ( isset( $what['extensions'] ) ) {
			$this->runUpdates( $this->getOldGlobalUpdates(), false );
			$this->runUpdates( $this->getExtensionUpdates(), true );
		}

		if ( isset( $what['stats'] ) ) {
			$this->checkStats();
		}

		if ( isset( $what['purge'] ) ) {
			$this->purgeCache();

			if ( $wgLocalisationCacheConf['manualRecache'] ) {
				$this->rebuildLocalisationCache();
			}
		}

		$this->setAppliedUpdates( $wgVersion, $this->updates );

		if( $this->fileHandle ) {
			$this->skipSchema = false;
			$this->writeSchemaUpdateFile( );
			$this->setAppliedUpdates( "$wgVersion-schema", $this->updatesSkipped );
		}

		$this->db->commit( __METHOD__ );
	}

	/**
	 * Helper function for doUpdates()
	 *
	 * @param $updates Array of updates to run
	 * @param $passSelf Boolean: whether to pass this object we calling external
	 *                  functions
	 */
	private function runUpdates( array $updates, $passSelf ) {
		$updatesDone = array();
		$updatesSkipped = array();
		foreach ( $updates as $params ) {
			$origParams = $params;
			$func = array_shift( $params );
			if( !is_array( $func ) && method_exists( $this, $func ) ) {
				$func = array( $this, $func );
			} elseif ( $passSelf ) {
				array_unshift( $params, $this );
			}
			$ret = call_user_func_array( $func, $params );
			flush();
			if( $ret !== false ) {
				$updatesDone[] = $origParams;
			} else {
				$updatesSkipped[] = array( $func, $params, $origParams );
			}
		}
		$this->updatesSkipped = array_merge( $this->updatesSkipped, $updatesSkipped );
		$this->updates = array_merge( $this->updates, $updatesDone );
	}

	/**
	 * @param $version
	 * @param $updates array
	 */
	protected function setAppliedUpdates( $version, $updates = array() ) {
		$this->db->clearFlag( DBO_DDLMODE );
		if( !$this->canUseNewUpdatelog() ) {
			return;
		}
		$key = "updatelist-$version-" . time();
		$this->db->insert( 'updatelog',
			array( 'ul_key' => $key, 'ul_value' => serialize( $updates ) ),
			__METHOD__ );
		$this->db->setFlag( DBO_DDLMODE );
	}

	/**
	 * Helper function: check if the given key is present in the updatelog table.
	 * Obviously, only use this for updates that occur after the updatelog table was
	 * created!
	 * @param $key String Name of the key to check for
	 *
	 * @return bool
	 */
	public function updateRowExists( $key ) {
		$row = $this->db->selectRow(
			'updatelog',
			'1',
			array( 'ul_key' => $key ),
			__METHOD__
		);
		return (bool)$row;
	}

	/**
	 * Helper function: Add a key to the updatelog table
	 * Obviously, only use this for updates that occur after the updatelog table was
	 * created!
	 * @param $key String Name of key to insert
	 * @param $val String [optional] value to insert along with the key
	 */
	public function insertUpdateRow( $key, $val = null ) {
		$this->db->clearFlag( DBO_DDLMODE );
		$values = array( 'ul_key' => $key );
		if( $val && $this->canUseNewUpdatelog() ) {
			$values['ul_value'] = $val;
		}
		$this->db->insert( 'updatelog', $values, __METHOD__, 'IGNORE' );
		$this->db->setFlag( DBO_DDLMODE );
	}

	/**
	 * Updatelog was changed in 1.17 to have a ul_value column so we can record
	 * more information about what kind of updates we've done (that's what this
	 * class does). Pre-1.17 wikis won't have this column, and really old wikis
	 * might not even have updatelog at all
	 *
	 * @return boolean
	 */
	protected function canUseNewUpdatelog() {
		return $this->db->tableExists( 'updatelog', __METHOD__ ) &&
			$this->db->fieldExists( 'updatelog', 'ul_value', __METHOD__ );
	}

	/**
	 * Returns whether updates should be executed on the database table $name.
	 * Updates will be prevented if the table is a shared table and it is not
	 * specified to run updates on shared tables.
	 *
	 * @param $name String table name
	 * @return bool
	 */
	protected function doTable( $name ) {
		global $wgSharedDB, $wgSharedTables;

		// Don't bother to check $wgSharedTables if there isn't a shared database
		// or the user actually also wants to do updates on the shared database.
		if ( $wgSharedDB === null || $this->shared ) {
			return true;
		}

		return !in_array( $name, $wgSharedTables );
	}

	/**
	 * Before 1.17, we used to handle updates via stuff like
	 * $wgExtNewTables/Fields/Indexes. This is nasty :) We refactored a lot
	 * of this in 1.17 but we want to remain back-compatible for a while. So
	 * load up these old global-based things into our update list.
	 *
	 * @return array
	 */
	protected function getOldGlobalUpdates() {
		global $wgExtNewFields, $wgExtNewTables, $wgExtModifiedFields,
			$wgExtNewIndexes;

		$updates = array();

		foreach ( $wgExtNewTables as $tableRecord ) {
			$updates[] = array(
				'addTable', $tableRecord[0], $tableRecord[1], true
			);
		}

		foreach ( $wgExtNewFields as $fieldRecord ) {
			$updates[] = array(
				'addField', $fieldRecord[0], $fieldRecord[1],
					$fieldRecord[2], true
			);
		}

		foreach ( $wgExtNewIndexes as $fieldRecord ) {
			$updates[] = array(
				'addIndex', $fieldRecord[0], $fieldRecord[1],
					$fieldRecord[2], true
			);
		}

		foreach ( $wgExtModifiedFields as $fieldRecord ) {
			$updates[] = array(
				'modifyField', $fieldRecord[0], $fieldRecord[1],
					$fieldRecord[2], true
			);
		}

		return $updates;
	}

	/**
	 * Get an array of updates to perform on the database. Should return a
	 * multi-dimensional array. The main key is the MediaWiki version (1.12,
	 * 1.13...) with the values being arrays of updates, identical to how
	 * updaters.inc did it (for now)
	 *
	 * @return Array
	 */
	abstract protected function getCoreUpdateList();

	/**
	 * Append an SQL fragment to the open file handle.
	 *
	 * @param $filename String: File name to open
	 */
	public function copyFile( $filename ) {
		$this->db->sourceFile( $filename, false, false, false,
			array( $this, 'appendLine' )
		);
	}

	/**
	 * Append a line to the open filehandle.  The line is assumed to
	 * be a complete SQL statement.
	 *
	 * This is used as a callback for for sourceLine().
	 *
	 * @param $line String text to append to the file
	 * @return Boolean false to skip actually executing the file
	 * @throws MWException
	 */
	public function appendLine( $line ) {
		$line = rtrim( $line ) . ";\n";
		if( fwrite( $this->fileHandle, $line ) === false ) {
			throw new MWException( "trouble writing file" );
		}
		return false;
	}

	/**
	 * Applies a SQL patch
	 *
	 * @param $path String Path to the patch file
	 * @param $isFullPath Boolean Whether to treat $path as a relative or not
	 * @param $msg String Description of the patch
	 * @return boolean false if patch is skipped.
	 */
	protected function applyPatch( $path, $isFullPath = false, $msg = null ) {
		if ( $msg === null ) {
			$msg = "Applying $path patch";
		}
		if ( $this->skipSchema ) {
			$this->output( "...skipping schema change ($msg).\n" );
			return false;
		}

		$this->output( "$msg ..." );

		if ( !$isFullPath ) {
			$path = $this->db->patchPath( $path );
		}
		if( $this->fileHandle !== null ) {
			$this->copyFile( $path );
		} else {
			$this->db->sourceFile( $path );
		}
		$this->output( "done.\n" );
		return true;
	}

	/**
	 * Add a new table to the database
	 *
	 * @param $name String Name of the new table
	 * @param $patch String Path to the patch file
	 * @param $fullpath Boolean Whether to treat $patch path as a relative or not
	 * @return Boolean false if this was skipped because schema changes are skipped
	 */
	protected function addTable( $name, $patch, $fullpath = false ) {
		if ( !$this->doTable( $name ) ) {
			return true;
		}

		if ( $this->db->tableExists( $name, __METHOD__ ) ) {
			$this->output( "...$name table already exists.\n" );
		} else {
			return $this->applyPatch( $patch, $fullpath, "Creating $name table" );
		}
		return true;
	}

	/**
	 * Add a new field to an existing table
	 *
	 * @param $table String Name of the table to modify
	 * @param $field String Name of the new field
	 * @param $patch String Path to the patch file
	 * @param $fullpath Boolean Whether to treat $patch path as a relative or not
	 * @return Boolean false if this was skipped because schema changes are skipped
	 */
	protected function addField( $table, $field, $patch, $fullpath = false ) {
		if ( !$this->doTable( $table ) ) {
			return true;
		}

		if ( !$this->db->tableExists( $table, __METHOD__ ) ) {
			$this->output( "...$table table does not exist, skipping new field patch.\n" );
		} elseif ( $this->db->fieldExists( $table, $field, __METHOD__ ) ) {
			$this->output( "...have $field field in $table table.\n" );
		} else {
			return $this->applyPatch( $patch, $fullpath, "Adding $field field to table $table" );
		}
		return true;
	}

	/**
	 * Add a new index to an existing table
	 *
	 * @param $table String Name of the table to modify
	 * @param $index String Name of the new index
	 * @param $patch String Path to the patch file
	 * @param $fullpath Boolean Whether to treat $patch path as a relative or not
	 * @return Boolean false if this was skipped because schema changes are skipped
	 */
	protected function addIndex( $table, $index, $patch, $fullpath = false ) {
		if ( !$this->doTable( $table ) ) {
			return true;
		}

		if ( !$this->db->tableExists( $table, __METHOD__ ) ) {
			$this->output( "...skipping: '$table' table doesn't exist yet.\n" );
		} else if ( $this->db->indexExists( $table, $index, __METHOD__ ) ) {
			$this->output( "...index $index already set on $table table.\n" );
		} else {
			return $this->applyPatch( $patch, $fullpath, "Adding index $index to table $table" );
		}
		return true;
	}

	/**
	 * Drop a field from an existing table
	 *
	 * @param $table String Name of the table to modify
	 * @param $field String Name of the old field
	 * @param $patch String Path to the patch file
	 * @param $fullpath Boolean Whether to treat $patch path as a relative or not
	 * @return Boolean false if this was skipped because schema changes are skipped
	 */
	protected function dropField( $table, $field, $patch, $fullpath = false ) {
		if ( !$this->doTable( $table ) ) {
			return true;
		}

		if ( $this->db->fieldExists( $table, $field, __METHOD__ ) ) {
			return $this->applyPatch( $patch, $fullpath, "Table $table contains $field field. Dropping" );
		} else {
			$this->output( "...$table table does not contain $field field.\n" );
		}
		return true;
	}

	/**
	 * Drop an index from an existing table
	 *
	 * @param $table String: Name of the table to modify
	 * @param $index String: Name of the index
	 * @param $patch String: Path to the patch file
	 * @param $fullpath Boolean: Whether to treat $patch path as a relative or not
	 * @return Boolean false if this was skipped because schema changes are skipped
	 */
	protected function dropIndex( $table, $index, $patch, $fullpath = false ) {
		if ( !$this->doTable( $table ) ) {
			return true;
		}

		if ( $this->db->indexExists( $table, $index, __METHOD__ ) ) {
			return $this->applyPatch( $patch, $fullpath, "Dropping $index index from table $table" );
		} else {
			$this->output( "...$index key doesn't exist.\n" );
		}
		return true;
	}

	/**
	 * Rename an index from an existing table
	 *
	 * @param $table String: Name of the table to modify
	 * @param $oldIndex String: Old name of the index
	 * @param $newIndex String: New name of the index
	 * @param $skipBothIndexExistWarning Boolean: Whether to warn if both the old and the new indexes exist.
	 * @param $patch String: Path to the patch file
	 * @param $fullpath Boolean: Whether to treat $patch path as a relative or not
	 * @return Boolean false if this was skipped because schema changes are skipped
	 */
	protected function renameIndex( $table, $oldIndex, $newIndex, $skipBothIndexExistWarning, $patch, $fullpath = false ) {
		if ( !$this->doTable( $table ) ) {
			return true;
		}

		// First requirement: the table must exist
		if ( !$this->db->tableExists( $table, __METHOD__ ) ) {
			$this->output( "...skipping: '$table' table doesn't exist yet.\n" );
			return true;
		}

		// Second requirement: the new index must be missing
		if ( $this->db->indexExists( $table, $newIndex, __METHOD__ ) ) {
			$this->output( "...index $newIndex already set on $table table.\n" );
			if ( !$skipBothIndexExistWarning && $this->db->indexExists( $table, $oldIndex, __METHOD__ ) ) {
				$this->output( "...WARNING: $oldIndex still exists, despite it has been renamed into $newIndex (which also exists).\n" .
					"            $oldIndex should be manually removed if not needed anymore.\n" );
			}
			return true;
		}

		// Third requirement: the old index must exist
		if ( !$this->db->indexExists( $table, $oldIndex, __METHOD__ ) ) {
			$this->output( "...skipping: index $oldIndex doesn't exist.\n" );
			return true;
		}

		// Requirements have been satisfied, patch can be applied
		return $this->applyPatch( $patch, $fullpath, "Renaming index $oldIndex into $newIndex to table $table" );
	}

	/**
	 * If the specified table exists, drop it, or execute the
	 * patch if one is provided.
	 *
	 * Public @since 1.20
	 *
	 * @param $table string
	 * @param $patch string|false
	 * @param $fullpath bool
	 * @return Boolean false if this was skipped because schema changes are skipped
	 */
	public function dropTable( $table, $patch = false, $fullpath = false ) {
		if ( !$this->doTable( $table ) ) {
			return true;
		}

		if ( $this->db->tableExists( $table, __METHOD__ ) ) {
			$msg = "Dropping table $table";

			if ( $patch === false ) {
				$this->output( "$msg ..." );
				$this->db->dropTable( $table, __METHOD__ );
				$this->output( "done.\n" );
			}
			else {
				return $this->applyPatch( $patch, $fullpath, $msg );
			}
		} else {
			$this->output( "...$table doesn't exist.\n" );
		}
		return true;
	}

	/**
	 * Modify an existing field
	 *
	 * @param $table String: name of the table to which the field belongs
	 * @param $field String: name of the field to modify
	 * @param $patch String: path to the patch file
	 * @param $fullpath Boolean: whether to treat $patch path as a relative or not
	 * @return Boolean false if this was skipped because schema changes are skipped
	 */
	public function modifyField( $table, $field, $patch, $fullpath = false ) {
		if ( !$this->doTable( $table ) ) {
			return true;
		}

		$updateKey = "$table-$field-$patch";
		if ( !$this->db->tableExists( $table, __METHOD__ ) ) {
			$this->output( "...$table table does not exist, skipping modify field patch.\n" );
		} elseif ( !$this->db->fieldExists( $table, $field, __METHOD__ ) ) {
			$this->output( "...$field field does not exist in $table table, skipping modify field patch.\n" );
		} elseif( $this->updateRowExists( $updateKey ) ) {
			$this->output( "...$field in table $table already modified by patch $patch.\n" );
		} else {
			$this->insertUpdateRow( $updateKey );
			return $this->applyPatch( $patch, $fullpath, "Modifying $field field of table $table" );
		}
		return true;
	}

	/**
	 * Purge the objectcache table
	 */
	public function purgeCache() {
		global $wgLocalisationCacheConf;
		# We can't guarantee that the user will be able to use TRUNCATE,
		# but we know that DELETE is available to us
		$this->output( "Purging caches..." );
		$this->db->delete( 'objectcache', '*', __METHOD__ );
		if ( $wgLocalisationCacheConf['manualRecache'] ) {
			$this->rebuildLocalisationCache();
		}
		$this->output( "done.\n" );
	}

	/**
	 * Check the site_stats table is not properly populated.
	 */
	protected function checkStats() {
		$this->output( "...site_stats is populated..." );
		$row = $this->db->selectRow( 'site_stats', '*', array( 'ss_row_id' => 1 ), __METHOD__ );
		if ( $row === false ) {
			$this->output( "data is missing! rebuilding...\n" );
		} elseif ( isset( $row->site_stats ) && $row->ss_total_pages == -1 ) {
			$this->output( "missing ss_total_pages, rebuilding...\n" );
		} else {
			$this->output( "done.\n" );
			return;
		}
		SiteStatsInit::doAllAndCommit( $this->db );
	}

	# Common updater functions

	/**
	 * Sets the number of active users in the site_stats table
	 */
	protected function doActiveUsersInit() {
		$activeUsers = $this->db->selectField( 'site_stats', 'ss_active_users', false, __METHOD__ );
		if ( $activeUsers == -1 ) {
			$activeUsers = $this->db->selectField( 'recentchanges',
				'COUNT( DISTINCT rc_user_text )',
				array( 'rc_user != 0', 'rc_bot' => 0, "rc_log_type != 'newusers'" ), __METHOD__
			);
			$this->db->update( 'site_stats',
				array( 'ss_active_users' => intval( $activeUsers ) ),
				array( 'ss_row_id' => 1 ), __METHOD__, array( 'LIMIT' => 1 )
			);
		}
		$this->output( "...ss_active_users user count set...\n" );
	}

	/**
	 * Populates the log_user_text field in the logging table
	 */
	protected function doLogUsertextPopulation() {
		if ( !$this->updateRowExists( 'populate log_usertext' ) ) {
			$this->output(
			"Populating log_user_text field, printing progress markers. For large\n" .
			"databases, you may want to hit Ctrl-C and do this manually with\n" .
			"maintenance/populateLogUsertext.php.\n" );

			$task = $this->maintenance->runChild( 'PopulateLogUsertext' );
			$task->execute();
			$this->output( "done.\n" );
		}
	}

	/**
	 * Migrate log params to new table and index for searching
	 */
	protected function doLogSearchPopulation() {
		if ( !$this->updateRowExists( 'populate log_search' ) ) {
			$this->output(
				"Populating log_search table, printing progress markers. For large\n" .
				"databases, you may want to hit Ctrl-C and do this manually with\n" .
				"maintenance/populateLogSearch.php.\n" );

			$task = $this->maintenance->runChild( 'PopulateLogSearch' );
			$task->execute();
			$this->output( "done.\n" );
		}
	}

	/**
	 * Updates the timestamps in the transcache table
	 */
	protected function doUpdateTranscacheField() {
		if ( $this->updateRowExists( 'convert transcache field' ) ) {
			$this->output( "...transcache tc_time already converted.\n" );
			return true;
		}

		return $this->applyPatch( 'patch-tc-timestamp.sql', false,
			"Converting tc_time from UNIX epoch to MediaWiki timestamp" );
	}

	/**
	 * Update CategoryLinks collation
	 */
	protected function doCollationUpdate() {
<<<<<<< HEAD
		global $wgCategoryCollation;
		if ( $this->db->fieldExists( 'categorylinks', 'cl_collation', __METHOD__ ) ) {
			if ( $this->db->selectField(
				'categorylinks',
				'COUNT(*)',
				'cl_collation != ' . $this->db->addQuotes( $wgCategoryCollation ),
				__METHOD__
				) == 0 ) {
					$this->output( "...collations up-to-date.\n" );
					return;
			}
=======
		global $wgCategoryCollations;

		$collations = $this->db->selectField( 'updatelog', 'ul_value', array( 'ul_key' => 'collations' ), __METHOD__ );
		if ( $collations !== false ) {
			$collations = unserialize( $collations );
			if ( $collations !== false ) {
				$currentCollations = $wgCategoryCollations;
				sort( $currentCollations );
				sort( $collations );
				if ( $collations == $currentCollations ) {
					$this->output( "...collations up-to-date.\n" );
					return;
				}
			}
		}
>>>>>>> d7c9f52e

			$this->output( "Updating category collations..." );
			$task = $this->maintenance->runChild( 'UpdateCollation' );
			$task->execute();
			$this->output( "...done.\n" );
		}
	}

	/**
	 * Migrates user options from the user table blob to user_properties
	 */
	protected function doMigrateUserOptions() {
		if( $this->db->tableExists( 'user_properties' ) ) {
			$cl = $this->maintenance->runChild( 'ConvertUserOptions', 'convertUserOptions.php' );
			$cl->execute();
			$this->output( "done.\n" );
		}
	}

	/**
	 * Rebuilds the localisation cache
	 */
	protected function rebuildLocalisationCache() {
		/**
		 * @var $cl RebuildLocalisationCache
		 */
		$cl = $this->maintenance->runChild( 'RebuildLocalisationCache', 'rebuildLocalisationCache.php' );
		$this->output( "Rebuilding localisation cache...\n" );
		$cl->setForce();
		$cl->execute();
		$this->output( "done.\n" );
	}
}<|MERGE_RESOLUTION|>--- conflicted
+++ resolved
@@ -954,35 +954,21 @@
 	 * Update CategoryLinks collation
 	 */
 	protected function doCollationUpdate() {
-<<<<<<< HEAD
-		global $wgCategoryCollation;
+		global $wgCategoryCollations;
 		if ( $this->db->fieldExists( 'categorylinks', 'cl_collation', __METHOD__ ) ) {
-			if ( $this->db->selectField(
-				'categorylinks',
-				'COUNT(*)',
-				'cl_collation != ' . $this->db->addQuotes( $wgCategoryCollation ),
-				__METHOD__
-				) == 0 ) {
-					$this->output( "...collations up-to-date.\n" );
-					return;
-			}
-=======
-		global $wgCategoryCollations;
-
-		$collations = $this->db->selectField( 'updatelog', 'ul_value', array( 'ul_key' => 'collations' ), __METHOD__ );
-		if ( $collations !== false ) {
-			$collations = unserialize( $collations );
+			$collations = $this->db->selectField( 'updatelog', 'ul_value', array( 'ul_key' => 'collations' ), __METHOD__ );
 			if ( $collations !== false ) {
-				$currentCollations = $wgCategoryCollations;
-				sort( $currentCollations );
-				sort( $collations );
-				if ( $collations == $currentCollations ) {
-					$this->output( "...collations up-to-date.\n" );
-					return;
+				$collations = unserialize( $collations );
+				if ( $collations !== false ) {
+					$currentCollations = $wgCategoryCollations;
+					sort( $currentCollations );
+					sort( $collations );
+					if ( $collations == $currentCollations ) {
+						$this->output( "...collations up-to-date.\n" );
+						return;
+					}
 				}
 			}
-		}
->>>>>>> d7c9f52e
 
 			$this->output( "Updating category collations..." );
 			$task = $this->maintenance->runChild( 'UpdateCollation' );
