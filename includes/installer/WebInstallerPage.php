--- conflicted
+++ resolved
@@ -529,15 +529,9 @@
 		$defaultType = $this->getVar( 'wgDBtype' );
 
 		// Messages: config-dbsupport-mysql, config-dbsupport-postgres, config-dbsupport-oracle,
-<<<<<<< HEAD
-		// config-dbsupport-sqlite
-		$dbSupport = '';
-		foreach ( $this->parent->getDBTypes() as $type ) {
-=======
 		// config-dbsupport-sqlite, config-dbsupport-mssql
 		$dbSupport = '';
 		foreach ( Installer::getDBTypes() as $type ) {
->>>>>>> f3d821de
 			$dbSupport .= wfMessage( "config-dbsupport-$type" )->plain() . "\n";
 		}
 		$this->addHTML( $this->parent->getInfoBox(
