<?php
/**
 * Output handler for the web installer.
 *
 * This program is free software; you can redistribute it and/or modify
 * it under the terms of the GNU General Public License as published by
 * the Free Software Foundation; either version 2 of the License, or
 * (at your option) any later version.
 *
 * This program is distributed in the hope that it will be useful,
 * but WITHOUT ANY WARRANTY; without even the implied warranty of
 * MERCHANTABILITY or FITNESS FOR A PARTICULAR PURPOSE. See the
 * GNU General Public License for more details.
 *
 * You should have received a copy of the GNU General Public License along
 * with this program; if not, write to the Free Software Foundation, Inc.,
 * 51 Franklin Street, Fifth Floor, Boston, MA 02110-1301, USA.
 * http://www.gnu.org/copyleft/gpl.html
 *
 * @file
 * @ingroup Deployment
 */

/**
 * Output class modelled on OutputPage.
 *
 * I've opted to use a distinct class rather than derive from OutputPage here in
 * the interests of separation of concerns: if we used a subclass, there would be
 * quite a lot of things you could do in OutputPage that would break the installer,
 * that wouldn't be immediately obvious.
 *
 * @ingroup Deployment
 * @since 1.17
 */
class WebInstallerOutput {

	/**
	 * The WebInstaller object this WebInstallerOutput is used by.
	 *
	 * @var WebInstaller
	 */
	public $parent;

	/**
	 * Buffered contents that haven't been output yet
	 * @var String
	 */
	private $contents = '';

	/**
	 * Has the header (or short header) been output?
	 * @var bool
	 */
	private $headerDone = false;

	/**
	 * @var string
	 */
	public $redirectTarget;

	/**
	 * Does the current page need to allow being used as a frame?
	 * If not, X-Frame-Options will be output to forbid it.
	 *
	 * @var bool
	 */
	public $allowFrames = false;

	/**
	 * Whether to use the limited header (used during CC license callbacks)
	 * @var bool
	 */
	private $useShortHeader = false;

	/**
	 * @param WebInstaller $parent
	 */
	public function __construct( WebInstaller $parent ) {
		$this->parent = $parent;
	}

	/**
	 * @param string $html
	 */
	public function addHTML( $html ) {
		$this->contents .= $html;
		$this->flush();
	}

	/**
	 * @param string $text
	 */
	public function addWikiText( $text ) {
		$this->addHTML( $this->parent->parse( $text ) );
	}

	/**
	 * @param string $html
	 */
	public function addHTMLNoFlush( $html ) {
		$this->contents .= $html;
	}

	/**
	 * @param string $url
	 *
	 * @throws MWException
	 */
	public function redirect( $url ) {
		if ( $this->headerDone ) {
			throw new MWException( __METHOD__ . ' called after sending headers' );
		}
		$this->redirectTarget = $url;
	}

	public function output() {
		$this->flush();
		$this->outputFooter();
	}

	/**
	 * Get the raw vector CSS, flipping if needed
	 *
	 * @todo Possibly get rid of this function and use ResourceLoader in the manner it was
	 *   designed to be used in, rather than just grabbing a list of filenames from it,
	 *   and not properly handling such details as media types in module definitions.
	 *
	 * @param string $dir 'ltr' or 'rtl'
	 *
	 * @return String
	 */
	public function getCSS( $dir ) {
		// All CSS files these modules reference will be concatenated in sequence
		// and loaded as one file.
		$moduleNames = array(
			'mediawiki.legacy.shared',
<<<<<<< HEAD
			'skins.vector',
=======
			'mediawiki.skinning.interface',
			'skins.vector.styles',
>>>>>>> 3dc1e7b9
			'mediawiki.legacy.config',
		);

		$prepend = '';
		$css = '';

<<<<<<< HEAD
		$cssFileNames = array();
		$resourceLoader = new ResourceLoader();
		foreach ( $moduleNames as $moduleName ) {
=======
		$resourceLoader = new ResourceLoader();
		foreach ( $moduleNames as $moduleName ) {
			/** @var ResourceLoaderFileModule $module */
>>>>>>> 3dc1e7b9
			$module = $resourceLoader->getModule( $moduleName );
			$cssFileNames = $module->getAllStyleFiles();

			wfSuppressWarnings();
			foreach ( $cssFileNames as $cssFileName ) {
				if ( !file_exists( $cssFileName ) ) {
					$prepend .= ResourceLoader::makeComment( "Unable to find $cssFileName." );
					continue;
				}

				if ( !is_readable( $cssFileName ) ) {
<<<<<<< HEAD
					$prepend .= ResourceLoader::makeComment( "Unable to read $cssFileName. Please check file permissions." );
=======
					$prepend .= ResourceLoader::makeComment( "Unable to read $cssFileName. " .
						"Please check file permissions." );
>>>>>>> 3dc1e7b9
					continue;
				}

				try {

					if ( preg_match( '/\.less$/', $cssFileName ) ) {
						// Run the LESS compiler for *.less files (bug 55589)
						$compiler = ResourceLoader::getLessCompiler();
						$cssFileContents = $compiler->compileFile( $cssFileName );
					} else {
						// Regular CSS file
						$cssFileContents = file_get_contents( $cssFileName );
					}

					if ( $cssFileContents ) {
						// Rewrite URLs, though don't bother embedding images. While static image
						// files may be cached, CSS returned by this function is definitely not.
						$cssDirName = dirname( $cssFileName );
						$css .= CSSMin::remap(
							/* source */ $cssFileContents,
							/* local */ $cssDirName,
							/* remote */ '..' . str_replace(
								array( $GLOBALS['IP'], DIRECTORY_SEPARATOR ),
								array( '', '/' ),
								$cssDirName
							),
							/* embedData */ false
						);
					} else {
						$prepend .= ResourceLoader::makeComment( "Unable to read $cssFileName." );
					}
<<<<<<< HEAD

=======
>>>>>>> 3dc1e7b9
				} catch ( Exception $e ) {
					$prepend .= ResourceLoader::formatException( $e );
				}

				$css .= "\n";
			}
			wfRestoreWarnings();
		}

		$css = $prepend . $css;

		if ( $dir == 'rtl' ) {
			$css = CSSJanus::transform( $css, true );
		}

		return $css;
	}

	/**
	 * "<link>" to index.php?css=foobar for the "<head>"
	 *
	 * @return String
	 */
	private function getCssUrl() {
		return Html::linkedStyle( $_SERVER['PHP_SELF'] . '?css=' . $this->getDir() );
	}

	public function useShortHeader( $use = true ) {
		$this->useShortHeader = $use;
	}

	public function allowFrames( $allow = true ) {
		$this->allowFrames = $allow;
	}

	public function flush() {
		if ( !$this->headerDone ) {
			$this->outputHeader();
		}
		if ( !$this->redirectTarget && strlen( $this->contents ) ) {
			echo $this->contents;
			flush();
			$this->contents = '';
		}
	}

	/**
	 * @return string
	 */
	public function getDir() {
		global $wgLang;

		return is_object( $wgLang ) ? $wgLang->getDir() : 'ltr';
	}

	/**
	 * @return string
	 */
	public function getLanguageCode() {
		global $wgLang;

		return is_object( $wgLang ) ? $wgLang->getCode() : 'en';
	}

	/**
	 * @return string[]
	 */
	public function getHeadAttribs() {
		return array(
			'dir' => $this->getDir(),
			'lang' => $this->getLanguageCode(),
		);
	}

	/**
	 * Get whether the header has been output
	 *
	 * @return bool
	 */
	public function headerDone() {
		return $this->headerDone;
	}

	public function outputHeader() {
		$this->headerDone = true;
		$this->parent->request->response()->header( 'Content-Type: text/html; charset=utf-8' );

		if ( !$this->allowFrames ) {
			$this->parent->request->response()->header( 'X-Frame-Options: DENY' );
		}

		if ( $this->redirectTarget ) {
			$this->parent->request->response()->header( 'Location: ' . $this->redirectTarget );

			return;
		}

		if ( $this->useShortHeader ) {
			$this->outputShortHeader();

			return;
		}
?>
<?php echo Html::htmlHeader( $this->getHeadAttribs() ); ?>
<head>
	<meta name="robots" content="noindex, nofollow" />
	<meta http-equiv="Content-type" content="text/html; charset=utf-8" />
	<title><?php $this->outputTitle(); ?></title>
	<?php echo $this->getCssUrl() . "\n"; ?>
	<?php echo $this->getJQuery() . "\n"; ?>
	<?php echo Html::linkedScript( '../skins/common/config.js' ) . "\n"; ?>
</head>

<?php echo Html::openElement( 'body', array( 'class' => $this->getDir() ) ) . "\n"; ?>
<div id="mw-page-base"></div>
<div id="mw-head-base"></div>
<div id="content">
<div id="bodyContent">

<h1><?php $this->outputTitle(); ?></h1>
<?php
	}

	public function outputFooter() {
		if ( $this->useShortHeader ) {
			echo Html::closeElement( 'body' ) . Html::closeElement( 'html' );

			return;
		}
?>

</div></div>

<div id="mw-panel">
	<div class="portal" id="p-logo">
	  <a style="background-image: url(../skins/common/images/mediawiki.png);"
		href="https://www.mediawiki.org/"
		title="Main Page"></a>
	</div>
	<div class="portal"><div class="body">
<?php
	echo $this->parent->parse( wfMessage( 'config-sidebar' )->plain(), true );
?>
	</div></div>
</div>

<?php
		echo Html::closeElement( 'body' ) . Html::closeElement( 'html' );
	}

	public function outputShortHeader() {
?>
<?php echo Html::htmlHeader( $this->getHeadAttribs() ); ?>
<head>
	<meta http-equiv="Content-type" content="text/html; charset=utf-8" />
	<meta name="robots" content="noindex, nofollow" />
	<title><?php $this->outputTitle(); ?></title>
	<?php echo $this->getCssUrl() . "\n"; ?>
	<?php echo $this->getJQuery(); ?>
	<?php echo Html::linkedScript( '../skins/common/config.js' ); ?>
</head>

<body style="background-image: none">
<?php
	}

	public function outputTitle() {
		global $wgVersion;
		echo wfMessage( 'config-title', $wgVersion )->escaped();
	}

	/**
	 * @return string
	 */
	public function getJQuery() {
		return Html::linkedScript( "../resources/lib/jquery/jquery.js" );
	}

}<|MERGE_RESOLUTION|>--- conflicted
+++ resolved
@@ -134,27 +134,17 @@
 		// and loaded as one file.
 		$moduleNames = array(
 			'mediawiki.legacy.shared',
-<<<<<<< HEAD
-			'skins.vector',
-=======
 			'mediawiki.skinning.interface',
 			'skins.vector.styles',
->>>>>>> 3dc1e7b9
 			'mediawiki.legacy.config',
 		);
 
 		$prepend = '';
 		$css = '';
 
-<<<<<<< HEAD
-		$cssFileNames = array();
-		$resourceLoader = new ResourceLoader();
-		foreach ( $moduleNames as $moduleName ) {
-=======
 		$resourceLoader = new ResourceLoader();
 		foreach ( $moduleNames as $moduleName ) {
 			/** @var ResourceLoaderFileModule $module */
->>>>>>> 3dc1e7b9
 			$module = $resourceLoader->getModule( $moduleName );
 			$cssFileNames = $module->getAllStyleFiles();
 
@@ -166,12 +156,8 @@
 				}
 
 				if ( !is_readable( $cssFileName ) ) {
-<<<<<<< HEAD
-					$prepend .= ResourceLoader::makeComment( "Unable to read $cssFileName. Please check file permissions." );
-=======
 					$prepend .= ResourceLoader::makeComment( "Unable to read $cssFileName. " .
 						"Please check file permissions." );
->>>>>>> 3dc1e7b9
 					continue;
 				}
 
@@ -203,10 +189,6 @@
 					} else {
 						$prepend .= ResourceLoader::makeComment( "Unable to read $cssFileName." );
 					}
-<<<<<<< HEAD
-
-=======
->>>>>>> 3dc1e7b9
 				} catch ( Exception $e ) {
 					$prepend .= ResourceLoader::formatException( $e );
 				}
