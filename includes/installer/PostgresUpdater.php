--- conflicted
+++ resolved
@@ -41,17 +41,11 @@
 	 */
 	protected function getCoreUpdateList() {
 		return [
-<<<<<<< HEAD
-			// Exception to the sequential updates. Renaming pagecontent to text table.
-			// Introduced in 1.36.
-			[ 'renameTable', 'pagecontent', 'text' ],
-=======
 			// Exception to the sequential updates. Renaming pagecontent and mwuser.
 			// Introduced in 1.36.
 			[ 'renameTable', 'pagecontent', 'text' ],
 			// Introduced in 1.37.
 			[ 'renameTable', 'mwuser', 'user' ],
->>>>>>> ea72c9b6
 
 			// 1.28
 			[ 'addPgIndex', 'recentchanges', 'rc_name_type_patrolled_timestamp',
